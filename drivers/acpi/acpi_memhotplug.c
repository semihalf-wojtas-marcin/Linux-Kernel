/*
 * Copyright (C) 2004, 2013 Intel Corporation
 * Author: Naveen B S <naveen.b.s@intel.com>
 * Author: Rafael J. Wysocki <rafael.j.wysocki@intel.com>
 *
 * All rights reserved.
 *
 * This program is free software; you can redistribute it and/or modify
 * it under the terms of the GNU General Public License as published by
 * the Free Software Foundation; either version 2 of the License, or (at
 * your option) any later version.
 *
 * This program is distributed in the hope that it will be useful, but
 * WITHOUT ANY WARRANTY; without even the implied warranty of
 * MERCHANTABILITY OR FITNESS FOR A PARTICULAR PURPOSE, GOOD TITLE or
 * NON INFRINGEMENT.  See the GNU General Public License for more
 * details.
 *
 * You should have received a copy of the GNU General Public License
 * along with this program; if not, write to the Free Software
 * Foundation, Inc., 675 Mass Ave, Cambridge, MA 02139, USA.
 *
 *
 * ACPI based HotPlug driver that supports Memory Hotplug
 * This driver fields notifications from firmware for memory add
 * and remove operations and alerts the VM of the affected memory
 * ranges.
 */

#include <linux/acpi.h>
#include <linux/memory_hotplug.h>

#include "internal.h"

#define ACPI_MEMORY_DEVICE_CLASS		"memory"
#define ACPI_MEMORY_DEVICE_HID			"PNP0C80"
#define ACPI_MEMORY_DEVICE_NAME			"Hotplug Mem Device"

#define _COMPONENT		ACPI_MEMORY_DEVICE_COMPONENT

#undef PREFIX
#define 	PREFIX		"ACPI:memory_hp:"

ACPI_MODULE_NAME("acpi_memhotplug");

/* Memory Device States */
#define MEMORY_INVALID_STATE	0
#define MEMORY_POWER_ON_STATE	1
#define MEMORY_POWER_OFF_STATE	2

static int acpi_memory_device_add(struct acpi_device *device,
				  const struct acpi_device_id *not_used);
static void acpi_memory_device_remove(struct acpi_device *device);

static const struct acpi_device_id memory_device_ids[] = {
	{ACPI_MEMORY_DEVICE_HID, 0},
	{"", 0},
};

static struct acpi_scan_handler memory_device_handler = {
	.ids = memory_device_ids,
	.attach = acpi_memory_device_add,
	.detach = acpi_memory_device_remove,
	.hotplug = {
		.enabled = true,
	},
};

struct acpi_memory_info {
	struct list_head list;
	u64 start_addr;		/* Memory Range start physical addr */
	u64 length;		/* Memory Range length */
	unsigned short caching;	/* memory cache attribute */
	unsigned short write_protect;	/* memory read/write attribute */
	unsigned int enabled:1;
};

struct acpi_memory_device {
	struct acpi_device * device;
	unsigned int state;	/* State of the memory device */
	struct list_head res_list;
};

#ifdef CONFIG_XEN
#include "../xen/core/acpi_memhotplug.c"
#define memory_add_physaddr_to_nid(start) 0
#else
static inline int xen_hotadd_mem_init(void) { return 0; }
static inline void xen_hotadd_mem_exit(void) {}
#endif

static acpi_status
acpi_memory_get_resource(struct acpi_resource *resource, void *context)
{
	struct acpi_memory_device *mem_device = context;
	struct acpi_resource_address64 address64;
	struct acpi_memory_info *info, *new;
	acpi_status status;

	status = acpi_resource_to_address64(resource, &address64);
	if (ACPI_FAILURE(status) ||
	    (address64.resource_type != ACPI_MEMORY_RANGE))
		return AE_OK;

	list_for_each_entry(info, &mem_device->res_list, list) {
		/* Can we combine the resource range information? */
		if ((info->caching == address64.info.mem.caching) &&
		    (info->write_protect == address64.info.mem.write_protect) &&
		    (info->start_addr + info->length == address64.minimum)) {
			info->length += address64.address_length;
			return AE_OK;
		}
	}

	new = kzalloc(sizeof(struct acpi_memory_info), GFP_KERNEL);
	if (!new)
		return AE_ERROR;

	INIT_LIST_HEAD(&new->list);
	new->caching = address64.info.mem.caching;
	new->write_protect = address64.info.mem.write_protect;
	new->start_addr = address64.minimum;
	new->length = address64.address_length;
	list_add_tail(&new->list, &mem_device->res_list);

	return AE_OK;
}

static void
acpi_memory_free_device_resources(struct acpi_memory_device *mem_device)
{
	struct acpi_memory_info *info, *n;

	list_for_each_entry_safe(info, n, &mem_device->res_list, list)
		kfree(info);
	INIT_LIST_HEAD(&mem_device->res_list);
}

static int
acpi_memory_get_device_resources(struct acpi_memory_device *mem_device)
{
	acpi_status status;

	if (!list_empty(&mem_device->res_list))
		return 0;

	status = acpi_walk_resources(mem_device->device->handle, METHOD_NAME__CRS,
				     acpi_memory_get_resource, mem_device);
	if (ACPI_FAILURE(status)) {
		acpi_memory_free_device_resources(mem_device);
		return -EINVAL;
	}

	return 0;
}

static int acpi_memory_check_device(struct acpi_memory_device *mem_device)
{
	unsigned long long current_status;

	/* Get device present/absent information from the _STA */
	if (ACPI_FAILURE(acpi_evaluate_integer(mem_device->device->handle, "_STA",
					       NULL, &current_status)))
		return -ENODEV;
	/*
	 * Check for device status. Device should be
	 * present/enabled/functioning.
	 */
	if (!((current_status & ACPI_STA_DEVICE_PRESENT)
	      && (current_status & ACPI_STA_DEVICE_ENABLED)
	      && (current_status & ACPI_STA_DEVICE_FUNCTIONING)))
		return -ENODEV;

	return 0;
}

static int acpi_memory_enable_device(struct acpi_memory_device *mem_device)
{
	int result, num_enabled = 0;
	struct acpi_memory_info *info;
	int node;

#ifdef CONFIG_XEN
	return xen_hotadd_memory(mem_device);
#endif

	node = acpi_get_node(mem_device->device->handle);
	/*
	 * Tell the VM there is more memory here...
	 * Note: Assume that this function returns zero on success
	 * We don't have memory-hot-add rollback function,now.
	 * (i.e. memory-hot-remove function)
	 */
	list_for_each_entry(info, &mem_device->res_list, list) {
		if (info->enabled) { /* just sanity check...*/
			num_enabled++;
			continue;
		}
		/*
		 * If the memory block size is zero, please ignore it.
		 * Don't try to do the following memory hotplug flowchart.
		 */
		if (!info->length)
			continue;
		if (node < 0)
			node = memory_add_physaddr_to_nid(info->start_addr);

		result = add_memory(node, info->start_addr, info->length);

		/*
		 * If the memory block has been used by the kernel, add_memory()
		 * returns -EEXIST. If add_memory() returns the other error, it
		 * means that this memory block is not used by the kernel.
		 */
		if (result && result != -EEXIST)
			continue;

		info->enabled = 1;

		/*
		 * Add num_enable even if add_memory() returns -EEXIST, so the
		 * device is bound to this driver.
		 */
		num_enabled++;
	}
	if (!num_enabled) {
		dev_err(&mem_device->device->dev, "add_memory failed\n");
		mem_device->state = MEMORY_INVALID_STATE;
		return -EINVAL;
	}
	/*
	 * Sometimes the memory device will contain several memory blocks.
	 * When one memory block is hot-added to the system memory, it will
	 * be regarded as a success.
	 * Otherwise if the last memory block can't be hot-added to the system
	 * memory, it will be failure and the memory device can't be bound with
	 * driver.
	 */
	return 0;
}

static int acpi_memory_remove_memory(struct acpi_memory_device *mem_device)
{
	int result = 0, nid;
	struct acpi_memory_info *info, *n;

	nid = acpi_get_node(mem_device->device->handle);

	list_for_each_entry_safe(info, n, &mem_device->res_list, list) {
		if (!info->enabled)
			continue;

		if (nid < 0)
			nid = memory_add_physaddr_to_nid(info->start_addr);
		result = remove_memory(nid, info->start_addr, info->length);
		if (result)
			return result;

		list_del(&info->list);
		kfree(info);
	}

	return result;
}

static void acpi_memory_device_free(struct acpi_memory_device *mem_device)
{
	if (!mem_device)
		return;

	acpi_memory_free_device_resources(mem_device);
	mem_device->device->driver_data = NULL;
	kfree(mem_device);
}

static int acpi_memory_device_add(struct acpi_device *device,
				  const struct acpi_device_id *not_used)
{
	struct acpi_memory_device *mem_device;
	int result;

	if (!device)
		return -EINVAL;

	mem_device = kzalloc(sizeof(struct acpi_memory_device), GFP_KERNEL);
	if (!mem_device)
		return -ENOMEM;

	INIT_LIST_HEAD(&mem_device->res_list);
	mem_device->device = device;
	sprintf(acpi_device_name(device), "%s", ACPI_MEMORY_DEVICE_NAME);
	sprintf(acpi_device_class(device), "%s", ACPI_MEMORY_DEVICE_CLASS);
	device->driver_data = mem_device;

	/* Get the range from the _CRS */
	result = acpi_memory_get_device_resources(mem_device);
	if (result) {
		kfree(mem_device);
		return result;
	}

	/* Set the device state */
	mem_device->state = MEMORY_POWER_ON_STATE;

	result = acpi_memory_check_device(mem_device);
	if (result) {
		acpi_memory_device_free(mem_device);
		return 0;
	}

	result = acpi_memory_enable_device(mem_device);
	if (result) {
		dev_err(&device->dev, "acpi_memory_enable_device() error\n");
		acpi_memory_device_free(mem_device);
		return -ENODEV;
	}

	dev_dbg(&device->dev, "Memory device configured by ACPI\n");
	return 1;
}

static void acpi_memory_device_remove(struct acpi_device *device)
{
	struct acpi_memory_device *mem_device;

#ifdef CONFIG_XEN
	return -EOPNOTSUPP;
#endif

	if (!device || !acpi_driver_data(device))
		return;

	mem_device = acpi_driver_data(device);
	acpi_memory_remove_memory(mem_device);
	acpi_memory_device_free(mem_device);
}

void __init acpi_memory_hotplug_init(void)
{
<<<<<<< HEAD
	char *hardware_id;
	acpi_status status;
	struct acpi_device_info *info;

	status = acpi_get_object_info(handle, &info);
	if (ACPI_FAILURE(status))
		return status;

	if (!(info->valid & ACPI_VALID_HID)) {
		kfree(info);
		return AE_ERROR;
	}

	hardware_id = info->hardware_id.string;
	if ((hardware_id == NULL) ||
	    (strcmp(hardware_id, ACPI_MEMORY_DEVICE_HID)))
		status = AE_ERROR;

	kfree(info);
	return status;
}

static acpi_status
acpi_memory_register_notify_handler(acpi_handle handle,
				    u32 level, void *ctxt, void **retv)
{
	acpi_status status;


	status = is_memory_device(handle);
	if (ACPI_FAILURE(status))
		return AE_OK;	/* continue */

	status = acpi_install_notify_handler(handle, ACPI_SYSTEM_NOTIFY,
					     acpi_memory_device_notify, NULL);
	/* continue */
	return AE_OK;
}

static acpi_status
acpi_memory_deregister_notify_handler(acpi_handle handle,
				      u32 level, void *ctxt, void **retv)
{
	acpi_status status;


	status = is_memory_device(handle);
	if (ACPI_FAILURE(status))
		return AE_OK;	/* continue */

	status = acpi_remove_notify_handler(handle,
					    ACPI_SYSTEM_NOTIFY,
					    acpi_memory_device_notify);

	return AE_OK;	/* continue */
}

static int __init acpi_memory_device_init(void)
{
	int result;
	acpi_status status;


	result = xen_hotadd_mem_init();
	if (result < 0)
		return result;

	result = acpi_bus_register_driver(&acpi_memory_device_driver);

	if (result < 0)
		return -ENODEV;

	status = acpi_walk_namespace(ACPI_TYPE_DEVICE, ACPI_ROOT_OBJECT,
				     ACPI_UINT32_MAX,
				     acpi_memory_register_notify_handler, NULL,
				     NULL, NULL);

	if (ACPI_FAILURE(status)) {
		ACPI_EXCEPTION((AE_INFO, status, "walk_namespace failed"));
		acpi_bus_unregister_driver(&acpi_memory_device_driver);
		return -ENODEV;
	}

	return 0;
}

static void __exit acpi_memory_device_exit(void)
{
	acpi_status status;


	/*
	 * Adding this to un-install notification handlers for all the device
	 * handles.
	 */
	status = acpi_walk_namespace(ACPI_TYPE_DEVICE, ACPI_ROOT_OBJECT,
				     ACPI_UINT32_MAX,
				     acpi_memory_deregister_notify_handler, NULL,
				     NULL, NULL);

	if (ACPI_FAILURE(status))
		ACPI_EXCEPTION((AE_INFO, status, "walk_namespace failed"));

	acpi_bus_unregister_driver(&acpi_memory_device_driver);

	xen_hotadd_mem_exit();

	return;
}

module_init(acpi_memory_device_init);
module_exit(acpi_memory_device_exit);
=======
	acpi_scan_add_handler_with_hotplug(&memory_device_handler, "memory");
}
>>>>>>> f722406f
<|MERGE_RESOLUTION|>--- conflicted
+++ resolved
@@ -80,14 +80,6 @@
 	unsigned int state;	/* State of the memory device */
 	struct list_head res_list;
 };
-
-#ifdef CONFIG_XEN
-#include "../xen/core/acpi_memhotplug.c"
-#define memory_add_physaddr_to_nid(start) 0
-#else
-static inline int xen_hotadd_mem_init(void) { return 0; }
-static inline void xen_hotadd_mem_exit(void) {}
-#endif
 
 static acpi_status
 acpi_memory_get_resource(struct acpi_resource *resource, void *context)
@@ -179,10 +171,6 @@
 	int result, num_enabled = 0;
 	struct acpi_memory_info *info;
 	int node;
-
-#ifdef CONFIG_XEN
-	return xen_hotadd_memory(mem_device);
-#endif
 
 	node = acpi_get_node(mem_device->device->handle);
 	/*
@@ -323,10 +311,6 @@
 {
 	struct acpi_memory_device *mem_device;
 
-#ifdef CONFIG_XEN
-	return -EOPNOTSUPP;
-#endif
-
 	if (!device || !acpi_driver_data(device))
 		return;
 
@@ -337,120 +321,5 @@
 
 void __init acpi_memory_hotplug_init(void)
 {
-<<<<<<< HEAD
-	char *hardware_id;
-	acpi_status status;
-	struct acpi_device_info *info;
-
-	status = acpi_get_object_info(handle, &info);
-	if (ACPI_FAILURE(status))
-		return status;
-
-	if (!(info->valid & ACPI_VALID_HID)) {
-		kfree(info);
-		return AE_ERROR;
-	}
-
-	hardware_id = info->hardware_id.string;
-	if ((hardware_id == NULL) ||
-	    (strcmp(hardware_id, ACPI_MEMORY_DEVICE_HID)))
-		status = AE_ERROR;
-
-	kfree(info);
-	return status;
-}
-
-static acpi_status
-acpi_memory_register_notify_handler(acpi_handle handle,
-				    u32 level, void *ctxt, void **retv)
-{
-	acpi_status status;
-
-
-	status = is_memory_device(handle);
-	if (ACPI_FAILURE(status))
-		return AE_OK;	/* continue */
-
-	status = acpi_install_notify_handler(handle, ACPI_SYSTEM_NOTIFY,
-					     acpi_memory_device_notify, NULL);
-	/* continue */
-	return AE_OK;
-}
-
-static acpi_status
-acpi_memory_deregister_notify_handler(acpi_handle handle,
-				      u32 level, void *ctxt, void **retv)
-{
-	acpi_status status;
-
-
-	status = is_memory_device(handle);
-	if (ACPI_FAILURE(status))
-		return AE_OK;	/* continue */
-
-	status = acpi_remove_notify_handler(handle,
-					    ACPI_SYSTEM_NOTIFY,
-					    acpi_memory_device_notify);
-
-	return AE_OK;	/* continue */
-}
-
-static int __init acpi_memory_device_init(void)
-{
-	int result;
-	acpi_status status;
-
-
-	result = xen_hotadd_mem_init();
-	if (result < 0)
-		return result;
-
-	result = acpi_bus_register_driver(&acpi_memory_device_driver);
-
-	if (result < 0)
-		return -ENODEV;
-
-	status = acpi_walk_namespace(ACPI_TYPE_DEVICE, ACPI_ROOT_OBJECT,
-				     ACPI_UINT32_MAX,
-				     acpi_memory_register_notify_handler, NULL,
-				     NULL, NULL);
-
-	if (ACPI_FAILURE(status)) {
-		ACPI_EXCEPTION((AE_INFO, status, "walk_namespace failed"));
-		acpi_bus_unregister_driver(&acpi_memory_device_driver);
-		return -ENODEV;
-	}
-
-	return 0;
-}
-
-static void __exit acpi_memory_device_exit(void)
-{
-	acpi_status status;
-
-
-	/*
-	 * Adding this to un-install notification handlers for all the device
-	 * handles.
-	 */
-	status = acpi_walk_namespace(ACPI_TYPE_DEVICE, ACPI_ROOT_OBJECT,
-				     ACPI_UINT32_MAX,
-				     acpi_memory_deregister_notify_handler, NULL,
-				     NULL, NULL);
-
-	if (ACPI_FAILURE(status))
-		ACPI_EXCEPTION((AE_INFO, status, "walk_namespace failed"));
-
-	acpi_bus_unregister_driver(&acpi_memory_device_driver);
-
-	xen_hotadd_mem_exit();
-
-	return;
-}
-
-module_init(acpi_memory_device_init);
-module_exit(acpi_memory_device_exit);
-=======
 	acpi_scan_add_handler_with_hotplug(&memory_device_handler, "memory");
-}
->>>>>>> f722406f
+}