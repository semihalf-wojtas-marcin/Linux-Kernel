--- conflicted
+++ resolved
@@ -494,13 +494,8 @@
 			  current_count));
 
 	/* Validate number of power states discovered */
-<<<<<<< HEAD
 	if (current_count < (processor_pm_external() ? 1 : 2))
-		status = -EFAULT;
-=======
-	if (current_count < 2)
 		ret = -EFAULT;
->>>>>>> ec6f34e5
 
       end:
 	kfree(buffer.pointer);
@@ -1137,13 +1132,7 @@
 
 int acpi_processor_power_init(struct acpi_processor *pr)
 {
-<<<<<<< HEAD
-	acpi_status status = 0;
-=======
 	acpi_status status;
-	int retval;
-	struct cpuidle_device *dev;
->>>>>>> ec6f34e5
 	static int first_run;
 
 	if (disabled_by_idle_boot_param())
