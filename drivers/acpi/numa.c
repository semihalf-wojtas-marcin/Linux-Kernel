--- conflicted
+++ resolved
@@ -172,11 +172,7 @@
 					       NR_CPUS);
 		result = acpi_table_parse_srat(ACPI_SRAT_MEMORY_AFFINITY,
 					       acpi_parse_memory_affinity,
-<<<<<<< HEAD
-					       NR_NODE_MEMBLKS);
-=======
 					       NR_NODE_MEMBLKS);	// IA64 specific
->>>>>>> f6497de6
 	} else {
 		/* FIXME */
 		printk("Warning: acpi_table_parse(ACPI_SRAT) returned %d!\n",result);
