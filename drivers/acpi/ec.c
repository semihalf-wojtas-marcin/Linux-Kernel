--- conflicted
+++ resolved
@@ -398,11 +398,7 @@
 {
 	int			result = 0;
 	struct acpi_ec		*ec = NULL;
-<<<<<<< HEAD
-	u32          		tmp = 0;
-=======
 	u32			temp = 0;
->>>>>>> dda0273d
 
 	ACPI_FUNCTION_TRACE("acpi_ec_space_handler");
 
@@ -413,13 +409,8 @@
 
 	switch (function) {
 	case ACPI_READ:
-<<<<<<< HEAD
-		result = acpi_ec_read(ec, (u8) address, &tmp);
-		*value = (acpi_integer) tmp;
-=======
 		result = acpi_ec_read(ec, (u8) address, &temp);
 		*value = (acpi_integer) temp;
->>>>>>> dda0273d
 		break;
 	case ACPI_WRITE:
 		result = acpi_ec_write(ec, (u8) address, (u8) *value);
