/*
 *  pci_root.c - ACPI PCI Root Bridge Driver ($Revision: 40 $)
 *
 *  Copyright (C) 2001, 2002 Andy Grover <andrew.grover@intel.com>
 *  Copyright (C) 2001, 2002 Paul Diefenbaugh <paul.s.diefenbaugh@intel.com>
 *
 * ~~~~~~~~~~~~~~~~~~~~~~~~~~~~~~~~~~~~~~~~~~~~~~~~~~~~~~~~~~~~~~~~~~~~~~~~~~
 *
 *  This program is free software; you can redistribute it and/or modify
 *  it under the terms of the GNU General Public License as published by
 *  the Free Software Foundation; either version 2 of the License, or (at
 *  your option) any later version.
 *
 *  This program is distributed in the hope that it will be useful, but
 *  WITHOUT ANY WARRANTY; without even the implied warranty of
 *  MERCHANTABILITY or FITNESS FOR A PARTICULAR PURPOSE.  See the GNU
 *  General Public License for more details.
 *
 *  You should have received a copy of the GNU General Public License along
 *  with this program; if not, write to the Free Software Foundation, Inc.,
 *  59 Temple Place, Suite 330, Boston, MA 02111-1307 USA.
 *
 * ~~~~~~~~~~~~~~~~~~~~~~~~~~~~~~~~~~~~~~~~~~~~~~~~~~~~~~~~~~~~~~~~~~~~~~~~~~
 */

#include <linux/kernel.h>
#include <linux/module.h>
#include <linux/init.h>
#include <linux/types.h>
#include <linux/mutex.h>
#include <linux/pm.h>
#include <linux/pm_runtime.h>
#include <linux/pci.h>
#include <linux/pci-acpi.h>
#include <linux/pci-aspm.h>
#include <linux/acpi.h>
#include <linux/slab.h>
#include <acpi/apei.h>	/* for acpi_hest_init() */

#include "internal.h"

#define PREFIX "ACPI: "

#define _COMPONENT		ACPI_PCI_COMPONENT
ACPI_MODULE_NAME("pci_root");
#define ACPI_PCI_ROOT_CLASS		"pci_bridge"
#define ACPI_PCI_ROOT_DEVICE_NAME	"PCI Root Bridge"
static int acpi_pci_root_add(struct acpi_device *device,
			     const struct acpi_device_id *not_used);
static void acpi_pci_root_remove(struct acpi_device *device);

static int acpi_pci_root_scan_dependent(struct acpi_device *adev)
{
	acpiphp_check_host_bridge(adev->handle);
	return 0;
}

#define ACPI_PCIE_REQ_SUPPORT (OSC_PCI_EXT_CONFIG_SUPPORT \
				| OSC_PCI_ASPM_SUPPORT \
				| OSC_PCI_CLOCK_PM_SUPPORT \
				| OSC_PCI_MSI_SUPPORT)

static const struct acpi_device_id root_device_ids[] = {
	{"PNP0A03", 0},
	{"", 0},
};

static struct acpi_scan_handler pci_root_handler = {
	.ids = root_device_ids,
	.attach = acpi_pci_root_add,
	.detach = acpi_pci_root_remove,
	.hotplug = {
		.enabled = true,
		.scan_dependent = acpi_pci_root_scan_dependent,
	},
};

static DEFINE_MUTEX(osc_lock);

/**
 * acpi_is_root_bridge - determine whether an ACPI CA node is a PCI root bridge
 * @handle - the ACPI CA node in question.
 *
 * Note: we could make this API take a struct acpi_device * instead, but
 * for now, it's more convenient to operate on an acpi_handle.
 */
int acpi_is_root_bridge(acpi_handle handle)
{
	int ret;
	struct acpi_device *device;

	ret = acpi_bus_get_device(handle, &device);
	if (ret)
		return 0;

	ret = acpi_match_device_ids(device, root_device_ids);
	if (ret)
		return 0;
	else
		return 1;
}
EXPORT_SYMBOL_GPL(acpi_is_root_bridge);

static acpi_status
get_root_bridge_busnr_callback(struct acpi_resource *resource, void *data)
{
	struct resource *res = data;
	struct acpi_resource_address64 address;
	acpi_status status;

	status = acpi_resource_to_address64(resource, &address);
	if (ACPI_FAILURE(status))
		return AE_OK;

	if ((address.address_length > 0) &&
	    (address.resource_type == ACPI_BUS_NUMBER_RANGE)) {
		res->start = address.minimum;
		res->end = address.minimum + address.address_length - 1;
	}

	return AE_OK;
}

static acpi_status try_get_root_bridge_busnr(acpi_handle handle,
					     struct resource *res)
{
	acpi_status status;

	res->start = -1;
	status =
	    acpi_walk_resources(handle, METHOD_NAME__CRS,
				get_root_bridge_busnr_callback, res);
	if (ACPI_FAILURE(status))
		return status;
	if (res->start == -1)
		return AE_ERROR;
	return AE_OK;
}

struct pci_osc_bit_struct {
	u32 bit;
	char *desc;
};

static struct pci_osc_bit_struct pci_osc_support_bit[] = {
	{ OSC_PCI_EXT_CONFIG_SUPPORT, "ExtendedConfig" },
	{ OSC_PCI_ASPM_SUPPORT, "ASPM" },
	{ OSC_PCI_CLOCK_PM_SUPPORT, "ClockPM" },
	{ OSC_PCI_SEGMENT_GROUPS_SUPPORT, "Segments" },
	{ OSC_PCI_MSI_SUPPORT, "MSI" },
};

static struct pci_osc_bit_struct pci_osc_control_bit[] = {
	{ OSC_PCI_EXPRESS_NATIVE_HP_CONTROL, "PCIeHotplug" },
	{ OSC_PCI_SHPC_NATIVE_HP_CONTROL, "SHPCHotplug" },
	{ OSC_PCI_EXPRESS_PME_CONTROL, "PME" },
	{ OSC_PCI_EXPRESS_AER_CONTROL, "AER" },
	{ OSC_PCI_EXPRESS_CAPABILITY_CONTROL, "PCIeCapability" },
};

static void decode_osc_bits(struct acpi_pci_root *root, char *msg, u32 word,
			    struct pci_osc_bit_struct *table, int size)
{
	char buf[80];
	int i, len = 0;
	struct pci_osc_bit_struct *entry;

	buf[0] = '\0';
	for (i = 0, entry = table; i < size; i++, entry++)
		if (word & entry->bit)
			len += snprintf(buf + len, sizeof(buf) - len, "%s%s",
					len ? " " : "", entry->desc);

	dev_info(&root->device->dev, "_OSC: %s [%s]\n", msg, buf);
}

static void decode_osc_support(struct acpi_pci_root *root, char *msg, u32 word)
{
	decode_osc_bits(root, msg, word, pci_osc_support_bit,
			ARRAY_SIZE(pci_osc_support_bit));
}

static void decode_osc_control(struct acpi_pci_root *root, char *msg, u32 word)
{
	decode_osc_bits(root, msg, word, pci_osc_control_bit,
			ARRAY_SIZE(pci_osc_control_bit));
}

static u8 pci_osc_uuid_str[] = "33DB4D5B-1FF7-401C-9657-7441C03DD766";

static acpi_status acpi_pci_run_osc(acpi_handle handle,
				    const u32 *capbuf, u32 *retval)
{
	struct acpi_osc_context context = {
		.uuid_str = pci_osc_uuid_str,
		.rev = 1,
		.cap.length = 12,
		.cap.pointer = (void *)capbuf,
	};
	acpi_status status;

	status = acpi_run_osc(handle, &context);
	if (ACPI_SUCCESS(status)) {
		*retval = *((u32 *)(context.ret.pointer + 8));
		kfree(context.ret.pointer);
	}
	return status;
}

static acpi_status acpi_pci_query_osc(struct acpi_pci_root *root,
					u32 support,
					u32 *control)
{
	acpi_status status;
	u32 result, capbuf[3];

	support &= OSC_PCI_SUPPORT_MASKS;
	support |= root->osc_support_set;

	capbuf[OSC_QUERY_DWORD] = OSC_QUERY_ENABLE;
	capbuf[OSC_SUPPORT_DWORD] = support;
	if (control) {
		*control &= OSC_PCI_CONTROL_MASKS;
		capbuf[OSC_CONTROL_DWORD] = *control | root->osc_control_set;
	} else {
		/* Run _OSC query only with existing controls. */
		capbuf[OSC_CONTROL_DWORD] = root->osc_control_set;
	}

	status = acpi_pci_run_osc(root->device->handle, capbuf, &result);
	if (ACPI_SUCCESS(status)) {
		root->osc_support_set = support;
		if (control)
			*control = result;
	}
	return status;
}

static acpi_status acpi_pci_osc_support(struct acpi_pci_root *root, u32 flags)
{
	acpi_status status;

	mutex_lock(&osc_lock);
	status = acpi_pci_query_osc(root, flags, NULL);
	mutex_unlock(&osc_lock);
	return status;
}

struct acpi_pci_root *acpi_pci_find_root(acpi_handle handle)
{
	struct acpi_pci_root *root;
	struct acpi_device *device;

	if (acpi_bus_get_device(handle, &device) ||
	    acpi_match_device_ids(device, root_device_ids))
		return NULL;

	root = acpi_driver_data(device);

	return root;
}
EXPORT_SYMBOL_GPL(acpi_pci_find_root);

struct acpi_handle_node {
	struct list_head node;
	acpi_handle handle;
};

/**
 * acpi_get_pci_dev - convert ACPI CA handle to struct pci_dev
 * @handle: the handle in question
 *
 * Given an ACPI CA handle, the desired PCI device is located in the
 * list of PCI devices.
 *
 * If the device is found, its reference count is increased and this
 * function returns a pointer to its data structure.  The caller must
 * decrement the reference count by calling pci_dev_put().
 * If no device is found, %NULL is returned.
 */
struct pci_dev *acpi_get_pci_dev(acpi_handle handle)
{
	int dev, fn;
	unsigned long long adr;
	acpi_status status;
	acpi_handle phandle;
	struct pci_bus *pbus;
	struct pci_dev *pdev = NULL;
	struct acpi_handle_node *node, *tmp;
	struct acpi_pci_root *root;
	LIST_HEAD(device_list);

	/*
	 * Walk up the ACPI CA namespace until we reach a PCI root bridge.
	 */
	phandle = handle;
	while (!acpi_is_root_bridge(phandle)) {
		node = kzalloc(sizeof(struct acpi_handle_node), GFP_KERNEL);
		if (!node)
			goto out;

		INIT_LIST_HEAD(&node->node);
		node->handle = phandle;
		list_add(&node->node, &device_list);

		status = acpi_get_parent(phandle, &phandle);
		if (ACPI_FAILURE(status))
			goto out;
	}

	root = acpi_pci_find_root(phandle);
	if (!root)
		goto out;

	pbus = root->bus;

	/*
	 * Now, walk back down the PCI device tree until we return to our
	 * original handle. Assumes that everything between the PCI root
	 * bridge and the device we're looking for must be a P2P bridge.
	 */
	list_for_each_entry(node, &device_list, node) {
		acpi_handle hnd = node->handle;
		status = acpi_evaluate_integer(hnd, "_ADR", NULL, &adr);
		if (ACPI_FAILURE(status))
			goto out;
		dev = (adr >> 16) & 0xffff;
		fn  = adr & 0xffff;

		pdev = pci_get_slot(pbus, PCI_DEVFN(dev, fn));
		if (!pdev || hnd == handle)
			break;

		pbus = pdev->subordinate;
		pci_dev_put(pdev);

		/*
		 * This function may be called for a non-PCI device that has a
		 * PCI parent (eg. a disk under a PCI SATA controller).  In that
		 * case pdev->subordinate will be NULL for the parent.
		 */
		if (!pbus) {
			dev_dbg(&pdev->dev, "Not a PCI-to-PCI bridge\n");
			pdev = NULL;
			break;
		}
	}
out:
	list_for_each_entry_safe(node, tmp, &device_list, node)
		kfree(node);

	return pdev;
}
EXPORT_SYMBOL_GPL(acpi_get_pci_dev);

/**
 * acpi_pci_osc_control_set - Request control of PCI root _OSC features.
 * @handle: ACPI handle of a PCI root bridge (or PCIe Root Complex).
 * @mask: Mask of _OSC bits to request control of, place to store control mask.
 * @req: Mask of _OSC bits the control of is essential to the caller.
 *
 * Run _OSC query for @mask and if that is successful, compare the returned
 * mask of control bits with @req.  If all of the @req bits are set in the
 * returned mask, run _OSC request for it.
 *
 * The variable at the @mask address may be modified regardless of whether or
 * not the function returns success.  On success it will contain the mask of
 * _OSC bits the BIOS has granted control of, but its contents are meaningless
 * on failure.
 **/
acpi_status acpi_pci_osc_control_set(acpi_handle handle, u32 *mask, u32 req)
{
	struct acpi_pci_root *root;
	acpi_status status = AE_OK;
	u32 ctrl, capbuf[3];

	if (!mask)
		return AE_BAD_PARAMETER;

	ctrl = *mask & OSC_PCI_CONTROL_MASKS;
	if ((ctrl & req) != req)
		return AE_TYPE;

	root = acpi_pci_find_root(handle);
	if (!root)
		return AE_NOT_EXIST;

	mutex_lock(&osc_lock);

	*mask = ctrl | root->osc_control_set;
	/* No need to evaluate _OSC if the control was already granted. */
	if ((root->osc_control_set & ctrl) == ctrl)
		goto out;

	/* Need to check the available controls bits before requesting them. */
	while (*mask) {
		status = acpi_pci_query_osc(root, root->osc_support_set, mask);
		if (ACPI_FAILURE(status))
			goto out;
		if (ctrl == *mask)
			break;
		decode_osc_control(root, "platform does not support",
				   ctrl & ~(*mask));
		ctrl = *mask;
	}

	if ((ctrl & req) != req) {
		decode_osc_control(root, "not requesting control; platform does not support",
				   req & ~(ctrl));
		status = AE_SUPPORT;
		goto out;
	}

	capbuf[OSC_QUERY_DWORD] = 0;
	capbuf[OSC_SUPPORT_DWORD] = root->osc_support_set;
	capbuf[OSC_CONTROL_DWORD] = ctrl;
	status = acpi_pci_run_osc(handle, capbuf, mask);
	if (ACPI_SUCCESS(status))
		root->osc_control_set = *mask;
out:
	mutex_unlock(&osc_lock);
	return status;
}
EXPORT_SYMBOL(acpi_pci_osc_control_set);

static void negotiate_os_control(struct acpi_pci_root *root, int *no_aspm,
				 int *clear_aspm)
{
	u32 support, control, requested;
	acpi_status status;
	struct acpi_device *device = root->device;
	acpi_handle handle = device->handle;

	/*
	 * All supported architectures that use ACPI have support for
	 * PCI domains, so we indicate this in _OSC support capabilities.
	 */
	support = OSC_PCI_SEGMENT_GROUPS_SUPPORT;
	if (pci_ext_cfg_avail())
		support |= OSC_PCI_EXT_CONFIG_SUPPORT;
	if (pcie_aspm_support_enabled())
		support |= OSC_PCI_ASPM_SUPPORT | OSC_PCI_CLOCK_PM_SUPPORT;
	if (pci_msi_enabled())
		support |= OSC_PCI_MSI_SUPPORT;

	decode_osc_support(root, "OS supports", support);
	status = acpi_pci_osc_support(root, support);
	if (ACPI_FAILURE(status)) {
		dev_info(&device->dev, "_OSC failed (%s); disabling ASPM\n",
			 acpi_format_exception(status));
		*no_aspm = 1;
		return;
	}

	if (pcie_ports_disabled) {
		dev_info(&device->dev, "PCIe port services disabled; not requesting _OSC control\n");
		return;
	}

	if ((support & ACPI_PCIE_REQ_SUPPORT) != ACPI_PCIE_REQ_SUPPORT) {
		decode_osc_support(root, "not requesting OS control; OS requires",
				   ACPI_PCIE_REQ_SUPPORT);
		return;
	}

	control = OSC_PCI_EXPRESS_CAPABILITY_CONTROL
		| OSC_PCI_EXPRESS_NATIVE_HP_CONTROL
		| OSC_PCI_EXPRESS_PME_CONTROL;

	if (pci_aer_available()) {
		if (aer_acpi_firmware_first())
			dev_info(&device->dev,
				 "PCIe AER handled by firmware\n");
		else
			control |= OSC_PCI_EXPRESS_AER_CONTROL;
	}

	requested = control;
	status = acpi_pci_osc_control_set(handle, &control,
					  OSC_PCI_EXPRESS_CAPABILITY_CONTROL);
	if (ACPI_SUCCESS(status)) {
		decode_osc_control(root, "OS now controls", control);
		if (acpi_gbl_FADT.boot_flags & ACPI_FADT_NO_ASPM) {
			/*
			 * We have ASPM control, but the FADT indicates
			 * that it's unsupported. Clear it.
			 */
			*clear_aspm = 1;
		}
	} else {
		decode_osc_control(root, "OS requested", requested);
		decode_osc_control(root, "platform willing to grant", control);
		dev_info(&device->dev, "_OSC failed (%s); disabling ASPM\n",
			acpi_format_exception(status));

		/*
		 * We want to disable ASPM here, but aspm_disabled
		 * needs to remain in its state from boot so that we
		 * properly handle PCIe 1.1 devices.  So we set this
		 * flag here, to defer the action until after the ACPI
		 * root scan.
		 */
		*no_aspm = 1;
	}
}

#ifdef CONFIG_PCI_GUESTDEV
#include <linux/sysfs.h>

static ssize_t seg_show(struct device *dev,
			struct device_attribute *attr, char *buf)
{
	struct acpi_pci_root *root = acpi_driver_data(to_acpi_device(dev));

	return sprintf(buf, "%04x\n", root->segment);
}
static DEVICE_ATTR(seg, 0444, seg_show, NULL);

static ssize_t bbn_show(struct device *dev,
			struct device_attribute *attr, char *buf)
{
	struct acpi_pci_root *root = acpi_driver_data(to_acpi_device(dev));

	return sprintf(buf, "%02x\n", (unsigned int)root->secondary.start);
}
static DEVICE_ATTR(bbn, 0444, bbn_show, NULL);
#endif

static int acpi_pci_root_add(struct acpi_device *device,
			     const struct acpi_device_id *not_used)
{
	unsigned long long segment, bus;
	acpi_status status;
	int result;
	struct acpi_pci_root *root;
	acpi_handle handle = device->handle;
	int no_aspm = 0, clear_aspm = 0;

	root = kzalloc(sizeof(struct acpi_pci_root), GFP_KERNEL);
	if (!root)
		return -ENOMEM;

	segment = 0;
	status = acpi_evaluate_integer(handle, METHOD_NAME__SEG, NULL,
				       &segment);
	if (ACPI_FAILURE(status) && status != AE_NOT_FOUND) {
		dev_err(&device->dev,  "can't evaluate _SEG\n");
		result = -ENODEV;
		goto end;
	}

	/* Check _CRS first, then _BBN.  If no _BBN, default to zero. */
	root->secondary.flags = IORESOURCE_BUS;
	status = try_get_root_bridge_busnr(handle, &root->secondary);
	if (ACPI_FAILURE(status)) {
		/*
		 * We need both the start and end of the downstream bus range
		 * to interpret _CBA (MMCONFIG base address), so it really is
		 * supposed to be in _CRS.  If we don't find it there, all we
		 * can do is assume [_BBN-0xFF] or [0-0xFF].
		 */
		root->secondary.end = 0xFF;
		dev_warn(&device->dev,
			 FW_BUG "no secondary bus range in _CRS\n");
		status = acpi_evaluate_integer(handle, METHOD_NAME__BBN,
					       NULL, &bus);
		if (ACPI_SUCCESS(status))
			root->secondary.start = bus;
		else if (status == AE_NOT_FOUND)
			root->secondary.start = 0;
		else {
			dev_err(&device->dev, "can't evaluate _BBN\n");
			result = -ENODEV;
			goto end;
		}
	}

	root->device = device;
	root->segment = segment & 0xFFFF;
	strcpy(acpi_device_name(device), ACPI_PCI_ROOT_DEVICE_NAME);
	strcpy(acpi_device_class(device), ACPI_PCI_ROOT_CLASS);
	device->driver_data = root;

	pr_info(PREFIX "%s [%s] (domain %04x %pR)\n",
	       acpi_device_name(device), acpi_device_bid(device),
	       root->segment, &root->secondary);

	root->mcfg_addr = acpi_pci_root_get_mcfg_addr(handle);

	negotiate_os_control(root, &no_aspm, &clear_aspm);

	/*
	 * TBD: Need PCI interface for enumeration/configuration of roots.
	 */

	/*
	 * Scan the Root Bridge
	 * --------------------
	 * Must do this prior to any attempt to bind the root device, as the
	 * PCI namespace does not get created until this call is made (and
	 * thus the root bridge's pci_dev does not exist).
	 */
	root->bus = pci_acpi_scan_root(root);
	if (!root->bus) {
		dev_err(&device->dev,
			"Bus %04x:%02x not present in PCI namespace\n",
			root->segment, (unsigned int)root->secondary.start);
		device->driver_data = NULL;
		result = -ENODEV;
		goto end;
	}

	if (clear_aspm) {
		dev_info(&device->dev, "Disabling ASPM (FADT indicates it is unsupported)\n");
		pcie_clear_aspm(root->bus);
	}
	if (no_aspm)
		pcie_no_aspm();

#ifdef CONFIG_PCI_GUESTDEV
	if (device_create_file(&device->dev, &dev_attr_seg))
		dev_warn(&device->dev, "could not create seg attr\n");
	if (device_create_file(&device->dev, &dev_attr_bbn))
		dev_warn(&device->dev, "could not create bbn attr\n");
#endif

	pci_acpi_add_bus_pm_notifier(device, root->bus);
	if (device->wakeup.flags.run_wake)
		device_set_run_wake(root->bus->bridge, true);

	if (system_state != SYSTEM_BOOTING) {
		pcibios_resource_survey_bus(root->bus);
		pci_assign_unassigned_root_bus_resources(root->bus);
	}

	pci_lock_rescan_remove();
	pci_bus_add_devices(root->bus);
	pci_unlock_rescan_remove();
	return 1;

end:
	kfree(root);
	return result;
}

static void acpi_pci_root_remove(struct acpi_device *device)
{
	struct acpi_pci_root *root = acpi_driver_data(device);

	pci_lock_rescan_remove();

	pci_stop_root_bus(root->bus);

	device_set_run_wake(root->bus->bridge, false);
	pci_acpi_remove_bus_pm_notifier(device);

	pci_remove_root_bus(root->bus);

	pci_unlock_rescan_remove();

	kfree(root);
}

void __init acpi_pci_root_init(void)
{
	acpi_hest_init();
	if (acpi_pci_disabled)
		return;

<<<<<<< HEAD
	printk(KERN_DEBUG "Found %d acpi root devices\n", num);
}

#ifdef CONFIG_PCI_GUESTDEV
struct acpi_pci_get_root_seg_bbn {
	const char *hid, *uid;
	int *seg, *bbn;
};

static int _acpi_pci_get_root_seg_bbn(struct device *dev, void *ctxt)
{
	struct acpi_device *device = to_acpi_device(dev);
	const struct acpi_pci_root *root = acpi_driver_data(device);
	const struct acpi_pci_get_root_seg_bbn *data = ctxt;

	if (!acpi_is_root_bridge(ACPI_HANDLE(dev))
	    || strcmp(acpi_device_hid(device), data->hid)
	    || (device->pnp.unique_id ? strcmp(device->pnp.unique_id,
					       data->uid)
				      : strlen(data->uid)))
		return 0;

	if (WARN_ON_ONCE(device != root->device))
		return 0;

	*data->seg = root->segment;
	*data->bbn = root->secondary.start;

	return 1;
}

int acpi_pci_get_root_seg_bbn(char *hid, char *uid, int *seg, int *bbn)
{
	struct acpi_pci_get_root_seg_bbn data = {
		.hid = hid,
		.uid = uid,
		.seg = seg,
		.bbn = bbn
	};

	return bus_for_each_dev(&acpi_bus_type, NULL, &data,
				_acpi_pci_get_root_seg_bbn) > 0;
}
#endif
=======
	pci_acpi_crs_quirks();
	acpi_scan_add_handler_with_hotplug(&pci_root_handler, "pci_root");
}
>>>>>>> cfbf8d48
<|MERGE_RESOLUTION|>--- conflicted
+++ resolved
@@ -667,8 +667,8 @@
 	if (acpi_pci_disabled)
 		return;
 
-<<<<<<< HEAD
-	printk(KERN_DEBUG "Found %d acpi root devices\n", num);
+	pci_acpi_crs_quirks();
+	acpi_scan_add_handler_with_hotplug(&pci_root_handler, "pci_root");
 }
 
 #ifdef CONFIG_PCI_GUESTDEV
@@ -711,9 +711,4 @@
 	return bus_for_each_dev(&acpi_bus_type, NULL, &data,
 				_acpi_pci_get_root_seg_bbn) > 0;
 }
-#endif
-=======
-	pci_acpi_crs_quirks();
-	acpi_scan_add_handler_with_hotplug(&pci_root_handler, "pci_root");
-}
->>>>>>> cfbf8d48
+#endif