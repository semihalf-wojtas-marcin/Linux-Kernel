/******************************************************************************
 *
 * Module Name: utglobal - Global variables for the ACPI subsystem
 *
 *****************************************************************************/

/*
 * Copyright (C) 2000 - 2005, R. Byron Moore
 * All rights reserved.
 *
 * Redistribution and use in source and binary forms, with or without
 * modification, are permitted provided that the following conditions
 * are met:
 * 1. Redistributions of source code must retain the above copyright
 *    notice, this list of conditions, and the following disclaimer,
 *    without modification.
 * 2. Redistributions in binary form must reproduce at minimum a disclaimer
 *    substantially similar to the "NO WARRANTY" disclaimer below
 *    ("Disclaimer") and any redistribution must be conditioned upon
 *    including a substantially similar Disclaimer requirement for further
 *    binary redistribution.
 * 3. Neither the names of the above-listed copyright holders nor the names
 *    of any contributors may be used to endorse or promote products derived
 *    from this software without specific prior written permission.
 *
 * Alternatively, this software may be distributed under the terms of the
 * GNU General Public License ("GPL") version 2 as published by the Free
 * Software Foundation.
 *
 * NO WARRANTY
 * THIS SOFTWARE IS PROVIDED BY THE COPYRIGHT HOLDERS AND CONTRIBUTORS
 * "AS IS" AND ANY EXPRESS OR IMPLIED WARRANTIES, INCLUDING, BUT NOT
 * LIMITED TO, THE IMPLIED WARRANTIES OF MERCHANTIBILITY AND FITNESS FOR
 * A PARTICULAR PURPOSE ARE DISCLAIMED. IN NO EVENT SHALL THE COPYRIGHT
 * HOLDERS OR CONTRIBUTORS BE LIABLE FOR SPECIAL, EXEMPLARY, OR CONSEQUENTIAL
 * DAMAGES (INCLUDING, BUT NOT LIMITED TO, PROCUREMENT OF SUBSTITUTE GOODS
 * OR SERVICES; LOSS OF USE, DATA, OR PROFITS; OR BUSINESS INTERRUPTION)
 * HOWEVER CAUSED AND ON ANY THEORY OF LIABILITY, WHETHER IN CONTRACT,
 * STRICT LIABILITY, OR TORT (INCLUDING NEGLIGENCE OR OTHERWISE) ARISING
 * IN ANY WAY OUT OF THE USE OF THIS SOFTWARE, EVEN IF ADVISED OF THE
 * POSSIBILITY OF SUCH DAMAGES.
 */

#define DEFINE_ACPI_GLOBALS

#include <linux/module.h>
#include <acpi/acpi.h>
#include <acpi/acnamesp.h>

#define _COMPONENT          ACPI_UTILITIES
ACPI_MODULE_NAME("utglobal")

/*******************************************************************************
 *
 * FUNCTION:    acpi_format_exception
 *
 * PARAMETERS:  Status       - The acpi_status code to be formatted
 *
 * RETURN:      A string containing the exception text. A valid pointer is
 *              always returned.
 *
 * DESCRIPTION: This function translates an ACPI exception into an ASCII string.
 *
 ******************************************************************************/
const char *acpi_format_exception(acpi_status status)
{
	acpi_status sub_status;
	const char *exception = NULL;

	ACPI_FUNCTION_NAME("format_exception");

	sub_status = (status & ~AE_CODE_MASK);

	switch (status & AE_CODE_MASK) {
	case AE_CODE_ENVIRONMENTAL:

		if (sub_status <= AE_CODE_ENV_MAX) {
			exception = acpi_gbl_exception_names_env[sub_status];
		}
		break;

	case AE_CODE_PROGRAMMER:

		if (sub_status <= AE_CODE_PGM_MAX) {
			exception =
			    acpi_gbl_exception_names_pgm[sub_status - 1];
		}
		break;

	case AE_CODE_ACPI_TABLES:

		if (sub_status <= AE_CODE_TBL_MAX) {
			exception =
			    acpi_gbl_exception_names_tbl[sub_status - 1];
		}
		break;

	case AE_CODE_AML:

		if (sub_status <= AE_CODE_AML_MAX) {
			exception =
			    acpi_gbl_exception_names_aml[sub_status - 1];
		}
		break;

	case AE_CODE_CONTROL:

		if (sub_status <= AE_CODE_CTRL_MAX) {
			exception =
			    acpi_gbl_exception_names_ctrl[sub_status - 1];
		}
		break;

	default:
		break;
	}

	if (!exception) {
		/* Exception code was not recognized */

		ACPI_DEBUG_PRINT((ACPI_DB_ERROR,
				  "Unknown exception code: 0x%8.8X\n", status));

		return ((const char *)"UNKNOWN_STATUS_CODE");
	}

	return ((const char *)exception);
}

/*******************************************************************************
 *
 * Static global variable initialization.
 *
 ******************************************************************************/

/*
 * We want the debug switches statically initialized so they
 * are already set when the debugger is entered.
 */

/* Debug switch - level and trace mask */
u32 acpi_dbg_level = ACPI_DEBUG_DEFAULT;
EXPORT_SYMBOL(acpi_dbg_level);

/* Debug switch - layer (component) mask */

u32 acpi_dbg_layer = ACPI_COMPONENT_DEFAULT | ACPI_ALL_DRIVERS;
EXPORT_SYMBOL(acpi_dbg_layer);
u32 acpi_gbl_nesting_level = 0;

/* Debugger globals */

u8 acpi_gbl_db_terminate_threads = FALSE;
u8 acpi_gbl_abort_method = FALSE;
u8 acpi_gbl_method_executing = FALSE;

/* System flags */

u32 acpi_gbl_startup_flags = 0;

/* System starts uninitialized */

u8 acpi_gbl_shutdown = TRUE;

const u8 acpi_gbl_decode_to8bit[8] = { 1, 2, 4, 8, 16, 32, 64, 128 };

const char *acpi_gbl_sleep_state_names[ACPI_S_STATE_COUNT] = {
	"\\_S0_",
	"\\_S1_",
	"\\_S2_",
	"\\_S3_",
	"\\_S4_",
	"\\_S5_"
};

const char *acpi_gbl_highest_dstate_names[4] = {
	"_S1D",
	"_S2D",
	"_S3D",
	"_S4D"
};

/*
 * Strings supported by the _OSI predefined (internal) method.
 * When adding strings, be sure to update ACPI_NUM_OSI_STRINGS.
 */
const char *acpi_gbl_valid_osi_strings[ACPI_NUM_OSI_STRINGS] = {
	/* Operating System Vendor Strings */

	"Linux",
	"Windows 2000",
	"Windows 2001",
	"Windows 2001.1",
	"Windows 2001 SP0",
	"Windows 2001 SP1",
	"Windows 2001 SP2",
	"Windows 2001 SP3",
	"Windows 2001 SP4",

	/* Feature Group Strings */

	"Extended Address Space Descriptor"
};

/*******************************************************************************
 *
 * Namespace globals
 *
 ******************************************************************************/

/*
 * Predefined ACPI Names (Built-in to the Interpreter)
 *
 * NOTES:
 * 1) _SB_ is defined to be a device to allow \_SB_._INI to be run
 *    during the initialization sequence.
 * 2) _TZ_ is defined to be a thermal zone in order to allow ASL code to
 *    perform a Notify() operation on it.
 */
const struct acpi_predefined_names acpi_gbl_pre_defined_names[] =
    { {"_GPE", ACPI_TYPE_LOCAL_SCOPE, NULL},
{"_PR_", ACPI_TYPE_LOCAL_SCOPE, NULL},
{"_SB_", ACPI_TYPE_DEVICE, NULL},
{"_SI_", ACPI_TYPE_LOCAL_SCOPE, NULL},
{"_TZ_", ACPI_TYPE_THERMAL, NULL},
{"_REV", ACPI_TYPE_INTEGER, (char *)ACPI_CA_SUPPORT_LEVEL},
{"_OS_", ACPI_TYPE_STRING, ACPI_OS_NAME},
{"_GL_", ACPI_TYPE_MUTEX, (char *)1},

#if !defined (ACPI_NO_METHOD_EXECUTION) || defined (ACPI_CONSTANT_EVAL_ONLY)
{"_OSI", ACPI_TYPE_METHOD, (char *)1},
#endif

	/* Table terminator */

{NULL, ACPI_TYPE_ANY, NULL}
};

/*
 * Properties of the ACPI Object Types, both internal and external.
 * The table is indexed by values of acpi_object_type
 */
const u8 acpi_gbl_ns_properties[] = {
	ACPI_NS_NORMAL,		/* 00 Any              */
	ACPI_NS_NORMAL,		/* 01 Number           */
	ACPI_NS_NORMAL,		/* 02 String           */
	ACPI_NS_NORMAL,		/* 03 Buffer           */
	ACPI_NS_NORMAL,		/* 04 Package          */
	ACPI_NS_NORMAL,		/* 05 field_unit       */
	ACPI_NS_NEWSCOPE,	/* 06 Device           */
	ACPI_NS_NORMAL,		/* 07 Event            */
	ACPI_NS_NEWSCOPE,	/* 08 Method           */
	ACPI_NS_NORMAL,		/* 09 Mutex            */
	ACPI_NS_NORMAL,		/* 10 Region           */
	ACPI_NS_NEWSCOPE,	/* 11 Power            */
	ACPI_NS_NEWSCOPE,	/* 12 Processor        */
	ACPI_NS_NEWSCOPE,	/* 13 Thermal          */
	ACPI_NS_NORMAL,		/* 14 buffer_field     */
	ACPI_NS_NORMAL,		/* 15 ddb_handle       */
	ACPI_NS_NORMAL,		/* 16 Debug Object     */
	ACPI_NS_NORMAL,		/* 17 def_field        */
	ACPI_NS_NORMAL,		/* 18 bank_field       */
	ACPI_NS_NORMAL,		/* 19 index_field      */
	ACPI_NS_NORMAL,		/* 20 Reference        */
	ACPI_NS_NORMAL,		/* 21 Alias            */
	ACPI_NS_NORMAL,		/* 22 method_alias     */
	ACPI_NS_NORMAL,		/* 23 Notify           */
	ACPI_NS_NORMAL,		/* 24 Address Handler  */
	ACPI_NS_NEWSCOPE | ACPI_NS_LOCAL,	/* 25 Resource Desc    */
	ACPI_NS_NEWSCOPE | ACPI_NS_LOCAL,	/* 26 Resource Field   */
	ACPI_NS_NEWSCOPE,	/* 27 Scope            */
	ACPI_NS_NORMAL,		/* 28 Extra            */
	ACPI_NS_NORMAL,		/* 29 Data             */
	ACPI_NS_NORMAL		/* 30 Invalid          */
};

/* Hex to ASCII conversion table */

static const char acpi_gbl_hex_to_ascii[] = {
	'0', '1', '2', '3', '4', '5', '6', '7',
	'8', '9', 'A', 'B', 'C', 'D', 'E', 'F'
};

/*******************************************************************************
 *
 * FUNCTION:    acpi_ut_hex_to_ascii_char
 *
 * PARAMETERS:  Integer             - Contains the hex digit
 *              Position            - bit position of the digit within the
 *                                    integer (multiple of 4)
 *
 * RETURN:      The converted Ascii character
 *
 * DESCRIPTION: Convert a hex digit to an Ascii character
 *
 ******************************************************************************/

char acpi_ut_hex_to_ascii_char(acpi_integer integer, u32 position)
{

	return (acpi_gbl_hex_to_ascii[(integer >> position) & 0xF]);
}

/*******************************************************************************
 *
 * Table name globals
 *
 * NOTE: This table includes ONLY the ACPI tables that the subsystem consumes.
 * it is NOT an exhaustive list of all possible ACPI tables.  All ACPI tables
 * that are not used by the subsystem are simply ignored.
 *
 * Do NOT add any table to this list that is not consumed directly by this
 * subsystem (No MADT, ECDT, SBST, etc.)
 *
 ******************************************************************************/

struct acpi_table_list acpi_gbl_table_lists[NUM_ACPI_TABLE_TYPES];

struct acpi_table_support acpi_gbl_table_data[NUM_ACPI_TABLE_TYPES] = {
	/***********    Name,   Signature, Global typed pointer     Signature size,      Type                  How many allowed?,    Contains valid AML? */

	/* RSDP 0 */ {RSDP_NAME, RSDP_SIG, NULL, sizeof(RSDP_SIG) - 1,
		      ACPI_TABLE_ROOT | ACPI_TABLE_SINGLE}
	,
	/* DSDT 1 */ {DSDT_SIG, DSDT_SIG, (void *)&acpi_gbl_DSDT,
		      sizeof(DSDT_SIG) - 1,
		      ACPI_TABLE_SECONDARY | ACPI_TABLE_SINGLE |
		      ACPI_TABLE_EXECUTABLE}
	,
	/* FADT 2 */ {FADT_SIG, FADT_SIG, (void *)&acpi_gbl_FADT,
		      sizeof(FADT_SIG) - 1,
		      ACPI_TABLE_PRIMARY | ACPI_TABLE_SINGLE}
	,
	/* FACS 3 */ {FACS_SIG, FACS_SIG, (void *)&acpi_gbl_FACS,
		      sizeof(FACS_SIG) - 1,
		      ACPI_TABLE_SECONDARY | ACPI_TABLE_SINGLE}
	,
	/* PSDT 4 */ {PSDT_SIG, PSDT_SIG, NULL, sizeof(PSDT_SIG) - 1,
		      ACPI_TABLE_PRIMARY | ACPI_TABLE_MULTIPLE |
		      ACPI_TABLE_EXECUTABLE}
	,
	/* SSDT 5 */ {SSDT_SIG, SSDT_SIG, NULL, sizeof(SSDT_SIG) - 1,
		      ACPI_TABLE_PRIMARY | ACPI_TABLE_MULTIPLE |
		      ACPI_TABLE_EXECUTABLE}
	,
	/* XSDT 6 */ {XSDT_SIG, XSDT_SIG, NULL, sizeof(RSDT_SIG) - 1,
		      ACPI_TABLE_ROOT | ACPI_TABLE_SINGLE}
	,
};

/******************************************************************************
 *
 * Event and Hardware globals
 *
 ******************************************************************************/

struct acpi_bit_register_info acpi_gbl_bit_register_info[ACPI_NUM_BITREG] = {
	/* Name                                     Parent Register             Register Bit Position                   Register Bit Mask       */

	/* ACPI_BITREG_TIMER_STATUS         */ {ACPI_REGISTER_PM1_STATUS,
						ACPI_BITPOSITION_TIMER_STATUS,
						ACPI_BITMASK_TIMER_STATUS},
	/* ACPI_BITREG_BUS_MASTER_STATUS    */ {ACPI_REGISTER_PM1_STATUS,
						ACPI_BITPOSITION_BUS_MASTER_STATUS,
						ACPI_BITMASK_BUS_MASTER_STATUS},
	/* ACPI_BITREG_GLOBAL_LOCK_STATUS   */ {ACPI_REGISTER_PM1_STATUS,
						ACPI_BITPOSITION_GLOBAL_LOCK_STATUS,
						ACPI_BITMASK_GLOBAL_LOCK_STATUS},
	/* ACPI_BITREG_POWER_BUTTON_STATUS  */ {ACPI_REGISTER_PM1_STATUS,
						ACPI_BITPOSITION_POWER_BUTTON_STATUS,
						ACPI_BITMASK_POWER_BUTTON_STATUS},
	/* ACPI_BITREG_SLEEP_BUTTON_STATUS  */ {ACPI_REGISTER_PM1_STATUS,
						ACPI_BITPOSITION_SLEEP_BUTTON_STATUS,
						ACPI_BITMASK_SLEEP_BUTTON_STATUS},
	/* ACPI_BITREG_RT_CLOCK_STATUS      */ {ACPI_REGISTER_PM1_STATUS,
						ACPI_BITPOSITION_RT_CLOCK_STATUS,
						ACPI_BITMASK_RT_CLOCK_STATUS},
	/* ACPI_BITREG_WAKE_STATUS          */ {ACPI_REGISTER_PM1_STATUS,
						ACPI_BITPOSITION_WAKE_STATUS,
						ACPI_BITMASK_WAKE_STATUS},
	/* ACPI_BITREG_PCIEXP_WAKE_STATUS   */ {ACPI_REGISTER_PM1_STATUS,
						ACPI_BITPOSITION_PCIEXP_WAKE_STATUS,
						ACPI_BITMASK_PCIEXP_WAKE_STATUS},

	/* ACPI_BITREG_TIMER_ENABLE         */ {ACPI_REGISTER_PM1_ENABLE,
						ACPI_BITPOSITION_TIMER_ENABLE,
						ACPI_BITMASK_TIMER_ENABLE},
	/* ACPI_BITREG_GLOBAL_LOCK_ENABLE   */ {ACPI_REGISTER_PM1_ENABLE,
						ACPI_BITPOSITION_GLOBAL_LOCK_ENABLE,
						ACPI_BITMASK_GLOBAL_LOCK_ENABLE},
	/* ACPI_BITREG_POWER_BUTTON_ENABLE  */ {ACPI_REGISTER_PM1_ENABLE,
						ACPI_BITPOSITION_POWER_BUTTON_ENABLE,
						ACPI_BITMASK_POWER_BUTTON_ENABLE},
	/* ACPI_BITREG_SLEEP_BUTTON_ENABLE  */ {ACPI_REGISTER_PM1_ENABLE,
						ACPI_BITPOSITION_SLEEP_BUTTON_ENABLE,
						ACPI_BITMASK_SLEEP_BUTTON_ENABLE},
	/* ACPI_BITREG_RT_CLOCK_ENABLE      */ {ACPI_REGISTER_PM1_ENABLE,
						ACPI_BITPOSITION_RT_CLOCK_ENABLE,
						ACPI_BITMASK_RT_CLOCK_ENABLE},
	/* ACPI_BITREG_WAKE_ENABLE          */ {ACPI_REGISTER_PM1_ENABLE, 0, 0},
	/* ACPI_BITREG_PCIEXP_WAKE_DISABLE  */ {ACPI_REGISTER_PM1_ENABLE,
						ACPI_BITPOSITION_PCIEXP_WAKE_DISABLE,
						ACPI_BITMASK_PCIEXP_WAKE_DISABLE},

	/* ACPI_BITREG_SCI_ENABLE           */ {ACPI_REGISTER_PM1_CONTROL,
						ACPI_BITPOSITION_SCI_ENABLE,
						ACPI_BITMASK_SCI_ENABLE},
	/* ACPI_BITREG_BUS_MASTER_RLD       */ {ACPI_REGISTER_PM1_CONTROL,
						ACPI_BITPOSITION_BUS_MASTER_RLD,
						ACPI_BITMASK_BUS_MASTER_RLD},
	/* ACPI_BITREG_GLOBAL_LOCK_RELEASE  */ {ACPI_REGISTER_PM1_CONTROL,
						ACPI_BITPOSITION_GLOBAL_LOCK_RELEASE,
						ACPI_BITMASK_GLOBAL_LOCK_RELEASE},
	/* ACPI_BITREG_SLEEP_TYPE_A         */ {ACPI_REGISTER_PM1_CONTROL,
						ACPI_BITPOSITION_SLEEP_TYPE_X,
						ACPI_BITMASK_SLEEP_TYPE_X},
	/* ACPI_BITREG_SLEEP_TYPE_B         */ {ACPI_REGISTER_PM1_CONTROL,
						ACPI_BITPOSITION_SLEEP_TYPE_X,
						ACPI_BITMASK_SLEEP_TYPE_X},
	/* ACPI_BITREG_SLEEP_ENABLE         */ {ACPI_REGISTER_PM1_CONTROL,
						ACPI_BITPOSITION_SLEEP_ENABLE,
						ACPI_BITMASK_SLEEP_ENABLE},

	/* ACPI_BITREG_ARB_DIS              */ {ACPI_REGISTER_PM2_CONTROL,
						ACPI_BITPOSITION_ARB_DISABLE,
						ACPI_BITMASK_ARB_DISABLE}
};

struct acpi_fixed_event_info acpi_gbl_fixed_event_info[ACPI_NUM_FIXED_EVENTS] = {
	/* ACPI_EVENT_PMTIMER       */ {ACPI_BITREG_TIMER_STATUS,
					ACPI_BITREG_TIMER_ENABLE,
					ACPI_BITMASK_TIMER_STATUS,
					ACPI_BITMASK_TIMER_ENABLE},
	/* ACPI_EVENT_GLOBAL        */ {ACPI_BITREG_GLOBAL_LOCK_STATUS,
					ACPI_BITREG_GLOBAL_LOCK_ENABLE,
					ACPI_BITMASK_GLOBAL_LOCK_STATUS,
					ACPI_BITMASK_GLOBAL_LOCK_ENABLE},
	/* ACPI_EVENT_POWER_BUTTON  */ {ACPI_BITREG_POWER_BUTTON_STATUS,
					ACPI_BITREG_POWER_BUTTON_ENABLE,
					ACPI_BITMASK_POWER_BUTTON_STATUS,
					ACPI_BITMASK_POWER_BUTTON_ENABLE},
	/* ACPI_EVENT_SLEEP_BUTTON  */ {ACPI_BITREG_SLEEP_BUTTON_STATUS,
					ACPI_BITREG_SLEEP_BUTTON_ENABLE,
					ACPI_BITMASK_SLEEP_BUTTON_STATUS,
					ACPI_BITMASK_SLEEP_BUTTON_ENABLE},
	/* ACPI_EVENT_RTC           */ {ACPI_BITREG_RT_CLOCK_STATUS,
					ACPI_BITREG_RT_CLOCK_ENABLE,
					ACPI_BITMASK_RT_CLOCK_STATUS,
					ACPI_BITMASK_RT_CLOCK_ENABLE},
};

/*******************************************************************************
 *
 * FUNCTION:    acpi_ut_get_region_name
 *
 * PARAMETERS:  None.
 *
 * RETURN:      Status
 *
 * DESCRIPTION: Translate a Space ID into a name string (Debug only)
 *
 ******************************************************************************/

/* Region type decoding */

const char *acpi_gbl_region_types[ACPI_NUM_PREDEFINED_REGIONS] = {
/*! [Begin] no source code translation (keep these ASL Keywords as-is) */
	"SystemMemory",
	"SystemIO",
	"PCI_Config",
	"EmbeddedControl",
	"SMBus",
	"CMOS",
	"PCIBARTarget",
	"DataTable"
/*! [End] no source code translation !*/
};

char *acpi_ut_get_region_name(u8 space_id)
{

	if (space_id >= ACPI_USER_REGION_BEGIN) {
		return ("user_defined_region");
	} else if (space_id >= ACPI_NUM_PREDEFINED_REGIONS) {
		return ("invalid_space_id");
	}

	return ((char *)acpi_gbl_region_types[space_id]);
}

/*******************************************************************************
 *
 * FUNCTION:    acpi_ut_get_event_name
 *
 * PARAMETERS:  None.
 *
 * RETURN:      Status
 *
 * DESCRIPTION: Translate a Event ID into a name string (Debug only)
 *
 ******************************************************************************/

/* Event type decoding */

static const char *acpi_gbl_event_types[ACPI_NUM_FIXED_EVENTS] = {
	"PM_Timer",
	"global_lock",
	"power_button",
	"sleep_button",
	"real_time_clock",
};

char *acpi_ut_get_event_name(u32 event_id)
{

	if (event_id > ACPI_EVENT_MAX) {
		return ("invalid_event_iD");
	}

	return ((char *)acpi_gbl_event_types[event_id]);
}

/*******************************************************************************
 *
 * FUNCTION:    acpi_ut_get_type_name
 *
 * PARAMETERS:  None.
 *
 * RETURN:      Status
 *
 * DESCRIPTION: Translate a Type ID into a name string (Debug only)
 *
 ******************************************************************************/

/*
 * Elements of acpi_gbl_ns_type_names below must match
 * one-to-one with values of acpi_object_type
 *
 * The type ACPI_TYPE_ANY (Untyped) is used as a "don't care" when searching;
 * when stored in a table it really means that we have thus far seen no
 * evidence to indicate what type is actually going to be stored for this entry.
 */
static const char acpi_gbl_bad_type[] = "UNDEFINED";

/* Printable names of the ACPI object types */

static const char *acpi_gbl_ns_type_names[] = {
	/* 00 */ "Untyped",
	/* 01 */ "Integer",
	/* 02 */ "String",
	/* 03 */ "Buffer",
	/* 04 */ "Package",
	/* 05 */ "field_unit",
	/* 06 */ "Device",
	/* 07 */ "Event",
	/* 08 */ "Method",
	/* 09 */ "Mutex",
	/* 10 */ "Region",
	/* 11 */ "Power",
	/* 12 */ "Processor",
	/* 13 */ "Thermal",
	/* 14 */ "buffer_field",
	/* 15 */ "ddb_handle",
	/* 16 */ "debug_object",
	/* 17 */ "region_field",
	/* 18 */ "bank_field",
	/* 19 */ "index_field",
	/* 20 */ "Reference",
	/* 21 */ "Alias",
	/* 22 */ "method_alias",
	/* 23 */ "Notify",
	/* 24 */ "addr_handler",
	/* 25 */ "resource_desc",
	/* 26 */ "resource_fld",
	/* 27 */ "Scope",
	/* 28 */ "Extra",
	/* 29 */ "Data",
	/* 30 */ "Invalid"
};

char *acpi_ut_get_type_name(acpi_object_type type)
{

	if (type > ACPI_TYPE_INVALID) {
		return ((char *)acpi_gbl_bad_type);
	}

	return ((char *)acpi_gbl_ns_type_names[type]);
}

char *acpi_ut_get_object_type_name(union acpi_operand_object *obj_desc)
{

	if (!obj_desc) {
		return ("[NULL Object Descriptor]");
	}

	return (acpi_ut_get_type_name(ACPI_GET_OBJECT_TYPE(obj_desc)));
}

/*******************************************************************************
 *
 * FUNCTION:    acpi_ut_get_node_name
 *
 * PARAMETERS:  Object               - A namespace node
 *
 * RETURN:      Pointer to a string
 *
 * DESCRIPTION: Validate the node and return the node's ACPI name.
 *
 ******************************************************************************/

char *acpi_ut_get_node_name(void *object)
{
	struct acpi_namespace_node *node = (struct acpi_namespace_node *)object;

	/* Must return a string of exactly 4 characters == ACPI_NAME_SIZE */

	if (!object) {
		return ("NULL");
	}

	/* Check for Root node */

	if ((object == ACPI_ROOT_OBJECT) || (object == acpi_gbl_root_node)) {
		return ("\"\\\" ");
	}

	/* Descriptor must be a namespace node */

	if (node->descriptor != ACPI_DESC_TYPE_NAMED) {
		return ("####");
	}

	/* Name must be a valid ACPI name */

	if (!acpi_ut_valid_acpi_name(*(u32 *) node->name.ascii)) {
		return ("????");
	}

	/* Return the name */

	return (node->name.ascii);
}

/*******************************************************************************
 *
 * FUNCTION:    acpi_ut_get_descriptor_name
 *
 * PARAMETERS:  Object               - An ACPI object
 *
 * RETURN:      Pointer to a string
 *
 * DESCRIPTION: Validate object and return the descriptor type
 *
 ******************************************************************************/

/* Printable names of object descriptor types */

static const char *acpi_gbl_desc_type_names[] = {
	/* 00 */ "Invalid",
	/* 01 */ "Cached",
	/* 02 */ "State-Generic",
	/* 03 */ "State-Update",
	/* 04 */ "State-Package",
	/* 05 */ "State-Control",
	/* 06 */ "State-root_parse_scope",
	/* 07 */ "State-parse_scope",
	/* 08 */ "State-walk_scope",
	/* 09 */ "State-Result",
	/* 10 */ "State-Notify",
	/* 11 */ "State-Thread",
	/* 12 */ "Walk",
	/* 13 */ "Parser",
	/* 14 */ "Operand",
	/* 15 */ "Node"
};

char *acpi_ut_get_descriptor_name(void *object)
{

	if (!object) {
		return ("NULL OBJECT");
	}

	if (ACPI_GET_DESCRIPTOR_TYPE(object) > ACPI_DESC_TYPE_MAX) {
		return ((char *)acpi_gbl_bad_type);
	}

	return ((char *)
		acpi_gbl_desc_type_names[ACPI_GET_DESCRIPTOR_TYPE(object)]);

}

<<<<<<< HEAD

#if defined(ACPI_DEBUG_OUTPUT) || defined(ACPI_DEBUGGER) || defined(ACPI_DEBUG_LITE)
=======
#if defined(ACPI_DEBUG_OUTPUT) || defined(ACPI_DEBUGGER)
>>>>>>> 1c9426e8
/*
 * Strings and procedures used for debug only
 */

/*******************************************************************************
 *
 * FUNCTION:    acpi_ut_get_mutex_name
 *
 * PARAMETERS:  mutex_id        - The predefined ID for this mutex.
 *
 * RETURN:      String containing the name of the mutex. Always returns a valid
 *              pointer.
 *
 * DESCRIPTION: Translate a mutex ID into a name string (Debug only)
 *
 ******************************************************************************/

char *acpi_ut_get_mutex_name(u32 mutex_id)
{

	if (mutex_id > MAX_MUTEX) {
		return ("Invalid Mutex ID");
	}

	return (acpi_gbl_mutex_names[mutex_id]);
}
#endif

/*******************************************************************************
 *
 * FUNCTION:    acpi_ut_valid_object_type
 *
 * PARAMETERS:  Type            - Object type to be validated
 *
 * RETURN:      TRUE if valid object type, FALSE otherwise
 *
 * DESCRIPTION: Validate an object type
 *
 ******************************************************************************/

u8 acpi_ut_valid_object_type(acpi_object_type type)
{

	if (type > ACPI_TYPE_LOCAL_MAX) {
		/* Note: Assumes all TYPEs are contiguous (external/local) */

		return (FALSE);
	}

	return (TRUE);
}

/*******************************************************************************
 *
 * FUNCTION:    acpi_ut_init_globals
 *
 * PARAMETERS:  None
 *
 * RETURN:      None
 *
 * DESCRIPTION: Init library globals.  All globals that require specific
 *              initialization should be initialized here!
 *
 ******************************************************************************/

void acpi_ut_init_globals(void)
{
	acpi_status status;
	u32 i;

	ACPI_FUNCTION_TRACE("ut_init_globals");

	/* Create all memory caches */

	status = acpi_ut_create_caches();
	if (ACPI_FAILURE(status)) {
		return;
	}

	/* ACPI table structure */

	for (i = 0; i < NUM_ACPI_TABLE_TYPES; i++) {
		acpi_gbl_table_lists[i].next = NULL;
		acpi_gbl_table_lists[i].count = 0;
	}

	/* Mutex locked flags */

	for (i = 0; i < NUM_MUTEX; i++) {
		acpi_gbl_mutex_info[i].mutex = NULL;
		acpi_gbl_mutex_info[i].thread_id = ACPI_MUTEX_NOT_ACQUIRED;
		acpi_gbl_mutex_info[i].use_count = 0;
	}

	/* GPE support */

	acpi_gbl_gpe_xrupt_list_head = NULL;
	acpi_gbl_gpe_fadt_blocks[0] = NULL;
	acpi_gbl_gpe_fadt_blocks[1] = NULL;

	/* Global notify handlers */

	acpi_gbl_system_notify.handler = NULL;
	acpi_gbl_device_notify.handler = NULL;
	acpi_gbl_exception_handler = NULL;
	acpi_gbl_init_handler = NULL;

	/* Global "typed" ACPI table pointers */

	acpi_gbl_RSDP = NULL;
	acpi_gbl_XSDT = NULL;
	acpi_gbl_FACS = NULL;
	acpi_gbl_FADT = NULL;
	acpi_gbl_DSDT = NULL;

	/* Global Lock support */

	acpi_gbl_global_lock_acquired = FALSE;
	acpi_gbl_global_lock_thread_count = 0;
	acpi_gbl_global_lock_handle = 0;

	/* Miscellaneous variables */

	acpi_gbl_table_flags = ACPI_PHYSICAL_POINTER;
	acpi_gbl_rsdp_original_location = 0;
	acpi_gbl_cm_single_step = FALSE;
	acpi_gbl_db_terminate_threads = FALSE;
	acpi_gbl_shutdown = FALSE;
	acpi_gbl_ns_lookup_count = 0;
	acpi_gbl_ps_find_count = 0;
	acpi_gbl_acpi_hardware_present = TRUE;
	acpi_gbl_owner_id_mask = 0;
	acpi_gbl_debugger_configuration = DEBUGGER_THREADING;
	acpi_gbl_db_output_flags = ACPI_DB_CONSOLE_OUTPUT;

	/* Hardware oriented */

	acpi_gbl_events_initialized = FALSE;
	acpi_gbl_system_awake_and_running = TRUE;

	/* Namespace */

	acpi_gbl_root_node = NULL;

	acpi_gbl_root_node_struct.name.integer = ACPI_ROOT_NAME;
	acpi_gbl_root_node_struct.descriptor = ACPI_DESC_TYPE_NAMED;
	acpi_gbl_root_node_struct.type = ACPI_TYPE_DEVICE;
	acpi_gbl_root_node_struct.child = NULL;
	acpi_gbl_root_node_struct.peer = NULL;
	acpi_gbl_root_node_struct.object = NULL;
	acpi_gbl_root_node_struct.flags = ANOBJ_END_OF_PEER_LIST;

#ifdef ACPI_DEBUG_OUTPUT
	acpi_gbl_lowest_stack_pointer = ACPI_SIZE_MAX;
#endif

	return_VOID;
}<|MERGE_RESOLUTION|>--- conflicted
+++ resolved
@@ -692,12 +692,7 @@
 
 }
 
-<<<<<<< HEAD
-
-#if defined(ACPI_DEBUG_OUTPUT) || defined(ACPI_DEBUGGER) || defined(ACPI_DEBUG_LITE)
-=======
 #if defined(ACPI_DEBUG_OUTPUT) || defined(ACPI_DEBUGGER)
->>>>>>> 1c9426e8
 /*
  * Strings and procedures used for debug only
  */
