/*
 * intel_idle.c - native hardware idle loop for modern Intel processors
 *
 * Copyright (c) 2013, Intel Corporation.
 * Len Brown <len.brown@intel.com>
 *
 * This program is free software; you can redistribute it and/or modify it
 * under the terms and conditions of the GNU General Public License,
 * version 2, as published by the Free Software Foundation.
 *
 * This program is distributed in the hope it will be useful, but WITHOUT
 * ANY WARRANTY; without even the implied warranty of MERCHANTABILITY or
 * FITNESS FOR A PARTICULAR PURPOSE.  See the GNU General Public License for
 * more details.
 *
 * You should have received a copy of the GNU General Public License along with
 * this program; if not, write to the Free Software Foundation, Inc.,
 * 51 Franklin St - Fifth Floor, Boston, MA 02110-1301 USA.
 */

/*
 * intel_idle is a cpuidle driver that loads on specific Intel processors
 * in lieu of the legacy ACPI processor_idle driver.  The intent is to
 * make Linux more efficient on these processors, as intel_idle knows
 * more than ACPI, as well as make Linux more immune to ACPI BIOS bugs.
 */

/*
 * Design Assumptions
 *
 * All CPUs have same idle states as boot CPU
 *
 * Chipset BM_STS (bus master status) bit is a NOP
 *	for preventing entry into deep C-stats
 */

/*
 * Known limitations
 *
 * The driver currently initializes for_each_online_cpu() upon modprobe.
 * It it unaware of subsequent processors hot-added to the system.
 * This means that if you boot with maxcpus=n and later online
 * processors above n, those processors will use C1 only.
 *
 * ACPI has a .suspend hack to turn off deep c-statees during suspend
 * to avoid complications with the lapic timer workaround.
 * Have not seen issues with suspend, but may need same workaround here.
 *
 * There is currently no kernel-based automatic probing/loading mechanism
 * if the driver is built as a module.
 */

/* un-comment DEBUG to enable pr_debug() statements */
#define DEBUG

#include <linux/kernel.h>
#include <linux/cpuidle.h>
#include <linux/tick.h>
#include <trace/events/power.h>
#include <linux/sched.h>
#include <linux/notifier.h>
#include <linux/cpu.h>
#include <linux/module.h>
#include <asm/cpu_device_id.h>
#include <asm/mwait.h>
#include <asm/msr.h>

#define INTEL_IDLE_VERSION "0.4.1"
#define PREFIX "intel_idle: "

static struct cpuidle_driver intel_idle_driver = {
	.name = "intel_idle",
	.owner = THIS_MODULE,
};
/* intel_idle.max_cstate=0 disables driver */
static int max_cstate = CPUIDLE_STATE_MAX - 1;

static unsigned int mwait_substates;

#define LAPIC_TIMER_ALWAYS_RELIABLE 0xFFFFFFFF
/* Reliable LAPIC Timer States, bit 1 for C1 etc.  */
static unsigned int lapic_timer_reliable_states = (1 << 1);	 /* Default to only C1 */

struct idle_cpu {
	struct cpuidle_state *state_table;

	/*
	 * Hardware C-state auto-demotion may not always be optimal.
	 * Indicate which enable bits to clear here.
	 */
	unsigned long auto_demotion_disable_flags;
	bool byt_auto_demotion_disable_flag;
	bool disable_promotion_to_c1e;
};

static const struct idle_cpu *icpu;
static struct cpuidle_device __percpu *intel_idle_cpuidle_devices;
static int intel_idle(struct cpuidle_device *dev,
			struct cpuidle_driver *drv, int index);
static void intel_idle_freeze(struct cpuidle_device *dev,
			      struct cpuidle_driver *drv, int index);
static int intel_idle_cpu_init(int cpu);

static struct cpuidle_state *cpuidle_state_table;

/*
 * Set this flag for states where the HW flushes the TLB for us
 * and so we don't need cross-calls to keep it consistent.
 * If this flag is set, SW flushes the TLB, so even if the
 * HW doesn't do the flushing, this flag is safe to use.
 */
#define CPUIDLE_FLAG_TLB_FLUSHED	0x10000

/*
 * MWAIT takes an 8-bit "hint" in EAX "suggesting"
 * the C-state (top nibble) and sub-state (bottom nibble)
 * 0x00 means "MWAIT(C1)", 0x10 means "MWAIT(C2)" etc.
 *
 * We store the hint at the top of our "flags" for each state.
 */
#define flg2MWAIT(flags) (((flags) >> 24) & 0xFF)
#define MWAIT2flg(eax) ((eax & 0xFF) << 24)

/*
 * States are indexed by the cstate number,
 * which is also the index into the MWAIT hint array.
 * Thus C0 is a dummy.
 */
static struct cpuidle_state nehalem_cstates[] = {
	{
		.name = "C1-NHM",
		.desc = "MWAIT 0x00",
		.flags = MWAIT2flg(0x00),
		.exit_latency = 3,
		.target_residency = 6,
		.enter = &intel_idle,
		.enter_freeze = intel_idle_freeze, },
	{
		.name = "C1E-NHM",
		.desc = "MWAIT 0x01",
		.flags = MWAIT2flg(0x01),
		.exit_latency = 10,
		.target_residency = 20,
		.enter = &intel_idle,
		.enter_freeze = intel_idle_freeze, },
	{
		.name = "C3-NHM",
		.desc = "MWAIT 0x10",
		.flags = MWAIT2flg(0x10) | CPUIDLE_FLAG_TLB_FLUSHED,
		.exit_latency = 20,
		.target_residency = 80,
		.enter = &intel_idle,
		.enter_freeze = intel_idle_freeze, },
	{
		.name = "C6-NHM",
		.desc = "MWAIT 0x20",
		.flags = MWAIT2flg(0x20) | CPUIDLE_FLAG_TLB_FLUSHED,
		.exit_latency = 200,
		.target_residency = 800,
		.enter = &intel_idle,
		.enter_freeze = intel_idle_freeze, },
	{
		.enter = NULL }
};

static struct cpuidle_state snb_cstates[] = {
	{
		.name = "C1-SNB",
		.desc = "MWAIT 0x00",
		.flags = MWAIT2flg(0x00),
		.exit_latency = 2,
		.target_residency = 2,
		.enter = &intel_idle,
		.enter_freeze = intel_idle_freeze, },
	{
		.name = "C1E-SNB",
		.desc = "MWAIT 0x01",
		.flags = MWAIT2flg(0x01),
		.exit_latency = 10,
		.target_residency = 20,
		.enter = &intel_idle,
		.enter_freeze = intel_idle_freeze, },
	{
		.name = "C3-SNB",
		.desc = "MWAIT 0x10",
		.flags = MWAIT2flg(0x10) | CPUIDLE_FLAG_TLB_FLUSHED,
		.exit_latency = 80,
		.target_residency = 211,
		.enter = &intel_idle,
		.enter_freeze = intel_idle_freeze, },
	{
		.name = "C6-SNB",
		.desc = "MWAIT 0x20",
		.flags = MWAIT2flg(0x20) | CPUIDLE_FLAG_TLB_FLUSHED,
		.exit_latency = 104,
		.target_residency = 345,
		.enter = &intel_idle,
		.enter_freeze = intel_idle_freeze, },
	{
		.name = "C7-SNB",
		.desc = "MWAIT 0x30",
		.flags = MWAIT2flg(0x30) | CPUIDLE_FLAG_TLB_FLUSHED,
		.exit_latency = 109,
		.target_residency = 345,
		.enter = &intel_idle,
		.enter_freeze = intel_idle_freeze, },
	{
		.enter = NULL }
};

static struct cpuidle_state byt_cstates[] = {
	{
		.name = "C1-BYT",
		.desc = "MWAIT 0x00",
		.flags = MWAIT2flg(0x00),
		.exit_latency = 1,
		.target_residency = 1,
		.enter = &intel_idle,
		.enter_freeze = intel_idle_freeze, },
	{
		.name = "C6N-BYT",
		.desc = "MWAIT 0x58",
		.flags = MWAIT2flg(0x58) | CPUIDLE_FLAG_TLB_FLUSHED,
		.exit_latency = 300,
		.target_residency = 275,
		.enter = &intel_idle,
		.enter_freeze = intel_idle_freeze, },
	{
		.name = "C6S-BYT",
		.desc = "MWAIT 0x52",
		.flags = MWAIT2flg(0x52) | CPUIDLE_FLAG_TLB_FLUSHED,
		.exit_latency = 500,
		.target_residency = 560,
		.enter = &intel_idle,
		.enter_freeze = intel_idle_freeze, },
	{
		.name = "C7-BYT",
		.desc = "MWAIT 0x60",
		.flags = MWAIT2flg(0x60) | CPUIDLE_FLAG_TLB_FLUSHED,
		.exit_latency = 1200,
		.target_residency = 4000,
		.enter = &intel_idle,
		.enter_freeze = intel_idle_freeze, },
	{
		.name = "C7S-BYT",
		.desc = "MWAIT 0x64",
		.flags = MWAIT2flg(0x64) | CPUIDLE_FLAG_TLB_FLUSHED,
		.exit_latency = 10000,
		.target_residency = 20000,
		.enter = &intel_idle,
		.enter_freeze = intel_idle_freeze, },
	{
		.enter = NULL }
};

static struct cpuidle_state cht_cstates[] = {
	{
		.name = "C1-CHT",
		.desc = "MWAIT 0x00",
		.flags = MWAIT2flg(0x00),
		.exit_latency = 1,
		.target_residency = 1,
		.enter = &intel_idle,
		.enter_freeze = intel_idle_freeze, },
	{
		.name = "C6N-CHT",
		.desc = "MWAIT 0x58",
		.flags = MWAIT2flg(0x58) | CPUIDLE_FLAG_TLB_FLUSHED,
		.exit_latency = 80,
		.target_residency = 275,
		.enter = &intel_idle,
		.enter_freeze = intel_idle_freeze, },
	{
		.name = "C6S-CHT",
		.desc = "MWAIT 0x52",
		.flags = MWAIT2flg(0x52) | CPUIDLE_FLAG_TLB_FLUSHED,
		.exit_latency = 200,
		.target_residency = 560,
		.enter = &intel_idle,
		.enter_freeze = intel_idle_freeze, },
	{
		.name = "C7-CHT",
		.desc = "MWAIT 0x60",
		.flags = MWAIT2flg(0x60) | CPUIDLE_FLAG_TLB_FLUSHED,
		.exit_latency = 1200,
		.target_residency = 4000,
		.enter = &intel_idle,
		.enter_freeze = intel_idle_freeze, },
	{
		.name = "C7S-CHT",
		.desc = "MWAIT 0x64",
		.flags = MWAIT2flg(0x64) | CPUIDLE_FLAG_TLB_FLUSHED,
		.exit_latency = 10000,
		.target_residency = 20000,
		.enter = &intel_idle,
		.enter_freeze = intel_idle_freeze, },
	{
		.enter = NULL }
};

static struct cpuidle_state ivb_cstates[] = {
	{
		.name = "C1-IVB",
		.desc = "MWAIT 0x00",
		.flags = MWAIT2flg(0x00),
		.exit_latency = 1,
		.target_residency = 1,
		.enter = &intel_idle,
		.enter_freeze = intel_idle_freeze, },
	{
		.name = "C1E-IVB",
		.desc = "MWAIT 0x01",
		.flags = MWAIT2flg(0x01),
		.exit_latency = 10,
		.target_residency = 20,
		.enter = &intel_idle,
		.enter_freeze = intel_idle_freeze, },
	{
		.name = "C3-IVB",
		.desc = "MWAIT 0x10",
		.flags = MWAIT2flg(0x10) | CPUIDLE_FLAG_TLB_FLUSHED,
		.exit_latency = 59,
		.target_residency = 156,
		.enter = &intel_idle,
		.enter_freeze = intel_idle_freeze, },
	{
		.name = "C6-IVB",
		.desc = "MWAIT 0x20",
		.flags = MWAIT2flg(0x20) | CPUIDLE_FLAG_TLB_FLUSHED,
		.exit_latency = 80,
		.target_residency = 300,
		.enter = &intel_idle,
		.enter_freeze = intel_idle_freeze, },
	{
		.name = "C7-IVB",
		.desc = "MWAIT 0x30",
		.flags = MWAIT2flg(0x30) | CPUIDLE_FLAG_TLB_FLUSHED,
		.exit_latency = 87,
		.target_residency = 300,
		.enter = &intel_idle,
		.enter_freeze = intel_idle_freeze, },
	{
		.enter = NULL }
};

static struct cpuidle_state ivt_cstates[] = {
	{
		.name = "C1-IVT",
		.desc = "MWAIT 0x00",
		.flags = MWAIT2flg(0x00),
		.exit_latency = 1,
		.target_residency = 1,
		.enter = &intel_idle,
		.enter_freeze = intel_idle_freeze, },
	{
		.name = "C1E-IVT",
		.desc = "MWAIT 0x01",
		.flags = MWAIT2flg(0x01),
		.exit_latency = 10,
		.target_residency = 80,
		.enter = &intel_idle,
		.enter_freeze = intel_idle_freeze, },
	{
		.name = "C3-IVT",
		.desc = "MWAIT 0x10",
		.flags = MWAIT2flg(0x10) | CPUIDLE_FLAG_TLB_FLUSHED,
		.exit_latency = 59,
		.target_residency = 156,
		.enter = &intel_idle,
		.enter_freeze = intel_idle_freeze, },
	{
		.name = "C6-IVT",
		.desc = "MWAIT 0x20",
		.flags = MWAIT2flg(0x20) | CPUIDLE_FLAG_TLB_FLUSHED,
		.exit_latency = 82,
		.target_residency = 300,
		.enter = &intel_idle,
		.enter_freeze = intel_idle_freeze, },
	{
		.enter = NULL }
};

static struct cpuidle_state ivt_cstates_4s[] = {
	{
		.name = "C1-IVT-4S",
		.desc = "MWAIT 0x00",
		.flags = MWAIT2flg(0x00),
		.exit_latency = 1,
		.target_residency = 1,
		.enter = &intel_idle,
		.enter_freeze = intel_idle_freeze, },
	{
		.name = "C1E-IVT-4S",
		.desc = "MWAIT 0x01",
		.flags = MWAIT2flg(0x01),
		.exit_latency = 10,
		.target_residency = 250,
		.enter = &intel_idle,
		.enter_freeze = intel_idle_freeze, },
	{
		.name = "C3-IVT-4S",
		.desc = "MWAIT 0x10",
		.flags = MWAIT2flg(0x10) | CPUIDLE_FLAG_TLB_FLUSHED,
		.exit_latency = 59,
		.target_residency = 300,
		.enter = &intel_idle,
		.enter_freeze = intel_idle_freeze, },
	{
		.name = "C6-IVT-4S",
		.desc = "MWAIT 0x20",
		.flags = MWAIT2flg(0x20) | CPUIDLE_FLAG_TLB_FLUSHED,
		.exit_latency = 84,
		.target_residency = 400,
		.enter = &intel_idle,
		.enter_freeze = intel_idle_freeze, },
	{
		.enter = NULL }
};

static struct cpuidle_state ivt_cstates_8s[] = {
	{
		.name = "C1-IVT-8S",
		.desc = "MWAIT 0x00",
		.flags = MWAIT2flg(0x00),
		.exit_latency = 1,
		.target_residency = 1,
		.enter = &intel_idle,
		.enter_freeze = intel_idle_freeze, },
	{
		.name = "C1E-IVT-8S",
		.desc = "MWAIT 0x01",
		.flags = MWAIT2flg(0x01),
		.exit_latency = 10,
		.target_residency = 500,
		.enter = &intel_idle,
		.enter_freeze = intel_idle_freeze, },
	{
		.name = "C3-IVT-8S",
		.desc = "MWAIT 0x10",
		.flags = MWAIT2flg(0x10) | CPUIDLE_FLAG_TLB_FLUSHED,
		.exit_latency = 59,
		.target_residency = 600,
		.enter = &intel_idle,
		.enter_freeze = intel_idle_freeze, },
	{
		.name = "C6-IVT-8S",
		.desc = "MWAIT 0x20",
		.flags = MWAIT2flg(0x20) | CPUIDLE_FLAG_TLB_FLUSHED,
		.exit_latency = 88,
		.target_residency = 700,
		.enter = &intel_idle,
		.enter_freeze = intel_idle_freeze, },
	{
		.enter = NULL }
};

static struct cpuidle_state hsw_cstates[] = {
	{
		.name = "C1-HSW",
		.desc = "MWAIT 0x00",
		.flags = MWAIT2flg(0x00),
		.exit_latency = 2,
		.target_residency = 2,
		.enter = &intel_idle,
		.enter_freeze = intel_idle_freeze, },
	{
		.name = "C1E-HSW",
		.desc = "MWAIT 0x01",
		.flags = MWAIT2flg(0x01),
		.exit_latency = 10,
		.target_residency = 20,
		.enter = &intel_idle,
		.enter_freeze = intel_idle_freeze, },
	{
		.name = "C3-HSW",
		.desc = "MWAIT 0x10",
		.flags = MWAIT2flg(0x10) | CPUIDLE_FLAG_TLB_FLUSHED,
		.exit_latency = 33,
		.target_residency = 100,
		.enter = &intel_idle,
		.enter_freeze = intel_idle_freeze, },
	{
		.name = "C6-HSW",
		.desc = "MWAIT 0x20",
		.flags = MWAIT2flg(0x20) | CPUIDLE_FLAG_TLB_FLUSHED,
		.exit_latency = 133,
		.target_residency = 400,
		.enter = &intel_idle,
		.enter_freeze = intel_idle_freeze, },
	{
		.name = "C7s-HSW",
		.desc = "MWAIT 0x32",
		.flags = MWAIT2flg(0x32) | CPUIDLE_FLAG_TLB_FLUSHED,
		.exit_latency = 166,
		.target_residency = 500,
		.enter = &intel_idle,
		.enter_freeze = intel_idle_freeze, },
	{
		.name = "C8-HSW",
		.desc = "MWAIT 0x40",
		.flags = MWAIT2flg(0x40) | CPUIDLE_FLAG_TLB_FLUSHED,
		.exit_latency = 300,
		.target_residency = 900,
		.enter = &intel_idle,
		.enter_freeze = intel_idle_freeze, },
	{
		.name = "C9-HSW",
		.desc = "MWAIT 0x50",
		.flags = MWAIT2flg(0x50) | CPUIDLE_FLAG_TLB_FLUSHED,
		.exit_latency = 600,
		.target_residency = 1800,
		.enter = &intel_idle,
		.enter_freeze = intel_idle_freeze, },
	{
		.name = "C10-HSW",
		.desc = "MWAIT 0x60",
		.flags = MWAIT2flg(0x60) | CPUIDLE_FLAG_TLB_FLUSHED,
		.exit_latency = 2600,
		.target_residency = 7700,
		.enter = &intel_idle,
		.enter_freeze = intel_idle_freeze, },
	{
		.enter = NULL }
};
static struct cpuidle_state bdw_cstates[] = {
	{
		.name = "C1-BDW",
		.desc = "MWAIT 0x00",
		.flags = MWAIT2flg(0x00),
		.exit_latency = 2,
		.target_residency = 2,
		.enter = &intel_idle,
		.enter_freeze = intel_idle_freeze, },
	{
		.name = "C1E-BDW",
		.desc = "MWAIT 0x01",
		.flags = MWAIT2flg(0x01),
		.exit_latency = 10,
		.target_residency = 20,
		.enter = &intel_idle,
		.enter_freeze = intel_idle_freeze, },
	{
		.name = "C3-BDW",
		.desc = "MWAIT 0x10",
		.flags = MWAIT2flg(0x10) | CPUIDLE_FLAG_TLB_FLUSHED,
		.exit_latency = 40,
		.target_residency = 100,
		.enter = &intel_idle,
		.enter_freeze = intel_idle_freeze, },
	{
		.name = "C6-BDW",
		.desc = "MWAIT 0x20",
		.flags = MWAIT2flg(0x20) | CPUIDLE_FLAG_TLB_FLUSHED,
		.exit_latency = 133,
		.target_residency = 400,
		.enter = &intel_idle,
		.enter_freeze = intel_idle_freeze, },
	{
		.name = "C7s-BDW",
		.desc = "MWAIT 0x32",
		.flags = MWAIT2flg(0x32) | CPUIDLE_FLAG_TLB_FLUSHED,
		.exit_latency = 166,
		.target_residency = 500,
		.enter = &intel_idle,
		.enter_freeze = intel_idle_freeze, },
	{
		.name = "C8-BDW",
		.desc = "MWAIT 0x40",
		.flags = MWAIT2flg(0x40) | CPUIDLE_FLAG_TLB_FLUSHED,
		.exit_latency = 300,
		.target_residency = 900,
		.enter = &intel_idle,
		.enter_freeze = intel_idle_freeze, },
	{
		.name = "C9-BDW",
		.desc = "MWAIT 0x50",
		.flags = MWAIT2flg(0x50) | CPUIDLE_FLAG_TLB_FLUSHED,
		.exit_latency = 600,
		.target_residency = 1800,
		.enter = &intel_idle,
		.enter_freeze = intel_idle_freeze, },
	{
		.name = "C10-BDW",
		.desc = "MWAIT 0x60",
		.flags = MWAIT2flg(0x60) | CPUIDLE_FLAG_TLB_FLUSHED,
		.exit_latency = 2600,
		.target_residency = 7700,
		.enter = &intel_idle,
		.enter_freeze = intel_idle_freeze, },
	{
		.enter = NULL }
};

static struct cpuidle_state skl_cstates[] = {
	{
		.name = "C1-SKL",
		.desc = "MWAIT 0x00",
		.flags = MWAIT2flg(0x00),
		.exit_latency = 2,
		.target_residency = 2,
		.enter = &intel_idle,
		.enter_freeze = intel_idle_freeze, },
	{
		.name = "C1E-SKL",
		.desc = "MWAIT 0x01",
		.flags = MWAIT2flg(0x01),
		.exit_latency = 10,
		.target_residency = 20,
		.enter = &intel_idle,
		.enter_freeze = intel_idle_freeze, },
	{
		.name = "C3-SKL",
		.desc = "MWAIT 0x10",
		.flags = MWAIT2flg(0x10) | CPUIDLE_FLAG_TLB_FLUSHED,
		.exit_latency = 70,
		.target_residency = 100,
		.enter = &intel_idle,
		.enter_freeze = intel_idle_freeze, },
	{
		.name = "C6-SKL",
		.desc = "MWAIT 0x20",
		.flags = MWAIT2flg(0x20) | CPUIDLE_FLAG_TLB_FLUSHED,
		.exit_latency = 85,
		.target_residency = 200,
		.enter = &intel_idle,
		.enter_freeze = intel_idle_freeze, },
	{
		.name = "C7s-SKL",
		.desc = "MWAIT 0x33",
		.flags = MWAIT2flg(0x33) | CPUIDLE_FLAG_TLB_FLUSHED,
		.exit_latency = 124,
		.target_residency = 800,
		.enter = &intel_idle,
		.enter_freeze = intel_idle_freeze, },
	{
		.name = "C8-SKL",
		.desc = "MWAIT 0x40",
		.flags = MWAIT2flg(0x40) | CPUIDLE_FLAG_TLB_FLUSHED,
		.exit_latency = 200,
		.target_residency = 800,
		.enter = &intel_idle,
		.enter_freeze = intel_idle_freeze, },
	{
		.name = "C9-SKL",
		.desc = "MWAIT 0x50",
		.flags = MWAIT2flg(0x50) | CPUIDLE_FLAG_TLB_FLUSHED,
		.exit_latency = 480,
		.target_residency = 5000,
		.enter = &intel_idle,
		.enter_freeze = intel_idle_freeze, },
	{
		.name = "C10-SKL",
		.desc = "MWAIT 0x60",
		.flags = MWAIT2flg(0x60) | CPUIDLE_FLAG_TLB_FLUSHED,
		.exit_latency = 890,
		.target_residency = 5000,
		.enter = &intel_idle,
		.enter_freeze = intel_idle_freeze, },
	{
		.enter = NULL }
};

static struct cpuidle_state skx_cstates[] = {
	{
		.name = "C1-SKX",
		.desc = "MWAIT 0x00",
		.flags = MWAIT2flg(0x00),
		.exit_latency = 2,
		.target_residency = 2,
		.enter = &intel_idle,
		.enter_freeze = intel_idle_freeze, },
	{
		.name = "C1E-SKX",
		.desc = "MWAIT 0x01",
		.flags = MWAIT2flg(0x01),
		.exit_latency = 10,
		.target_residency = 20,
		.enter = &intel_idle,
		.enter_freeze = intel_idle_freeze, },
	{
		.name = "C6-SKX",
		.desc = "MWAIT 0x20",
		.flags = MWAIT2flg(0x20) | CPUIDLE_FLAG_TLB_FLUSHED,
		.exit_latency = 133,
		.target_residency = 600,
		.enter = &intel_idle,
		.enter_freeze = intel_idle_freeze, },
	{
		.enter = NULL }
};

static struct cpuidle_state atom_cstates[] = {
	{
		.name = "C1E-ATM",
		.desc = "MWAIT 0x00",
		.flags = MWAIT2flg(0x00),
		.exit_latency = 10,
		.target_residency = 20,
		.enter = &intel_idle,
		.enter_freeze = intel_idle_freeze, },
	{
		.name = "C2-ATM",
		.desc = "MWAIT 0x10",
		.flags = MWAIT2flg(0x10),
		.exit_latency = 20,
		.target_residency = 80,
		.enter = &intel_idle,
		.enter_freeze = intel_idle_freeze, },
	{
		.name = "C4-ATM",
		.desc = "MWAIT 0x30",
		.flags = MWAIT2flg(0x30) | CPUIDLE_FLAG_TLB_FLUSHED,
		.exit_latency = 100,
		.target_residency = 400,
		.enter = &intel_idle,
		.enter_freeze = intel_idle_freeze, },
	{
		.name = "C6-ATM",
		.desc = "MWAIT 0x52",
		.flags = MWAIT2flg(0x52) | CPUIDLE_FLAG_TLB_FLUSHED,
		.exit_latency = 140,
		.target_residency = 560,
		.enter = &intel_idle,
		.enter_freeze = intel_idle_freeze, },
	{
		.enter = NULL }
};
static struct cpuidle_state avn_cstates[] = {
	{
		.name = "C1-AVN",
		.desc = "MWAIT 0x00",
		.flags = MWAIT2flg(0x00),
		.exit_latency = 2,
		.target_residency = 2,
		.enter = &intel_idle,
		.enter_freeze = intel_idle_freeze, },
	{
		.name = "C6-AVN",
		.desc = "MWAIT 0x51",
		.flags = MWAIT2flg(0x51) | CPUIDLE_FLAG_TLB_FLUSHED,
		.exit_latency = 15,
		.target_residency = 45,
		.enter = &intel_idle,
		.enter_freeze = intel_idle_freeze, },
	{
		.enter = NULL }
};
static struct cpuidle_state knl_cstates[] = {
	{
		.name = "C1-KNL",
		.desc = "MWAIT 0x00",
		.flags = MWAIT2flg(0x00),
		.exit_latency = 1,
		.target_residency = 2,
<<<<<<< HEAD
		.enter = &intel_idle },
=======
		.enter = &intel_idle,
		.enter_freeze = intel_idle_freeze },
>>>>>>> 1d074db6
	{
		.name = "C6-KNL",
		.desc = "MWAIT 0x10",
		.flags = MWAIT2flg(0x10) | CPUIDLE_FLAG_TLB_FLUSHED,
		.exit_latency = 120,
		.target_residency = 500,
<<<<<<< HEAD
		.enter = &intel_idle },
=======
		.enter = &intel_idle,
		.enter_freeze = intel_idle_freeze },
>>>>>>> 1d074db6
	{
		.enter = NULL }
};

/**
 * intel_idle
 * @dev: cpuidle_device
 * @drv: cpuidle driver
 * @index: index of cpuidle state
 *
 * Must be called under local_irq_disable().
 */
static int intel_idle(struct cpuidle_device *dev,
		struct cpuidle_driver *drv, int index)
{
	unsigned long ecx = 1; /* break on interrupt flag */
	struct cpuidle_state *state = &drv->states[index];
	unsigned long eax = flg2MWAIT(state->flags);
	unsigned int cstate;
	int cpu = smp_processor_id();

	cstate = (((eax) >> MWAIT_SUBSTATE_SIZE) & MWAIT_CSTATE_MASK) + 1;

	/*
	 * leave_mm() to avoid costly and often unnecessary wakeups
	 * for flushing the user TLB's associated with the active mm.
	 */
	if (state->flags & CPUIDLE_FLAG_TLB_FLUSHED)
		leave_mm(cpu);

	if (!(lapic_timer_reliable_states & (1 << (cstate))))
		tick_broadcast_enter();

	mwait_idle_with_hints(eax, ecx);

	if (!(lapic_timer_reliable_states & (1 << (cstate))))
		tick_broadcast_exit();

	return index;
}

/**
 * intel_idle_freeze - simplified "enter" callback routine for suspend-to-idle
 * @dev: cpuidle_device
 * @drv: cpuidle driver
 * @index: state index
 */
static void intel_idle_freeze(struct cpuidle_device *dev,
			     struct cpuidle_driver *drv, int index)
{
	unsigned long ecx = 1; /* break on interrupt flag */
	unsigned long eax = flg2MWAIT(drv->states[index].flags);

	mwait_idle_with_hints(eax, ecx);
}

static void __setup_broadcast_timer(void *arg)
{
	unsigned long on = (unsigned long)arg;

	if (on)
		tick_broadcast_enable();
	else
		tick_broadcast_disable();
}

static int cpu_hotplug_notify(struct notifier_block *n,
			      unsigned long action, void *hcpu)
{
	int hotcpu = (unsigned long)hcpu;
	struct cpuidle_device *dev;

	switch (action & ~CPU_TASKS_FROZEN) {
	case CPU_ONLINE:

		if (lapic_timer_reliable_states != LAPIC_TIMER_ALWAYS_RELIABLE)
			smp_call_function_single(hotcpu, __setup_broadcast_timer,
						 (void *)true, 1);

		/*
		 * Some systems can hotplug a cpu at runtime after
		 * the kernel has booted, we have to initialize the
		 * driver in this case
		 */
		dev = per_cpu_ptr(intel_idle_cpuidle_devices, hotcpu);
		if (!dev->registered)
			intel_idle_cpu_init(hotcpu);

		break;
	}
	return NOTIFY_OK;
}

static struct notifier_block cpu_hotplug_notifier = {
	.notifier_call = cpu_hotplug_notify,
};

static void auto_demotion_disable(void *dummy)
{
	unsigned long long msr_bits;

	rdmsrl(MSR_NHM_SNB_PKG_CST_CFG_CTL, msr_bits);
	msr_bits &= ~(icpu->auto_demotion_disable_flags);
	wrmsrl(MSR_NHM_SNB_PKG_CST_CFG_CTL, msr_bits);
}
static void c1e_promotion_disable(void *dummy)
{
	unsigned long long msr_bits;

	rdmsrl(MSR_IA32_POWER_CTL, msr_bits);
	msr_bits &= ~0x2;
	wrmsrl(MSR_IA32_POWER_CTL, msr_bits);
}

static const struct idle_cpu idle_cpu_nehalem = {
	.state_table = nehalem_cstates,
	.auto_demotion_disable_flags = NHM_C1_AUTO_DEMOTE | NHM_C3_AUTO_DEMOTE,
	.disable_promotion_to_c1e = true,
};

static const struct idle_cpu idle_cpu_atom = {
	.state_table = atom_cstates,
};

static const struct idle_cpu idle_cpu_lincroft = {
	.state_table = atom_cstates,
	.auto_demotion_disable_flags = ATM_LNC_C6_AUTO_DEMOTE,
};

static const struct idle_cpu idle_cpu_snb = {
	.state_table = snb_cstates,
	.disable_promotion_to_c1e = true,
};

static const struct idle_cpu idle_cpu_byt = {
	.state_table = byt_cstates,
	.disable_promotion_to_c1e = true,
	.byt_auto_demotion_disable_flag = true,
};

static const struct idle_cpu idle_cpu_cht = {
	.state_table = cht_cstates,
	.disable_promotion_to_c1e = true,
	.byt_auto_demotion_disable_flag = true,
};

static const struct idle_cpu idle_cpu_ivb = {
	.state_table = ivb_cstates,
	.disable_promotion_to_c1e = true,
};

static const struct idle_cpu idle_cpu_ivt = {
	.state_table = ivt_cstates,
	.disable_promotion_to_c1e = true,
};

static const struct idle_cpu idle_cpu_hsw = {
	.state_table = hsw_cstates,
	.disable_promotion_to_c1e = true,
};

static const struct idle_cpu idle_cpu_bdw = {
	.state_table = bdw_cstates,
	.disable_promotion_to_c1e = true,
};

static const struct idle_cpu idle_cpu_skl = {
	.state_table = skl_cstates,
	.disable_promotion_to_c1e = true,
};

static const struct idle_cpu idle_cpu_skx = {
	.state_table = skx_cstates,
	.disable_promotion_to_c1e = true,
};

static const struct idle_cpu idle_cpu_avn = {
	.state_table = avn_cstates,
	.disable_promotion_to_c1e = true,
};

static const struct idle_cpu idle_cpu_knl = {
	.state_table = knl_cstates,
};

#define ICPU(model, cpu) \
	{ X86_VENDOR_INTEL, 6, model, X86_FEATURE_MWAIT, (unsigned long)&cpu }

static const struct x86_cpu_id intel_idle_ids[] __initconst = {
	ICPU(0x1a, idle_cpu_nehalem),
	ICPU(0x1e, idle_cpu_nehalem),
	ICPU(0x1f, idle_cpu_nehalem),
	ICPU(0x25, idle_cpu_nehalem),
	ICPU(0x2c, idle_cpu_nehalem),
	ICPU(0x2e, idle_cpu_nehalem),
	ICPU(0x1c, idle_cpu_atom),
	ICPU(0x26, idle_cpu_lincroft),
	ICPU(0x2f, idle_cpu_nehalem),
	ICPU(0x2a, idle_cpu_snb),
	ICPU(0x2d, idle_cpu_snb),
	ICPU(0x36, idle_cpu_atom),
	ICPU(0x37, idle_cpu_byt),
	ICPU(0x4c, idle_cpu_cht),
	ICPU(0x3a, idle_cpu_ivb),
	ICPU(0x3e, idle_cpu_ivt),
	ICPU(0x3c, idle_cpu_hsw),
	ICPU(0x3f, idle_cpu_hsw),
	ICPU(0x45, idle_cpu_hsw),
	ICPU(0x46, idle_cpu_hsw),
	ICPU(0x4d, idle_cpu_avn),
	ICPU(0x3d, idle_cpu_bdw),
	ICPU(0x47, idle_cpu_bdw),
	ICPU(0x4f, idle_cpu_bdw),
	ICPU(0x56, idle_cpu_bdw),
	ICPU(0x4e, idle_cpu_skl),
	ICPU(0x5e, idle_cpu_skl),
<<<<<<< HEAD
	ICPU(0x55, idle_cpu_skx),
=======
>>>>>>> 1d074db6
	ICPU(0x57, idle_cpu_knl),
	{}
};
MODULE_DEVICE_TABLE(x86cpu, intel_idle_ids);

/*
 * intel_idle_probe()
 */
static int __init intel_idle_probe(void)
{
	unsigned int eax, ebx, ecx;
	const struct x86_cpu_id *id;

	if (max_cstate == 0) {
		pr_debug(PREFIX "disabled\n");
		return -EPERM;
	}

	id = x86_match_cpu(intel_idle_ids);
	if (!id) {
		if (boot_cpu_data.x86_vendor == X86_VENDOR_INTEL &&
		    boot_cpu_data.x86 == 6)
			pr_debug(PREFIX "does not run on family %d model %d\n",
				boot_cpu_data.x86, boot_cpu_data.x86_model);
		return -ENODEV;
	}

	if (boot_cpu_data.cpuid_level < CPUID_MWAIT_LEAF)
		return -ENODEV;

	cpuid(CPUID_MWAIT_LEAF, &eax, &ebx, &ecx, &mwait_substates);

	if (!(ecx & CPUID5_ECX_EXTENSIONS_SUPPORTED) ||
	    !(ecx & CPUID5_ECX_INTERRUPT_BREAK) ||
	    !mwait_substates)
			return -ENODEV;

	pr_debug(PREFIX "MWAIT substates: 0x%x\n", mwait_substates);

	icpu = (const struct idle_cpu *)id->driver_data;
	cpuidle_state_table = icpu->state_table;

	if (boot_cpu_has(X86_FEATURE_ARAT))	/* Always Reliable APIC Timer */
		lapic_timer_reliable_states = LAPIC_TIMER_ALWAYS_RELIABLE;
	else
		on_each_cpu(__setup_broadcast_timer, (void *)true, 1);

	pr_debug(PREFIX "v" INTEL_IDLE_VERSION
		" model 0x%X\n", boot_cpu_data.x86_model);

	pr_debug(PREFIX "lapic_timer_reliable_states 0x%x\n",
		lapic_timer_reliable_states);
	return 0;
}

/*
 * intel_idle_cpuidle_devices_uninit()
 * unregister, free cpuidle_devices
 */
static void intel_idle_cpuidle_devices_uninit(void)
{
	int i;
	struct cpuidle_device *dev;

	for_each_online_cpu(i) {
		dev = per_cpu_ptr(intel_idle_cpuidle_devices, i);
		cpuidle_unregister_device(dev);
	}

	free_percpu(intel_idle_cpuidle_devices);
	return;
}

/*
 * ivt_idle_state_table_update(void)
 *
 * Tune IVT multi-socket targets
 * Assumption: num_sockets == (max_package_num + 1)
 */
static void ivt_idle_state_table_update(void)
{
	/* IVT uses a different table for 1-2, 3-4, and > 4 sockets */
	int cpu, package_num, num_sockets = 1;

	for_each_online_cpu(cpu) {
		package_num = topology_physical_package_id(cpu);
		if (package_num + 1 > num_sockets) {
			num_sockets = package_num + 1;

			if (num_sockets > 4) {
				cpuidle_state_table = ivt_cstates_8s;
				return;
			}
		}
	}

	if (num_sockets > 2)
		cpuidle_state_table = ivt_cstates_4s;

	/* else, 1 and 2 socket systems use default ivt_cstates */
}
/*
 * sklh_idle_state_table_update(void)
 *
 * On SKL-H (model 0x5e) disable C8 and C9 if:
 * C10 is enabled and SGX disabled
 */
static void sklh_idle_state_table_update(void)
{
	unsigned long long msr;
	unsigned int eax, ebx, ecx, edx;


	/* if PC10 disabled via cmdline intel_idle.max_cstate=7 or shallower */
	if (max_cstate <= 7)
		return;

	/* if PC10 not present in CPUID.MWAIT.EDX */
	if ((mwait_substates & (0xF << 28)) == 0)
		return;

	rdmsrl(MSR_NHM_SNB_PKG_CST_CFG_CTL, msr);

	/* PC10 is not enabled in PKG C-state limit */
	if ((msr & 0xF) != 8)
		return;

	ecx = 0;
	cpuid(7, &eax, &ebx, &ecx, &edx);

	/* if SGX is present */
	if (ebx & (1 << 2)) {

		rdmsrl(MSR_IA32_FEATURE_CONTROL, msr);

		/* if SGX is enabled */
		if (msr & (1 << 18))
			return;
	}

	skl_cstates[5].disabled = 1;	/* C8-SKL */
	skl_cstates[6].disabled = 1;	/* C9-SKL */
}
/*
 * intel_idle_state_table_update()
 *
 * Update the default state_table for this CPU-id
 */

static void intel_idle_state_table_update(void)
{
	switch (boot_cpu_data.x86_model) {

	case 0x3e: /* IVT */
		ivt_idle_state_table_update();
		break;
	case 0x5e: /* SKL-H */
		sklh_idle_state_table_update();
		break;
	}
}

/*
 * intel_idle_cpuidle_driver_init()
 * allocate, initialize cpuidle_states
 */
static int __init intel_idle_cpuidle_driver_init(void)
{
	int cstate;
	struct cpuidle_driver *drv = &intel_idle_driver;

	intel_idle_state_table_update();

	drv->state_count = 1;

	for (cstate = 0; cstate < CPUIDLE_STATE_MAX; ++cstate) {
		int num_substates, mwait_hint, mwait_cstate;

		if ((cpuidle_state_table[cstate].enter == NULL) &&
		    (cpuidle_state_table[cstate].enter_freeze == NULL))
			break;

		if (cstate + 1 > max_cstate) {
			printk(PREFIX "max_cstate %d reached\n",
				max_cstate);
			break;
		}

		mwait_hint = flg2MWAIT(cpuidle_state_table[cstate].flags);
		mwait_cstate = MWAIT_HINT2CSTATE(mwait_hint);

		/* number of sub-states for this state in CPUID.MWAIT */
		num_substates = (mwait_substates >> ((mwait_cstate + 1) * 4))
					& MWAIT_SUBSTATE_MASK;

		/* if NO sub-states for this state in CPUID, skip it */
		if (num_substates == 0)
			continue;

		/* if state marked as disabled, skip it */
		if (cpuidle_state_table[cstate].disabled != 0) {
			pr_debug(PREFIX "state %s is disabled",
				cpuidle_state_table[cstate].name);
			continue;
		}


		if (((mwait_cstate + 1) > 2) &&
			!boot_cpu_has(X86_FEATURE_NONSTOP_TSC))
			mark_tsc_unstable("TSC halts in idle"
					" states deeper than C2");

		drv->states[drv->state_count] =	/* structure copy */
			cpuidle_state_table[cstate];

		drv->state_count += 1;
	}

	if (icpu->auto_demotion_disable_flags)
		on_each_cpu(auto_demotion_disable, NULL, 1);

	if (icpu->byt_auto_demotion_disable_flag) {
		wrmsrl(MSR_CC6_DEMOTION_POLICY_CONFIG, 0);
		wrmsrl(MSR_MC6_DEMOTION_POLICY_CONFIG, 0);
	}

	if (icpu->disable_promotion_to_c1e)	/* each-cpu is redundant */
		on_each_cpu(c1e_promotion_disable, NULL, 1);

	return 0;
}


/*
 * intel_idle_cpu_init()
 * allocate, initialize, register cpuidle_devices
 * @cpu: cpu/core to initialize
 */
static int intel_idle_cpu_init(int cpu)
{
	struct cpuidle_device *dev;

	dev = per_cpu_ptr(intel_idle_cpuidle_devices, cpu);

	dev->cpu = cpu;

	if (cpuidle_register_device(dev)) {
		pr_debug(PREFIX "cpuidle_register_device %d failed!\n", cpu);
		intel_idle_cpuidle_devices_uninit();
		return -EIO;
	}

	if (icpu->auto_demotion_disable_flags)
		smp_call_function_single(cpu, auto_demotion_disable, NULL, 1);

	if (icpu->disable_promotion_to_c1e)
		smp_call_function_single(cpu, c1e_promotion_disable, NULL, 1);

	return 0;
}

static int __init intel_idle_init(void)
{
	int retval, i;

	/* Do not load intel_idle at all for now if idle= is passed */
	if (boot_option_idle_override != IDLE_NO_OVERRIDE)
		return -ENODEV;

	retval = intel_idle_probe();
	if (retval)
		return retval;

	intel_idle_cpuidle_driver_init();
	retval = cpuidle_register_driver(&intel_idle_driver);
	if (retval) {
		struct cpuidle_driver *drv = cpuidle_get_driver();
		printk(KERN_DEBUG PREFIX "intel_idle yielding to %s",
			drv ? drv->name : "none");
		return retval;
	}

	intel_idle_cpuidle_devices = alloc_percpu(struct cpuidle_device);
	if (intel_idle_cpuidle_devices == NULL)
		return -ENOMEM;

	cpu_notifier_register_begin();

	for_each_online_cpu(i) {
		retval = intel_idle_cpu_init(i);
		if (retval) {
			cpu_notifier_register_done();
			cpuidle_unregister_driver(&intel_idle_driver);
			return retval;
		}
	}
	__register_cpu_notifier(&cpu_hotplug_notifier);

	cpu_notifier_register_done();

	return 0;
}

static void __exit intel_idle_exit(void)
{
	intel_idle_cpuidle_devices_uninit();
	cpuidle_unregister_driver(&intel_idle_driver);

	cpu_notifier_register_begin();

	if (lapic_timer_reliable_states != LAPIC_TIMER_ALWAYS_RELIABLE)
		on_each_cpu(__setup_broadcast_timer, (void *)false, 1);
	__unregister_cpu_notifier(&cpu_hotplug_notifier);

	cpu_notifier_register_done();

	return;
}

module_init(intel_idle_init);
module_exit(intel_idle_exit);

module_param(max_cstate, int, 0444);

MODULE_AUTHOR("Len Brown <len.brown@intel.com>");
MODULE_DESCRIPTION("Cpuidle driver for Intel Hardware v" INTEL_IDLE_VERSION);
MODULE_LICENSE("GPL");<|MERGE_RESOLUTION|>--- conflicted
+++ resolved
@@ -752,24 +752,16 @@
 		.flags = MWAIT2flg(0x00),
 		.exit_latency = 1,
 		.target_residency = 2,
-<<<<<<< HEAD
-		.enter = &intel_idle },
-=======
 		.enter = &intel_idle,
 		.enter_freeze = intel_idle_freeze },
->>>>>>> 1d074db6
 	{
 		.name = "C6-KNL",
 		.desc = "MWAIT 0x10",
 		.flags = MWAIT2flg(0x10) | CPUIDLE_FLAG_TLB_FLUSHED,
 		.exit_latency = 120,
 		.target_residency = 500,
-<<<<<<< HEAD
-		.enter = &intel_idle },
-=======
 		.enter = &intel_idle,
 		.enter_freeze = intel_idle_freeze },
->>>>>>> 1d074db6
 	{
 		.enter = NULL }
 };
@@ -986,10 +978,7 @@
 	ICPU(0x56, idle_cpu_bdw),
 	ICPU(0x4e, idle_cpu_skl),
 	ICPU(0x5e, idle_cpu_skl),
-<<<<<<< HEAD
 	ICPU(0x55, idle_cpu_skx),
-=======
->>>>>>> 1d074db6
 	ICPU(0x57, idle_cpu_knl),
 	{}
 };
