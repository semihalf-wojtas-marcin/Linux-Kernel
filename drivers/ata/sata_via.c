--- conflicted
+++ resolved
@@ -92,11 +92,8 @@
 	{ PCI_VDEVICE(VIA, 0x5372), vt6420 },
 	{ PCI_VDEVICE(VIA, 0x7372), vt6420 },
 	{ PCI_VDEVICE(VIA, 0x5287), vt8251 }, /* 2 sata chnls (Master/Slave) */
-<<<<<<< HEAD
-=======
 	{ PCI_VDEVICE(VIA, 0x9000), vt8251 },
 	{ PCI_VDEVICE(VIA, 0x9040), vt8251 },
->>>>>>> 18e352e4
 
 	{ }	/* terminate list */
 };
