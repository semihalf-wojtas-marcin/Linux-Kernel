--- conflicted
+++ resolved
@@ -1432,19 +1432,6 @@
 		dev_warn(&dev->dev, "PCI-X settings not supported\n");
 }
 
-<<<<<<< HEAD
-static bool pcie_get_upstream_rcb(struct pci_dev *dev)
-{
-	struct pci_dev *bridge = pci_upstream_bridge(dev);
-	u16 lnkctl;
-
-	if (!bridge)
-		return false;
-
-	pcie_capability_read_word(bridge, PCI_EXP_LNKCTL, &lnkctl);
-
-	return lnkctl & PCI_EXP_LNKCTL_RCB;
-=======
 static bool pcie_root_rcb_set(struct pci_dev *dev)
 {
 	struct pci_dev *rp = pcie_find_root_port(dev);
@@ -1458,7 +1445,6 @@
 		return true;
 
 	return false;
->>>>>>> e5f84c14
 }
 
 static void program_hpp_type2(struct pci_dev *dev, struct hpp_type2 *hpp)
@@ -1491,21 +1477,6 @@
 
 	/* Initialize Link Control Register */
 	if (pcie_cap_has_lnkctl(dev)) {
-<<<<<<< HEAD
-		bool us_rcb;
-		u16 clear;
-		u16 set;
-
-		us_rcb = pcie_get_upstream_rcb(dev);
-
-		clear = ~hpp->pci_exp_lnkctl_and;
-		set = hpp->pci_exp_lnkctl_or;
-		if (!us_rcb)
-			set &= ~PCI_EXP_LNKCTL_RCB;
-
-		pcie_capability_clear_and_set_word(dev, PCI_EXP_LNKCTL,
-						  clear, set);
-=======
 
 		/*
 		 * If the Root Port supports Read Completion Boundary of
@@ -1518,7 +1489,6 @@
 
 		pcie_capability_clear_and_set_word(dev, PCI_EXP_LNKCTL,
 			~hpp->pci_exp_lnkctl_and, hpp->pci_exp_lnkctl_or);
->>>>>>> e5f84c14
 	}
 
 	/* Find Advanced Error Reporting Enhanced Capability */
