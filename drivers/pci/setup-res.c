--- conflicted
+++ resolved
@@ -26,13 +26,9 @@
 #include <linux/notifier.h>
 #include "pci.h"
 
-<<<<<<< HEAD
 static RAW_NOTIFIER_HEAD(bar_update_chain);
 
-void pci_update_resource(struct pci_dev *dev, int resno)
-=======
 static void pci_std_update_resource(struct pci_dev *dev, int resno)
->>>>>>> 0a5766a6
 {
 	struct pci_bus_region region;
 	bool disable;
