#ifndef _RAID1_H
#define _RAID1_H

/*
 * each barrier unit size is 64MB fow now
 * note: it must be larger than RESYNC_DEPTH
 */
#define BARRIER_UNIT_SECTOR_BITS	17
#define BARRIER_UNIT_SECTOR_SIZE	(1<<17)
/*
 * In struct r1conf, the following members are related to I/O barrier
 * buckets,
 *	atomic_t	*nr_pending;
 *	atomic_t	*nr_waiting;
 *	atomic_t	*nr_queued;
 *	atomic_t	*barrier;
 * Each of them points to array of atomic_t variables, each array is
 * designed to have BARRIER_BUCKETS_NR elements and occupy a single
 * memory page. The data width of atomic_t variables is 4 bytes, equal
 * to 1<<(ilog2(sizeof(atomic_t))), BARRIER_BUCKETS_NR_BITS is defined
 * as (PAGE_SHIFT - ilog2(sizeof(int))) to make sure an array of
 * atomic_t variables with BARRIER_BUCKETS_NR elements just exactly
 * occupies a single memory page.
 */
#define BARRIER_BUCKETS_NR_BITS		(PAGE_SHIFT - ilog2(sizeof(atomic_t)))
#define BARRIER_BUCKETS_NR		(1<<BARRIER_BUCKETS_NR_BITS)

struct raid1_info {
	struct md_rdev	*rdev;
	sector_t	head_position;

	/* When choose the best device for a read (read_balance())
	 * we try to keep sequential reads one the same device
	 */
	sector_t	next_seq_sect;
	sector_t	seq_start;
};

/*
 * memory pools need a pointer to the mddev, so they can force an unplug
 * when memory is tight, and a count of the number of drives that the
 * pool was allocated for, so they know how much to allocate and free.
 * mddev->raid_disks cannot be used, as it can change while a pool is active
 * These two datums are stored in a kmalloced struct.
 * The 'raid_disks' here is twice the raid_disks in r1conf.
 * This allows space for each 'real' device can have a replacement in the
 * second half of the array.
 */

struct pool_info {
	struct mddev *mddev;
	int	raid_disks;
};

struct r1conf {
	struct mddev		*mddev;
	struct raid1_info	*mirrors;	/* twice 'raid_disks' to
						 * allow for replacements.
						 */
	int			raid_disks;

	spinlock_t		device_lock;

	/* list of 'struct r1bio' that need to be processed by raid1d,
	 * whether to retry a read, writeout a resync or recovery
	 * block, or anything else.
	 */
	struct list_head	retry_list;
	/* A separate list of r1bio which just need raid_end_bio_io called.
	 * This mustn't happen for writes which had any errors if the superblock
	 * needs to be written.
	 */
	struct list_head	bio_end_io_list;

	/* queue pending writes to be submitted on unplug */
	struct bio_list		pending_bio_list;
	int			pending_count;

	/* for use when syncing mirrors:
	 * We don't allow both normal IO and resync/recovery IO at
	 * the same time - resync/recovery can only happen when there
	 * is no other IO.  So when either is active, the other has to wait.
	 * See more details description in raid1.c near raise_barrier().
	 */
	wait_queue_head_t	wait_barrier;
	spinlock_t		resync_lock;
	atomic_t		*nr_pending;
	atomic_t		*nr_waiting;
	atomic_t		*nr_queued;
	atomic_t		*barrier;
	int			array_frozen;

	/* Set to 1 if a full sync is needed, (fresh device added).
	 * Cleared when a sync completes.
	 */
	int			fullsync;

	/* When the same as mddev->recovery_disabled we don't allow
	 * recovery to be attempted as we expect a read error.
	 */
	int			recovery_disabled;

	/* poolinfo contains information about the content of the
	 * mempools - it changes when the array grows or shrinks
	 */
	struct pool_info	*poolinfo;
	mempool_t		*r1bio_pool;
	mempool_t		*r1buf_pool;

	/* temporary buffer to synchronous IO when attempting to repair
	 * a read error.
	 */
	struct page		*tmppage;

	/* When taking over an array from a different personality, we store
	 * the new thread here until we fully activate the array.
	 */
	struct md_thread	*thread;

	/* Keep track of cluster resync window to send to other
	 * nodes.
	 */
	sector_t		cluster_sync_low;
	sector_t		cluster_sync_high;

};

/*
 * this is our 'private' RAID1 bio.
 *
 * it contains information about what kind of IO operations were started
 * for this RAID1 operation, and about their status:
 */

struct r1bio {
	atomic_t		remaining; /* 'have we finished' count,
					    * used from IRQ handlers
					    */
	atomic_t		behind_remaining; /* number of write-behind ios remaining
						 * in this BehindIO request
						 */
	sector_t		sector;
	int			sectors;
	unsigned long		state;
	struct mddev		*mddev;
	/*
	 * original bio going to /dev/mdx
	 */
	struct bio		*master_bio;
	/*
	 * if the IO is in READ direction, then this is where we read
	 */
	int			read_disk;

	struct list_head	retry_list;
	/* Next two are only valid when R1BIO_BehindIO is set */
	struct bio_vec		*behind_bvecs;
	int			behind_page_count;
	/*
	 * if the IO is in WRITE direction, then multiple bios are used.
	 * We choose the number when they are allocated.
	 */
	struct bio		*bios[0];
	/* DO NOT PUT ANY NEW FIELDS HERE - bios array is contiguously alloced*/
};

/* bits for r1bio.state */
enum r1bio_state {
	R1BIO_Uptodate,
	R1BIO_IsSync,
	R1BIO_Degraded,
	R1BIO_BehindIO,
/* Set ReadError on bios that experience a readerror so that
 * raid1d knows what to do with them.
 */
	R1BIO_ReadError,
/* For write-behind requests, we call bi_end_io when
 * the last non-write-behind device completes, providing
 * any write was successful.  Otherwise we call when
 * any write-behind write succeeds, otherwise we call
 * with failure when last write completes (and all failed).
 * Record that bi_end_io was called with this flag...
 */
	R1BIO_Returned,
/* If a write for this request means we can clear some
 * known-bad-block records, we set this flag
 */
<<<<<<< HEAD
	R1BIO_MadeGood,
	R1BIO_WriteError,
	R1BIO_FailFast,
};
=======
#define	R1BIO_MadeGood 7
#define	R1BIO_WriteError 8
#define	R1BIO_FailFast 9

static inline int sector_to_idx(sector_t sector)
{
	return hash_long(sector >> BARRIER_UNIT_SECTOR_BITS,
			 BARRIER_BUCKETS_NR_BITS);
}

>>>>>>> a3f70ec1
#endif<|MERGE_RESOLUTION|>--- conflicted
+++ resolved
@@ -185,21 +185,14 @@
 /* If a write for this request means we can clear some
  * known-bad-block records, we set this flag
  */
-<<<<<<< HEAD
 	R1BIO_MadeGood,
 	R1BIO_WriteError,
 	R1BIO_FailFast,
 };
-=======
-#define	R1BIO_MadeGood 7
-#define	R1BIO_WriteError 8
-#define	R1BIO_FailFast 9
 
 static inline int sector_to_idx(sector_t sector)
 {
 	return hash_long(sector >> BARRIER_UNIT_SECTOR_BITS,
 			 BARRIER_BUCKETS_NR_BITS);
 }
-
->>>>>>> a3f70ec1
 #endif