/*
   md_k.h : kernel internal structure of the Linux MD driver
          Copyright (C) 1996-98 Ingo Molnar, Gadi Oxman
	  
   This program is free software; you can redistribute it and/or modify
   it under the terms of the GNU General Public License as published by
   the Free Software Foundation; either version 2, or (at your option)
   any later version.
   
   You should have received a copy of the GNU General Public License
   (for example /usr/src/linux/COPYING); if not, write to the Free
   Software Foundation, Inc., 675 Mass Ave, Cambridge, MA 02139, USA.  
*/

#ifndef _MD_MD_H
#define _MD_MD_H

#include <linux/blkdev.h>
#include <linux/kobject.h>
#include <linux/list.h>
#include <linux/mm.h>
#include <linux/mutex.h>
#include <linux/timer.h>
#include <linux/wait.h>
#include <linux/workqueue.h>

#define MaxSector (~(sector_t)0)

typedef struct mddev_s mddev_t;
typedef struct mdk_rdev_s mdk_rdev_t;

/*
 * MD's 'extended' device
 */
struct mdk_rdev_s
{
	struct list_head same_set;	/* RAID devices within the same set */

	sector_t sectors;		/* Device size (in 512bytes sectors) */
	mddev_t *mddev;			/* RAID array if running */
	int last_events;		/* IO event timestamp */

	struct block_device *bdev;	/* block device handle */

	struct page	*sb_page;
	int		sb_loaded;
	__u64		sb_events;
	sector_t	data_offset;	/* start of data in array */
	sector_t 	sb_start;	/* offset of the super block (in 512byte sectors) */
	int		sb_size;	/* bytes in the superblock */
	int		preferred_minor;	/* autorun support */

	struct kobject	kobj;

	/* A device can be in one of three states based on two flags:
	 * Not working:   faulty==1 in_sync==0
	 * Fully working: faulty==0 in_sync==1
	 * Working, but not
	 * in sync with array
	 *                faulty==0 in_sync==0
	 *
	 * It can never have faulty==1, in_sync==1
	 * This reduces the burden of testing multiple flags in many cases
	 */

	unsigned long	flags;
#define	Faulty		1		/* device is known to have a fault */
#define	In_sync		2		/* device is in_sync with rest of array */
#define	WriteMostly	4		/* Avoid reading if at all possible */
#define	BarriersNotsupp	5		/* BIO_RW_BARRIER is not supported */
#define	AllReserved	6		/* If whole device is reserved for
					 * one array */
#define	AutoDetected	7		/* added by auto-detect */
#define Blocked		8		/* An error occured on an externally
					 * managed array, don't allow writes
					 * until it is cleared */
#define StateChanged	9		/* Faulty or Blocked has changed during
					 * interrupt, so it needs to be
					 * notified by the thread */
	wait_queue_head_t blocked_wait;

	int desc_nr;			/* descriptor index in the superblock */
	int raid_disk;			/* role of device in array */
	int saved_raid_disk;		/* role that device used to have in the
					 * array and could again if we did a partial
					 * resync from the bitmap
					 */
	sector_t	recovery_offset;/* If this device has been partially
					 * recovered, this is where we were
					 * up to.
					 */

	atomic_t	nr_pending;	/* number of pending requests.
					 * only maintained for arrays that
					 * support hot removal
					 */
	atomic_t	read_errors;	/* number of consecutive read errors that
					 * we have tried to ignore.
					 */
	struct timespec last_read_error;	/* monotonic time since our
						 * last read error
						 */
	atomic_t	corrected_errors; /* number of corrected read errors,
					   * for reporting to userspace and storing
					   * in superblock.
					   */
	struct work_struct del_work;	/* used for delayed sysfs removal */

	struct sysfs_dirent *sysfs_state; /* handle for 'state'
					   * sysfs entry */
};

struct mddev_s
{
	void				*private;
	struct mdk_personality		*pers;
	dev_t				unit;
	int				md_minor;
	struct list_head 		disks;
	unsigned long			flags;
#define MD_CHANGE_DEVS	0	/* Some device status has changed */
#define MD_CHANGE_CLEAN 1	/* transition to or from 'clean' */
#define MD_CHANGE_PENDING 2	/* superblock update in progress */

	int				suspended;
	atomic_t			active_io;
	int				ro;

	struct gendisk			*gendisk;

	struct kobject			kobj;
	int				hold_active;
#define	UNTIL_IOCTL	1
#define	UNTIL_STOP	2

	/* Superblock information */
	int				major_version,
					minor_version,
					patch_version;
	int				persistent;
	int 				external;	/* metadata is
							 * managed externally */
	char				metadata_type[17]; /* externally set*/
	int				chunk_sectors;
	time_t				ctime, utime;
	int				level, layout;
	char				clevel[16];
	int				raid_disks;
	int				max_disks;
	sector_t			dev_sectors; 	/* used size of
							 * component devices */
	sector_t			array_sectors; /* exported array size */
	int				external_size; /* size managed
							* externally */
	__u64				events;

	char				uuid[16];

	/* If the array is being reshaped, we need to record the
	 * new shape and an indication of where we are up to.
	 * This is written to the superblock.
	 * If reshape_position is MaxSector, then no reshape is happening (yet).
	 */
	sector_t			reshape_position;
	int				delta_disks, new_level, new_layout;
	int				new_chunk_sectors;

	struct mdk_thread_s		*thread;	/* management thread */
	struct mdk_thread_s		*sync_thread;	/* doing resync or reconstruct */
	sector_t			curr_resync;	/* last block scheduled */
	/* As resync requests can complete out of order, we cannot easily track
	 * how much resync has been completed.  So we occasionally pause until
	 * everything completes, then set curr_resync_completed to curr_resync.
	 * As such it may be well behind the real resync mark, but it is a value
	 * we are certain of.
	 */
	sector_t			curr_resync_completed;
	unsigned long			resync_mark;	/* a recent timestamp */
	sector_t			resync_mark_cnt;/* blocks written at resync_mark */
	sector_t			curr_mark_cnt; /* blocks scheduled now */

	sector_t			resync_max_sectors; /* may be set by personality */

	sector_t			resync_mismatches; /* count of sectors where
							    * parity/replica mismatch found
							    */

	/* allow user-space to request suspension of IO to regions of the array */
	sector_t			suspend_lo;
	sector_t			suspend_hi;
	/* if zero, use the system-wide default */
	int				sync_speed_min;
	int				sync_speed_max;

	/* resync even though the same disks are shared among md-devices */
	int				parallel_resync;

	int				ok_start_degraded;
	/* recovery/resync flags 
	 * NEEDED:   we might need to start a resync/recover
	 * RUNNING:  a thread is running, or about to be started
	 * SYNC:     actually doing a resync, not a recovery
	 * RECOVER:  doing recovery, or need to try it.
	 * INTR:     resync needs to be aborted for some reason
	 * DONE:     thread is done and is waiting to be reaped
	 * REQUEST:  user-space has requested a sync (used with SYNC)
	 * CHECK:    user-space request for check-only, no repair
	 * RESHAPE:  A reshape is happening
	 *
	 * If neither SYNC or RESHAPE are set, then it is a recovery.
	 */
#define	MD_RECOVERY_RUNNING	0
#define	MD_RECOVERY_SYNC	1
#define	MD_RECOVERY_RECOVER	2
#define	MD_RECOVERY_INTR	3
#define	MD_RECOVERY_DONE	4
#define	MD_RECOVERY_NEEDED	5
#define	MD_RECOVERY_REQUESTED	6
#define	MD_RECOVERY_CHECK	7
#define MD_RECOVERY_RESHAPE	8
#define	MD_RECOVERY_FROZEN	9

	unsigned long			recovery;
	int				recovery_disabled; /* if we detect that recovery
							    * will always fail, set this
							    * so we don't loop trying */

	int				in_sync;	/* know to not need resync */
	/* 'open_mutex' avoids races between 'md_open' and 'do_md_stop', so
	 * that we are never stopping an array while it is open.
	 * 'reconfig_mutex' protects all other reconfiguration.
	 * These locks are separate due to conflicting interactions
	 * with bdev->bd_mutex.
	 * Lock ordering is:
	 *  reconfig_mutex -> bd_mutex : e.g. do_md_run -> revalidate_disk
	 *  bd_mutex -> open_mutex:  e.g. __blkdev_get -> md_open
	 */
	struct mutex			open_mutex;
	struct mutex			reconfig_mutex;
	atomic_t			active;		/* general refcount */
	atomic_t			openers;	/* number of active opens */

	int				changed;	/* true if we might need to reread partition info */
	int				degraded;	/* whether md should consider
							 * adding a spare
							 */
	int				barriers_work;	/* initialised to true, cleared as soon
							 * as a barrier request to slave
							 * fails.  Only supported
							 */
	struct bio			*biolist; 	/* bios that need to be retried
							 * because BIO_RW_BARRIER is not supported
							 */

	atomic_t			recovery_active; /* blocks scheduled, but not written */
	wait_queue_head_t		recovery_wait;
	sector_t			recovery_cp;
	sector_t			resync_min;	/* user requested sync
							 * starts here */
	sector_t			resync_max;	/* resync should pause
							 * when it gets here */

	struct sysfs_dirent		*sysfs_state;	/* handle for 'array_state'
							 * file in sysfs.
							 */
	struct sysfs_dirent		*sysfs_action;  /* handle for 'sync_action' */

	struct work_struct del_work;	/* used for delayed sysfs removal */

	spinlock_t			write_lock;
	wait_queue_head_t		sb_wait;	/* for waiting on superblock updates */
	atomic_t			pending_writes;	/* number of active superblock writes */

	unsigned int			safemode;	/* if set, update "clean" superblock
							 * when no writes pending.
							 */ 
	unsigned int			safemode_delay;
	struct timer_list		safemode_timer;
	atomic_t			writes_pending; 
	struct request_queue		*queue;	/* for plugging ... */

	atomic_t                        write_behind; /* outstanding async IO */
	unsigned int                    max_write_behind; /* 0 = sync */

	struct bitmap                   *bitmap; /* the bitmap for the device */
<<<<<<< HEAD
	struct file			*bitmap_file; /* the bitmap file */
	long				bitmap_offset; /* offset from superblock of
							* start of bitmap. May be
							* negative, but not '0'
							*/
	long				default_bitmap_offset; /* this is the offset to use when
								* hot-adding a bitmap.  It should
								* eventually be settable by sysfs.
								*/
	struct mutex			bitmap_mutex;

=======
	struct {
		struct file		*file; /* the bitmap file */
		loff_t			offset; /* offset from superblock of
						 * start of bitmap. May be
						 * negative, but not '0'
						 * For external metadata, offset
						 * from start of device. 
						 */
		loff_t			default_offset; /* this is the offset to use when
							 * hot-adding a bitmap.  It should
							 * eventually be settable by sysfs.
							 */
		struct mutex		mutex;
		unsigned long		chunksize;
		unsigned long		daemon_sleep; /* how many seconds between updates? */
		unsigned long		max_write_behind; /* write-behind mode */
		int			external;
	} bitmap_info;

	atomic_t 			max_corr_read_errors; /* max read retries */
>>>>>>> 92dcffb9
	struct list_head		all_mddevs;

	/* Generic barrier handling.
	 * If there is a pending barrier request, all other
	 * writes are blocked while the devices are flushed.
	 * The last to finish a flush schedules a worker to
	 * submit the barrier request (without the barrier flag),
	 * then submit more flush requests.
	 */
	struct bio *barrier;
	atomic_t flush_pending;
	struct work_struct barrier_work;
};


static inline void rdev_dec_pending(mdk_rdev_t *rdev, mddev_t *mddev)
{
	int faulty = test_bit(Faulty, &rdev->flags);
	if (atomic_dec_and_test(&rdev->nr_pending) && faulty)
		set_bit(MD_RECOVERY_NEEDED, &mddev->recovery);
}

static inline void md_sync_acct(struct block_device *bdev, unsigned long nr_sectors)
{
        atomic_add(nr_sectors, &bdev->bd_contains->bd_disk->sync_io);
}

struct mdk_personality
{
	char *name;
	int level;
	struct list_head list;
	struct module *owner;
	int (*make_request)(struct request_queue *q, struct bio *bio);
	int (*run)(mddev_t *mddev);
	int (*stop)(mddev_t *mddev);
	void (*status)(struct seq_file *seq, mddev_t *mddev);
	/* error_handler must set ->faulty and clear ->in_sync
	 * if appropriate, and should abort recovery if needed 
	 */
	void (*error_handler)(mddev_t *mddev, mdk_rdev_t *rdev);
	int (*hot_add_disk) (mddev_t *mddev, mdk_rdev_t *rdev);
	int (*hot_remove_disk) (mddev_t *mddev, int number);
	int (*spare_active) (mddev_t *mddev);
	sector_t (*sync_request)(mddev_t *mddev, sector_t sector_nr, int *skipped, int go_faster);
	int (*resize) (mddev_t *mddev, sector_t sectors);
	sector_t (*size) (mddev_t *mddev, sector_t sectors, int raid_disks);
	int (*check_reshape) (mddev_t *mddev);
	int (*start_reshape) (mddev_t *mddev);
	void (*finish_reshape) (mddev_t *mddev);
	/* quiesce moves between quiescence states
	 * 0 - fully active
	 * 1 - no new requests allowed
	 * others - reserved
	 */
	void (*quiesce) (mddev_t *mddev, int state);
	/* takeover is used to transition an array from one
	 * personality to another.  The new personality must be able
	 * to handle the data in the current layout.
	 * e.g. 2drive raid1 -> 2drive raid5
	 *      ndrive raid5 -> degraded n+1drive raid6 with special layout
	 * If the takeover succeeds, a new 'private' structure is returned.
	 * This needs to be installed and then ->run used to activate the
	 * array.
	 */
	void *(*takeover) (mddev_t *mddev);
};


struct md_sysfs_entry {
	struct attribute attr;
	ssize_t (*show)(mddev_t *, char *);
	ssize_t (*store)(mddev_t *, const char *, size_t);
};
extern struct attribute_group md_bitmap_group;

static inline char * mdname (mddev_t * mddev)
{
	return mddev->gendisk ? mddev->gendisk->disk_name : "mdX";
}

/*
 * iterates through some rdev ringlist. It's safe to remove the
 * current 'rdev'. Dont touch 'tmp' though.
 */
#define rdev_for_each_list(rdev, tmp, head)				\
	list_for_each_entry_safe(rdev, tmp, head, same_set)

/*
 * iterates through the 'same array disks' ringlist
 */
#define rdev_for_each(rdev, tmp, mddev)				\
	list_for_each_entry_safe(rdev, tmp, &((mddev)->disks), same_set)

#define rdev_for_each_rcu(rdev, mddev)				\
	list_for_each_entry_rcu(rdev, &((mddev)->disks), same_set)

typedef struct mdk_thread_s {
	void			(*run) (mddev_t *mddev);
	mddev_t			*mddev;
	wait_queue_head_t	wqueue;
	unsigned long           flags;
	struct task_struct	*tsk;
	unsigned long		timeout;
} mdk_thread_t;

#define THREAD_WAKEUP  0

#define __wait_event_lock_irq(wq, condition, lock, cmd) 		\
do {									\
	wait_queue_t __wait;						\
	init_waitqueue_entry(&__wait, current);				\
									\
	add_wait_queue(&wq, &__wait);					\
	for (;;) {							\
		set_current_state(TASK_UNINTERRUPTIBLE);		\
		if (condition)						\
			break;						\
		spin_unlock_irq(&lock);					\
		cmd;							\
		schedule();						\
		spin_lock_irq(&lock);					\
	}								\
	current->state = TASK_RUNNING;					\
	remove_wait_queue(&wq, &__wait);				\
} while (0)

#define wait_event_lock_irq(wq, condition, lock, cmd) 			\
do {									\
	if (condition)	 						\
		break;							\
	__wait_event_lock_irq(wq, condition, lock, cmd);		\
} while (0)

static inline void safe_put_page(struct page *p)
{
	if (p) put_page(p);
}

extern int register_md_personality(struct mdk_personality *p);
extern int unregister_md_personality(struct mdk_personality *p);
extern mdk_thread_t * md_register_thread(void (*run) (mddev_t *mddev),
				mddev_t *mddev, const char *name);
extern void md_unregister_thread(mdk_thread_t *thread);
extern void md_wakeup_thread(mdk_thread_t *thread);
extern void md_check_recovery(mddev_t *mddev);
extern void md_write_start(mddev_t *mddev, struct bio *bi);
extern void md_write_end(mddev_t *mddev);
extern void md_done_sync(mddev_t *mddev, int blocks, int ok);
extern void md_error(mddev_t *mddev, mdk_rdev_t *rdev);

extern int mddev_congested(mddev_t *mddev, int bits);
extern void md_barrier_request(mddev_t *mddev, struct bio *bio);
extern void md_super_write(mddev_t *mddev, mdk_rdev_t *rdev,
			   sector_t sector, int size, struct page *page);
extern void md_super_wait(mddev_t *mddev);
extern int sync_page_io(struct block_device *bdev, sector_t sector, int size,
			struct page *page, int rw);
extern void md_do_sync(mddev_t *mddev);
extern void md_new_event(mddev_t *mddev);
extern int md_allow_write(mddev_t *mddev);
extern void md_wait_for_blocked_rdev(mdk_rdev_t *rdev, mddev_t *mddev);
extern void md_set_array_sectors(mddev_t *mddev, sector_t array_sectors);
extern int md_check_no_bitmap(mddev_t *mddev);
extern int md_integrity_register(mddev_t *mddev);
extern void md_integrity_add_rdev(mdk_rdev_t *rdev, mddev_t *mddev);
extern int strict_strtoul_scaled(const char *cp, unsigned long *res, int scale);
extern void restore_bitmap_write_access(struct file *file);

#endif /* _MD_MD_H */<|MERGE_RESOLUTION|>--- conflicted
+++ resolved
@@ -283,19 +283,6 @@
 	unsigned int                    max_write_behind; /* 0 = sync */
 
 	struct bitmap                   *bitmap; /* the bitmap for the device */
-<<<<<<< HEAD
-	struct file			*bitmap_file; /* the bitmap file */
-	long				bitmap_offset; /* offset from superblock of
-							* start of bitmap. May be
-							* negative, but not '0'
-							*/
-	long				default_bitmap_offset; /* this is the offset to use when
-								* hot-adding a bitmap.  It should
-								* eventually be settable by sysfs.
-								*/
-	struct mutex			bitmap_mutex;
-
-=======
 	struct {
 		struct file		*file; /* the bitmap file */
 		loff_t			offset; /* offset from superblock of
@@ -316,7 +303,6 @@
 	} bitmap_info;
 
 	atomic_t 			max_corr_read_errors; /* max read retries */
->>>>>>> 92dcffb9
 	struct list_head		all_mddevs;
 
 	/* Generic barrier handling.
