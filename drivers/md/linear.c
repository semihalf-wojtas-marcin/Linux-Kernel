--- conflicted
+++ resolved
@@ -56,11 +56,7 @@
  * In linear_congested() conf->raid_disks is used as a copy of
  * mddev->raid_disks to iterate conf->disks[], because conf->raid_disks
  * and conf->disks[] are created in linear_conf(), they are always
-<<<<<<< HEAD
- * consitent with each other, but mddev->raid_disks dose not.
-=======
  * consitent with each other, but mddev->raid_disks does not.
->>>>>>> 49616e71
  */
 static int linear_congested(struct mddev *mddev, int bits)
 {
@@ -155,12 +151,8 @@
 			conf->disks[i-1].end_sector +
 			conf->disks[i].rdev->sectors;
 
-<<<<<<< HEAD
-	/* conf->raid_disks is copy of mddev->raid_disks. The reason to
-=======
 	/*
 	 * conf->raid_disks is copy of mddev->raid_disks. The reason to
->>>>>>> 49616e71
 	 * keep a copy of mddev->raid_disks in struct linear_conf is,
 	 * mddev->raid_disks may not be consistent with pointers number of
 	 * conf->disks[] when it is updated in linear_add() and used to
