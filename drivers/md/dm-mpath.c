--- conflicted
+++ resolved
@@ -9,7 +9,6 @@
 
 #include "dm-path-selector.h"
 #include "dm-uevent.h"
-#include "dm.h"
 
 #include <linux/ctype.h>
 #include <linux/init.h>
@@ -417,20 +416,12 @@
 		r = map_io(m, clone, mpio, 1);
 		if (r < 0) {
 			mempool_free(mpio, m->mpio_pool);
-<<<<<<< HEAD
-			dm_kill_request(clone, r);
-=======
 			dm_kill_unmapped_request(clone, r);
->>>>>>> 7c5371c4
 		} else if (r == DM_MAPIO_REMAPPED)
 			dm_dispatch_request(clone);
 		else if (r == DM_MAPIO_REQUEUE) {
 			mempool_free(mpio, m->mpio_pool);
-<<<<<<< HEAD
-			dm_requeue_request(clone);
-=======
 			dm_requeue_unmapped_request(clone);
->>>>>>> 7c5371c4
 		}
 	}
 }
@@ -449,11 +440,7 @@
 		goto out;
 
 	if (!m->current_pgpath)
-<<<<<<< HEAD
-		__choose_pgpath(m, 1 << 19); /* Assume 512 KB */
-=======
 		__choose_pgpath(m, 0);
->>>>>>> 7c5371c4
 
 	pgpath = m->current_pgpath;
 
@@ -620,10 +607,7 @@
 			scsi_dh_detach(q);
 			r = scsi_dh_attach(q, m->hw_handler_name);
 		}
-<<<<<<< HEAD
-=======
-
->>>>>>> 7c5371c4
+
 		if (r < 0) {
 			ti->error = "error attaching hardware handler";
 			dm_put_device(ti, p->path.dev);
@@ -1440,11 +1424,7 @@
 	spin_lock_irqsave(&m->lock, flags);
 
 	if (!m->current_pgpath)
-<<<<<<< HEAD
-		__choose_pgpath(m, 1 << 19); /* Assume 512KB */
-=======
 		__choose_pgpath(m, 0);
->>>>>>> 7c5371c4
 
 	if (m->current_pgpath) {
 		bdev = m->current_pgpath->path.dev->bdev;
@@ -1461,8 +1441,6 @@
 	return r ? : __blkdev_driver_ioctl(bdev, mode, cmd, arg);
 }
 
-<<<<<<< HEAD
-=======
 static int multipath_iterate_devices(struct dm_target *ti,
 				     iterate_devices_callout_fn fn, void *data)
 {
@@ -1483,7 +1461,6 @@
 	return ret;
 }
 
->>>>>>> 7c5371c4
 static int __pgpath_busy(struct pgpath *pgpath)
 {
 	struct request_queue *q = bdev_get_queue(pgpath->path.dev->bdev);
@@ -1502,11 +1479,7 @@
 static int multipath_busy(struct dm_target *ti)
 {
 	int busy = 0, has_active = 0;
-<<<<<<< HEAD
-	struct multipath *m = (struct multipath *) ti->private;
-=======
 	struct multipath *m = ti->private;
->>>>>>> 7c5371c4
 	struct priority_group *pg;
 	struct pgpath *pgpath;
 	unsigned long flags;
@@ -1573,10 +1546,7 @@
 	.status = multipath_status,
 	.message = multipath_message,
 	.ioctl  = multipath_ioctl,
-<<<<<<< HEAD
-=======
 	.iterate_devices = multipath_iterate_devices,
->>>>>>> 7c5371c4
 	.busy = multipath_busy,
 };
 
