/*
 * Copyright(c) 2004 - 2009 Intel Corporation. All rights reserved.
 *
 * This program is free software; you can redistribute it and/or modify it
 * under the terms of the GNU General Public License as published by the Free
 * Software Foundation; either version 2 of the License, or (at your option)
 * any later version.
 *
 * This program is distributed in the hope that it will be useful, but WITHOUT
 * ANY WARRANTY; without even the implied warranty of MERCHANTABILITY or
 * FITNESS FOR A PARTICULAR PURPOSE.  See the GNU General Public License for
 * more details.
 *
 * You should have received a copy of the GNU General Public License along with
 * this program; if not, write to the Free Software Foundation, Inc., 59
 * Temple Place - Suite 330, Boston, MA  02111-1307, USA.
 *
 * The full GNU General Public License is included in this distribution in the
 * file called COPYING.
 */
#ifndef _IOAT_HW_H_
#define _IOAT_HW_H_

/* PCI Configuration Space Values */
#define IOAT_MMIO_BAR		0

/* CB device ID's */
#define IOAT_PCI_DID_5000       0x1A38
#define IOAT_PCI_DID_CNB        0x360B
#define IOAT_PCI_DID_SCNB       0x65FF
#define IOAT_PCI_DID_SNB        0x402F

#define IOAT_VER_1_2            0x12    /* Version 1.2 */
#define IOAT_VER_2_0            0x20    /* Version 2.0 */
#define IOAT_VER_3_0            0x30    /* Version 3.0 */
#define IOAT_VER_3_2            0x32    /* Version 3.2 */

<<<<<<< HEAD
#ifndef CONFIG_XEN
=======
#define PCI_DEVICE_ID_INTEL_IOAT_IVB0	0x0e20
#define PCI_DEVICE_ID_INTEL_IOAT_IVB1	0x0e21
#define PCI_DEVICE_ID_INTEL_IOAT_IVB2	0x0e22
#define PCI_DEVICE_ID_INTEL_IOAT_IVB3	0x0e23
#define PCI_DEVICE_ID_INTEL_IOAT_IVB4	0x0e24
#define PCI_DEVICE_ID_INTEL_IOAT_IVB5	0x0e25
#define PCI_DEVICE_ID_INTEL_IOAT_IVB6	0x0e26
#define PCI_DEVICE_ID_INTEL_IOAT_IVB7	0x0e27
#define PCI_DEVICE_ID_INTEL_IOAT_IVB8	0x0e2e
#define PCI_DEVICE_ID_INTEL_IOAT_IVB9	0x0e2f

>>>>>>> f6161aa1
int system_has_dca_enabled(struct pci_dev *pdev);
#else
static inline int system_has_dca_enabled(struct pci_dev *pdev) { return 0; }
#endif

struct ioat_dma_descriptor {
	uint32_t	size;
	union {
		uint32_t ctl;
		struct {
			unsigned int int_en:1;
			unsigned int src_snoop_dis:1;
			unsigned int dest_snoop_dis:1;
			unsigned int compl_write:1;
			unsigned int fence:1;
			unsigned int null:1;
			unsigned int src_brk:1;
			unsigned int dest_brk:1;
			unsigned int bundle:1;
			unsigned int dest_dca:1;
			unsigned int hint:1;
			unsigned int rsvd2:13;
			#define IOAT_OP_COPY 0x00
			unsigned int op:8;
		} ctl_f;
	};
	uint64_t	src_addr;
	uint64_t	dst_addr;
	uint64_t	next;
	uint64_t	rsv1;
	uint64_t	rsv2;
	/* store some driver data in an unused portion of the descriptor */
	union {
		uint64_t	user1;
		uint64_t	tx_cnt;
	};
	uint64_t	user2;
};

struct ioat_fill_descriptor {
	uint32_t	size;
	union {
		uint32_t ctl;
		struct {
			unsigned int int_en:1;
			unsigned int rsvd:1;
			unsigned int dest_snoop_dis:1;
			unsigned int compl_write:1;
			unsigned int fence:1;
			unsigned int rsvd2:2;
			unsigned int dest_brk:1;
			unsigned int bundle:1;
			unsigned int rsvd4:15;
			#define IOAT_OP_FILL 0x01
			unsigned int op:8;
		} ctl_f;
	};
	uint64_t	src_data;
	uint64_t	dst_addr;
	uint64_t	next;
	uint64_t	rsv1;
	uint64_t	next_dst_addr;
	uint64_t	user1;
	uint64_t	user2;
};

struct ioat_xor_descriptor {
	uint32_t	size;
	union {
		uint32_t ctl;
		struct {
			unsigned int int_en:1;
			unsigned int src_snoop_dis:1;
			unsigned int dest_snoop_dis:1;
			unsigned int compl_write:1;
			unsigned int fence:1;
			unsigned int src_cnt:3;
			unsigned int bundle:1;
			unsigned int dest_dca:1;
			unsigned int hint:1;
			unsigned int rsvd:13;
			#define IOAT_OP_XOR 0x87
			#define IOAT_OP_XOR_VAL 0x88
			unsigned int op:8;
		} ctl_f;
	};
	uint64_t	src_addr;
	uint64_t	dst_addr;
	uint64_t	next;
	uint64_t	src_addr2;
	uint64_t	src_addr3;
	uint64_t	src_addr4;
	uint64_t	src_addr5;
};

struct ioat_xor_ext_descriptor {
	uint64_t	src_addr6;
	uint64_t	src_addr7;
	uint64_t	src_addr8;
	uint64_t	next;
	uint64_t	rsvd[4];
};

struct ioat_pq_descriptor {
	uint32_t	size;
	union {
		uint32_t ctl;
		struct {
			unsigned int int_en:1;
			unsigned int src_snoop_dis:1;
			unsigned int dest_snoop_dis:1;
			unsigned int compl_write:1;
			unsigned int fence:1;
			unsigned int src_cnt:3;
			unsigned int bundle:1;
			unsigned int dest_dca:1;
			unsigned int hint:1;
			unsigned int p_disable:1;
			unsigned int q_disable:1;
			unsigned int rsvd:11;
			#define IOAT_OP_PQ 0x89
			#define IOAT_OP_PQ_VAL 0x8a
			unsigned int op:8;
		} ctl_f;
	};
	uint64_t	src_addr;
	uint64_t	p_addr;
	uint64_t	next;
	uint64_t	src_addr2;
	uint64_t	src_addr3;
	uint8_t		coef[8];
	uint64_t	q_addr;
};

struct ioat_pq_ext_descriptor {
	uint64_t	src_addr4;
	uint64_t	src_addr5;
	uint64_t	src_addr6;
	uint64_t	next;
	uint64_t	src_addr7;
	uint64_t	src_addr8;
	uint64_t	rsvd[2];
};

struct ioat_pq_update_descriptor {
	uint32_t	size;
	union {
		uint32_t ctl;
		struct {
			unsigned int int_en:1;
			unsigned int src_snoop_dis:1;
			unsigned int dest_snoop_dis:1;
			unsigned int compl_write:1;
			unsigned int fence:1;
			unsigned int src_cnt:3;
			unsigned int bundle:1;
			unsigned int dest_dca:1;
			unsigned int hint:1;
			unsigned int p_disable:1;
			unsigned int q_disable:1;
			unsigned int rsvd:3;
			unsigned int coef:8;
			#define IOAT_OP_PQ_UP 0x8b
			unsigned int op:8;
		} ctl_f;
	};
	uint64_t	src_addr;
	uint64_t	p_addr;
	uint64_t	next;
	uint64_t	src_addr2;
	uint64_t	p_src;
	uint64_t	q_src;
	uint64_t	q_addr;
};

struct ioat_raw_descriptor {
	uint64_t	field[8];
};
#endif<|MERGE_RESOLUTION|>--- conflicted
+++ resolved
@@ -35,9 +35,6 @@
 #define IOAT_VER_3_0            0x30    /* Version 3.0 */
 #define IOAT_VER_3_2            0x32    /* Version 3.2 */
 
-<<<<<<< HEAD
-#ifndef CONFIG_XEN
-=======
 #define PCI_DEVICE_ID_INTEL_IOAT_IVB0	0x0e20
 #define PCI_DEVICE_ID_INTEL_IOAT_IVB1	0x0e21
 #define PCI_DEVICE_ID_INTEL_IOAT_IVB2	0x0e22
@@ -49,11 +46,7 @@
 #define PCI_DEVICE_ID_INTEL_IOAT_IVB8	0x0e2e
 #define PCI_DEVICE_ID_INTEL_IOAT_IVB9	0x0e2f
 
->>>>>>> f6161aa1
 int system_has_dca_enabled(struct pci_dev *pdev);
-#else
-static inline int system_has_dca_enabled(struct pci_dev *pdev) { return 0; }
-#endif
 
 struct ioat_dma_descriptor {
 	uint32_t	size;
