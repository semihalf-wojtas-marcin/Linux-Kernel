/*
 * Intel I/OAT DMA Linux driver
 * Copyright(c) 2004 - 2015 Intel Corporation.
 *
 * This program is free software; you can redistribute it and/or modify it
 * under the terms and conditions of the GNU General Public License,
 * version 2, as published by the Free Software Foundation.
 *
 * This program is distributed in the hope that it will be useful, but WITHOUT
 * ANY WARRANTY; without even the implied warranty of MERCHANTABILITY or
 * FITNESS FOR A PARTICULAR PURPOSE.  See the GNU General Public License for
 * more details.
 *
 * The full GNU General Public License is included in this distribution in
 * the file called "COPYING".
 *
 */

#include <linux/init.h>
#include <linux/module.h>
#include <linux/slab.h>
#include <linux/pci.h>
#include <linux/interrupt.h>
#include <linux/dmaengine.h>
#include <linux/delay.h>
#include <linux/dma-mapping.h>
#include <linux/workqueue.h>
#include <linux/prefetch.h>
<<<<<<< HEAD
=======
#include <linux/dca.h>
#include <linux/aer.h>
>>>>>>> 8005c49d
#include "dma.h"
#include "registers.h"
#include "hw.h"

#include "../dmaengine.h"

MODULE_VERSION(IOAT_DMA_VERSION);
MODULE_LICENSE("Dual BSD/GPL");
MODULE_AUTHOR("Intel Corporation");

static struct pci_device_id ioat_pci_tbl[] = {
	/* I/OAT v3 platforms */
	{ PCI_VDEVICE(INTEL, PCI_DEVICE_ID_INTEL_IOAT_TBG0) },
	{ PCI_VDEVICE(INTEL, PCI_DEVICE_ID_INTEL_IOAT_TBG1) },
	{ PCI_VDEVICE(INTEL, PCI_DEVICE_ID_INTEL_IOAT_TBG2) },
	{ PCI_VDEVICE(INTEL, PCI_DEVICE_ID_INTEL_IOAT_TBG3) },
	{ PCI_VDEVICE(INTEL, PCI_DEVICE_ID_INTEL_IOAT_TBG4) },
	{ PCI_VDEVICE(INTEL, PCI_DEVICE_ID_INTEL_IOAT_TBG5) },
	{ PCI_VDEVICE(INTEL, PCI_DEVICE_ID_INTEL_IOAT_TBG6) },
	{ PCI_VDEVICE(INTEL, PCI_DEVICE_ID_INTEL_IOAT_TBG7) },

	/* I/OAT v3.2 platforms */
	{ PCI_VDEVICE(INTEL, PCI_DEVICE_ID_INTEL_IOAT_JSF0) },
	{ PCI_VDEVICE(INTEL, PCI_DEVICE_ID_INTEL_IOAT_JSF1) },
	{ PCI_VDEVICE(INTEL, PCI_DEVICE_ID_INTEL_IOAT_JSF2) },
	{ PCI_VDEVICE(INTEL, PCI_DEVICE_ID_INTEL_IOAT_JSF3) },
	{ PCI_VDEVICE(INTEL, PCI_DEVICE_ID_INTEL_IOAT_JSF4) },
	{ PCI_VDEVICE(INTEL, PCI_DEVICE_ID_INTEL_IOAT_JSF5) },
	{ PCI_VDEVICE(INTEL, PCI_DEVICE_ID_INTEL_IOAT_JSF6) },
	{ PCI_VDEVICE(INTEL, PCI_DEVICE_ID_INTEL_IOAT_JSF7) },
	{ PCI_VDEVICE(INTEL, PCI_DEVICE_ID_INTEL_IOAT_JSF8) },
	{ PCI_VDEVICE(INTEL, PCI_DEVICE_ID_INTEL_IOAT_JSF9) },

	{ PCI_VDEVICE(INTEL, PCI_DEVICE_ID_INTEL_IOAT_SNB0) },
	{ PCI_VDEVICE(INTEL, PCI_DEVICE_ID_INTEL_IOAT_SNB1) },
	{ PCI_VDEVICE(INTEL, PCI_DEVICE_ID_INTEL_IOAT_SNB2) },
	{ PCI_VDEVICE(INTEL, PCI_DEVICE_ID_INTEL_IOAT_SNB3) },
	{ PCI_VDEVICE(INTEL, PCI_DEVICE_ID_INTEL_IOAT_SNB4) },
	{ PCI_VDEVICE(INTEL, PCI_DEVICE_ID_INTEL_IOAT_SNB5) },
	{ PCI_VDEVICE(INTEL, PCI_DEVICE_ID_INTEL_IOAT_SNB6) },
	{ PCI_VDEVICE(INTEL, PCI_DEVICE_ID_INTEL_IOAT_SNB7) },
	{ PCI_VDEVICE(INTEL, PCI_DEVICE_ID_INTEL_IOAT_SNB8) },
	{ PCI_VDEVICE(INTEL, PCI_DEVICE_ID_INTEL_IOAT_SNB9) },

	{ PCI_VDEVICE(INTEL, PCI_DEVICE_ID_INTEL_IOAT_IVB0) },
	{ PCI_VDEVICE(INTEL, PCI_DEVICE_ID_INTEL_IOAT_IVB1) },
	{ PCI_VDEVICE(INTEL, PCI_DEVICE_ID_INTEL_IOAT_IVB2) },
	{ PCI_VDEVICE(INTEL, PCI_DEVICE_ID_INTEL_IOAT_IVB3) },
	{ PCI_VDEVICE(INTEL, PCI_DEVICE_ID_INTEL_IOAT_IVB4) },
	{ PCI_VDEVICE(INTEL, PCI_DEVICE_ID_INTEL_IOAT_IVB5) },
	{ PCI_VDEVICE(INTEL, PCI_DEVICE_ID_INTEL_IOAT_IVB6) },
	{ PCI_VDEVICE(INTEL, PCI_DEVICE_ID_INTEL_IOAT_IVB7) },
	{ PCI_VDEVICE(INTEL, PCI_DEVICE_ID_INTEL_IOAT_IVB8) },
	{ PCI_VDEVICE(INTEL, PCI_DEVICE_ID_INTEL_IOAT_IVB9) },

	{ PCI_VDEVICE(INTEL, PCI_DEVICE_ID_INTEL_IOAT_HSW0) },
	{ PCI_VDEVICE(INTEL, PCI_DEVICE_ID_INTEL_IOAT_HSW1) },
	{ PCI_VDEVICE(INTEL, PCI_DEVICE_ID_INTEL_IOAT_HSW2) },
	{ PCI_VDEVICE(INTEL, PCI_DEVICE_ID_INTEL_IOAT_HSW3) },
	{ PCI_VDEVICE(INTEL, PCI_DEVICE_ID_INTEL_IOAT_HSW4) },
	{ PCI_VDEVICE(INTEL, PCI_DEVICE_ID_INTEL_IOAT_HSW5) },
	{ PCI_VDEVICE(INTEL, PCI_DEVICE_ID_INTEL_IOAT_HSW6) },
	{ PCI_VDEVICE(INTEL, PCI_DEVICE_ID_INTEL_IOAT_HSW7) },
	{ PCI_VDEVICE(INTEL, PCI_DEVICE_ID_INTEL_IOAT_HSW8) },
	{ PCI_VDEVICE(INTEL, PCI_DEVICE_ID_INTEL_IOAT_HSW9) },

	{ PCI_VDEVICE(INTEL, PCI_DEVICE_ID_INTEL_IOAT_BDX0) },
	{ PCI_VDEVICE(INTEL, PCI_DEVICE_ID_INTEL_IOAT_BDX1) },
	{ PCI_VDEVICE(INTEL, PCI_DEVICE_ID_INTEL_IOAT_BDX2) },
	{ PCI_VDEVICE(INTEL, PCI_DEVICE_ID_INTEL_IOAT_BDX3) },
	{ PCI_VDEVICE(INTEL, PCI_DEVICE_ID_INTEL_IOAT_BDX4) },
	{ PCI_VDEVICE(INTEL, PCI_DEVICE_ID_INTEL_IOAT_BDX5) },
	{ PCI_VDEVICE(INTEL, PCI_DEVICE_ID_INTEL_IOAT_BDX6) },
	{ PCI_VDEVICE(INTEL, PCI_DEVICE_ID_INTEL_IOAT_BDX7) },
	{ PCI_VDEVICE(INTEL, PCI_DEVICE_ID_INTEL_IOAT_BDX8) },
	{ PCI_VDEVICE(INTEL, PCI_DEVICE_ID_INTEL_IOAT_BDX9) },

	/* I/OAT v3.3 platforms */
	{ PCI_VDEVICE(INTEL, PCI_DEVICE_ID_INTEL_IOAT_BWD0) },
	{ PCI_VDEVICE(INTEL, PCI_DEVICE_ID_INTEL_IOAT_BWD1) },
	{ PCI_VDEVICE(INTEL, PCI_DEVICE_ID_INTEL_IOAT_BWD2) },
	{ PCI_VDEVICE(INTEL, PCI_DEVICE_ID_INTEL_IOAT_BWD3) },

	{ PCI_VDEVICE(INTEL, PCI_DEVICE_ID_INTEL_IOAT_BDXDE0) },
	{ PCI_VDEVICE(INTEL, PCI_DEVICE_ID_INTEL_IOAT_BDXDE1) },
	{ PCI_VDEVICE(INTEL, PCI_DEVICE_ID_INTEL_IOAT_BDXDE2) },
	{ PCI_VDEVICE(INTEL, PCI_DEVICE_ID_INTEL_IOAT_BDXDE3) },

	{ 0, }
};
MODULE_DEVICE_TABLE(pci, ioat_pci_tbl);

static int ioat_pci_probe(struct pci_dev *pdev, const struct pci_device_id *id);
static void ioat_remove(struct pci_dev *pdev);
static void
ioat_init_channel(struct ioatdma_device *ioat_dma,
		  struct ioatdma_chan *ioat_chan, int idx);
static void ioat_intr_quirk(struct ioatdma_device *ioat_dma);
static int ioat_enumerate_channels(struct ioatdma_device *ioat_dma);
static int ioat3_dma_self_test(struct ioatdma_device *ioat_dma);

static int ioat_dca_enabled = 1;
module_param(ioat_dca_enabled, int, 0644);
MODULE_PARM_DESC(ioat_dca_enabled, "control support of dca service (default: 1)");
int ioat_pending_level = 4;
module_param(ioat_pending_level, int, 0644);
MODULE_PARM_DESC(ioat_pending_level,
		 "high-water mark for pushing ioat descriptors (default: 4)");
int ioat_ring_alloc_order = 8;
module_param(ioat_ring_alloc_order, int, 0644);
MODULE_PARM_DESC(ioat_ring_alloc_order,
		 "ioat+: allocate 2^n descriptors per channel (default: 8 max: 16)");
int ioat_ring_max_alloc_order = IOAT_MAX_ORDER;
module_param(ioat_ring_max_alloc_order, int, 0644);
MODULE_PARM_DESC(ioat_ring_max_alloc_order,
		 "ioat+: upper limit for ring size (default: 16)");
static char ioat_interrupt_style[32] = "msix";
module_param_string(ioat_interrupt_style, ioat_interrupt_style,
		    sizeof(ioat_interrupt_style), 0644);
MODULE_PARM_DESC(ioat_interrupt_style,
		 "set ioat interrupt style: msix (default), msi, intx");

struct kmem_cache *ioat_cache;
struct kmem_cache *ioat_sed_cache;

static bool is_jf_ioat(struct pci_dev *pdev)
{
	switch (pdev->device) {
	case PCI_DEVICE_ID_INTEL_IOAT_JSF0:
	case PCI_DEVICE_ID_INTEL_IOAT_JSF1:
	case PCI_DEVICE_ID_INTEL_IOAT_JSF2:
	case PCI_DEVICE_ID_INTEL_IOAT_JSF3:
	case PCI_DEVICE_ID_INTEL_IOAT_JSF4:
	case PCI_DEVICE_ID_INTEL_IOAT_JSF5:
	case PCI_DEVICE_ID_INTEL_IOAT_JSF6:
	case PCI_DEVICE_ID_INTEL_IOAT_JSF7:
	case PCI_DEVICE_ID_INTEL_IOAT_JSF8:
	case PCI_DEVICE_ID_INTEL_IOAT_JSF9:
		return true;
	default:
		return false;
	}
}

static bool is_snb_ioat(struct pci_dev *pdev)
{
	switch (pdev->device) {
	case PCI_DEVICE_ID_INTEL_IOAT_SNB0:
	case PCI_DEVICE_ID_INTEL_IOAT_SNB1:
	case PCI_DEVICE_ID_INTEL_IOAT_SNB2:
	case PCI_DEVICE_ID_INTEL_IOAT_SNB3:
	case PCI_DEVICE_ID_INTEL_IOAT_SNB4:
	case PCI_DEVICE_ID_INTEL_IOAT_SNB5:
	case PCI_DEVICE_ID_INTEL_IOAT_SNB6:
	case PCI_DEVICE_ID_INTEL_IOAT_SNB7:
	case PCI_DEVICE_ID_INTEL_IOAT_SNB8:
	case PCI_DEVICE_ID_INTEL_IOAT_SNB9:
		return true;
	default:
		return false;
	}
}

static bool is_ivb_ioat(struct pci_dev *pdev)
{
	switch (pdev->device) {
	case PCI_DEVICE_ID_INTEL_IOAT_IVB0:
	case PCI_DEVICE_ID_INTEL_IOAT_IVB1:
	case PCI_DEVICE_ID_INTEL_IOAT_IVB2:
	case PCI_DEVICE_ID_INTEL_IOAT_IVB3:
	case PCI_DEVICE_ID_INTEL_IOAT_IVB4:
	case PCI_DEVICE_ID_INTEL_IOAT_IVB5:
	case PCI_DEVICE_ID_INTEL_IOAT_IVB6:
	case PCI_DEVICE_ID_INTEL_IOAT_IVB7:
	case PCI_DEVICE_ID_INTEL_IOAT_IVB8:
	case PCI_DEVICE_ID_INTEL_IOAT_IVB9:
		return true;
	default:
		return false;
	}

}

static bool is_hsw_ioat(struct pci_dev *pdev)
{
	switch (pdev->device) {
	case PCI_DEVICE_ID_INTEL_IOAT_HSW0:
	case PCI_DEVICE_ID_INTEL_IOAT_HSW1:
	case PCI_DEVICE_ID_INTEL_IOAT_HSW2:
	case PCI_DEVICE_ID_INTEL_IOAT_HSW3:
	case PCI_DEVICE_ID_INTEL_IOAT_HSW4:
	case PCI_DEVICE_ID_INTEL_IOAT_HSW5:
	case PCI_DEVICE_ID_INTEL_IOAT_HSW6:
	case PCI_DEVICE_ID_INTEL_IOAT_HSW7:
	case PCI_DEVICE_ID_INTEL_IOAT_HSW8:
	case PCI_DEVICE_ID_INTEL_IOAT_HSW9:
		return true;
	default:
		return false;
	}

}

static bool is_bdx_ioat(struct pci_dev *pdev)
{
	switch (pdev->device) {
	case PCI_DEVICE_ID_INTEL_IOAT_BDX0:
	case PCI_DEVICE_ID_INTEL_IOAT_BDX1:
	case PCI_DEVICE_ID_INTEL_IOAT_BDX2:
	case PCI_DEVICE_ID_INTEL_IOAT_BDX3:
	case PCI_DEVICE_ID_INTEL_IOAT_BDX4:
	case PCI_DEVICE_ID_INTEL_IOAT_BDX5:
	case PCI_DEVICE_ID_INTEL_IOAT_BDX6:
	case PCI_DEVICE_ID_INTEL_IOAT_BDX7:
	case PCI_DEVICE_ID_INTEL_IOAT_BDX8:
	case PCI_DEVICE_ID_INTEL_IOAT_BDX9:
		return true;
	default:
		return false;
	}
}

static bool is_xeon_cb32(struct pci_dev *pdev)
{
	return is_jf_ioat(pdev) || is_snb_ioat(pdev) || is_ivb_ioat(pdev) ||
		is_hsw_ioat(pdev) || is_bdx_ioat(pdev);
}

bool is_bwd_ioat(struct pci_dev *pdev)
{
	switch (pdev->device) {
	case PCI_DEVICE_ID_INTEL_IOAT_BWD0:
	case PCI_DEVICE_ID_INTEL_IOAT_BWD1:
	case PCI_DEVICE_ID_INTEL_IOAT_BWD2:
	case PCI_DEVICE_ID_INTEL_IOAT_BWD3:
	/* even though not Atom, BDX-DE has same DMA silicon */
	case PCI_DEVICE_ID_INTEL_IOAT_BDXDE0:
	case PCI_DEVICE_ID_INTEL_IOAT_BDXDE1:
	case PCI_DEVICE_ID_INTEL_IOAT_BDXDE2:
	case PCI_DEVICE_ID_INTEL_IOAT_BDXDE3:
		return true;
	default:
		return false;
	}
}

static bool is_bwd_noraid(struct pci_dev *pdev)
{
	switch (pdev->device) {
	case PCI_DEVICE_ID_INTEL_IOAT_BWD2:
	case PCI_DEVICE_ID_INTEL_IOAT_BWD3:
	case PCI_DEVICE_ID_INTEL_IOAT_BDXDE0:
	case PCI_DEVICE_ID_INTEL_IOAT_BDXDE1:
	case PCI_DEVICE_ID_INTEL_IOAT_BDXDE2:
	case PCI_DEVICE_ID_INTEL_IOAT_BDXDE3:
		return true;
	default:
		return false;
	}

}

/*
 * Perform a IOAT transaction to verify the HW works.
 */
#define IOAT_TEST_SIZE 2000

static void ioat_dma_test_callback(void *dma_async_param)
{
	struct completion *cmp = dma_async_param;

	complete(cmp);
}

/**
 * ioat_dma_self_test - Perform a IOAT transaction to verify the HW works.
 * @ioat_dma: dma device to be tested
 */
static int ioat_dma_self_test(struct ioatdma_device *ioat_dma)
{
	int i;
	u8 *src;
	u8 *dest;
	struct dma_device *dma = &ioat_dma->dma_dev;
	struct device *dev = &ioat_dma->pdev->dev;
	struct dma_chan *dma_chan;
	struct dma_async_tx_descriptor *tx;
	dma_addr_t dma_dest, dma_src;
	dma_cookie_t cookie;
	int err = 0;
	struct completion cmp;
	unsigned long tmo;
	unsigned long flags;

	src = kzalloc(sizeof(u8) * IOAT_TEST_SIZE, GFP_KERNEL);
	if (!src)
		return -ENOMEM;
	dest = kzalloc(sizeof(u8) * IOAT_TEST_SIZE, GFP_KERNEL);
	if (!dest) {
		kfree(src);
		return -ENOMEM;
	}

	/* Fill in src buffer */
	for (i = 0; i < IOAT_TEST_SIZE; i++)
		src[i] = (u8)i;

	/* Start copy, using first DMA channel */
	dma_chan = container_of(dma->channels.next, struct dma_chan,
				device_node);
	if (dma->device_alloc_chan_resources(dma_chan) < 1) {
		dev_err(dev, "selftest cannot allocate chan resource\n");
		err = -ENODEV;
		goto out;
	}

	dma_src = dma_map_single(dev, src, IOAT_TEST_SIZE, DMA_TO_DEVICE);
	if (dma_mapping_error(dev, dma_src)) {
		dev_err(dev, "mapping src buffer failed\n");
		goto free_resources;
	}
	dma_dest = dma_map_single(dev, dest, IOAT_TEST_SIZE, DMA_FROM_DEVICE);
	if (dma_mapping_error(dev, dma_dest)) {
		dev_err(dev, "mapping dest buffer failed\n");
		goto unmap_src;
	}
	flags = DMA_PREP_INTERRUPT;
	tx = ioat_dma->dma_dev.device_prep_dma_memcpy(dma_chan, dma_dest,
						      dma_src, IOAT_TEST_SIZE,
						      flags);
	if (!tx) {
		dev_err(dev, "Self-test prep failed, disabling\n");
		err = -ENODEV;
		goto unmap_dma;
	}

	async_tx_ack(tx);
	init_completion(&cmp);
	tx->callback = ioat_dma_test_callback;
	tx->callback_param = &cmp;
	cookie = tx->tx_submit(tx);
	if (cookie < 0) {
		dev_err(dev, "Self-test setup failed, disabling\n");
		err = -ENODEV;
		goto unmap_dma;
	}
	dma->device_issue_pending(dma_chan);

	tmo = wait_for_completion_timeout(&cmp, msecs_to_jiffies(3000));

	if (tmo == 0 ||
	    dma->device_tx_status(dma_chan, cookie, NULL)
					!= DMA_COMPLETE) {
		dev_err(dev, "Self-test copy timed out, disabling\n");
		err = -ENODEV;
		goto unmap_dma;
	}
	if (memcmp(src, dest, IOAT_TEST_SIZE)) {
		dev_err(dev, "Self-test copy failed compare, disabling\n");
		err = -ENODEV;
		goto free_resources;
	}

unmap_dma:
	dma_unmap_single(dev, dma_dest, IOAT_TEST_SIZE, DMA_FROM_DEVICE);
unmap_src:
	dma_unmap_single(dev, dma_src, IOAT_TEST_SIZE, DMA_TO_DEVICE);
free_resources:
	dma->device_free_chan_resources(dma_chan);
out:
	kfree(src);
	kfree(dest);
	return err;
}

/**
 * ioat_dma_setup_interrupts - setup interrupt handler
 * @ioat_dma: ioat dma device
 */
int ioat_dma_setup_interrupts(struct ioatdma_device *ioat_dma)
{
	struct ioatdma_chan *ioat_chan;
	struct pci_dev *pdev = ioat_dma->pdev;
	struct device *dev = &pdev->dev;
	struct msix_entry *msix;
	int i, j, msixcnt;
	int err = -EINVAL;
	u8 intrctrl = 0;

	if (!strcmp(ioat_interrupt_style, "msix"))
		goto msix;
	if (!strcmp(ioat_interrupt_style, "msi"))
		goto msi;
	if (!strcmp(ioat_interrupt_style, "intx"))
		goto intx;
	dev_err(dev, "invalid ioat_interrupt_style %s\n", ioat_interrupt_style);
	goto err_no_irq;

msix:
	/* The number of MSI-X vectors should equal the number of channels */
	msixcnt = ioat_dma->dma_dev.chancnt;
	for (i = 0; i < msixcnt; i++)
		ioat_dma->msix_entries[i].entry = i;

	err = pci_enable_msix_exact(pdev, ioat_dma->msix_entries, msixcnt);
	if (err)
		goto msi;

	for (i = 0; i < msixcnt; i++) {
		msix = &ioat_dma->msix_entries[i];
		ioat_chan = ioat_chan_by_index(ioat_dma, i);
		err = devm_request_irq(dev, msix->vector,
				       ioat_dma_do_interrupt_msix, 0,
				       "ioat-msix", ioat_chan);
		if (err) {
			for (j = 0; j < i; j++) {
				msix = &ioat_dma->msix_entries[j];
				ioat_chan = ioat_chan_by_index(ioat_dma, j);
				devm_free_irq(dev, msix->vector, ioat_chan);
			}
			goto msi;
		}
	}
	intrctrl |= IOAT_INTRCTRL_MSIX_VECTOR_CONTROL;
	ioat_dma->irq_mode = IOAT_MSIX;
	goto done;

msi:
	err = pci_enable_msi(pdev);
	if (err)
		goto intx;

	err = devm_request_irq(dev, pdev->irq, ioat_dma_do_interrupt, 0,
			       "ioat-msi", ioat_dma);
	if (err) {
		pci_disable_msi(pdev);
		goto intx;
	}
	ioat_dma->irq_mode = IOAT_MSI;
	goto done;

intx:
	err = devm_request_irq(dev, pdev->irq, ioat_dma_do_interrupt,
			       IRQF_SHARED, "ioat-intx", ioat_dma);
	if (err)
		goto err_no_irq;

	ioat_dma->irq_mode = IOAT_INTX;
done:
	if (is_bwd_ioat(pdev))
		ioat_intr_quirk(ioat_dma);
	intrctrl |= IOAT_INTRCTRL_MASTER_INT_EN;
	writeb(intrctrl, ioat_dma->reg_base + IOAT_INTRCTRL_OFFSET);
	return 0;

err_no_irq:
	/* Disable all interrupt generation */
	writeb(0, ioat_dma->reg_base + IOAT_INTRCTRL_OFFSET);
	ioat_dma->irq_mode = IOAT_NOIRQ;
	dev_err(dev, "no usable interrupts\n");
	return err;
}

static void ioat_disable_interrupts(struct ioatdma_device *ioat_dma)
{
	/* Disable all interrupt generation */
	writeb(0, ioat_dma->reg_base + IOAT_INTRCTRL_OFFSET);
}

static int ioat_probe(struct ioatdma_device *ioat_dma)
{
	int err = -ENODEV;
	struct dma_device *dma = &ioat_dma->dma_dev;
	struct pci_dev *pdev = ioat_dma->pdev;
	struct device *dev = &pdev->dev;

	/* DMA coherent memory pool for DMA descriptor allocations */
	ioat_dma->dma_pool = pci_pool_create("dma_desc_pool", pdev,
					     sizeof(struct ioat_dma_descriptor),
					     64, 0);
	if (!ioat_dma->dma_pool) {
		err = -ENOMEM;
		goto err_dma_pool;
	}

	ioat_dma->completion_pool = pci_pool_create("completion_pool", pdev,
						    sizeof(u64),
						    SMP_CACHE_BYTES,
						    SMP_CACHE_BYTES);

	if (!ioat_dma->completion_pool) {
		err = -ENOMEM;
		goto err_completion_pool;
	}

	ioat_enumerate_channels(ioat_dma);

	dma_cap_set(DMA_MEMCPY, dma->cap_mask);
	dma->dev = &pdev->dev;

	if (!dma->chancnt) {
		dev_err(dev, "channel enumeration error\n");
		goto err_setup_interrupts;
	}

	err = ioat_dma_setup_interrupts(ioat_dma);
	if (err)
		goto err_setup_interrupts;

	err = ioat3_dma_self_test(ioat_dma);
	if (err)
		goto err_self_test;

	return 0;

err_self_test:
	ioat_disable_interrupts(ioat_dma);
err_setup_interrupts:
	pci_pool_destroy(ioat_dma->completion_pool);
err_completion_pool:
	pci_pool_destroy(ioat_dma->dma_pool);
err_dma_pool:
	return err;
}

static int ioat_register(struct ioatdma_device *ioat_dma)
{
	int err = dma_async_device_register(&ioat_dma->dma_dev);

	if (err) {
		ioat_disable_interrupts(ioat_dma);
		pci_pool_destroy(ioat_dma->completion_pool);
		pci_pool_destroy(ioat_dma->dma_pool);
	}

	return err;
}

static void ioat_dma_remove(struct ioatdma_device *ioat_dma)
{
	struct dma_device *dma = &ioat_dma->dma_dev;

	ioat_disable_interrupts(ioat_dma);

	ioat_kobject_del(ioat_dma);

	dma_async_device_unregister(dma);

	pci_pool_destroy(ioat_dma->dma_pool);
	pci_pool_destroy(ioat_dma->completion_pool);

	INIT_LIST_HEAD(&dma->channels);
}

/**
 * ioat_enumerate_channels - find and initialize the device's channels
 * @ioat_dma: the ioat dma device to be enumerated
 */
static int ioat_enumerate_channels(struct ioatdma_device *ioat_dma)
{
	struct ioatdma_chan *ioat_chan;
	struct device *dev = &ioat_dma->pdev->dev;
	struct dma_device *dma = &ioat_dma->dma_dev;
	u8 xfercap_log;
	int i;

	INIT_LIST_HEAD(&dma->channels);
	dma->chancnt = readb(ioat_dma->reg_base + IOAT_CHANCNT_OFFSET);
	dma->chancnt &= 0x1f; /* bits [4:0] valid */
	if (dma->chancnt > ARRAY_SIZE(ioat_dma->idx)) {
		dev_warn(dev, "(%d) exceeds max supported channels (%zu)\n",
			 dma->chancnt, ARRAY_SIZE(ioat_dma->idx));
		dma->chancnt = ARRAY_SIZE(ioat_dma->idx);
	}
	xfercap_log = readb(ioat_dma->reg_base + IOAT_XFERCAP_OFFSET);
	xfercap_log &= 0x1f; /* bits [4:0] valid */
	if (xfercap_log == 0)
		return 0;
	dev_dbg(dev, "%s: xfercap = %d\n", __func__, 1 << xfercap_log);

	for (i = 0; i < dma->chancnt; i++) {
		ioat_chan = devm_kzalloc(dev, sizeof(*ioat_chan), GFP_KERNEL);
		if (!ioat_chan)
			break;

		ioat_init_channel(ioat_dma, ioat_chan, i);
		ioat_chan->xfercap_log = xfercap_log;
		spin_lock_init(&ioat_chan->prep_lock);
		if (ioat_reset_hw(ioat_chan)) {
			i = 0;
			break;
		}
	}
	dma->chancnt = i;
	return i;
}

/**
 * ioat_free_chan_resources - release all the descriptors
 * @chan: the channel to be cleaned
 */
static void ioat_free_chan_resources(struct dma_chan *c)
{
	struct ioatdma_chan *ioat_chan = to_ioat_chan(c);
	struct ioatdma_device *ioat_dma = ioat_chan->ioat_dma;
	struct ioat_ring_ent *desc;
	const int total_descs = 1 << ioat_chan->alloc_order;
	int descs;
	int i;

	/* Before freeing channel resources first check
	 * if they have been previously allocated for this channel.
	 */
	if (!ioat_chan->ring)
		return;

	ioat_stop(ioat_chan);
	ioat_reset_hw(ioat_chan);

	spin_lock_bh(&ioat_chan->cleanup_lock);
	spin_lock_bh(&ioat_chan->prep_lock);
	descs = ioat_ring_space(ioat_chan);
	dev_dbg(to_dev(ioat_chan), "freeing %d idle descriptors\n", descs);
	for (i = 0; i < descs; i++) {
		desc = ioat_get_ring_ent(ioat_chan, ioat_chan->head + i);
		ioat_free_ring_ent(desc, c);
	}

	if (descs < total_descs)
		dev_err(to_dev(ioat_chan), "Freeing %d in use descriptors!\n",
			total_descs - descs);

	for (i = 0; i < total_descs - descs; i++) {
		desc = ioat_get_ring_ent(ioat_chan, ioat_chan->tail + i);
		dump_desc_dbg(ioat_chan, desc);
		ioat_free_ring_ent(desc, c);
	}

	kfree(ioat_chan->ring);
	ioat_chan->ring = NULL;
	ioat_chan->alloc_order = 0;
	pci_pool_free(ioat_dma->completion_pool, ioat_chan->completion,
		      ioat_chan->completion_dma);
	spin_unlock_bh(&ioat_chan->prep_lock);
	spin_unlock_bh(&ioat_chan->cleanup_lock);

	ioat_chan->last_completion = 0;
	ioat_chan->completion_dma = 0;
	ioat_chan->dmacount = 0;
}

/* ioat_alloc_chan_resources - allocate/initialize ioat descriptor ring
 * @chan: channel to be initialized
 */
static int ioat_alloc_chan_resources(struct dma_chan *c)
{
	struct ioatdma_chan *ioat_chan = to_ioat_chan(c);
	struct ioat_ring_ent **ring;
	u64 status;
	int order;
	int i = 0;
	u32 chanerr;

	/* have we already been set up? */
	if (ioat_chan->ring)
		return 1 << ioat_chan->alloc_order;

	/* Setup register to interrupt and write completion status on error */
	writew(IOAT_CHANCTRL_RUN, ioat_chan->reg_base + IOAT_CHANCTRL_OFFSET);

	/* allocate a completion writeback area */
	/* doing 2 32bit writes to mmio since 1 64b write doesn't work */
	ioat_chan->completion =
		pci_pool_alloc(ioat_chan->ioat_dma->completion_pool,
			       GFP_KERNEL, &ioat_chan->completion_dma);
	if (!ioat_chan->completion)
		return -ENOMEM;

	memset(ioat_chan->completion, 0, sizeof(*ioat_chan->completion));
	writel(((u64)ioat_chan->completion_dma) & 0x00000000FFFFFFFF,
	       ioat_chan->reg_base + IOAT_CHANCMP_OFFSET_LOW);
	writel(((u64)ioat_chan->completion_dma) >> 32,
	       ioat_chan->reg_base + IOAT_CHANCMP_OFFSET_HIGH);

	order = ioat_get_alloc_order();
	ring = ioat_alloc_ring(c, order, GFP_KERNEL);
	if (!ring)
		return -ENOMEM;

	spin_lock_bh(&ioat_chan->cleanup_lock);
	spin_lock_bh(&ioat_chan->prep_lock);
	ioat_chan->ring = ring;
	ioat_chan->head = 0;
	ioat_chan->issued = 0;
	ioat_chan->tail = 0;
	ioat_chan->alloc_order = order;
	set_bit(IOAT_RUN, &ioat_chan->state);
	spin_unlock_bh(&ioat_chan->prep_lock);
	spin_unlock_bh(&ioat_chan->cleanup_lock);

	ioat_start_null_desc(ioat_chan);

	/* check that we got off the ground */
	do {
		udelay(1);
		status = ioat_chansts(ioat_chan);
	} while (i++ < 20 && !is_ioat_active(status) && !is_ioat_idle(status));

	if (is_ioat_active(status) || is_ioat_idle(status))
		return 1 << ioat_chan->alloc_order;

	chanerr = readl(ioat_chan->reg_base + IOAT_CHANERR_OFFSET);

	dev_WARN(to_dev(ioat_chan),
		 "failed to start channel chanerr: %#x\n", chanerr);
	ioat_free_chan_resources(c);
	return -EFAULT;
}

/* common channel initialization */
static void
ioat_init_channel(struct ioatdma_device *ioat_dma,
		  struct ioatdma_chan *ioat_chan, int idx)
{
	struct dma_device *dma = &ioat_dma->dma_dev;
	struct dma_chan *c = &ioat_chan->dma_chan;
	unsigned long data = (unsigned long) c;

	ioat_chan->ioat_dma = ioat_dma;
	ioat_chan->reg_base = ioat_dma->reg_base + (0x80 * (idx + 1));
	spin_lock_init(&ioat_chan->cleanup_lock);
	ioat_chan->dma_chan.device = dma;
	dma_cookie_init(&ioat_chan->dma_chan);
	list_add_tail(&ioat_chan->dma_chan.device_node, &dma->channels);
	ioat_dma->idx[idx] = ioat_chan;
	init_timer(&ioat_chan->timer);
	ioat_chan->timer.function = ioat_timer_event;
	ioat_chan->timer.data = data;
	tasklet_init(&ioat_chan->cleanup_task, ioat_cleanup_event, data);
}

#define IOAT_NUM_SRC_TEST 6 /* must be <= 8 */
static int ioat_xor_val_self_test(struct ioatdma_device *ioat_dma)
{
	int i, src_idx;
	struct page *dest;
	struct page *xor_srcs[IOAT_NUM_SRC_TEST];
	struct page *xor_val_srcs[IOAT_NUM_SRC_TEST + 1];
	dma_addr_t dma_srcs[IOAT_NUM_SRC_TEST + 1];
	dma_addr_t dest_dma;
	struct dma_async_tx_descriptor *tx;
	struct dma_chan *dma_chan;
	dma_cookie_t cookie;
	u8 cmp_byte = 0;
	u32 cmp_word;
	u32 xor_val_result;
	int err = 0;
	struct completion cmp;
	unsigned long tmo;
	struct device *dev = &ioat_dma->pdev->dev;
	struct dma_device *dma = &ioat_dma->dma_dev;
	u8 op = 0;

	dev_dbg(dev, "%s\n", __func__);

	if (!dma_has_cap(DMA_XOR, dma->cap_mask))
		return 0;

	for (src_idx = 0; src_idx < IOAT_NUM_SRC_TEST; src_idx++) {
		xor_srcs[src_idx] = alloc_page(GFP_KERNEL);
		if (!xor_srcs[src_idx]) {
			while (src_idx--)
				__free_page(xor_srcs[src_idx]);
			return -ENOMEM;
		}
	}

	dest = alloc_page(GFP_KERNEL);
	if (!dest) {
		while (src_idx--)
			__free_page(xor_srcs[src_idx]);
		return -ENOMEM;
	}

	/* Fill in src buffers */
	for (src_idx = 0; src_idx < IOAT_NUM_SRC_TEST; src_idx++) {
		u8 *ptr = page_address(xor_srcs[src_idx]);

		for (i = 0; i < PAGE_SIZE; i++)
			ptr[i] = (1 << src_idx);
	}

	for (src_idx = 0; src_idx < IOAT_NUM_SRC_TEST; src_idx++)
		cmp_byte ^= (u8) (1 << src_idx);

	cmp_word = (cmp_byte << 24) | (cmp_byte << 16) |
			(cmp_byte << 8) | cmp_byte;

	memset(page_address(dest), 0, PAGE_SIZE);

	dma_chan = container_of(dma->channels.next, struct dma_chan,
				device_node);
	if (dma->device_alloc_chan_resources(dma_chan) < 1) {
		err = -ENODEV;
		goto out;
	}

	/* test xor */
	op = IOAT_OP_XOR;

	dest_dma = dma_map_page(dev, dest, 0, PAGE_SIZE, DMA_FROM_DEVICE);
	if (dma_mapping_error(dev, dest_dma))
		goto dma_unmap;

	for (i = 0; i < IOAT_NUM_SRC_TEST; i++)
		dma_srcs[i] = DMA_ERROR_CODE;
	for (i = 0; i < IOAT_NUM_SRC_TEST; i++) {
		dma_srcs[i] = dma_map_page(dev, xor_srcs[i], 0, PAGE_SIZE,
					   DMA_TO_DEVICE);
		if (dma_mapping_error(dev, dma_srcs[i]))
			goto dma_unmap;
	}
	tx = dma->device_prep_dma_xor(dma_chan, dest_dma, dma_srcs,
				      IOAT_NUM_SRC_TEST, PAGE_SIZE,
				      DMA_PREP_INTERRUPT);

	if (!tx) {
		dev_err(dev, "Self-test xor prep failed\n");
		err = -ENODEV;
		goto dma_unmap;
	}

	async_tx_ack(tx);
	init_completion(&cmp);
	tx->callback = ioat_dma_test_callback;
	tx->callback_param = &cmp;
	cookie = tx->tx_submit(tx);
	if (cookie < 0) {
		dev_err(dev, "Self-test xor setup failed\n");
		err = -ENODEV;
		goto dma_unmap;
	}
	dma->device_issue_pending(dma_chan);

	tmo = wait_for_completion_timeout(&cmp, msecs_to_jiffies(3000));

	if (tmo == 0 ||
	    dma->device_tx_status(dma_chan, cookie, NULL) != DMA_COMPLETE) {
		dev_err(dev, "Self-test xor timed out\n");
		err = -ENODEV;
		goto dma_unmap;
	}

	for (i = 0; i < IOAT_NUM_SRC_TEST; i++)
		dma_unmap_page(dev, dma_srcs[i], PAGE_SIZE, DMA_TO_DEVICE);

	dma_sync_single_for_cpu(dev, dest_dma, PAGE_SIZE, DMA_FROM_DEVICE);
	for (i = 0; i < (PAGE_SIZE / sizeof(u32)); i++) {
		u32 *ptr = page_address(dest);

		if (ptr[i] != cmp_word) {
			dev_err(dev, "Self-test xor failed compare\n");
			err = -ENODEV;
			goto free_resources;
		}
	}
	dma_sync_single_for_device(dev, dest_dma, PAGE_SIZE, DMA_FROM_DEVICE);

	dma_unmap_page(dev, dest_dma, PAGE_SIZE, DMA_FROM_DEVICE);

	/* skip validate if the capability is not present */
	if (!dma_has_cap(DMA_XOR_VAL, dma_chan->device->cap_mask))
		goto free_resources;

	op = IOAT_OP_XOR_VAL;

	/* validate the sources with the destintation page */
	for (i = 0; i < IOAT_NUM_SRC_TEST; i++)
		xor_val_srcs[i] = xor_srcs[i];
	xor_val_srcs[i] = dest;

	xor_val_result = 1;

	for (i = 0; i < IOAT_NUM_SRC_TEST + 1; i++)
		dma_srcs[i] = DMA_ERROR_CODE;
	for (i = 0; i < IOAT_NUM_SRC_TEST + 1; i++) {
		dma_srcs[i] = dma_map_page(dev, xor_val_srcs[i], 0, PAGE_SIZE,
					   DMA_TO_DEVICE);
		if (dma_mapping_error(dev, dma_srcs[i]))
			goto dma_unmap;
	}
	tx = dma->device_prep_dma_xor_val(dma_chan, dma_srcs,
					  IOAT_NUM_SRC_TEST + 1, PAGE_SIZE,
					  &xor_val_result, DMA_PREP_INTERRUPT);
	if (!tx) {
		dev_err(dev, "Self-test zero prep failed\n");
		err = -ENODEV;
		goto dma_unmap;
	}

	async_tx_ack(tx);
	init_completion(&cmp);
	tx->callback = ioat_dma_test_callback;
	tx->callback_param = &cmp;
	cookie = tx->tx_submit(tx);
	if (cookie < 0) {
		dev_err(dev, "Self-test zero setup failed\n");
		err = -ENODEV;
		goto dma_unmap;
	}
	dma->device_issue_pending(dma_chan);

	tmo = wait_for_completion_timeout(&cmp, msecs_to_jiffies(3000));

	if (tmo == 0 ||
	    dma->device_tx_status(dma_chan, cookie, NULL) != DMA_COMPLETE) {
		dev_err(dev, "Self-test validate timed out\n");
		err = -ENODEV;
		goto dma_unmap;
	}

	for (i = 0; i < IOAT_NUM_SRC_TEST + 1; i++)
		dma_unmap_page(dev, dma_srcs[i], PAGE_SIZE, DMA_TO_DEVICE);

	if (xor_val_result != 0) {
		dev_err(dev, "Self-test validate failed compare\n");
		err = -ENODEV;
		goto free_resources;
	}

	memset(page_address(dest), 0, PAGE_SIZE);

	/* test for non-zero parity sum */
	op = IOAT_OP_XOR_VAL;

	xor_val_result = 0;
	for (i = 0; i < IOAT_NUM_SRC_TEST + 1; i++)
		dma_srcs[i] = DMA_ERROR_CODE;
	for (i = 0; i < IOAT_NUM_SRC_TEST + 1; i++) {
		dma_srcs[i] = dma_map_page(dev, xor_val_srcs[i], 0, PAGE_SIZE,
					   DMA_TO_DEVICE);
		if (dma_mapping_error(dev, dma_srcs[i]))
			goto dma_unmap;
	}
	tx = dma->device_prep_dma_xor_val(dma_chan, dma_srcs,
					  IOAT_NUM_SRC_TEST + 1, PAGE_SIZE,
					  &xor_val_result, DMA_PREP_INTERRUPT);
	if (!tx) {
		dev_err(dev, "Self-test 2nd zero prep failed\n");
		err = -ENODEV;
		goto dma_unmap;
	}

	async_tx_ack(tx);
	init_completion(&cmp);
	tx->callback = ioat_dma_test_callback;
	tx->callback_param = &cmp;
	cookie = tx->tx_submit(tx);
	if (cookie < 0) {
		dev_err(dev, "Self-test  2nd zero setup failed\n");
		err = -ENODEV;
		goto dma_unmap;
	}
	dma->device_issue_pending(dma_chan);

	tmo = wait_for_completion_timeout(&cmp, msecs_to_jiffies(3000));

	if (tmo == 0 ||
	    dma->device_tx_status(dma_chan, cookie, NULL) != DMA_COMPLETE) {
		dev_err(dev, "Self-test 2nd validate timed out\n");
		err = -ENODEV;
		goto dma_unmap;
	}

	if (xor_val_result != SUM_CHECK_P_RESULT) {
		dev_err(dev, "Self-test validate failed compare\n");
		err = -ENODEV;
		goto dma_unmap;
	}

	for (i = 0; i < IOAT_NUM_SRC_TEST + 1; i++)
		dma_unmap_page(dev, dma_srcs[i], PAGE_SIZE, DMA_TO_DEVICE);

	goto free_resources;
dma_unmap:
	if (op == IOAT_OP_XOR) {
		if (dest_dma != DMA_ERROR_CODE)
			dma_unmap_page(dev, dest_dma, PAGE_SIZE,
				       DMA_FROM_DEVICE);
		for (i = 0; i < IOAT_NUM_SRC_TEST; i++)
			if (dma_srcs[i] != DMA_ERROR_CODE)
				dma_unmap_page(dev, dma_srcs[i], PAGE_SIZE,
					       DMA_TO_DEVICE);
	} else if (op == IOAT_OP_XOR_VAL) {
		for (i = 0; i < IOAT_NUM_SRC_TEST + 1; i++)
			if (dma_srcs[i] != DMA_ERROR_CODE)
				dma_unmap_page(dev, dma_srcs[i], PAGE_SIZE,
					       DMA_TO_DEVICE);
	}
free_resources:
	dma->device_free_chan_resources(dma_chan);
out:
	src_idx = IOAT_NUM_SRC_TEST;
	while (src_idx--)
		__free_page(xor_srcs[src_idx]);
	__free_page(dest);
	return err;
}

static int ioat3_dma_self_test(struct ioatdma_device *ioat_dma)
{
	int rc;

	rc = ioat_dma_self_test(ioat_dma);
	if (rc)
		return rc;

	rc = ioat_xor_val_self_test(ioat_dma);

	return rc;
}

static void ioat_intr_quirk(struct ioatdma_device *ioat_dma)
{
	struct dma_device *dma;
	struct dma_chan *c;
	struct ioatdma_chan *ioat_chan;
	u32 errmask;

	dma = &ioat_dma->dma_dev;

	/*
	 * if we have descriptor write back error status, we mask the
	 * error interrupts
	 */
	if (ioat_dma->cap & IOAT_CAP_DWBES) {
		list_for_each_entry(c, &dma->channels, device_node) {
			ioat_chan = to_ioat_chan(c);
			errmask = readl(ioat_chan->reg_base +
					IOAT_CHANERR_MASK_OFFSET);
			errmask |= IOAT_CHANERR_XOR_P_OR_CRC_ERR |
				   IOAT_CHANERR_XOR_Q_ERR;
			writel(errmask, ioat_chan->reg_base +
					IOAT_CHANERR_MASK_OFFSET);
		}
	}
}

static int ioat3_dma_probe(struct ioatdma_device *ioat_dma, int dca)
{
	struct pci_dev *pdev = ioat_dma->pdev;
	int dca_en = system_has_dca_enabled(pdev);
	struct dma_device *dma;
	struct dma_chan *c;
	struct ioatdma_chan *ioat_chan;
	bool is_raid_device = false;
	int err;

	dma = &ioat_dma->dma_dev;
	dma->device_prep_dma_memcpy = ioat_dma_prep_memcpy_lock;
	dma->device_issue_pending = ioat_issue_pending;
	dma->device_alloc_chan_resources = ioat_alloc_chan_resources;
	dma->device_free_chan_resources = ioat_free_chan_resources;

	dma_cap_set(DMA_INTERRUPT, dma->cap_mask);
	dma->device_prep_dma_interrupt = ioat_prep_interrupt_lock;

	ioat_dma->cap = readl(ioat_dma->reg_base + IOAT_DMA_CAP_OFFSET);

	if (is_xeon_cb32(pdev) || is_bwd_noraid(pdev))
		ioat_dma->cap &=
			~(IOAT_CAP_XOR | IOAT_CAP_PQ | IOAT_CAP_RAID16SS);

	/* dca is incompatible with raid operations */
	if (dca_en && (ioat_dma->cap & (IOAT_CAP_XOR|IOAT_CAP_PQ)))
		ioat_dma->cap &= ~(IOAT_CAP_XOR|IOAT_CAP_PQ);

	if (ioat_dma->cap & IOAT_CAP_XOR) {
		is_raid_device = true;
		dma->max_xor = 8;

		dma_cap_set(DMA_XOR, dma->cap_mask);
		dma->device_prep_dma_xor = ioat_prep_xor;

		dma_cap_set(DMA_XOR_VAL, dma->cap_mask);
		dma->device_prep_dma_xor_val = ioat_prep_xor_val;
	}

	if (ioat_dma->cap & IOAT_CAP_PQ) {
		is_raid_device = true;

		dma->device_prep_dma_pq = ioat_prep_pq;
		dma->device_prep_dma_pq_val = ioat_prep_pq_val;
		dma_cap_set(DMA_PQ, dma->cap_mask);
		dma_cap_set(DMA_PQ_VAL, dma->cap_mask);

		if (ioat_dma->cap & IOAT_CAP_RAID16SS)
			dma_set_maxpq(dma, 16, 0);
		else
			dma_set_maxpq(dma, 8, 0);

		if (!(ioat_dma->cap & IOAT_CAP_XOR)) {
			dma->device_prep_dma_xor = ioat_prep_pqxor;
			dma->device_prep_dma_xor_val = ioat_prep_pqxor_val;
			dma_cap_set(DMA_XOR, dma->cap_mask);
			dma_cap_set(DMA_XOR_VAL, dma->cap_mask);

			if (ioat_dma->cap & IOAT_CAP_RAID16SS)
				dma->max_xor = 16;
			else
				dma->max_xor = 8;
		}
	}

	dma->device_tx_status = ioat_tx_status;

	/* starting with CB3.3 super extended descriptors are supported */
	if (ioat_dma->cap & IOAT_CAP_RAID16SS) {
		char pool_name[14];
		int i;

		for (i = 0; i < MAX_SED_POOLS; i++) {
			snprintf(pool_name, 14, "ioat_hw%d_sed", i);

			/* allocate SED DMA pool */
			ioat_dma->sed_hw_pool[i] = dmam_pool_create(pool_name,
					&pdev->dev,
					SED_SIZE * (i + 1), 64, 0);
			if (!ioat_dma->sed_hw_pool[i])
				return -ENOMEM;

		}
	}

	if (!(ioat_dma->cap & (IOAT_CAP_XOR | IOAT_CAP_PQ)))
		dma_cap_set(DMA_PRIVATE, dma->cap_mask);

	err = ioat_probe(ioat_dma);
	if (err)
		return err;

	list_for_each_entry(c, &dma->channels, device_node) {
		ioat_chan = to_ioat_chan(c);
		writel(IOAT_DMA_DCA_ANY_CPU,
		       ioat_chan->reg_base + IOAT_DCACTRL_OFFSET);
	}

	err = ioat_register(ioat_dma);
	if (err)
		return err;

	ioat_kobject_add(ioat_dma, &ioat_ktype);

	if (dca)
		ioat_dma->dca = ioat_dca_init(pdev, ioat_dma->reg_base);

	return 0;
}

static void ioat_shutdown(struct pci_dev *pdev)
{
	struct ioatdma_device *ioat_dma = pci_get_drvdata(pdev);
	struct ioatdma_chan *ioat_chan;
	int i;

	if (!ioat_dma)
		return;

	for (i = 0; i < IOAT_MAX_CHANS; i++) {
		ioat_chan = ioat_dma->idx[i];
		if (!ioat_chan)
			continue;

		spin_lock_bh(&ioat_chan->prep_lock);
		set_bit(IOAT_CHAN_DOWN, &ioat_chan->state);
		del_timer_sync(&ioat_chan->timer);
		spin_unlock_bh(&ioat_chan->prep_lock);
		/* this should quiesce then reset */
		ioat_reset_hw(ioat_chan);
	}

	ioat_disable_interrupts(ioat_dma);
}

void ioat_resume(struct ioatdma_device *ioat_dma)
{
	struct ioatdma_chan *ioat_chan;
	u32 chanerr;
	int i;

	for (i = 0; i < IOAT_MAX_CHANS; i++) {
		ioat_chan = ioat_dma->idx[i];
		if (!ioat_chan)
			continue;

		spin_lock_bh(&ioat_chan->prep_lock);
		clear_bit(IOAT_CHAN_DOWN, &ioat_chan->state);
		spin_unlock_bh(&ioat_chan->prep_lock);

		chanerr = readl(ioat_chan->reg_base + IOAT_CHANERR_OFFSET);
		writel(chanerr, ioat_chan->reg_base + IOAT_CHANERR_OFFSET);

		/* no need to reset as shutdown already did that */
	}
}

#define DRV_NAME "ioatdma"

static pci_ers_result_t ioat_pcie_error_detected(struct pci_dev *pdev,
						 enum pci_channel_state error)
{
	dev_dbg(&pdev->dev, "%s: PCIe AER error %d\n", DRV_NAME, error);

	/* quiesce and block I/O */
	ioat_shutdown(pdev);

	return PCI_ERS_RESULT_NEED_RESET;
}

static pci_ers_result_t ioat_pcie_error_slot_reset(struct pci_dev *pdev)
{
	pci_ers_result_t result = PCI_ERS_RESULT_RECOVERED;
	int err;

	dev_dbg(&pdev->dev, "%s post reset handling\n", DRV_NAME);

	if (pci_enable_device_mem(pdev) < 0) {
		dev_err(&pdev->dev,
			"Failed to enable PCIe device after reset.\n");
		result = PCI_ERS_RESULT_DISCONNECT;
	} else {
		pci_set_master(pdev);
		pci_restore_state(pdev);
		pci_save_state(pdev);
		pci_wake_from_d3(pdev, false);
	}

	err = pci_cleanup_aer_uncorrect_error_status(pdev);
	if (err) {
		dev_err(&pdev->dev,
			"AER uncorrect error status clear failed: %#x\n", err);
	}

	return result;
}

static void ioat_pcie_error_resume(struct pci_dev *pdev)
{
	struct ioatdma_device *ioat_dma = pci_get_drvdata(pdev);

	dev_dbg(&pdev->dev, "%s: AER handling resuming\n", DRV_NAME);

	/* initialize and bring everything back */
	ioat_resume(ioat_dma);
}

static const struct pci_error_handlers ioat_err_handler = {
	.error_detected = ioat_pcie_error_detected,
	.slot_reset = ioat_pcie_error_slot_reset,
	.resume = ioat_pcie_error_resume,
};

static struct pci_driver ioat_pci_driver = {
	.name		= DRV_NAME,
	.id_table	= ioat_pci_tbl,
	.probe		= ioat_pci_probe,
	.remove		= ioat_remove,
	.shutdown	= ioat_shutdown,
	.err_handler	= &ioat_err_handler,
};

static struct ioatdma_device *
alloc_ioatdma(struct pci_dev *pdev, void __iomem *iobase)
{
	struct device *dev = &pdev->dev;
	struct ioatdma_device *d = devm_kzalloc(dev, sizeof(*d), GFP_KERNEL);

	if (!d)
		return NULL;
	d->pdev = pdev;
	d->reg_base = iobase;
	return d;
}

static int ioat_pci_probe(struct pci_dev *pdev, const struct pci_device_id *id)
{
	void __iomem * const *iomap;
	struct device *dev = &pdev->dev;
	struct ioatdma_device *device;
	int err;

	err = pcim_enable_device(pdev);
	if (err)
		return err;

	err = pcim_iomap_regions(pdev, 1 << IOAT_MMIO_BAR, DRV_NAME);
	if (err)
		return err;
	iomap = pcim_iomap_table(pdev);
	if (!iomap)
		return -ENOMEM;

	err = pci_set_dma_mask(pdev, DMA_BIT_MASK(64));
	if (err)
		err = pci_set_dma_mask(pdev, DMA_BIT_MASK(32));
	if (err)
		return err;

	err = pci_set_consistent_dma_mask(pdev, DMA_BIT_MASK(64));
	if (err)
		err = pci_set_consistent_dma_mask(pdev, DMA_BIT_MASK(32));
	if (err)
		return err;

	device = alloc_ioatdma(pdev, iomap[IOAT_MMIO_BAR]);
	if (!device)
		return -ENOMEM;
	pci_set_master(pdev);
	pci_set_drvdata(pdev, device);

	device->version = readb(device->reg_base + IOAT_VER_OFFSET);
	if (device->version >= IOAT_VER_3_0) {
		err = ioat3_dma_probe(device, ioat_dca_enabled);

		if (device->version >= IOAT_VER_3_3)
			pci_enable_pcie_error_reporting(pdev);
	} else
		return -ENODEV;

	if (err) {
		dev_err(dev, "Intel(R) I/OAT DMA Engine init failed\n");
		pci_disable_pcie_error_reporting(pdev);
		return -ENODEV;
	}

	return 0;
}

static void ioat_remove(struct pci_dev *pdev)
{
	struct ioatdma_device *device = pci_get_drvdata(pdev);

	if (!device)
		return;

	dev_err(&pdev->dev, "Removing dma and dca services\n");
<<<<<<< HEAD
	ioat_remove_dca_provider(pdev);
=======
	if (device->dca) {
		unregister_dca_provider(device->dca, &pdev->dev);
		free_dca_provider(device->dca);
		device->dca = NULL;
	}

	pci_disable_pcie_error_reporting(pdev);
>>>>>>> 8005c49d
	ioat_dma_remove(device);
}

static int __init ioat_init_module(void)
{
	int err = -ENOMEM;

	pr_info("%s: Intel(R) QuickData Technology Driver %s\n",
		DRV_NAME, IOAT_DMA_VERSION);

	ioat_cache = kmem_cache_create("ioat", sizeof(struct ioat_ring_ent),
					0, SLAB_HWCACHE_ALIGN, NULL);
	if (!ioat_cache)
		return -ENOMEM;

	ioat_sed_cache = KMEM_CACHE(ioat_sed_ent, 0);
	if (!ioat_sed_cache)
		goto err_ioat_cache;

	err = pci_register_driver(&ioat_pci_driver);
	if (err)
		goto err_ioat3_cache;

	return 0;

 err_ioat3_cache:
	kmem_cache_destroy(ioat_sed_cache);

 err_ioat_cache:
	kmem_cache_destroy(ioat_cache);

	return err;
}
module_init(ioat_init_module);

static void __exit ioat_exit_module(void)
{
	pci_unregister_driver(&ioat_pci_driver);
	kmem_cache_destroy(ioat_cache);
}
module_exit(ioat_exit_module);<|MERGE_RESOLUTION|>--- conflicted
+++ resolved
@@ -26,11 +26,8 @@
 #include <linux/dma-mapping.h>
 #include <linux/workqueue.h>
 #include <linux/prefetch.h>
-<<<<<<< HEAD
-=======
 #include <linux/dca.h>
 #include <linux/aer.h>
->>>>>>> 8005c49d
 #include "dma.h"
 #include "registers.h"
 #include "hw.h"
@@ -1377,9 +1374,6 @@
 		return;
 
 	dev_err(&pdev->dev, "Removing dma and dca services\n");
-<<<<<<< HEAD
-	ioat_remove_dca_provider(pdev);
-=======
 	if (device->dca) {
 		unregister_dca_provider(device->dca, &pdev->dev);
 		free_dca_provider(device->dca);
@@ -1387,7 +1381,6 @@
 	}
 
 	pci_disable_pcie_error_reporting(pdev);
->>>>>>> 8005c49d
 	ioat_dma_remove(device);
 }
 
