--- conflicted
+++ resolved
@@ -16,7 +16,7 @@
 obj-$(CONFIG_PNP)		+= pnp/
 obj-$(CONFIG_ARM_AMBA)		+= amba/
 
-obj-$(CONFIG_PARAVIRT_XEN)	+= xen/
+obj-$(CONFIG_XEN)		+= xen/
 
 # regulators early, since some subsystems rely on them to initialize
 obj-$(CONFIG_REGULATOR)		+= regulator/
@@ -39,15 +39,11 @@
 obj-y				+= base/ block/ misc/ mfd/ media/
 obj-$(CONFIG_NUBUS)		+= nubus/
 obj-y				+= macintosh/
-obj-$(CONFIG_XEN)		+= xen/
 obj-$(CONFIG_SCSI)		+= scsi/
 obj-$(CONFIG_ATA)		+= ata/
-<<<<<<< HEAD
 obj-$(CONFIG_IDE)		+= ide/
-=======
 obj-y				+= net/
 obj-$(CONFIG_ATM)		+= atm/
->>>>>>> 0882e8dd
 obj-$(CONFIG_FUSION)		+= message/
 obj-$(CONFIG_FIREWIRE)		+= firewire/
 obj-y				+= ieee1394/
