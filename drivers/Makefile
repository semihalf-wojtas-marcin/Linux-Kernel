#
# Makefile for the Linux kernel device drivers.
#
# 15 Sep 2000, Christoph Hellwig <hch@infradead.org>
# Rewritten to use lists instead of if-statements.
#

obj-y				+= gpio/
obj-$(CONFIG_PCI)		+= pci/
obj-$(CONFIG_PARISC)		+= parisc/
obj-$(CONFIG_RAPIDIO)		+= rapidio/
obj-y				+= video/
obj-$(CONFIG_ACPI)		+= acpi/
# PnP must come after ACPI since it will eventually need to check if acpi
# was used and do nothing if so
obj-$(CONFIG_PNP)		+= pnp/
obj-$(CONFIG_ARM_AMBA)		+= amba/

obj-$(CONFIG_PARAVIRT_XEN)	+= xen/

# regulators early, since some subsystems rely on them to initialize
obj-$(CONFIG_REGULATOR)		+= regulator/

# char/ comes before serial/ etc so that the VT console is the boot-time
# default.
obj-y				+= char/

# gpu/ comes after char for AGP vs DRM startup
obj-y				+= gpu/

obj-$(CONFIG_CONNECTOR)		+= connector/

# i810fb and intelfb depend on char/agp/
obj-$(CONFIG_FB_I810)           += video/i810/
obj-$(CONFIG_FB_INTEL)          += video/intelfb/

obj-y				+= serial/
obj-$(CONFIG_PARPORT)		+= parport/
obj-y				+= base/ block/ misc/ mfd/ net/ media/
obj-$(CONFIG_NUBUS)		+= nubus/
obj-$(CONFIG_ATM)		+= atm/
obj-y				+= macintosh/
obj-$(CONFIG_XEN)		+= xen/
obj-$(CONFIG_SCSI)		+= scsi/
obj-$(CONFIG_ATA)		+= ata/
obj-$(CONFIG_IDE)		+= ide/
obj-$(CONFIG_FUSION)		+= message/
obj-$(CONFIG_FIREWIRE)		+= firewire/
obj-y				+= ieee1394/
obj-$(CONFIG_UIO)		+= uio/
obj-y				+= cdrom/
obj-y				+= auxdisplay/
obj-$(CONFIG_MTD)		+= mtd/
obj-$(CONFIG_SPI)		+= spi/
obj-$(CONFIG_PCCARD)		+= pcmcia/
obj-$(CONFIG_DIO)		+= dio/
obj-$(CONFIG_SBUS)		+= sbus/
obj-$(CONFIG_ZORRO)		+= zorro/
obj-$(CONFIG_MAC)		+= macintosh/
obj-$(CONFIG_ATA_OVER_ETH)	+= block/aoe/
obj-$(CONFIG_PARIDE) 		+= block/paride/
obj-$(CONFIG_TC)		+= tc/
obj-$(CONFIG_UWB)		+= uwb/
obj-$(CONFIG_USB_OTG_UTILS)	+= usb/otg/
obj-$(CONFIG_USB)		+= usb/
obj-$(CONFIG_USB_MUSB_HDRC)	+= usb/musb/
obj-$(CONFIG_PCI)		+= usb/
obj-$(CONFIG_USB_GADGET)	+= usb/gadget/
obj-$(CONFIG_SERIO)		+= input/serio/
obj-$(CONFIG_GAMEPORT)		+= input/gameport/
obj-$(CONFIG_INPUT)		+= input/
obj-$(CONFIG_I2O)		+= message/
obj-$(CONFIG_RTC_LIB)		+= rtc/
obj-y				+= i2c/
obj-$(CONFIG_W1)		+= w1/
obj-$(CONFIG_POWER_SUPPLY)	+= power/
obj-$(CONFIG_HWMON)		+= hwmon/
obj-$(CONFIG_THERMAL)		+= thermal/
obj-$(CONFIG_WATCHDOG)		+= watchdog/
obj-$(CONFIG_PHONE)		+= telephony/
obj-$(CONFIG_MD)		+= md/
obj-$(CONFIG_BT)		+= bluetooth/
obj-$(CONFIG_ACCESSIBILITY)	+= accessibility/
obj-$(CONFIG_ISDN)		+= isdn/
obj-$(CONFIG_EDAC)		+= edac/
obj-$(CONFIG_MCA)		+= mca/
obj-$(CONFIG_EISA)		+= eisa/
obj-y				+= lguest/
obj-$(CONFIG_CPU_FREQ)		+= cpufreq/
obj-$(CONFIG_CPU_IDLE)		+= cpuidle/
obj-y				+= idle/
obj-$(CONFIG_MMC)		+= mmc/
obj-$(CONFIG_MEMSTICK)		+= memstick/
obj-$(CONFIG_NEW_LEDS)		+= leds/
obj-$(CONFIG_INFINIBAND)	+= infiniband/
obj-$(CONFIG_SGI_SN)		+= sn/
obj-y				+= firmware/
obj-$(CONFIG_CRYPTO)		+= crypto/
obj-$(CONFIG_SUPERH)		+= sh/
obj-$(CONFIG_GENERIC_TIME)	+= clocksource/
obj-$(CONFIG_DMA_ENGINE)	+= dma/
obj-$(CONFIG_DCA)		+= dca/
obj-$(CONFIG_HID)		+= hid/
obj-$(CONFIG_PPC_PS3)		+= ps3/
obj-$(CONFIG_OF)		+= of/
obj-$(CONFIG_SSB)		+= ssb/
obj-$(CONFIG_VIRTIO)		+= virtio/
<<<<<<< HEAD
obj-$(CONFIG_REGULATOR)		+= regulator/
obj-$(CONFIG_STAGING)		+= staging/
=======
obj-$(CONFIG_STAGING)		+= staging/
obj-y				+= platform/
>>>>>>> 18e352e4
<|MERGE_RESOLUTION|>--- conflicted
+++ resolved
@@ -16,7 +16,7 @@
 obj-$(CONFIG_PNP)		+= pnp/
 obj-$(CONFIG_ARM_AMBA)		+= amba/
 
-obj-$(CONFIG_PARAVIRT_XEN)	+= xen/
+obj-$(CONFIG_XEN)		+= xen/
 
 # regulators early, since some subsystems rely on them to initialize
 obj-$(CONFIG_REGULATOR)		+= regulator/
@@ -40,7 +40,6 @@
 obj-$(CONFIG_NUBUS)		+= nubus/
 obj-$(CONFIG_ATM)		+= atm/
 obj-y				+= macintosh/
-obj-$(CONFIG_XEN)		+= xen/
 obj-$(CONFIG_SCSI)		+= scsi/
 obj-$(CONFIG_ATA)		+= ata/
 obj-$(CONFIG_IDE)		+= ide/
@@ -105,10 +104,5 @@
 obj-$(CONFIG_OF)		+= of/
 obj-$(CONFIG_SSB)		+= ssb/
 obj-$(CONFIG_VIRTIO)		+= virtio/
-<<<<<<< HEAD
-obj-$(CONFIG_REGULATOR)		+= regulator/
 obj-$(CONFIG_STAGING)		+= staging/
-=======
-obj-$(CONFIG_STAGING)		+= staging/
-obj-y				+= platform/
->>>>>>> 18e352e4
+obj-y				+= platform/