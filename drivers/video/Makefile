--- conflicted
+++ resolved
@@ -15,7 +15,6 @@
 obj-$(CONFIG_VT)		  += console/
 obj-$(CONFIG_LOGO)		  += logo/
 obj-y				  += backlight/
-obj-$(CONFIG_BOOTSPLASH)	  += bootsplash/
 
 obj-$(CONFIG_EXYNOS_VIDEO)     += exynos/
 
@@ -150,11 +149,7 @@
 obj-$(CONFIG_FB_NUC900)           += nuc900fb.o
 obj-$(CONFIG_FB_JZ4740)		  += jz4740_fb.o
 obj-$(CONFIG_FB_PUV3_UNIGFX)      += fb-puv3.o
-<<<<<<< HEAD
-obj-$(CONFIG_HYPERV_FB)		  += hyperv_fb.o
-=======
 obj-$(CONFIG_FB_HYPERV)		  += hyperv_fb.o
->>>>>>> f722406f
 
 # Platform or fallback drivers go here
 obj-$(CONFIG_FB_UVESA)            += uvesafb.o
