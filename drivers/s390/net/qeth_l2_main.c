/*
 *  drivers/s390/net/qeth_l2_main.c
 *
 *    Copyright IBM Corp. 2007, 2009
 *    Author(s): Utz Bacher <utz.bacher@de.ibm.com>,
 *		 Frank Pavlic <fpavlic@de.ibm.com>,
 *		 Thomas Spatzier <tspat@de.ibm.com>,
 *		 Frank Blaschka <frank.blaschka@de.ibm.com>
 */

#define KMSG_COMPONENT "qeth"
#define pr_fmt(fmt) KMSG_COMPONENT ": " fmt

#include <linux/module.h>
#include <linux/moduleparam.h>
#include <linux/string.h>
#include <linux/errno.h>
#include <linux/kernel.h>
#include <linux/slab.h>
#include <linux/etherdevice.h>
#include <linux/mii.h>
#include <linux/ip.h>
#include <linux/list.h>

#include "qeth_core.h"

static int qeth_l2_set_offline(struct ccwgroup_device *);
static int qeth_l2_stop(struct net_device *);
static int qeth_l2_send_delmac(struct qeth_card *, __u8 *);
static int qeth_l2_send_setdelmac(struct qeth_card *, __u8 *,
			   enum qeth_ipa_cmds,
			   int (*reply_cb) (struct qeth_card *,
					    struct qeth_reply*,
					    unsigned long));
static void qeth_l2_set_multicast_list(struct net_device *);
static int qeth_l2_recover(void *);

static int qeth_l2_do_ioctl(struct net_device *dev, struct ifreq *rq, int cmd)
{
	struct qeth_card *card = dev->ml_priv;
	struct mii_ioctl_data *mii_data;
	int rc = 0;

	if (!card)
		return -ENODEV;

	if ((card->state != CARD_STATE_UP) &&
		(card->state != CARD_STATE_SOFTSETUP))
		return -ENODEV;

	if (card->info.type == QETH_CARD_TYPE_OSN)
		return -EPERM;

	switch (cmd) {
	case SIOC_QETH_ADP_SET_SNMP_CONTROL:
		rc = qeth_snmp_command(card, rq->ifr_ifru.ifru_data);
		break;
	case SIOC_QETH_GET_CARD_TYPE:
		if ((card->info.type == QETH_CARD_TYPE_OSD ||
		     card->info.type == QETH_CARD_TYPE_OSM ||
		     card->info.type == QETH_CARD_TYPE_OSX) &&
		    !card->info.guestlan)
			return 1;
		return 0;
		break;
	case SIOCGMIIPHY:
		mii_data = if_mii(rq);
		mii_data->phy_id = 0;
		break;
	case SIOCGMIIREG:
		mii_data = if_mii(rq);
		if (mii_data->phy_id != 0)
			rc = -EINVAL;
		else
			mii_data->val_out = qeth_mdio_read(dev,
				mii_data->phy_id, mii_data->reg_num);
		break;
	default:
		rc = -EOPNOTSUPP;
	}
	if (rc)
		QETH_CARD_TEXT_(card, 2, "ioce%d", rc);
	return rc;
}

static int qeth_l2_verify_dev(struct net_device *dev)
{
	struct qeth_card *card;
	unsigned long flags;
	int rc = 0;

	read_lock_irqsave(&qeth_core_card_list.rwlock, flags);
	list_for_each_entry(card, &qeth_core_card_list.list, list) {
		if (card->dev == dev) {
			rc = QETH_REAL_CARD;
			break;
		}
	}
	read_unlock_irqrestore(&qeth_core_card_list.rwlock, flags);

	return rc;
}

static struct net_device *qeth_l2_netdev_by_devno(unsigned char *read_dev_no)
{
	struct qeth_card *card;
	struct net_device *ndev;
	__u16 temp_dev_no;
	unsigned long flags;
	struct ccw_dev_id read_devid;

	ndev = NULL;
	memcpy(&temp_dev_no, read_dev_no, 2);
	read_lock_irqsave(&qeth_core_card_list.rwlock, flags);
	list_for_each_entry(card, &qeth_core_card_list.list, list) {
		ccw_device_get_id(CARD_RDEV(card), &read_devid);
		if (read_devid.devno == temp_dev_no) {
			ndev = card->dev;
			break;
		}
	}
	read_unlock_irqrestore(&qeth_core_card_list.rwlock, flags);
	return ndev;
}

static int qeth_l2_send_setgroupmac_cb(struct qeth_card *card,
				struct qeth_reply *reply,
				unsigned long data)
{
	struct qeth_ipa_cmd *cmd;
	__u8 *mac;

	QETH_CARD_TEXT(card, 2, "L2Sgmacb");
	cmd = (struct qeth_ipa_cmd *) data;
	mac = &cmd->data.setdelmac.mac[0];
	/* MAC already registered, needed in couple/uncouple case */
	if (cmd->hdr.return_code ==  IPA_RC_L2_DUP_MAC) {
		QETH_DBF_MESSAGE(2, "Group MAC %pM already existing on %s \n",
			  mac, QETH_CARD_IFNAME(card));
		cmd->hdr.return_code = 0;
	}
	if (cmd->hdr.return_code)
		QETH_DBF_MESSAGE(2, "Could not set group MAC %pM on %s: %x\n",
			  mac, QETH_CARD_IFNAME(card), cmd->hdr.return_code);
	return 0;
}

static int qeth_l2_send_setgroupmac(struct qeth_card *card, __u8 *mac)
{
	QETH_CARD_TEXT(card, 2, "L2Sgmac");
	return qeth_l2_send_setdelmac(card, mac, IPA_CMD_SETGMAC,
					  qeth_l2_send_setgroupmac_cb);
}

static int qeth_l2_send_delgroupmac_cb(struct qeth_card *card,
				struct qeth_reply *reply,
				unsigned long data)
{
	struct qeth_ipa_cmd *cmd;
	__u8 *mac;

	QETH_CARD_TEXT(card, 2, "L2Dgmacb");
	cmd = (struct qeth_ipa_cmd *) data;
	mac = &cmd->data.setdelmac.mac[0];
	if (cmd->hdr.return_code)
		QETH_DBF_MESSAGE(2, "Could not delete group MAC %pM on %s: %x\n",
			  mac, QETH_CARD_IFNAME(card), cmd->hdr.return_code);
	return 0;
}

static int qeth_l2_send_delgroupmac(struct qeth_card *card, __u8 *mac)
{
	QETH_CARD_TEXT(card, 2, "L2Dgmac");
	return qeth_l2_send_setdelmac(card, mac, IPA_CMD_DELGMAC,
					  qeth_l2_send_delgroupmac_cb);
}

static void qeth_l2_add_mc(struct qeth_card *card, __u8 *mac, int vmac)
{
	struct qeth_mc_mac *mc;
	int rc;

	mc = kmalloc(sizeof(struct qeth_mc_mac), GFP_ATOMIC);

	if (!mc)
		return;

	memcpy(mc->mc_addr, mac, OSA_ADDR_LEN);
	mc->mc_addrlen = OSA_ADDR_LEN;
	mc->is_vmac = vmac;

	if (vmac) {
		rc = qeth_l2_send_setdelmac(card, mac, IPA_CMD_SETVMAC,
					NULL);
	} else {
		rc = qeth_l2_send_setgroupmac(card, mac);
	}

	if (!rc)
		list_add_tail(&mc->list, &card->mc_list);
	else
		kfree(mc);
}

static void qeth_l2_del_all_mc(struct qeth_card *card, int del)
{
	struct qeth_mc_mac *mc, *tmp;

	spin_lock_bh(&card->mclock);
	list_for_each_entry_safe(mc, tmp, &card->mc_list, list) {
		if (del) {
			if (mc->is_vmac)
				qeth_l2_send_setdelmac(card, mc->mc_addr,
					IPA_CMD_DELVMAC, NULL);
			else
				qeth_l2_send_delgroupmac(card, mc->mc_addr);
		}
		list_del(&mc->list);
		kfree(mc);
	}
	spin_unlock_bh(&card->mclock);
}

static inline int qeth_l2_get_cast_type(struct qeth_card *card,
			struct sk_buff *skb)
{
	if (card->info.type == QETH_CARD_TYPE_OSN)
		return RTN_UNSPEC;
	if (is_broadcast_ether_addr(skb->data))
		return RTN_BROADCAST;
	if (is_multicast_ether_addr(skb->data))
		return RTN_MULTICAST;
	return RTN_UNSPEC;
}

static void qeth_l2_fill_header(struct qeth_card *card, struct qeth_hdr *hdr,
			struct sk_buff *skb, int ipv, int cast_type)
{
	struct vlan_ethhdr *veth = (struct vlan_ethhdr *)skb_mac_header(skb);

	memset(hdr, 0, sizeof(struct qeth_hdr));
	hdr->hdr.l2.id = QETH_HEADER_TYPE_LAYER2;

	/* set byte byte 3 to casting flags */
	if (cast_type == RTN_MULTICAST)
		hdr->hdr.l2.flags[2] |= QETH_LAYER2_FLAG_MULTICAST;
	else if (cast_type == RTN_BROADCAST)
		hdr->hdr.l2.flags[2] |= QETH_LAYER2_FLAG_BROADCAST;
	else
		hdr->hdr.l2.flags[2] |= QETH_LAYER2_FLAG_UNICAST;

	hdr->hdr.l2.pkt_length = skb->len-QETH_HEADER_SIZE;
	/* VSWITCH relies on the VLAN
	 * information to be present in
	 * the QDIO header */
	if (veth->h_vlan_proto == __constant_htons(ETH_P_8021Q)) {
		hdr->hdr.l2.flags[2] |= QETH_LAYER2_FLAG_VLAN;
		hdr->hdr.l2.vlan_id = ntohs(veth->h_vlan_TCI);
	}
}

static int qeth_l2_send_setdelvlan_cb(struct qeth_card *card,
			struct qeth_reply *reply, unsigned long data)
{
	struct qeth_ipa_cmd *cmd;

	QETH_CARD_TEXT(card, 2, "L2sdvcb");
	cmd = (struct qeth_ipa_cmd *) data;
	if (cmd->hdr.return_code) {
		QETH_DBF_MESSAGE(2, "Error in processing VLAN %i on %s: 0x%x. "
			  "Continuing\n", cmd->data.setdelvlan.vlan_id,
			  QETH_CARD_IFNAME(card), cmd->hdr.return_code);
		QETH_CARD_TEXT_(card, 2, "L2VL%4x", cmd->hdr.command);
		QETH_CARD_TEXT_(card, 2, "err%d", cmd->hdr.return_code);
	}
	return 0;
}

static int qeth_l2_send_setdelvlan(struct qeth_card *card, __u16 i,
				enum qeth_ipa_cmds ipacmd)
{
	struct qeth_ipa_cmd *cmd;
	struct qeth_cmd_buffer *iob;

	QETH_CARD_TEXT_(card, 4, "L2sdv%x", ipacmd);
	iob = qeth_get_ipacmd_buffer(card, ipacmd, QETH_PROT_IPV4);
	cmd = (struct qeth_ipa_cmd *)(iob->data+IPA_PDU_HEADER_SIZE);
	cmd->data.setdelvlan.vlan_id = i;
	return qeth_send_ipa_cmd(card, iob,
				 qeth_l2_send_setdelvlan_cb, NULL);
}

static void qeth_l2_process_vlans(struct qeth_card *card)
{
	struct qeth_vlan_vid *id;
	QETH_CARD_TEXT(card, 3, "L2prcvln");
	spin_lock_bh(&card->vlanlock);
	list_for_each_entry(id, &card->vid_list, list) {
		qeth_l2_send_setdelvlan(card, id->vid, IPA_CMD_SETVLAN);
	}
	spin_unlock_bh(&card->vlanlock);
}

static void qeth_l2_vlan_rx_add_vid(struct net_device *dev, unsigned short vid)
{
	struct qeth_card *card = dev->ml_priv;
	struct qeth_vlan_vid *id;

	QETH_CARD_TEXT_(card, 4, "aid:%d", vid);
	if (!vid)
		return;
	if (card->info.type == QETH_CARD_TYPE_OSM) {
		QETH_CARD_TEXT(card, 3, "aidOSM");
		return;
	}
	if (qeth_wait_for_threads(card, QETH_RECOVER_THREAD)) {
		QETH_CARD_TEXT(card, 3, "aidREC");
		return;
	}
	id = kmalloc(sizeof(struct qeth_vlan_vid), GFP_ATOMIC);
	if (id) {
		id->vid = vid;
		qeth_l2_send_setdelvlan(card, vid, IPA_CMD_SETVLAN);
		spin_lock_bh(&card->vlanlock);
		list_add_tail(&id->list, &card->vid_list);
		spin_unlock_bh(&card->vlanlock);
	}
}

static void qeth_l2_vlan_rx_kill_vid(struct net_device *dev, unsigned short vid)
{
	struct qeth_vlan_vid *id, *tmpid = NULL;
	struct qeth_card *card = dev->ml_priv;

	QETH_CARD_TEXT_(card, 4, "kid:%d", vid);
	if (card->info.type == QETH_CARD_TYPE_OSM) {
		QETH_CARD_TEXT(card, 3, "kidOSM");
		return;
	}
	if (qeth_wait_for_threads(card, QETH_RECOVER_THREAD)) {
		QETH_CARD_TEXT(card, 3, "kidREC");
		return;
	}
	spin_lock_bh(&card->vlanlock);
	list_for_each_entry(id, &card->vid_list, list) {
		if (id->vid == vid) {
			list_del(&id->list);
			tmpid = id;
			break;
		}
	}
	spin_unlock_bh(&card->vlanlock);
	if (tmpid) {
		qeth_l2_send_setdelvlan(card, vid, IPA_CMD_DELVLAN);
		kfree(tmpid);
	}
	qeth_l2_set_multicast_list(card->dev);
}

static int qeth_l2_stop_card(struct qeth_card *card, int recovery_mode)
{
	int rc = 0;

	QETH_DBF_TEXT(SETUP , 2, "stopcard");
	QETH_DBF_HEX(SETUP, 2, &card, sizeof(void *));

	qeth_set_allowed_threads(card, 0, 1);
	if (card->read.state == CH_STATE_UP &&
	    card->write.state == CH_STATE_UP &&
	    (card->state == CARD_STATE_UP)) {
		if (recovery_mode &&
		    card->info.type != QETH_CARD_TYPE_OSN) {
			qeth_l2_stop(card->dev);
		} else {
			rtnl_lock();
			dev_close(card->dev);
			rtnl_unlock();
		}
		card->info.mac_bits &= ~QETH_LAYER2_MAC_REGISTERED;
		card->state = CARD_STATE_SOFTSETUP;
	}
	if (card->state == CARD_STATE_SOFTSETUP) {
		qeth_l2_del_all_mc(card, 0);
		qeth_clear_ipacmd_list(card);
		card->state = CARD_STATE_HARDSETUP;
	}
	if (card->state == CARD_STATE_HARDSETUP) {
		qeth_qdio_clear_card(card, 0);
		qeth_clear_qdio_buffers(card);
		qeth_clear_working_pool_list(card);
		card->state = CARD_STATE_DOWN;
	}
	if (card->state == CARD_STATE_DOWN) {
		qeth_clear_cmd_buffers(&card->read);
		qeth_clear_cmd_buffers(&card->write);
	}
	return rc;
}

static int qeth_l2_process_inbound_buffer(struct qeth_card *card,
				int budget, int *done)
{
	int work_done = 0;
	struct sk_buff *skb;
	struct qeth_hdr *hdr;
	unsigned int len;

	*done = 0;
	BUG_ON(!budget);
	while (budget) {
		skb = qeth_core_get_next_skb(card,
			card->qdio.in_q->bufs[card->rx.b_index].buffer,
			&card->rx.b_element, &card->rx.e_offset, &hdr);
		if (!skb) {
			*done = 1;
			break;
		}
		skb->dev = card->dev;
		switch (hdr->hdr.l2.id) {
		case QETH_HEADER_TYPE_LAYER2:
			skb->pkt_type = PACKET_HOST;
			skb->protocol = eth_type_trans(skb, skb->dev);
			skb->ip_summed = CHECKSUM_NONE;
			if (skb->protocol == htons(ETH_P_802_2))
				*((__u32 *)skb->cb) = ++card->seqno.pkt_seqno;
			len = skb->len;
			netif_receive_skb(skb);
			break;
		case QETH_HEADER_TYPE_OSN:
			if (card->info.type == QETH_CARD_TYPE_OSN) {
				skb_push(skb, sizeof(struct qeth_hdr));
				skb_copy_to_linear_data(skb, hdr,
						sizeof(struct qeth_hdr));
				len = skb->len;
				card->osn_info.data_cb(skb);
				break;
			}
			/* else unknown */
		default:
			dev_kfree_skb_any(skb);
			QETH_CARD_TEXT(card, 3, "inbunkno");
			QETH_DBF_HEX(CTRL, 3, hdr, QETH_DBF_CTRL_LEN);
			continue;
		}
		work_done++;
		budget--;
		card->stats.rx_packets++;
		card->stats.rx_bytes += len;
	}
	return work_done;
}

static int qeth_l2_poll(struct napi_struct *napi, int budget)
{
	struct qeth_card *card = container_of(napi, struct qeth_card, napi);
	int work_done = 0;
	struct qeth_qdio_buffer *buffer;
	int done;
	int new_budget = budget;

	if (card->options.performance_stats) {
		card->perf_stats.inbound_cnt++;
		card->perf_stats.inbound_start_time = qeth_get_micros();
	}

	while (1) {
		if (!card->rx.b_count) {
			card->rx.qdio_err = 0;
			card->rx.b_count = qdio_get_next_buffers(
				card->data.ccwdev, 0, &card->rx.b_index,
				&card->rx.qdio_err);
			if (card->rx.b_count <= 0) {
				card->rx.b_count = 0;
				break;
			}
			card->rx.b_element =
				&card->qdio.in_q->bufs[card->rx.b_index]
				.buffer->element[0];
			card->rx.e_offset = 0;
		}

		while (card->rx.b_count) {
			buffer = &card->qdio.in_q->bufs[card->rx.b_index];
			if (!(card->rx.qdio_err &&
			    qeth_check_qdio_errors(card, buffer->buffer,
			    card->rx.qdio_err, "qinerr")))
				work_done += qeth_l2_process_inbound_buffer(
					card, new_budget, &done);
			else
				done = 1;

			if (done) {
				if (card->options.performance_stats)
					card->perf_stats.bufs_rec++;
				qeth_put_buffer_pool_entry(card,
					buffer->pool_entry);
				qeth_queue_input_buffer(card, card->rx.b_index);
				card->rx.b_count--;
				if (card->rx.b_count) {
					card->rx.b_index =
						(card->rx.b_index + 1) %
						QDIO_MAX_BUFFERS_PER_Q;
					card->rx.b_element =
						&card->qdio.in_q
						->bufs[card->rx.b_index]
						.buffer->element[0];
					card->rx.e_offset = 0;
				}
			}

			if (work_done >= budget)
				goto out;
			else
				new_budget = budget - work_done;
		}
	}

	napi_complete(napi);
	if (qdio_start_irq(card->data.ccwdev, 0))
		napi_schedule(&card->napi);
out:
	if (card->options.performance_stats)
		card->perf_stats.inbound_time += qeth_get_micros() -
			card->perf_stats.inbound_start_time;
	return work_done;
}

static int qeth_l2_send_setdelmac(struct qeth_card *card, __u8 *mac,
			   enum qeth_ipa_cmds ipacmd,
			   int (*reply_cb) (struct qeth_card *,
					    struct qeth_reply*,
					    unsigned long))
{
	struct qeth_ipa_cmd *cmd;
	struct qeth_cmd_buffer *iob;

	QETH_CARD_TEXT(card, 2, "L2sdmac");
	iob = qeth_get_ipacmd_buffer(card, ipacmd, QETH_PROT_IPV4);
	cmd = (struct qeth_ipa_cmd *)(iob->data+IPA_PDU_HEADER_SIZE);
	cmd->data.setdelmac.mac_length = OSA_ADDR_LEN;
	memcpy(&cmd->data.setdelmac.mac, mac, OSA_ADDR_LEN);
	return qeth_send_ipa_cmd(card, iob, reply_cb, NULL);
}

static int qeth_l2_send_setmac_cb(struct qeth_card *card,
			   struct qeth_reply *reply,
			   unsigned long data)
{
	struct qeth_ipa_cmd *cmd;

	QETH_CARD_TEXT(card, 2, "L2Smaccb");
	cmd = (struct qeth_ipa_cmd *) data;
	if (cmd->hdr.return_code) {
		QETH_CARD_TEXT_(card, 2, "L2er%x", cmd->hdr.return_code);
		card->info.mac_bits &= ~QETH_LAYER2_MAC_REGISTERED;
		switch (cmd->hdr.return_code) {
		case IPA_RC_L2_DUP_MAC:
		case IPA_RC_L2_DUP_LAYER3_MAC:
			dev_warn(&card->gdev->dev,
				"MAC address %pM already exists\n",
				cmd->data.setdelmac.mac);
			break;
		case IPA_RC_L2_MAC_NOT_AUTH_BY_HYP:
		case IPA_RC_L2_MAC_NOT_AUTH_BY_ADP:
			dev_warn(&card->gdev->dev,
				"MAC address %pM is not authorized\n",
				cmd->data.setdelmac.mac);
			break;
		default:
			break;
		}
		cmd->hdr.return_code = -EIO;
	} else {
		card->info.mac_bits |= QETH_LAYER2_MAC_REGISTERED;
		memcpy(card->dev->dev_addr, cmd->data.setdelmac.mac,
		       OSA_ADDR_LEN);
		dev_info(&card->gdev->dev,
			"MAC address %pM successfully registered on device %s\n",
			card->dev->dev_addr, card->dev->name);
	}
	return 0;
}

static int qeth_l2_send_setmac(struct qeth_card *card, __u8 *mac)
{
	QETH_CARD_TEXT(card, 2, "L2Setmac");
	return qeth_l2_send_setdelmac(card, mac, IPA_CMD_SETVMAC,
					  qeth_l2_send_setmac_cb);
}

static int qeth_l2_send_delmac_cb(struct qeth_card *card,
			   struct qeth_reply *reply,
			   unsigned long data)
{
	struct qeth_ipa_cmd *cmd;

	QETH_CARD_TEXT(card, 2, "L2Dmaccb");
	cmd = (struct qeth_ipa_cmd *) data;
	if (cmd->hdr.return_code) {
		QETH_CARD_TEXT_(card, 2, "err%d", cmd->hdr.return_code);
		cmd->hdr.return_code = -EIO;
		return 0;
	}
	card->info.mac_bits &= ~QETH_LAYER2_MAC_REGISTERED;

	return 0;
}

static int qeth_l2_send_delmac(struct qeth_card *card, __u8 *mac)
{
	QETH_CARD_TEXT(card, 2, "L2Delmac");
	if (!(card->info.mac_bits & QETH_LAYER2_MAC_REGISTERED))
		return 0;
	return qeth_l2_send_setdelmac(card, mac, IPA_CMD_DELVMAC,
					  qeth_l2_send_delmac_cb);
}

static int qeth_l2_request_initial_mac(struct qeth_card *card)
{
	int rc = 0;
	char vendor_pre[] = {0x02, 0x00, 0x00};

	QETH_DBF_TEXT(SETUP, 2, "doL2init");
	QETH_DBF_TEXT_(SETUP, 2, "doL2%s", CARD_BUS_ID(card));

	rc = qeth_query_setadapterparms(card);
	if (rc) {
		QETH_DBF_MESSAGE(2, "could not query adapter parameters on "
			"device %s: x%x\n", CARD_BUS_ID(card), rc);
	}

	if (card->info.type == QETH_CARD_TYPE_IQD ||
	    card->info.type == QETH_CARD_TYPE_OSM ||
	    card->info.type == QETH_CARD_TYPE_OSX ||
	    card->info.guestlan) {
		rc = qeth_setadpparms_change_macaddr(card);
		if (rc) {
			QETH_DBF_MESSAGE(2, "couldn't get MAC address on "
				"device %s: x%x\n", CARD_BUS_ID(card), rc);
			QETH_DBF_TEXT_(SETUP, 2, "1err%d", rc);
			return rc;
		}
		QETH_DBF_HEX(SETUP, 2, card->dev->dev_addr, OSA_ADDR_LEN);
	} else {
		random_ether_addr(card->dev->dev_addr);
		memcpy(card->dev->dev_addr, vendor_pre, 3);
	}
	return 0;
}

static int qeth_l2_set_mac_address(struct net_device *dev, void *p)
{
	struct sockaddr *addr = p;
	struct qeth_card *card = dev->ml_priv;
	int rc = 0;

	QETH_CARD_TEXT(card, 3, "setmac");

	if (qeth_l2_verify_dev(dev) != QETH_REAL_CARD) {
		QETH_CARD_TEXT(card, 3, "setmcINV");
		return -EOPNOTSUPP;
	}

	if (card->info.type == QETH_CARD_TYPE_OSN ||
	    card->info.type == QETH_CARD_TYPE_OSM ||
	    card->info.type == QETH_CARD_TYPE_OSX) {
		QETH_CARD_TEXT(card, 3, "setmcTYP");
		return -EOPNOTSUPP;
	}
	QETH_CARD_HEX(card, 3, addr->sa_data, OSA_ADDR_LEN);
	if (qeth_wait_for_threads(card, QETH_RECOVER_THREAD)) {
		QETH_CARD_TEXT(card, 3, "setmcREC");
		return -ERESTARTSYS;
	}
	rc = qeth_l2_send_delmac(card, &card->dev->dev_addr[0]);
	if (!rc)
		rc = qeth_l2_send_setmac(card, addr->sa_data);
	return rc;
}

static void qeth_l2_set_multicast_list(struct net_device *dev)
{
	struct qeth_card *card = dev->ml_priv;
	struct netdev_hw_addr *ha;

	if (card->info.type == QETH_CARD_TYPE_OSN)
		return ;

	QETH_CARD_TEXT(card, 3, "setmulti");
	if (qeth_threads_running(card, QETH_RECOVER_THREAD) &&
	    (card->state != CARD_STATE_UP))
		return;
	qeth_l2_del_all_mc(card, 1);
	spin_lock_bh(&card->mclock);
	netdev_for_each_mc_addr(ha, dev)
		qeth_l2_add_mc(card, ha->addr, 0);

	netdev_for_each_uc_addr(ha, dev)
		qeth_l2_add_mc(card, ha->addr, 1);

	spin_unlock_bh(&card->mclock);
	if (!qeth_adp_supported(card, IPA_SETADP_SET_PROMISC_MODE))
		return;
	qeth_setadp_promisc_mode(card);
}

static int qeth_l2_hard_start_xmit(struct sk_buff *skb, struct net_device *dev)
{
	int rc;
	struct qeth_hdr *hdr = NULL;
	int elements = 0;
	struct qeth_card *card = dev->ml_priv;
	struct sk_buff *new_skb = skb;
	int ipv = qeth_get_ip_version(skb);
	int cast_type = qeth_l2_get_cast_type(card, skb);
	struct qeth_qdio_out_q *queue = card->qdio.out_qs
		[qeth_get_priority_queue(card, skb, ipv, cast_type)];
	int tx_bytes = skb->len;
	int data_offset = -1;
	int elements_needed = 0;
	int hd_len = 0;

	if ((card->state != CARD_STATE_UP) || !card->lan_online) {
		card->stats.tx_carrier_errors++;
		goto tx_drop;
	}

	if ((card->info.type == QETH_CARD_TYPE_OSN) &&
	    (skb->protocol == htons(ETH_P_IPV6)))
		goto tx_drop;

	if (card->options.performance_stats) {
		card->perf_stats.outbound_cnt++;
		card->perf_stats.outbound_start_time = qeth_get_micros();
	}
	netif_stop_queue(dev);

	if (card->info.type == QETH_CARD_TYPE_OSN)
		hdr = (struct qeth_hdr *)skb->data;
	else {
		if (card->info.type == QETH_CARD_TYPE_IQD) {
			new_skb = skb;
			data_offset = ETH_HLEN;
			hd_len = ETH_HLEN;
			hdr = kmem_cache_alloc(qeth_core_header_cache,
						GFP_ATOMIC);
			if (!hdr)
				goto tx_drop;
			elements_needed++;
			skb_reset_mac_header(new_skb);
			qeth_l2_fill_header(card, hdr, new_skb, ipv, cast_type);
			hdr->hdr.l2.pkt_length = new_skb->len;
			memcpy(((char *)hdr) + sizeof(struct qeth_hdr),
				skb_mac_header(new_skb), ETH_HLEN);
		} else {
			/* create a clone with writeable headroom */
			new_skb = skb_realloc_headroom(skb,
						sizeof(struct qeth_hdr));
			if (!new_skb)
				goto tx_drop;
			hdr = (struct qeth_hdr *)skb_push(new_skb,
						sizeof(struct qeth_hdr));
			skb_set_mac_header(new_skb, sizeof(struct qeth_hdr));
			qeth_l2_fill_header(card, hdr, new_skb, ipv, cast_type);
		}
	}

	elements = qeth_get_elements_no(card, (void *)hdr, new_skb,
						elements_needed);
	if (!elements) {
		if (data_offset >= 0)
			kmem_cache_free(qeth_core_header_cache, hdr);
		goto tx_drop;
	}

	if (card->info.type != QETH_CARD_TYPE_IQD) {
		if (qeth_hdr_chk_and_bounce(new_skb,
		    sizeof(struct qeth_hdr_layer2)))
			goto tx_drop;
		rc = qeth_do_send_packet(card, queue, new_skb, hdr,
					 elements);
	} else
		rc = qeth_do_send_packet_fast(card, queue, new_skb, hdr,
					elements, data_offset, hd_len);
	if (!rc) {
		card->stats.tx_packets++;
		card->stats.tx_bytes += tx_bytes;
		if (new_skb != skb)
			dev_kfree_skb_any(skb);
		rc = NETDEV_TX_OK;
	} else {
		if (data_offset >= 0)
			kmem_cache_free(qeth_core_header_cache, hdr);

		if (rc == -EBUSY) {
			if (new_skb != skb)
				dev_kfree_skb_any(new_skb);
			return NETDEV_TX_BUSY;
		} else
			goto tx_drop;
	}

	netif_wake_queue(dev);
	if (card->options.performance_stats)
		card->perf_stats.outbound_time += qeth_get_micros() -
			card->perf_stats.outbound_start_time;
	return rc;

tx_drop:
	card->stats.tx_dropped++;
	card->stats.tx_errors++;
	if ((new_skb != skb) && new_skb)
		dev_kfree_skb_any(new_skb);
	dev_kfree_skb_any(skb);
	netif_wake_queue(dev);
	return NETDEV_TX_OK;
}

static int __qeth_l2_open(struct net_device *dev)
{
	struct qeth_card *card = dev->ml_priv;
	int rc = 0;

	QETH_CARD_TEXT(card, 4, "qethopen");
	if (card->state == CARD_STATE_UP)
		return rc;
	if (card->state != CARD_STATE_SOFTSETUP)
		return -ENODEV;

	if ((card->info.type != QETH_CARD_TYPE_OSN) &&
	     (!(card->info.mac_bits & QETH_LAYER2_MAC_REGISTERED))) {
		QETH_CARD_TEXT(card, 4, "nomacadr");
		return -EPERM;
	}
	card->data.state = CH_STATE_UP;
	card->state = CARD_STATE_UP;
	netif_start_queue(dev);

	if (qdio_stop_irq(card->data.ccwdev, 0) >= 0) {
		napi_enable(&card->napi);
		napi_schedule(&card->napi);
	} else
		rc = -EIO;
	return rc;
}

static int qeth_l2_open(struct net_device *dev)
{
	struct qeth_card *card = dev->ml_priv;

	QETH_CARD_TEXT(card, 5, "qethope_");
	if (qeth_wait_for_threads(card, QETH_RECOVER_THREAD)) {
		QETH_CARD_TEXT(card, 3, "openREC");
		return -ERESTARTSYS;
	}
	return __qeth_l2_open(dev);
}

static int qeth_l2_stop(struct net_device *dev)
{
	struct qeth_card *card = dev->ml_priv;

	QETH_CARD_TEXT(card, 4, "qethstop");
	netif_tx_disable(dev);
	if (card->state == CARD_STATE_UP) {
		card->state = CARD_STATE_SOFTSETUP;
		napi_disable(&card->napi);
	}
	return 0;
}

static int qeth_l2_probe_device(struct ccwgroup_device *gdev)
{
	struct qeth_card *card = dev_get_drvdata(&gdev->dev);

	INIT_LIST_HEAD(&card->vid_list);
	INIT_LIST_HEAD(&card->mc_list);
	card->options.layer2 = 1;
	card->info.hwtrap = 0;
	card->discipline.start_poll = qeth_qdio_start_poll;
	card->discipline.input_handler = (qdio_handler_t *)
		qeth_qdio_input_handler;
	card->discipline.output_handler = (qdio_handler_t *)
		qeth_qdio_output_handler;
	card->discipline.recover = qeth_l2_recover;
	return 0;
}

static void qeth_l2_remove_device(struct ccwgroup_device *cgdev)
{
	struct qeth_card *card = dev_get_drvdata(&cgdev->dev);

	qeth_set_allowed_threads(card, 0, 1);
	wait_event(card->wait_q, qeth_threads_running(card, 0xffffffff) == 0);

	if (cgdev->state == CCWGROUP_ONLINE)
		qeth_l2_set_offline(cgdev);

	if (card->dev) {
		unregister_netdev(card->dev);
		card->dev = NULL;
	}
	return;
}

static const struct ethtool_ops qeth_l2_ethtool_ops = {
	.get_link = ethtool_op_get_link,
	.get_strings = qeth_core_get_strings,
	.get_ethtool_stats = qeth_core_get_ethtool_stats,
	.get_sset_count = qeth_core_get_sset_count,
	.get_drvinfo = qeth_core_get_drvinfo,
	.get_settings = qeth_core_ethtool_get_settings,
};

static const struct ethtool_ops qeth_l2_osn_ops = {
	.get_strings = qeth_core_get_strings,
	.get_ethtool_stats = qeth_core_get_ethtool_stats,
	.get_sset_count = qeth_core_get_sset_count,
	.get_drvinfo = qeth_core_get_drvinfo,
};

static const struct net_device_ops qeth_l2_netdev_ops = {
	.ndo_open		= qeth_l2_open,
	.ndo_stop		= qeth_l2_stop,
	.ndo_get_stats		= qeth_get_stats,
	.ndo_start_xmit		= qeth_l2_hard_start_xmit,
	.ndo_validate_addr	= eth_validate_addr,
	.ndo_set_multicast_list = qeth_l2_set_multicast_list,
	.ndo_do_ioctl	   	= qeth_l2_do_ioctl,
	.ndo_set_mac_address    = qeth_l2_set_mac_address,
	.ndo_change_mtu	   	= qeth_change_mtu,
	.ndo_vlan_rx_add_vid	= qeth_l2_vlan_rx_add_vid,
	.ndo_vlan_rx_kill_vid   = qeth_l2_vlan_rx_kill_vid,
	.ndo_tx_timeout	   	= qeth_tx_timeout,
};

static int qeth_l2_setup_netdev(struct qeth_card *card)
{
	switch (card->info.type) {
	case QETH_CARD_TYPE_IQD:
		card->dev = alloc_netdev(0, "hsi%d", ether_setup);
		break;
	case QETH_CARD_TYPE_OSN:
		card->dev = alloc_netdev(0, "osn%d", ether_setup);
		card->dev->flags |= IFF_NOARP;
		break;
	default:
		card->dev = alloc_etherdev(0);
	}

	if (!card->dev)
		return -ENODEV;

	card->dev->ml_priv = card;
	card->dev->watchdog_timeo = QETH_TX_TIMEOUT;
	card->dev->mtu = card->info.initial_mtu;
	card->dev->netdev_ops = &qeth_l2_netdev_ops;
	if (card->info.type != QETH_CARD_TYPE_OSN)
		SET_ETHTOOL_OPS(card->dev, &qeth_l2_ethtool_ops);
	else
		SET_ETHTOOL_OPS(card->dev, &qeth_l2_osn_ops);
	card->dev->features |= NETIF_F_HW_VLAN_FILTER;
	card->info.broadcast_capable = 1;
	qeth_l2_request_initial_mac(card);
	SET_NETDEV_DEV(card->dev, &card->gdev->dev);
	netif_napi_add(card->dev, &card->napi, qeth_l2_poll, QETH_NAPI_WEIGHT);
	return register_netdev(card->dev);
}

static int __qeth_l2_set_online(struct ccwgroup_device *gdev, int recovery_mode)
{
	struct qeth_card *card = dev_get_drvdata(&gdev->dev);
	int rc = 0;
	enum qeth_card_states recover_flag;

	BUG_ON(!card);
	mutex_lock(&card->discipline_mutex);
	mutex_lock(&card->conf_mutex);
	QETH_DBF_TEXT(SETUP, 2, "setonlin");
	QETH_DBF_HEX(SETUP, 2, &card, sizeof(void *));

	recover_flag = card->state;
	rc = qeth_core_hardsetup_card(card);
	if (rc) {
		QETH_DBF_TEXT_(SETUP, 2, "2err%d", rc);
		rc = -ENODEV;
		goto out_remove;
	}

	if (!card->dev && qeth_l2_setup_netdev(card)) {
		rc = -ENODEV;
		goto out_remove;
	}

	if (card->info.type != QETH_CARD_TYPE_OSN)
		qeth_l2_send_setmac(card, &card->dev->dev_addr[0]);

	if (qeth_is_diagass_supported(card, QETH_DIAGS_CMD_TRAP)) {
		if (card->info.hwtrap &&
		    qeth_hw_trap(card, QETH_DIAGS_TRAP_ARM))
			card->info.hwtrap = 0;
	} else
		card->info.hwtrap = 0;

	card->state = CARD_STATE_HARDSETUP;
	memset(&card->rx, 0, sizeof(struct qeth_rx));
	qeth_print_status_message(card);

	/* softsetup */
	QETH_DBF_TEXT(SETUP, 2, "softsetp");

	rc = qeth_send_startlan(card);
	if (rc) {
		QETH_DBF_TEXT_(SETUP, 2, "1err%d", rc);
		if (rc == 0xe080) {
			dev_warn(&card->gdev->dev,
				"The LAN is offline\n");
			card->lan_online = 0;
			goto contin;
		}
		rc = -ENODEV;
		goto out_remove;
	} else
		card->lan_online = 1;

contin:
	if ((card->info.type == QETH_CARD_TYPE_OSD) ||
	    (card->info.type == QETH_CARD_TYPE_OSX))
		/* configure isolation level */
		qeth_set_access_ctrl_online(card);

	if (card->info.type != QETH_CARD_TYPE_OSN &&
	    card->info.type != QETH_CARD_TYPE_OSM)
		qeth_l2_process_vlans(card);

	netif_tx_disable(card->dev);

	rc = qeth_init_qdio_queues(card);
	if (rc) {
		QETH_DBF_TEXT_(SETUP, 2, "6err%d", rc);
		rc = -ENODEV;
		goto out_remove;
	}
	card->state = CARD_STATE_SOFTSETUP;
	if (card->lan_online)
		netif_carrier_on(card->dev);
	else
		netif_carrier_off(card->dev);

	qeth_set_allowed_threads(card, 0xffffffff, 0);
	if (recover_flag == CARD_STATE_RECOVER) {
		if (recovery_mode &&
		    card->info.type != QETH_CARD_TYPE_OSN) {
			__qeth_l2_open(card->dev);
		} else {
			rtnl_lock();
			dev_open(card->dev);
			rtnl_unlock();
		}
		/* this also sets saved unicast addresses */
		qeth_l2_set_multicast_list(card->dev);
	}
	/* let user_space know that device is online */
	kobject_uevent(&gdev->dev.kobj, KOBJ_CHANGE);
	mutex_unlock(&card->conf_mutex);
	mutex_unlock(&card->discipline_mutex);
	return 0;

out_remove:
	qeth_l2_stop_card(card, 0);
	ccw_device_set_offline(CARD_DDEV(card));
	ccw_device_set_offline(CARD_WDEV(card));
	ccw_device_set_offline(CARD_RDEV(card));
	if (recover_flag == CARD_STATE_RECOVER)
		card->state = CARD_STATE_RECOVER;
	else
		card->state = CARD_STATE_DOWN;
	mutex_unlock(&card->conf_mutex);
	mutex_unlock(&card->discipline_mutex);
	return rc;
}

static int qeth_l2_set_online(struct ccwgroup_device *gdev)
{
	return __qeth_l2_set_online(gdev, 0);
}

static int __qeth_l2_set_offline(struct ccwgroup_device *cgdev,
					int recovery_mode)
{
	struct qeth_card *card = dev_get_drvdata(&cgdev->dev);
	int rc = 0, rc2 = 0, rc3 = 0;
	enum qeth_card_states recover_flag;

	mutex_lock(&card->discipline_mutex);
	mutex_lock(&card->conf_mutex);
	QETH_DBF_TEXT(SETUP, 3, "setoffl");
	QETH_DBF_HEX(SETUP, 3, &card, sizeof(void *));

	if (card->dev && netif_carrier_ok(card->dev))
		netif_carrier_off(card->dev);
	recover_flag = card->state;
	if ((!recovery_mode && card->info.hwtrap) || card->info.hwtrap == 2) {
		qeth_hw_trap(card, QETH_DIAGS_TRAP_DISARM);
		card->info.hwtrap = 1;
	}
	qeth_l2_stop_card(card, recovery_mode);
	rc  = ccw_device_set_offline(CARD_DDEV(card));
	rc2 = ccw_device_set_offline(CARD_WDEV(card));
	rc3 = ccw_device_set_offline(CARD_RDEV(card));
	if (!rc)
		rc = (rc2) ? rc2 : rc3;
	if (rc)
		QETH_DBF_TEXT_(SETUP, 2, "1err%d", rc);
	if (recover_flag == CARD_STATE_UP)
		card->state = CARD_STATE_RECOVER;
	/* let user_space know that device is offline */
	kobject_uevent(&cgdev->dev.kobj, KOBJ_CHANGE);
	mutex_unlock(&card->conf_mutex);
	mutex_unlock(&card->discipline_mutex);
	return 0;
}

static int qeth_l2_set_offline(struct ccwgroup_device *cgdev)
{
	return __qeth_l2_set_offline(cgdev, 0);
}

static int qeth_l2_recover(void *ptr)
{
	struct qeth_card *card;
	int rc = 0;

	card = (struct qeth_card *) ptr;
	QETH_CARD_TEXT(card, 2, "recover1");
	if (!qeth_do_run_thread(card, QETH_RECOVER_THREAD))
		return 0;
	QETH_CARD_TEXT(card, 2, "recover2");
	dev_warn(&card->gdev->dev,
		"A recovery process has been started for the device\n");
	__qeth_l2_set_offline(card->gdev, 1);
	rc = __qeth_l2_set_online(card->gdev, 1);
	if (!rc)
		dev_info(&card->gdev->dev,
			"Device successfully recovered!\n");
	else {
		rtnl_lock();
		dev_close(card->dev);
		rtnl_unlock();
		dev_warn(&card->gdev->dev, "The qeth device driver "
			"failed to recover an error on the device\n");
	}
	qeth_clear_thread_start_bit(card, QETH_RECOVER_THREAD);
	qeth_clear_thread_running_bit(card, QETH_RECOVER_THREAD);
	return 0;
}

static int __init qeth_l2_init(void)
{
	pr_info("register layer 2 discipline\n");
	return 0;
}

static void __exit qeth_l2_exit(void)
{
	pr_info("unregister layer 2 discipline\n");
}

static void qeth_l2_shutdown(struct ccwgroup_device *gdev)
{
	struct qeth_card *card = dev_get_drvdata(&gdev->dev);
	if ((gdev->state == CCWGROUP_ONLINE) && card->info.hwtrap)
		qeth_hw_trap(card, QETH_DIAGS_TRAP_DISARM);
	qeth_qdio_clear_card(card, 0);
	qeth_clear_qdio_buffers(card);
}

static int qeth_l2_pm_suspend(struct ccwgroup_device *gdev)
{
	struct qeth_card *card = dev_get_drvdata(&gdev->dev);

	if (card->dev)
		netif_device_detach(card->dev);
	qeth_set_allowed_threads(card, 0, 1);
	wait_event(card->wait_q, qeth_threads_running(card, 0xffffffff) == 0);
	if (gdev->state == CCWGROUP_OFFLINE)
		return 0;
	if (card->state == CARD_STATE_UP) {
<<<<<<< HEAD
=======
		if (card->info.hwtrap)
			qeth_hw_trap(card, QETH_DIAGS_TRAP_DISARM);
>>>>>>> d762f438
		__qeth_l2_set_offline(card->gdev, 1);
	} else
		__qeth_l2_set_offline(card->gdev, 0);
	return 0;
}

static int qeth_l2_pm_resume(struct ccwgroup_device *gdev)
{
	struct qeth_card *card = dev_get_drvdata(&gdev->dev);
	int rc = 0;

	if (gdev->state == CCWGROUP_OFFLINE)
		goto out;

	if (card->state == CARD_STATE_RECOVER) {
		rc = __qeth_l2_set_online(card->gdev, 1);
		if (rc) {
			rtnl_lock();
			dev_close(card->dev);
			rtnl_unlock();
		}
	} else
		rc = __qeth_l2_set_online(card->gdev, 0);
out:
	qeth_set_allowed_threads(card, 0xffffffff, 0);
	if (card->dev)
		netif_device_attach(card->dev);
	if (rc)
		dev_warn(&card->gdev->dev, "The qeth device driver "
			"failed to recover an error on the device\n");
	return rc;
}

struct ccwgroup_driver qeth_l2_ccwgroup_driver = {
	.probe = qeth_l2_probe_device,
	.remove = qeth_l2_remove_device,
	.set_online = qeth_l2_set_online,
	.set_offline = qeth_l2_set_offline,
	.shutdown = qeth_l2_shutdown,
	.freeze = qeth_l2_pm_suspend,
	.thaw = qeth_l2_pm_resume,
	.restore = qeth_l2_pm_resume,
};
EXPORT_SYMBOL_GPL(qeth_l2_ccwgroup_driver);

static int qeth_osn_send_control_data(struct qeth_card *card, int len,
			   struct qeth_cmd_buffer *iob)
{
	unsigned long flags;
	int rc = 0;

	QETH_CARD_TEXT(card, 5, "osndctrd");

	wait_event(card->wait_q,
		   atomic_cmpxchg(&card->write.irq_pending, 0, 1) == 0);
	qeth_prepare_control_data(card, len, iob);
	QETH_CARD_TEXT(card, 6, "osnoirqp");
	spin_lock_irqsave(get_ccwdev_lock(card->write.ccwdev), flags);
	rc = ccw_device_start(card->write.ccwdev, &card->write.ccw,
			      (addr_t) iob, 0, 0);
	spin_unlock_irqrestore(get_ccwdev_lock(card->write.ccwdev), flags);
	if (rc) {
		QETH_DBF_MESSAGE(2, "qeth_osn_send_control_data: "
			   "ccw_device_start rc = %i\n", rc);
		QETH_CARD_TEXT_(card, 2, " err%d", rc);
		qeth_release_buffer(iob->channel, iob);
		atomic_set(&card->write.irq_pending, 0);
		wake_up(&card->wait_q);
	}
	return rc;
}

static int qeth_osn_send_ipa_cmd(struct qeth_card *card,
			struct qeth_cmd_buffer *iob, int data_len)
{
	u16 s1, s2;

	QETH_CARD_TEXT(card, 4, "osndipa");

	qeth_prepare_ipa_cmd(card, iob, QETH_PROT_OSN2);
	s1 = (u16)(IPA_PDU_HEADER_SIZE + data_len);
	s2 = (u16)data_len;
	memcpy(QETH_IPA_PDU_LEN_TOTAL(iob->data), &s1, 2);
	memcpy(QETH_IPA_PDU_LEN_PDU1(iob->data), &s2, 2);
	memcpy(QETH_IPA_PDU_LEN_PDU2(iob->data), &s2, 2);
	memcpy(QETH_IPA_PDU_LEN_PDU3(iob->data), &s2, 2);
	return qeth_osn_send_control_data(card, s1, iob);
}

int qeth_osn_assist(struct net_device *dev, void *data, int data_len)
{
	struct qeth_cmd_buffer *iob;
	struct qeth_card *card;
	int rc;

	if (!dev)
		return -ENODEV;
	card = dev->ml_priv;
	if (!card)
		return -ENODEV;
	QETH_CARD_TEXT(card, 2, "osnsdmc");
	if ((card->state != CARD_STATE_UP) &&
	    (card->state != CARD_STATE_SOFTSETUP))
		return -ENODEV;
	iob = qeth_wait_for_buffer(&card->write);
	memcpy(iob->data+IPA_PDU_HEADER_SIZE, data, data_len);
	rc = qeth_osn_send_ipa_cmd(card, iob, data_len);
	return rc;
}
EXPORT_SYMBOL(qeth_osn_assist);

int qeth_osn_register(unsigned char *read_dev_no, struct net_device **dev,
		  int (*assist_cb)(struct net_device *, void *),
		  int (*data_cb)(struct sk_buff *))
{
	struct qeth_card *card;

	*dev = qeth_l2_netdev_by_devno(read_dev_no);
	if (*dev == NULL)
		return -ENODEV;
	card = (*dev)->ml_priv;
	if (!card)
		return -ENODEV;
	QETH_CARD_TEXT(card, 2, "osnreg");
	if ((assist_cb == NULL) || (data_cb == NULL))
		return -EINVAL;
	card->osn_info.assist_cb = assist_cb;
	card->osn_info.data_cb = data_cb;
	return 0;
}
EXPORT_SYMBOL(qeth_osn_register);

void qeth_osn_deregister(struct net_device *dev)
{
	struct qeth_card *card;

	if (!dev)
		return;
	card = dev->ml_priv;
	if (!card)
		return;
	QETH_CARD_TEXT(card, 2, "osndereg");
	card->osn_info.assist_cb = NULL;
	card->osn_info.data_cb = NULL;
	return;
}
EXPORT_SYMBOL(qeth_osn_deregister);

module_init(qeth_l2_init);
module_exit(qeth_l2_exit);
MODULE_AUTHOR("Frank Blaschka <frank.blaschka@de.ibm.com>");
MODULE_DESCRIPTION("qeth layer 2 discipline");
MODULE_LICENSE("GPL");<|MERGE_RESOLUTION|>--- conflicted
+++ resolved
@@ -1186,11 +1186,8 @@
 	if (gdev->state == CCWGROUP_OFFLINE)
 		return 0;
 	if (card->state == CARD_STATE_UP) {
-<<<<<<< HEAD
-=======
 		if (card->info.hwtrap)
 			qeth_hw_trap(card, QETH_DIAGS_TRAP_DISARM);
->>>>>>> d762f438
 		__qeth_l2_set_offline(card->gdev, 1);
 	} else
 		__qeth_l2_set_offline(card->gdev, 0);
