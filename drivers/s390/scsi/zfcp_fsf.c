--- conflicted
+++ resolved
@@ -7,10 +7,7 @@
  */
 
 #define KMSG_COMPONENT "zfcp"
-<<<<<<< HEAD
-=======
 #define pr_fmt(fmt) KMSG_COMPONENT ": " fmt
->>>>>>> 18e352e4
 
 #include <linux/blktrace_api.h>
 #include "zfcp_ext.h"
@@ -647,44 +644,18 @@
 	}
 }
 
-<<<<<<< HEAD
-static int zfcp_fsf_sbal_check(struct zfcp_adapter *adapter)
-{
-	struct zfcp_qdio_queue *req_q = &adapter->req_q;
-
-	spin_lock_bh(&adapter->req_q_lock);
-	if (atomic_read(&req_q->count))
-		return 1;
-	spin_unlock_bh(&adapter->req_q_lock);
-=======
 static int zfcp_fsf_sbal_available(struct zfcp_adapter *adapter)
 {
 	if (atomic_read(&adapter->req_q.count) > 0)
 		return 1;
 	atomic_inc(&adapter->qdio_outb_full);
->>>>>>> 18e352e4
 	return 0;
-}
-
-static int zfcp_fsf_sbal_available(struct zfcp_adapter *adapter)
-{
-	unsigned int count = atomic_read(&adapter->req_q.count);
-	if (!count)
-		atomic_inc(&adapter->qdio_outb_full);
-	return count > 0;
 }
 
 static int zfcp_fsf_req_sbal_get(struct zfcp_adapter *adapter)
 	__releases(&adapter->req_q_lock)
 	__acquires(&adapter->req_q_lock)
 {
-<<<<<<< HEAD
-	long ret;
-
-	spin_unlock_bh(&adapter->req_q_lock);
-	ret = wait_event_interruptible_timeout(adapter->request_wq,
-					zfcp_fsf_sbal_check(adapter), 5 * HZ);
-=======
 	struct zfcp_qdio_queue *req_q = &adapter->req_q;
 	long ret;
 
@@ -701,16 +672,10 @@
 	spin_lock_bh(&adapter->req_q_lock);
 	atomic_inc(&req_q->count);
 
->>>>>>> 18e352e4
 	if (ret > 0)
 		return 0;
 	if (!ret)
 		atomic_inc(&adapter->qdio_outb_full);
-<<<<<<< HEAD
-
-	spin_lock_bh(&adapter->req_q_lock);
-=======
->>>>>>> 18e352e4
 	return -EIO;
 }
 
@@ -2234,8 +2199,7 @@
 		zfcp_scsi_dbf_event_result("norm", 6, req->adapter, scpnt, req);
 
 	scpnt->host_scribble = NULL;
-	if (scpnt->scsi_done)
-		(scpnt->scsi_done) (scpnt);
+	(scpnt->scsi_done) (scpnt);
 	/*
 	 * We must hold this lock until scsi_done has been called.
 	 * Otherwise we may call scsi_done after abort regarding this
