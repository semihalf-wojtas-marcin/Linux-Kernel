--- conflicted
+++ resolved
@@ -452,13 +452,8 @@
 		 (irq_ptr->qib.qfmt == QDIO_QETH_QFMT) ? "OSA" :
 			((irq_ptr->qib.qfmt == QDIO_ZFCP_QFMT) ? "ZFCP" : "HS"),
 		 irq_ptr->schid.sch_no,
-<<<<<<< HEAD
- 		 is_thinint_irq(irq_ptr),
- 		 (irq_ptr->sch_token) ? 1 : 0,
-=======
 		 is_thinint_irq(irq_ptr),
 		 (irq_ptr->sch_token) ? 1 : 0,
->>>>>>> 18e352e4
 		 (irq_ptr->qib.ac & QIB_AC_OUTBOUND_PCI_SUPPORTED) ? 1 : 0,
 		 css_general_characteristics.aif_tdd,
 		 (irq_ptr->siga_flag.input) ? "R" : " ",
