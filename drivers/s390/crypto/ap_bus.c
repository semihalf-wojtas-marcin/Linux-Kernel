/*
 * Copyright IBM Corp. 2006, 2012
 * Author(s): Cornelia Huck <cornelia.huck@de.ibm.com>
 *	      Martin Schwidefsky <schwidefsky@de.ibm.com>
 *	      Ralph Wuerthner <rwuerthn@de.ibm.com>
 *	      Felix Beck <felix.beck@de.ibm.com>
 *	      Holger Dengler <hd@linux.vnet.ibm.com>
 *
 * Adjunct processor bus.
 *
 * This program is free software; you can redistribute it and/or modify
 * it under the terms of the GNU General Public License as published by
 * the Free Software Foundation; either version 2, or (at your option)
 * any later version.
 *
 * This program is distributed in the hope that it will be useful,
 * but WITHOUT ANY WARRANTY; without even the implied warranty of
 * MERCHANTABILITY or FITNESS FOR A PARTICULAR PURPOSE. See the
 * GNU General Public License for more details.
 *
 * You should have received a copy of the GNU General Public License
 * along with this program; if not, write to the Free Software
 * Foundation, Inc., 675 Mass Ave, Cambridge, MA 02139, USA.
 */

#define KMSG_COMPONENT "ap"
#define pr_fmt(fmt) KMSG_COMPONENT ": " fmt

#include <linux/kernel_stat.h>
#include <linux/module.h>
#include <linux/init.h>
#include <linux/delay.h>
#include <linux/err.h>
#include <linux/interrupt.h>
#include <linux/workqueue.h>
#include <linux/slab.h>
#include <linux/notifier.h>
#include <linux/kthread.h>
#include <linux/mutex.h>
#include <linux/suspend.h>
#include <asm/reset.h>
#include <asm/airq.h>
#include <linux/atomic.h>
#include <asm/isc.h>
#include <linux/hrtimer.h>
#include <linux/ktime.h>
#include <asm/facility.h>
#include <linux/crypto.h>

#include "ap_bus.h"

/*
 * Module description.
 */
MODULE_AUTHOR("IBM Corporation");
MODULE_DESCRIPTION("Adjunct Processor Bus driver, " \
		   "Copyright IBM Corp. 2006, 2012");
MODULE_LICENSE("GPL");
MODULE_ALIAS_CRYPTO("z90crypt");

/*
 * Module parameter
 */
int ap_domain_index = -1;	/* Adjunct Processor Domain Index */
module_param_named(domain, ap_domain_index, int, S_IRUSR|S_IRGRP);
MODULE_PARM_DESC(domain, "domain index for ap devices");
EXPORT_SYMBOL(ap_domain_index);

static int ap_thread_flag = 0;
module_param_named(poll_thread, ap_thread_flag, int, S_IRUSR|S_IRGRP);
MODULE_PARM_DESC(poll_thread, "Turn on/off poll thread, default is 0 (off).");

static struct device *ap_root_device = NULL;
static struct ap_config_info *ap_configuration;
static DEFINE_SPINLOCK(ap_device_list_lock);
static LIST_HEAD(ap_device_list);
static bool initialised;

/*
 * Workqueue timer for bus rescan.
 */
static struct timer_list ap_config_timer;
static int ap_config_time = AP_CONFIG_TIME;
static void ap_scan_bus(struct work_struct *);
static DECLARE_WORK(ap_scan_work, ap_scan_bus);

/*
 * Tasklet & timer for AP request polling and interrupts
 */
static void ap_tasklet_fn(unsigned long);
static DECLARE_TASKLET(ap_tasklet, ap_tasklet_fn, 0);
static atomic_t ap_poll_requests = ATOMIC_INIT(0);
static DECLARE_WAIT_QUEUE_HEAD(ap_poll_wait);
static struct task_struct *ap_poll_kthread = NULL;
static DEFINE_MUTEX(ap_poll_thread_mutex);
static DEFINE_SPINLOCK(ap_poll_timer_lock);
static struct hrtimer ap_poll_timer;
/* In LPAR poll with 4kHz frequency. Poll every 250000 nanoseconds.
 * If z/VM change to 1500000 nanoseconds to adjust to z/VM polling.*/
static unsigned long long poll_timeout = 250000;

/* Suspend flag */
static int ap_suspend_flag;
/* Maximum domain id */
static int ap_max_domain_id;
/* Flag to check if domain was set through module parameter domain=. This is
 * important when supsend and resume is done in a z/VM environment where the
 * domain might change. */
static int user_set_domain = 0;
static struct bus_type ap_bus_type;

/* Adapter interrupt definitions */
static void ap_interrupt_handler(struct airq_struct *airq);

static int ap_airq_flag;

static struct airq_struct ap_airq = {
	.handler = ap_interrupt_handler,
	.isc = AP_ISC,
};

/**
 * ap_using_interrupts() - Returns non-zero if interrupt support is
 * available.
 */
static inline int ap_using_interrupts(void)
{
	return ap_airq_flag;
}

/**
 * ap_intructions_available() - Test if AP instructions are available.
 *
 * Returns 0 if the AP instructions are installed.
 */
static inline int ap_instructions_available(void)
{
	register unsigned long reg0 asm ("0") = AP_MKQID(0,0);
	register unsigned long reg1 asm ("1") = -ENODEV;
	register unsigned long reg2 asm ("2") = 0UL;

	asm volatile(
		"   .long 0xb2af0000\n"		/* PQAP(TAPQ) */
		"0: la    %1,0\n"
		"1:\n"
		EX_TABLE(0b, 1b)
		: "+d" (reg0), "+d" (reg1), "+d" (reg2) : : "cc" );
	return reg1;
}

/**
 * ap_interrupts_available(): Test if AP interrupts are available.
 *
 * Returns 1 if AP interrupts are available.
 */
static int ap_interrupts_available(void)
{
	return test_facility(65);
}

/**
 * ap_configuration_available(): Test if AP configuration
 * information is available.
 *
 * Returns 1 if AP configuration information is available.
 */
static int ap_configuration_available(void)
{
	return test_facility(12);
}

/**
 * ap_test_queue(): Test adjunct processor queue.
 * @qid: The AP queue number
 * @info: Pointer to queue descriptor
 *
 * Returns AP queue status structure.
 */
static inline struct ap_queue_status
ap_test_queue(ap_qid_t qid, unsigned long *info)
{
	register unsigned long reg0 asm ("0") = qid;
	register struct ap_queue_status reg1 asm ("1");
	register unsigned long reg2 asm ("2") = 0UL;

	if (test_facility(15))
		reg0 |= 1UL << 23;		/* set APFT T bit*/
	asm volatile(".long 0xb2af0000"		/* PQAP(TAPQ) */
		     : "+d" (reg0), "=d" (reg1), "+d" (reg2) : : "cc");
	if (info)
		*info = reg2;
	return reg1;
}

/**
 * ap_reset_queue(): Reset adjunct processor queue.
 * @qid: The AP queue number
 *
 * Returns AP queue status structure.
 */
static inline struct ap_queue_status ap_reset_queue(ap_qid_t qid)
{
	register unsigned long reg0 asm ("0") = qid | 0x01000000UL;
	register struct ap_queue_status reg1 asm ("1");
	register unsigned long reg2 asm ("2") = 0UL;

	asm volatile(
		".long 0xb2af0000"		/* PQAP(RAPQ) */
		: "+d" (reg0), "=d" (reg1), "+d" (reg2) : : "cc");
	return reg1;
}

/**
 * ap_queue_interruption_control(): Enable interruption for a specific AP.
 * @qid: The AP queue number
 * @ind: The notification indicator byte
 *
 * Returns AP queue status.
 */
static inline struct ap_queue_status
ap_queue_interruption_control(ap_qid_t qid, void *ind)
{
	register unsigned long reg0 asm ("0") = qid | 0x03000000UL;
	register unsigned long reg1_in asm ("1") = 0x0000800000000000UL | AP_ISC;
	register struct ap_queue_status reg1_out asm ("1");
	register void *reg2 asm ("2") = ind;
	asm volatile(
		".long 0xb2af0000"		/* PQAP(AQIC) */
		: "+d" (reg0), "+d" (reg1_in), "=d" (reg1_out), "+d" (reg2)
		:
		: "cc" );
	return reg1_out;
}

/**
 * ap_query_configuration(): Get AP configuration data
 *
 * Returns 0 on success, or -EOPNOTSUPP.
 */
static inline int ap_query_configuration(void)
{
	register unsigned long reg0 asm ("0") = 0x04000000UL;
	register unsigned long reg1 asm ("1") = -EINVAL;
	register void *reg2 asm ("2") = (void *) ap_configuration;

	if (!ap_configuration)
		return -EOPNOTSUPP;
	asm volatile(
		".long 0xb2af0000\n"		/* PQAP(QCI) */
		"0: la    %1,0\n"
		"1:\n"
		EX_TABLE(0b, 1b)
		: "+d" (reg0), "+d" (reg1), "+d" (reg2)
		:
		: "cc");

	return reg1;
}

/**
 * ap_init_configuration(): Allocate and query configuration array.
 */
static void ap_init_configuration(void)
{
	if (!ap_configuration_available())
		return;

	ap_configuration = kzalloc(sizeof(*ap_configuration), GFP_KERNEL);
	if (!ap_configuration)
		return;
	if (ap_query_configuration() != 0) {
		kfree(ap_configuration);
		ap_configuration = NULL;
		return;
	}
}

/*
 * ap_test_config(): helper function to extract the nrth bit
 *		     within the unsigned int array field.
 */
static inline int ap_test_config(unsigned int *field, unsigned int nr)
{
	return ap_test_bit((field + (nr >> 5)), (nr & 0x1f));
}

/*
 * ap_test_config_card_id(): Test, whether an AP card ID is configured.
 * @id AP card ID
 *
 * Returns 0 if the card is not configured
 *	   1 if the card is configured or
 *	     if the configuration information is not available
 */
static inline int ap_test_config_card_id(unsigned int id)
{
	if (!ap_configuration)	/* QCI not supported */
		return 1;
	return ap_test_config(ap_configuration->apm, id);
}

/*
 * ap_test_config_domain(): Test, whether an AP usage domain is configured.
 * @domain AP usage domain ID
 *
 * Returns 0 if the usage domain is not configured
 *	   1 if the usage domain is configured or
 *	     if the configuration information is not available
 */
static inline int ap_test_config_domain(unsigned int domain)
{
	if (!ap_configuration)	/* QCI not supported */
		return domain < 16;
	return ap_test_config(ap_configuration->aqm, domain);
}

/**
 * ap_queue_enable_interruption(): Enable interruption on an AP.
 * @qid: The AP queue number
 * @ind: the notification indicator byte
 *
 * Enables interruption on AP queue via ap_queue_interruption_control(). Based
 * on the return value it waits a while and tests the AP queue if interrupts
 * have been switched on using ap_test_queue().
 */
static int ap_queue_enable_interruption(struct ap_device *ap_dev, void *ind)
{
	struct ap_queue_status status;

	status = ap_queue_interruption_control(ap_dev->qid, ind);
	switch (status.response_code) {
	case AP_RESPONSE_NORMAL:
	case AP_RESPONSE_OTHERWISE_CHANGED:
		return 0;
	case AP_RESPONSE_Q_NOT_AVAIL:
	case AP_RESPONSE_DECONFIGURED:
	case AP_RESPONSE_CHECKSTOPPED:
	case AP_RESPONSE_INVALID_ADDRESS:
		pr_err("Registering adapter interrupts for AP %d failed\n",
		       AP_QID_DEVICE(ap_dev->qid));
		return -EOPNOTSUPP;
	case AP_RESPONSE_RESET_IN_PROGRESS:
	case AP_RESPONSE_BUSY:
	default:
		return -EBUSY;
	}
}

/**
 * __ap_send(): Send message to adjunct processor queue.
 * @qid: The AP queue number
 * @psmid: The program supplied message identifier
 * @msg: The message text
 * @length: The message length
 * @special: Special Bit
 *
 * Returns AP queue status structure.
 * Condition code 1 on NQAP can't happen because the L bit is 1.
 * Condition code 2 on NQAP also means the send is incomplete,
 * because a segment boundary was reached. The NQAP is repeated.
 */
static inline struct ap_queue_status
__ap_send(ap_qid_t qid, unsigned long long psmid, void *msg, size_t length,
	  unsigned int special)
{
	typedef struct { char _[length]; } msgblock;
	register unsigned long reg0 asm ("0") = qid | 0x40000000UL;
	register struct ap_queue_status reg1 asm ("1");
	register unsigned long reg2 asm ("2") = (unsigned long) msg;
	register unsigned long reg3 asm ("3") = (unsigned long) length;
	register unsigned long reg4 asm ("4") = (unsigned int) (psmid >> 32);
	register unsigned long reg5 asm ("5") = psmid & 0xffffffff;

	if (special == 1)
		reg0 |= 0x400000UL;

	asm volatile (
		"0: .long 0xb2ad0042\n"		/* NQAP */
		"   brc   2,0b"
		: "+d" (reg0), "=d" (reg1), "+d" (reg2), "+d" (reg3)
		: "d" (reg4), "d" (reg5), "m" (*(msgblock *) msg)
		: "cc" );
	return reg1;
}

int ap_send(ap_qid_t qid, unsigned long long psmid, void *msg, size_t length)
{
	struct ap_queue_status status;

	status = __ap_send(qid, psmid, msg, length, 0);
	switch (status.response_code) {
	case AP_RESPONSE_NORMAL:
		return 0;
	case AP_RESPONSE_Q_FULL:
	case AP_RESPONSE_RESET_IN_PROGRESS:
		return -EBUSY;
	case AP_RESPONSE_REQ_FAC_NOT_INST:
		return -EINVAL;
	default:	/* Device is gone. */
		return -ENODEV;
	}
}
EXPORT_SYMBOL(ap_send);

/**
 * __ap_recv(): Receive message from adjunct processor queue.
 * @qid: The AP queue number
 * @psmid: Pointer to program supplied message identifier
 * @msg: The message text
 * @length: The message length
 *
 * Returns AP queue status structure.
 * Condition code 1 on DQAP means the receive has taken place
 * but only partially.	The response is incomplete, hence the
 * DQAP is repeated.
 * Condition code 2 on DQAP also means the receive is incomplete,
 * this time because a segment boundary was reached. Again, the
 * DQAP is repeated.
 * Note that gpr2 is used by the DQAP instruction to keep track of
 * any 'residual' length, in case the instruction gets interrupted.
 * Hence it gets zeroed before the instruction.
 */
static inline struct ap_queue_status
__ap_recv(ap_qid_t qid, unsigned long long *psmid, void *msg, size_t length)
{
	typedef struct { char _[length]; } msgblock;
	register unsigned long reg0 asm("0") = qid | 0x80000000UL;
	register struct ap_queue_status reg1 asm ("1");
	register unsigned long reg2 asm("2") = 0UL;
	register unsigned long reg4 asm("4") = (unsigned long) msg;
	register unsigned long reg5 asm("5") = (unsigned long) length;
	register unsigned long reg6 asm("6") = 0UL;
	register unsigned long reg7 asm("7") = 0UL;


	asm volatile(
		"0: .long 0xb2ae0064\n"		/* DQAP */
		"   brc   6,0b\n"
		: "+d" (reg0), "=d" (reg1), "+d" (reg2),
		"+d" (reg4), "+d" (reg5), "+d" (reg6), "+d" (reg7),
		"=m" (*(msgblock *) msg) : : "cc" );
	*psmid = (((unsigned long long) reg6) << 32) + reg7;
	return reg1;
}

int ap_recv(ap_qid_t qid, unsigned long long *psmid, void *msg, size_t length)
{
	struct ap_queue_status status;

	status = __ap_recv(qid, psmid, msg, length);
	switch (status.response_code) {
	case AP_RESPONSE_NORMAL:
		return 0;
	case AP_RESPONSE_NO_PENDING_REPLY:
		if (status.queue_empty)
			return -ENOENT;
		return -EBUSY;
	case AP_RESPONSE_RESET_IN_PROGRESS:
		return -EBUSY;
	default:
		return -ENODEV;
	}
}
EXPORT_SYMBOL(ap_recv);

/**
 * ap_query_queue(): Check if an AP queue is available.
 * @qid: The AP queue number
 * @queue_depth: Pointer to queue depth value
 * @device_type: Pointer to device type value
 * @facilities: Pointer to facility indicator
 */
static int ap_query_queue(ap_qid_t qid, int *queue_depth, int *device_type,
			  unsigned int *facilities)
{
	struct ap_queue_status status;
	unsigned long info;
	int nd;

	if (!ap_test_config_card_id(AP_QID_DEVICE(qid)))
		return -ENODEV;

	status = ap_test_queue(qid, &info);
	switch (status.response_code) {
	case AP_RESPONSE_NORMAL:
		*queue_depth = (int)(info & 0xff);
		*device_type = (int)((info >> 24) & 0xff);
		*facilities = (unsigned int)(info >> 32);
		/* Update maximum domain id */
		nd = (info >> 16) & 0xff;
		if ((info & (1UL << 57)) && nd > 0)
			ap_max_domain_id = nd;
		return 0;
	case AP_RESPONSE_Q_NOT_AVAIL:
	case AP_RESPONSE_DECONFIGURED:
	case AP_RESPONSE_CHECKSTOPPED:
	case AP_RESPONSE_INVALID_ADDRESS:
		return -ENODEV;
	case AP_RESPONSE_RESET_IN_PROGRESS:
	case AP_RESPONSE_OTHERWISE_CHANGED:
	case AP_RESPONSE_BUSY:
		return -EBUSY;
	default:
		BUG();
	}
}

/* State machine definitions and helpers */

static void ap_sm_wait(enum ap_wait wait)
{
	ktime_t hr_time;

	switch (wait) {
	case AP_WAIT_AGAIN:
	case AP_WAIT_INTERRUPT:
		if (ap_using_interrupts())
			break;
		if (ap_poll_kthread) {
			wake_up(&ap_poll_wait);
			break;
		}
		/* Fall through */
	case AP_WAIT_TIMEOUT:
		spin_lock_bh(&ap_poll_timer_lock);
		if (!hrtimer_is_queued(&ap_poll_timer)) {
			hr_time = ktime_set(0, poll_timeout);
			hrtimer_forward_now(&ap_poll_timer, hr_time);
			hrtimer_restart(&ap_poll_timer);
		}
		spin_unlock_bh(&ap_poll_timer_lock);
		break;
	case AP_WAIT_NONE:
	default:
		break;
	}
}

static enum ap_wait ap_sm_nop(struct ap_device *ap_dev)
{
	return AP_WAIT_NONE;
}

/**
 * ap_sm_recv(): Receive pending reply messages from an AP device but do
 *	not change the state of the device.
 * @ap_dev: pointer to the AP device
 *
 * Returns AP_WAIT_NONE, AP_WAIT_AGAIN, or AP_WAIT_INTERRUPT
 */
static struct ap_queue_status ap_sm_recv(struct ap_device *ap_dev)
{
	struct ap_queue_status status;
	struct ap_message *ap_msg;

	status = __ap_recv(ap_dev->qid, &ap_dev->reply->psmid,
			   ap_dev->reply->message, ap_dev->reply->length);
	switch (status.response_code) {
	case AP_RESPONSE_NORMAL:
		atomic_dec(&ap_poll_requests);
		ap_dev->queue_count--;
		if (ap_dev->queue_count > 0)
			mod_timer(&ap_dev->timeout,
				  jiffies + ap_dev->drv->request_timeout);
		list_for_each_entry(ap_msg, &ap_dev->pendingq, list) {
			if (ap_msg->psmid != ap_dev->reply->psmid)
				continue;
			list_del_init(&ap_msg->list);
			ap_dev->pendingq_count--;
			ap_msg->receive(ap_dev, ap_msg, ap_dev->reply);
			break;
		}
	case AP_RESPONSE_NO_PENDING_REPLY:
		if (!status.queue_empty || ap_dev->queue_count <= 0)
			break;
		/* The card shouldn't forget requests but who knows. */
		atomic_sub(ap_dev->queue_count, &ap_poll_requests);
		ap_dev->queue_count = 0;
		list_splice_init(&ap_dev->pendingq, &ap_dev->requestq);
		ap_dev->requestq_count += ap_dev->pendingq_count;
		ap_dev->pendingq_count = 0;
		break;
	default:
		break;
	}
	return status;
}

/**
 * ap_sm_read(): Receive pending reply messages from an AP device.
 * @ap_dev: pointer to the AP device
 *
 * Returns AP_WAIT_NONE, AP_WAIT_AGAIN, or AP_WAIT_INTERRUPT
 */
static enum ap_wait ap_sm_read(struct ap_device *ap_dev)
{
	struct ap_queue_status status;

	status = ap_sm_recv(ap_dev);
	switch (status.response_code) {
	case AP_RESPONSE_NORMAL:
		if (ap_dev->queue_count > 0) {
			ap_dev->state = AP_STATE_WORKING;
			return AP_WAIT_AGAIN;
		}
		ap_dev->state = AP_STATE_IDLE;
		return AP_WAIT_NONE;
	case AP_RESPONSE_NO_PENDING_REPLY:
		if (ap_dev->queue_count > 0)
			return AP_WAIT_INTERRUPT;
		ap_dev->state = AP_STATE_IDLE;
		return AP_WAIT_NONE;
	default:
		ap_dev->state = AP_STATE_BORKED;
		return AP_WAIT_NONE;
	}
}

/**
 * ap_sm_write(): Send messages from the request queue to an AP device.
 * @ap_dev: pointer to the AP device
 *
 * Returns AP_WAIT_NONE, AP_WAIT_AGAIN, or AP_WAIT_INTERRUPT
 */
static enum ap_wait ap_sm_write(struct ap_device *ap_dev)
{
	struct ap_queue_status status;
	struct ap_message *ap_msg;

	if (ap_dev->requestq_count <= 0)
		return AP_WAIT_NONE;
	/* Start the next request on the queue. */
	ap_msg = list_entry(ap_dev->requestq.next, struct ap_message, list);
	status = __ap_send(ap_dev->qid, ap_msg->psmid,
			   ap_msg->message, ap_msg->length, ap_msg->special);
	switch (status.response_code) {
	case AP_RESPONSE_NORMAL:
		atomic_inc(&ap_poll_requests);
		ap_dev->queue_count++;
		if (ap_dev->queue_count == 1)
			mod_timer(&ap_dev->timeout,
				  jiffies + ap_dev->drv->request_timeout);
		list_move_tail(&ap_msg->list, &ap_dev->pendingq);
		ap_dev->requestq_count--;
		ap_dev->pendingq_count++;
		if (ap_dev->queue_count < ap_dev->queue_depth) {
			ap_dev->state = AP_STATE_WORKING;
			return AP_WAIT_AGAIN;
		}
		/* fall through */
	case AP_RESPONSE_Q_FULL:
		ap_dev->state = AP_STATE_QUEUE_FULL;
		return AP_WAIT_INTERRUPT;
	case AP_RESPONSE_RESET_IN_PROGRESS:
		ap_dev->state = AP_STATE_RESET_WAIT;
		return AP_WAIT_TIMEOUT;
	case AP_RESPONSE_MESSAGE_TOO_BIG:
	case AP_RESPONSE_REQ_FAC_NOT_INST:
		list_del_init(&ap_msg->list);
		ap_dev->requestq_count--;
		ap_msg->rc = -EINVAL;
		ap_msg->receive(ap_dev, ap_msg, NULL);
		return AP_WAIT_AGAIN;
	default:
		ap_dev->state = AP_STATE_BORKED;
		return AP_WAIT_NONE;
	}
}

/**
 * ap_sm_read_write(): Send and receive messages to/from an AP device.
 * @ap_dev: pointer to the AP device
 *
 * Returns AP_WAIT_NONE, AP_WAIT_AGAIN, or AP_WAIT_INTERRUPT
 */
static enum ap_wait ap_sm_read_write(struct ap_device *ap_dev)
{
	return min(ap_sm_read(ap_dev), ap_sm_write(ap_dev));
}

/**
 * ap_sm_reset(): Reset an AP queue.
 * @qid: The AP queue number
 *
 * Submit the Reset command to an AP queue.
 */
static enum ap_wait ap_sm_reset(struct ap_device *ap_dev)
{
	struct ap_queue_status status;

	status = ap_reset_queue(ap_dev->qid);
	switch (status.response_code) {
	case AP_RESPONSE_NORMAL:
	case AP_RESPONSE_RESET_IN_PROGRESS:
		ap_dev->state = AP_STATE_RESET_WAIT;
		ap_dev->interrupt = AP_INTR_DISABLED;
		return AP_WAIT_TIMEOUT;
	case AP_RESPONSE_BUSY:
		return AP_WAIT_TIMEOUT;
	case AP_RESPONSE_Q_NOT_AVAIL:
	case AP_RESPONSE_DECONFIGURED:
	case AP_RESPONSE_CHECKSTOPPED:
	default:
		ap_dev->state = AP_STATE_BORKED;
		return AP_WAIT_NONE;
	}
}

/**
 * ap_sm_reset_wait(): Test queue for completion of the reset operation
 * @ap_dev: pointer to the AP device
 *
 * Returns AP_POLL_IMMEDIATELY, AP_POLL_AFTER_TIMEROUT or 0.
 */
static enum ap_wait ap_sm_reset_wait(struct ap_device *ap_dev)
{
	struct ap_queue_status status;
	unsigned long info;

	if (ap_dev->queue_count > 0)
		/* Try to read a completed message and get the status */
		status = ap_sm_recv(ap_dev);
	else
		/* Get the status with TAPQ */
		status = ap_test_queue(ap_dev->qid, &info);

	switch (status.response_code) {
	case AP_RESPONSE_NORMAL:
		if (ap_using_interrupts() &&
		    ap_queue_enable_interruption(ap_dev,
						 ap_airq.lsi_ptr) == 0)
			ap_dev->state = AP_STATE_SETIRQ_WAIT;
		else
			ap_dev->state = (ap_dev->queue_count > 0) ?
				AP_STATE_WORKING : AP_STATE_IDLE;
		return AP_WAIT_AGAIN;
	case AP_RESPONSE_BUSY:
	case AP_RESPONSE_RESET_IN_PROGRESS:
		return AP_WAIT_TIMEOUT;
	case AP_RESPONSE_Q_NOT_AVAIL:
	case AP_RESPONSE_DECONFIGURED:
	case AP_RESPONSE_CHECKSTOPPED:
	default:
		ap_dev->state = AP_STATE_BORKED;
		return AP_WAIT_NONE;
	}
}

/**
 * ap_sm_setirq_wait(): Test queue for completion of the irq enablement
 * @ap_dev: pointer to the AP device
 *
 * Returns AP_POLL_IMMEDIATELY, AP_POLL_AFTER_TIMEROUT or 0.
 */
static enum ap_wait ap_sm_setirq_wait(struct ap_device *ap_dev)
{
	struct ap_queue_status status;
	unsigned long info;

	if (ap_dev->queue_count > 0)
		/* Try to read a completed message and get the status */
		status = ap_sm_recv(ap_dev);
	else
		/* Get the status with TAPQ */
		status = ap_test_queue(ap_dev->qid, &info);

	if (status.int_enabled == 1) {
		/* Irqs are now enabled */
		ap_dev->interrupt = AP_INTR_ENABLED;
		ap_dev->state = (ap_dev->queue_count > 0) ?
			AP_STATE_WORKING : AP_STATE_IDLE;
	}

	switch (status.response_code) {
	case AP_RESPONSE_NORMAL:
		if (ap_dev->queue_count > 0)
			return AP_WAIT_AGAIN;
		/* fallthrough */
	case AP_RESPONSE_NO_PENDING_REPLY:
		return AP_WAIT_TIMEOUT;
	default:
		ap_dev->state = AP_STATE_BORKED;
		return AP_WAIT_NONE;
	}
}

/*
 * AP state machine jump table
 */
ap_func_t *ap_jumptable[NR_AP_STATES][NR_AP_EVENTS] = {
	[AP_STATE_RESET_START] = {
		[AP_EVENT_POLL] = ap_sm_reset,
		[AP_EVENT_TIMEOUT] = ap_sm_nop,
	},
	[AP_STATE_RESET_WAIT] = {
		[AP_EVENT_POLL] = ap_sm_reset_wait,
		[AP_EVENT_TIMEOUT] = ap_sm_nop,
	},
	[AP_STATE_SETIRQ_WAIT] = {
		[AP_EVENT_POLL] = ap_sm_setirq_wait,
		[AP_EVENT_TIMEOUT] = ap_sm_nop,
	},
	[AP_STATE_IDLE] = {
		[AP_EVENT_POLL] = ap_sm_write,
		[AP_EVENT_TIMEOUT] = ap_sm_nop,
	},
	[AP_STATE_WORKING] = {
		[AP_EVENT_POLL] = ap_sm_read_write,
		[AP_EVENT_TIMEOUT] = ap_sm_reset,
	},
	[AP_STATE_QUEUE_FULL] = {
		[AP_EVENT_POLL] = ap_sm_read,
		[AP_EVENT_TIMEOUT] = ap_sm_reset,
	},
	[AP_STATE_SUSPEND_WAIT] = {
		[AP_EVENT_POLL] = ap_sm_read,
		[AP_EVENT_TIMEOUT] = ap_sm_nop,
	},
	[AP_STATE_BORKED] = {
		[AP_EVENT_POLL] = ap_sm_nop,
		[AP_EVENT_TIMEOUT] = ap_sm_nop,
	},
};

static inline enum ap_wait ap_sm_event(struct ap_device *ap_dev,
				       enum ap_event event)
{
	return ap_jumptable[ap_dev->state][event](ap_dev);
}

static inline enum ap_wait ap_sm_event_loop(struct ap_device *ap_dev,
					    enum ap_event event)
{
	enum ap_wait wait;

	while ((wait = ap_sm_event(ap_dev, event)) == AP_WAIT_AGAIN)
		;
	return wait;
}

/**
 * ap_request_timeout(): Handling of request timeouts
 * @data: Holds the AP device.
 *
 * Handles request timeouts.
 */
static void ap_request_timeout(unsigned long data)
{
	struct ap_device *ap_dev = (struct ap_device *) data;

	if (ap_suspend_flag)
		return;
	spin_lock_bh(&ap_dev->lock);
	ap_sm_wait(ap_sm_event(ap_dev, AP_EVENT_TIMEOUT));
	spin_unlock_bh(&ap_dev->lock);
}

/**
 * ap_poll_timeout(): AP receive polling for finished AP requests.
 * @unused: Unused pointer.
 *
 * Schedules the AP tasklet using a high resolution timer.
 */
static enum hrtimer_restart ap_poll_timeout(struct hrtimer *unused)
{
	if (!ap_suspend_flag)
		tasklet_schedule(&ap_tasklet);
	return HRTIMER_NORESTART;
}

/**
 * ap_interrupt_handler() - Schedule ap_tasklet on interrupt
 * @airq: pointer to adapter interrupt descriptor
 */
static void ap_interrupt_handler(struct airq_struct *airq)
{
	inc_irq_stat(IRQIO_APB);
	if (!ap_suspend_flag)
		tasklet_schedule(&ap_tasklet);
}

/**
 * ap_tasklet_fn(): Tasklet to poll all AP devices.
 * @dummy: Unused variable
 *
 * Poll all AP devices on the bus.
 */
static void ap_tasklet_fn(unsigned long dummy)
{
	struct ap_device *ap_dev;
	enum ap_wait wait = AP_WAIT_NONE;

	/* Reset the indicator if interrupts are used. Thus new interrupts can
	 * be received. Doing it in the beginning of the tasklet is therefor
	 * important that no requests on any AP get lost.
	 */
	if (ap_using_interrupts())
		xchg(ap_airq.lsi_ptr, 0);

	spin_lock(&ap_device_list_lock);
	list_for_each_entry(ap_dev, &ap_device_list, list) {
		spin_lock_bh(&ap_dev->lock);
		wait = min(wait, ap_sm_event_loop(ap_dev, AP_EVENT_POLL));
		spin_unlock_bh(&ap_dev->lock);
	}
	spin_unlock(&ap_device_list_lock);
	ap_sm_wait(wait);
}

/**
 * ap_poll_thread(): Thread that polls for finished requests.
 * @data: Unused pointer
 *
 * AP bus poll thread. The purpose of this thread is to poll for
 * finished requests in a loop if there is a "free" cpu - that is
 * a cpu that doesn't have anything better to do. The polling stops
 * as soon as there is another task or if all messages have been
 * delivered.
 */
static int ap_poll_thread(void *data)
{
	DECLARE_WAITQUEUE(wait, current);

	set_user_nice(current, MAX_NICE);
	set_freezable();
	while (!kthread_should_stop()) {
		add_wait_queue(&ap_poll_wait, &wait);
		set_current_state(TASK_INTERRUPTIBLE);
		if (ap_suspend_flag ||
		    atomic_read(&ap_poll_requests) <= 0) {
			schedule();
			try_to_freeze();
		}
		set_current_state(TASK_RUNNING);
		remove_wait_queue(&ap_poll_wait, &wait);
		if (need_resched()) {
			schedule();
			try_to_freeze();
			continue;
		}
		ap_tasklet_fn(0);
	} while (!kthread_should_stop());
	return 0;
}

static int ap_poll_thread_start(void)
{
	int rc;

	if (ap_using_interrupts() || ap_poll_kthread)
		return 0;
	mutex_lock(&ap_poll_thread_mutex);
	ap_poll_kthread = kthread_run(ap_poll_thread, NULL, "appoll");
	rc = PTR_RET(ap_poll_kthread);
	if (rc)
		ap_poll_kthread = NULL;
	mutex_unlock(&ap_poll_thread_mutex);
	return rc;
}

static void ap_poll_thread_stop(void)
{
	if (!ap_poll_kthread)
		return;
	mutex_lock(&ap_poll_thread_mutex);
	kthread_stop(ap_poll_kthread);
	ap_poll_kthread = NULL;
	mutex_unlock(&ap_poll_thread_mutex);
}

/**
 * ap_queue_message(): Queue a request to an AP device.
 * @ap_dev: The AP device to queue the message to
 * @ap_msg: The message that is to be added
 */
void ap_queue_message(struct ap_device *ap_dev, struct ap_message *ap_msg)
{
	/* For asynchronous message handling a valid receive-callback
	 * is required. */
	BUG_ON(!ap_msg->receive);

	spin_lock_bh(&ap_dev->lock);
	/* Queue the message. */
	list_add_tail(&ap_msg->list, &ap_dev->requestq);
	ap_dev->requestq_count++;
	ap_dev->total_request_count++;
	/* Send/receive as many request from the queue as possible. */
	ap_sm_wait(ap_sm_event_loop(ap_dev, AP_EVENT_POLL));
	spin_unlock_bh(&ap_dev->lock);
}
EXPORT_SYMBOL(ap_queue_message);

/**
 * ap_cancel_message(): Cancel a crypto request.
 * @ap_dev: The AP device that has the message queued
 * @ap_msg: The message that is to be removed
 *
 * Cancel a crypto request. This is done by removing the request
 * from the device pending or request queue. Note that the
 * request stays on the AP queue. When it finishes the message
 * reply will be discarded because the psmid can't be found.
 */
void ap_cancel_message(struct ap_device *ap_dev, struct ap_message *ap_msg)
{
	struct ap_message *tmp;

	spin_lock_bh(&ap_dev->lock);
	if (!list_empty(&ap_msg->list)) {
		list_for_each_entry(tmp, &ap_dev->pendingq, list)
			if (tmp->psmid == ap_msg->psmid) {
				ap_dev->pendingq_count--;
				goto found;
			}
		ap_dev->requestq_count--;
found:
		list_del_init(&ap_msg->list);
	}
	spin_unlock_bh(&ap_dev->lock);
}
EXPORT_SYMBOL(ap_cancel_message);

/*
 * AP device related attributes.
 */
static ssize_t ap_hwtype_show(struct device *dev,
			      struct device_attribute *attr, char *buf)
{
	struct ap_device *ap_dev = to_ap_dev(dev);
	return snprintf(buf, PAGE_SIZE, "%d\n", ap_dev->device_type);
}

static DEVICE_ATTR(hwtype, 0444, ap_hwtype_show, NULL);

static ssize_t ap_raw_hwtype_show(struct device *dev,
			      struct device_attribute *attr, char *buf)
{
	struct ap_device *ap_dev = to_ap_dev(dev);

	return snprintf(buf, PAGE_SIZE, "%d\n", ap_dev->raw_hwtype);
}

static DEVICE_ATTR(raw_hwtype, 0444, ap_raw_hwtype_show, NULL);

static ssize_t ap_depth_show(struct device *dev, struct device_attribute *attr,
			     char *buf)
{
	struct ap_device *ap_dev = to_ap_dev(dev);
	return snprintf(buf, PAGE_SIZE, "%d\n", ap_dev->queue_depth);
}

static DEVICE_ATTR(depth, 0444, ap_depth_show, NULL);
static ssize_t ap_request_count_show(struct device *dev,
				     struct device_attribute *attr,
				     char *buf)
{
	struct ap_device *ap_dev = to_ap_dev(dev);
	int rc;

	spin_lock_bh(&ap_dev->lock);
	rc = snprintf(buf, PAGE_SIZE, "%d\n", ap_dev->total_request_count);
	spin_unlock_bh(&ap_dev->lock);
	return rc;
}

static DEVICE_ATTR(request_count, 0444, ap_request_count_show, NULL);

static ssize_t ap_requestq_count_show(struct device *dev,
				      struct device_attribute *attr, char *buf)
{
	struct ap_device *ap_dev = to_ap_dev(dev);
	int rc;

	spin_lock_bh(&ap_dev->lock);
	rc = snprintf(buf, PAGE_SIZE, "%d\n", ap_dev->requestq_count);
	spin_unlock_bh(&ap_dev->lock);
	return rc;
}

static DEVICE_ATTR(requestq_count, 0444, ap_requestq_count_show, NULL);

static ssize_t ap_pendingq_count_show(struct device *dev,
				      struct device_attribute *attr, char *buf)
{
	struct ap_device *ap_dev = to_ap_dev(dev);
	int rc;

	spin_lock_bh(&ap_dev->lock);
	rc = snprintf(buf, PAGE_SIZE, "%d\n", ap_dev->pendingq_count);
	spin_unlock_bh(&ap_dev->lock);
	return rc;
}

static DEVICE_ATTR(pendingq_count, 0444, ap_pendingq_count_show, NULL);

static ssize_t ap_reset_show(struct device *dev,
				      struct device_attribute *attr, char *buf)
{
	struct ap_device *ap_dev = to_ap_dev(dev);
	int rc = 0;

	spin_lock_bh(&ap_dev->lock);
	switch (ap_dev->state) {
	case AP_STATE_RESET_START:
	case AP_STATE_RESET_WAIT:
		rc = snprintf(buf, PAGE_SIZE, "Reset in progress.\n");
		break;
	case AP_STATE_WORKING:
	case AP_STATE_QUEUE_FULL:
		rc = snprintf(buf, PAGE_SIZE, "Reset Timer armed.\n");
		break;
	default:
		rc = snprintf(buf, PAGE_SIZE, "No Reset Timer set.\n");
	}
	spin_unlock_bh(&ap_dev->lock);
	return rc;
}

static DEVICE_ATTR(reset, 0444, ap_reset_show, NULL);

static ssize_t ap_interrupt_show(struct device *dev,
				      struct device_attribute *attr, char *buf)
{
	struct ap_device *ap_dev = to_ap_dev(dev);
	int rc = 0;

	spin_lock_bh(&ap_dev->lock);
	if (ap_dev->state == AP_STATE_SETIRQ_WAIT)
		rc = snprintf(buf, PAGE_SIZE, "Enable Interrupt pending.\n");
	else if (ap_dev->interrupt == AP_INTR_ENABLED)
		rc = snprintf(buf, PAGE_SIZE, "Interrupts enabled.\n");
	else
		rc = snprintf(buf, PAGE_SIZE, "Interrupts disabled.\n");
	spin_unlock_bh(&ap_dev->lock);
	return rc;
}

static DEVICE_ATTR(interrupt, 0444, ap_interrupt_show, NULL);

static ssize_t ap_modalias_show(struct device *dev,
				struct device_attribute *attr, char *buf)
{
	return sprintf(buf, "ap:t%02X\n", to_ap_dev(dev)->device_type);
}

static DEVICE_ATTR(modalias, 0444, ap_modalias_show, NULL);

static ssize_t ap_functions_show(struct device *dev,
				 struct device_attribute *attr, char *buf)
{
	struct ap_device *ap_dev = to_ap_dev(dev);
	return snprintf(buf, PAGE_SIZE, "0x%08X\n", ap_dev->functions);
}

static DEVICE_ATTR(ap_functions, 0444, ap_functions_show, NULL);

static struct attribute *ap_dev_attrs[] = {
	&dev_attr_hwtype.attr,
	&dev_attr_raw_hwtype.attr,
	&dev_attr_depth.attr,
	&dev_attr_request_count.attr,
	&dev_attr_requestq_count.attr,
	&dev_attr_pendingq_count.attr,
	&dev_attr_reset.attr,
	&dev_attr_interrupt.attr,
	&dev_attr_modalias.attr,
	&dev_attr_ap_functions.attr,
	NULL
};
static struct attribute_group ap_dev_attr_group = {
	.attrs = ap_dev_attrs
};

/**
 * ap_bus_match()
 * @dev: Pointer to device
 * @drv: Pointer to device_driver
 *
 * AP bus driver registration/unregistration.
 */
static int ap_bus_match(struct device *dev, struct device_driver *drv)
{
	struct ap_device *ap_dev = to_ap_dev(dev);
	struct ap_driver *ap_drv = to_ap_drv(drv);
	struct ap_device_id *id;

	/*
	 * Compare device type of the device with the list of
	 * supported types of the device_driver.
	 */
	for (id = ap_drv->ids; id->match_flags; id++) {
		if ((id->match_flags & AP_DEVICE_ID_MATCH_DEVICE_TYPE) &&
		    (id->dev_type != ap_dev->device_type))
			continue;
		return 1;
	}
	return 0;
}

/**
 * ap_uevent(): Uevent function for AP devices.
 * @dev: Pointer to device
 * @env: Pointer to kobj_uevent_env
 *
 * It sets up a single environment variable DEV_TYPE which contains the
 * hardware device type.
 */
static int ap_uevent (struct device *dev, struct kobj_uevent_env *env)
{
	struct ap_device *ap_dev = to_ap_dev(dev);
	int retval = 0;

	if (!ap_dev)
		return -ENODEV;

	/* Set up DEV_TYPE environment variable. */
	retval = add_uevent_var(env, "DEV_TYPE=%04X", ap_dev->device_type);
	if (retval)
		return retval;

	/* Add MODALIAS= */
	retval = add_uevent_var(env, "MODALIAS=ap:t%02X", ap_dev->device_type);

	return retval;
}

static int ap_dev_suspend(struct device *dev, pm_message_t state)
{
	struct ap_device *ap_dev = to_ap_dev(dev);

	/* Poll on the device until all requests are finished. */
	spin_lock_bh(&ap_dev->lock);
	ap_dev->state = AP_STATE_SUSPEND_WAIT;
	while (ap_sm_event(ap_dev, AP_EVENT_POLL) != AP_WAIT_NONE)
		;
	ap_dev->state = AP_STATE_BORKED;
	spin_unlock_bh(&ap_dev->lock);
	return 0;
}

static int ap_dev_resume(struct device *dev)
{
	return 0;
}

static void ap_bus_suspend(void)
{
	ap_suspend_flag = 1;
	/*
	 * Disable scanning for devices, thus we do not want to scan
	 * for them after removing.
	 */
	flush_work(&ap_scan_work);
	tasklet_disable(&ap_tasklet);
}

static int __ap_devices_unregister(struct device *dev, void *dummy)
{
	device_unregister(dev);
	return 0;
}

static void ap_bus_resume(void)
{
	int rc;

	/* Unconditionally remove all AP devices */
	bus_for_each_dev(&ap_bus_type, NULL, NULL, __ap_devices_unregister);
	/* Reset thin interrupt setting */
	if (ap_interrupts_available() && !ap_using_interrupts()) {
		rc = register_adapter_interrupt(&ap_airq);
		ap_airq_flag = (rc == 0);
	}
	if (!ap_interrupts_available() && ap_using_interrupts()) {
		unregister_adapter_interrupt(&ap_airq);
		ap_airq_flag = 0;
	}
	/* Reset domain */
	if (!user_set_domain)
		ap_domain_index = -1;
	/* Get things going again */
	ap_suspend_flag = 0;
	if (ap_airq_flag)
		xchg(ap_airq.lsi_ptr, 0);
	tasklet_enable(&ap_tasklet);
	queue_work(system_long_wq, &ap_scan_work);
}

static int ap_power_event(struct notifier_block *this, unsigned long event,
			  void *ptr)
{
	switch (event) {
	case PM_HIBERNATION_PREPARE:
	case PM_SUSPEND_PREPARE:
		ap_bus_suspend();
		break;
	case PM_POST_HIBERNATION:
	case PM_POST_SUSPEND:
		ap_bus_resume();
		break;
	default:
		break;
	}
	return NOTIFY_DONE;
}
static struct notifier_block ap_power_notifier = {
	.notifier_call = ap_power_event,
};

static struct bus_type ap_bus_type = {
	.name = "ap",
	.match = &ap_bus_match,
	.uevent = &ap_uevent,
	.suspend = ap_dev_suspend,
	.resume = ap_dev_resume,
};

static int ap_device_probe(struct device *dev)
{
	struct ap_device *ap_dev = to_ap_dev(dev);
	struct ap_driver *ap_drv = to_ap_drv(dev->driver);
	int rc;

	ap_dev->drv = ap_drv;
	rc = ap_drv->probe ? ap_drv->probe(ap_dev) : -ENODEV;
	if (rc)
		ap_dev->drv = NULL;
	return rc;
}

/**
 * __ap_flush_queue(): Flush requests.
 * @ap_dev: Pointer to the AP device
 *
 * Flush all requests from the request/pending queue of an AP device.
 */
static void __ap_flush_queue(struct ap_device *ap_dev)
{
	struct ap_message *ap_msg, *next;

	list_for_each_entry_safe(ap_msg, next, &ap_dev->pendingq, list) {
		list_del_init(&ap_msg->list);
		ap_dev->pendingq_count--;
		ap_msg->rc = -EAGAIN;
		ap_msg->receive(ap_dev, ap_msg, NULL);
	}
	list_for_each_entry_safe(ap_msg, next, &ap_dev->requestq, list) {
		list_del_init(&ap_msg->list);
		ap_dev->requestq_count--;
		ap_msg->rc = -EAGAIN;
		ap_msg->receive(ap_dev, ap_msg, NULL);
	}
}

void ap_flush_queue(struct ap_device *ap_dev)
{
	spin_lock_bh(&ap_dev->lock);
	__ap_flush_queue(ap_dev);
	spin_unlock_bh(&ap_dev->lock);
}
EXPORT_SYMBOL(ap_flush_queue);

static int ap_device_remove(struct device *dev)
{
	struct ap_device *ap_dev = to_ap_dev(dev);
	struct ap_driver *ap_drv = ap_dev->drv;

	ap_flush_queue(ap_dev);
	del_timer_sync(&ap_dev->timeout);
	spin_lock_bh(&ap_device_list_lock);
	list_del_init(&ap_dev->list);
	spin_unlock_bh(&ap_device_list_lock);
	if (ap_drv->remove)
		ap_drv->remove(ap_dev);
	spin_lock_bh(&ap_dev->lock);
	atomic_sub(ap_dev->queue_count, &ap_poll_requests);
	spin_unlock_bh(&ap_dev->lock);
	return 0;
}

static void ap_device_release(struct device *dev)
{
	kfree(to_ap_dev(dev));
}

int ap_driver_register(struct ap_driver *ap_drv, struct module *owner,
		       char *name)
{
	struct device_driver *drv = &ap_drv->driver;

	if (!initialised)
		return -ENODEV;

	drv->bus = &ap_bus_type;
	drv->probe = ap_device_probe;
	drv->remove = ap_device_remove;
	drv->owner = owner;
	drv->name = name;
	return driver_register(drv);
}
EXPORT_SYMBOL(ap_driver_register);

void ap_driver_unregister(struct ap_driver *ap_drv)
{
	driver_unregister(&ap_drv->driver);
}
EXPORT_SYMBOL(ap_driver_unregister);

void ap_bus_force_rescan(void)
{
	if (ap_suspend_flag)
		return;
	/* processing a asynchronous bus rescan */
	del_timer(&ap_config_timer);
	queue_work(system_long_wq, &ap_scan_work);
	flush_work(&ap_scan_work);
}
EXPORT_SYMBOL(ap_bus_force_rescan);

/*
 * AP bus attributes.
 */
static ssize_t ap_domain_show(struct bus_type *bus, char *buf)
{
	return snprintf(buf, PAGE_SIZE, "%d\n", ap_domain_index);
}

static BUS_ATTR(ap_domain, 0444, ap_domain_show, NULL);

static ssize_t ap_control_domain_mask_show(struct bus_type *bus, char *buf)
{
	if (!ap_configuration)	/* QCI not supported */
		return snprintf(buf, PAGE_SIZE, "not supported\n");
	if (!test_facility(76))
		/* format 0 - 16 bit domain field */
		return snprintf(buf, PAGE_SIZE, "%08x%08x\n",
				ap_configuration->adm[0],
				ap_configuration->adm[1]);
	/* format 1 - 256 bit domain field */
	return snprintf(buf, PAGE_SIZE,
			"0x%08x%08x%08x%08x%08x%08x%08x%08x\n",
			ap_configuration->adm[0], ap_configuration->adm[1],
			ap_configuration->adm[2], ap_configuration->adm[3],
			ap_configuration->adm[4], ap_configuration->adm[5],
			ap_configuration->adm[6], ap_configuration->adm[7]);
}

static BUS_ATTR(ap_control_domain_mask, 0444,
		ap_control_domain_mask_show, NULL);

static ssize_t ap_config_time_show(struct bus_type *bus, char *buf)
{
	return snprintf(buf, PAGE_SIZE, "%d\n", ap_config_time);
}

static ssize_t ap_interrupts_show(struct bus_type *bus, char *buf)
{
	return snprintf(buf, PAGE_SIZE, "%d\n",
			ap_using_interrupts() ? 1 : 0);
}

static BUS_ATTR(ap_interrupts, 0444, ap_interrupts_show, NULL);

static ssize_t ap_config_time_store(struct bus_type *bus,
				    const char *buf, size_t count)
{
	int time;

	if (sscanf(buf, "%d\n", &time) != 1 || time < 5 || time > 120)
		return -EINVAL;
	ap_config_time = time;
	mod_timer(&ap_config_timer, jiffies + ap_config_time * HZ);
	return count;
}

static BUS_ATTR(config_time, 0644, ap_config_time_show, ap_config_time_store);

static ssize_t ap_poll_thread_show(struct bus_type *bus, char *buf)
{
	return snprintf(buf, PAGE_SIZE, "%d\n", ap_poll_kthread ? 1 : 0);
}

static ssize_t ap_poll_thread_store(struct bus_type *bus,
				    const char *buf, size_t count)
{
	int flag, rc;

	if (sscanf(buf, "%d\n", &flag) != 1)
		return -EINVAL;
	if (flag) {
		rc = ap_poll_thread_start();
		if (rc)
			count = rc;
	} else
		ap_poll_thread_stop();
	return count;
}

static BUS_ATTR(poll_thread, 0644, ap_poll_thread_show, ap_poll_thread_store);

static ssize_t poll_timeout_show(struct bus_type *bus, char *buf)
{
	return snprintf(buf, PAGE_SIZE, "%llu\n", poll_timeout);
}

static ssize_t poll_timeout_store(struct bus_type *bus, const char *buf,
				  size_t count)
{
	unsigned long long time;
	ktime_t hr_time;

	/* 120 seconds = maximum poll interval */
	if (sscanf(buf, "%llu\n", &time) != 1 || time < 1 ||
	    time > 120000000000ULL)
		return -EINVAL;
	poll_timeout = time;
	hr_time = ktime_set(0, poll_timeout);

	spin_lock_bh(&ap_poll_timer_lock);
	hrtimer_cancel(&ap_poll_timer);
	hrtimer_set_expires(&ap_poll_timer, hr_time);
	hrtimer_start_expires(&ap_poll_timer, HRTIMER_MODE_ABS);
	spin_unlock_bh(&ap_poll_timer_lock);

	return count;
}

static BUS_ATTR(poll_timeout, 0644, poll_timeout_show, poll_timeout_store);

static ssize_t ap_max_domain_id_show(struct bus_type *bus, char *buf)
{
	int max_domain_id;

	if (ap_configuration)
		max_domain_id = ap_max_domain_id ? : -1;
	else
		max_domain_id = 15;
	return snprintf(buf, PAGE_SIZE, "%d\n", max_domain_id);
}

static BUS_ATTR(ap_max_domain_id, 0444, ap_max_domain_id_show, NULL);

static struct bus_attribute *const ap_bus_attrs[] = {
	&bus_attr_ap_domain,
	&bus_attr_ap_control_domain_mask,
	&bus_attr_config_time,
	&bus_attr_poll_thread,
	&bus_attr_ap_interrupts,
	&bus_attr_poll_timeout,
	&bus_attr_ap_max_domain_id,
	NULL,
};

/**
 * ap_select_domain(): Select an AP domain.
 *
 * Pick one of the 16 AP domains.
 */
static int ap_select_domain(void)
{
	int count, max_count, best_domain;
	struct ap_queue_status status;
	int i, j;

	/*
	 * We want to use a single domain. Either the one specified with
	 * the "domain=" parameter or the domain with the maximum number
	 * of devices.
	 */
	if (ap_domain_index >= 0)
		/* Domain has already been selected. */
		return 0;
	best_domain = -1;
	max_count = 0;
	for (i = 0; i < AP_DOMAINS; i++) {
		if (!ap_test_config_domain(i))
			continue;
		count = 0;
		for (j = 0; j < AP_DEVICES; j++) {
			if (!ap_test_config_card_id(j))
				continue;
			status = ap_test_queue(AP_MKQID(j, i), NULL);
			if (status.response_code != AP_RESPONSE_NORMAL)
				continue;
			count++;
		}
		if (count > max_count) {
			max_count = count;
			best_domain = i;
		}
	}
	if (best_domain >= 0){
		ap_domain_index = best_domain;
		return 0;
	}
	return -ENODEV;
}

/**
 * __ap_scan_bus(): Scan the AP bus.
 * @dev: Pointer to device
 * @data: Pointer to data
 *
 * Scan the AP bus for new devices.
 */
static int __ap_scan_bus(struct device *dev, void *data)
{
	return to_ap_dev(dev)->qid == (ap_qid_t)(unsigned long) data;
}

static void ap_scan_bus(struct work_struct *unused)
{
	struct ap_device *ap_dev;
	struct device *dev;
	ap_qid_t qid;
	int queue_depth = 0, device_type = 0;
	unsigned int device_functions = 0;
	int rc, i, borked;

	ap_query_configuration();
	if (ap_select_domain() != 0)
		goto out;

	for (i = 0; i < AP_DEVICES; i++) {
		qid = AP_MKQID(i, ap_domain_index);
		dev = bus_find_device(&ap_bus_type, NULL,
				      (void *)(unsigned long)qid,
				      __ap_scan_bus);
		rc = ap_query_queue(qid, &queue_depth, &device_type,
				    &device_functions);
		if (dev) {
			ap_dev = to_ap_dev(dev);
			spin_lock_bh(&ap_dev->lock);
			if (rc == -ENODEV)
				ap_dev->state = AP_STATE_BORKED;
			borked = ap_dev->state == AP_STATE_BORKED;
			spin_unlock_bh(&ap_dev->lock);
			if (borked)	/* Remove broken device */
				device_unregister(dev);
			put_device(dev);
			if (!borked)
				continue;
		}
		if (rc)
			continue;
		ap_dev = kzalloc(sizeof(*ap_dev), GFP_KERNEL);
		if (!ap_dev)
			break;
		ap_dev->qid = qid;
		ap_dev->state = AP_STATE_RESET_START;
		ap_dev->interrupt = AP_INTR_DISABLED;
		ap_dev->queue_depth = queue_depth;
		ap_dev->raw_hwtype = device_type;
		ap_dev->device_type = device_type;
<<<<<<< HEAD
=======
		/* CEX6 toleration: map to CEX5 */
>>>>>>> 2c867c3d
		if (device_type == AP_DEVICE_TYPE_CEX6)
			ap_dev->device_type = AP_DEVICE_TYPE_CEX5;
		ap_dev->functions = device_functions;
		spin_lock_init(&ap_dev->lock);
		INIT_LIST_HEAD(&ap_dev->pendingq);
		INIT_LIST_HEAD(&ap_dev->requestq);
		INIT_LIST_HEAD(&ap_dev->list);
		setup_timer(&ap_dev->timeout, ap_request_timeout,
			    (unsigned long) ap_dev);

		ap_dev->device.bus = &ap_bus_type;
		ap_dev->device.parent = ap_root_device;
		rc = dev_set_name(&ap_dev->device, "card%02x",
				  AP_QID_DEVICE(ap_dev->qid));
		if (rc) {
			kfree(ap_dev);
			continue;
		}
		/* Add to list of devices */
		spin_lock_bh(&ap_device_list_lock);
		list_add(&ap_dev->list, &ap_device_list);
		spin_unlock_bh(&ap_device_list_lock);
		/* Start with a device reset */
		spin_lock_bh(&ap_dev->lock);
		ap_sm_wait(ap_sm_event(ap_dev, AP_EVENT_POLL));
		spin_unlock_bh(&ap_dev->lock);
		/* Register device */
		ap_dev->device.release = ap_device_release;
		rc = device_register(&ap_dev->device);
		if (rc) {
			spin_lock_bh(&ap_dev->lock);
			list_del_init(&ap_dev->list);
			spin_unlock_bh(&ap_dev->lock);
			put_device(&ap_dev->device);
			continue;
		}
		/* Add device attributes. */
		rc = sysfs_create_group(&ap_dev->device.kobj,
					&ap_dev_attr_group);
		if (rc) {
			device_unregister(&ap_dev->device);
			continue;
		}
	}
out:
	mod_timer(&ap_config_timer, jiffies + ap_config_time * HZ);
}

static void ap_config_timeout(unsigned long ptr)
{
	if (ap_suspend_flag)
		return;
	queue_work(system_long_wq, &ap_scan_work);
}

static void ap_reset_domain(void)
{
	int i;

	if (ap_domain_index == -1 || !ap_test_config_domain(ap_domain_index))
		return;
	for (i = 0; i < AP_DEVICES; i++)
		ap_reset_queue(AP_MKQID(i, ap_domain_index));
}

static void ap_reset_all(void)
{
	int i, j;

	for (i = 0; i < AP_DOMAINS; i++) {
		if (!ap_test_config_domain(i))
			continue;
		for (j = 0; j < AP_DEVICES; j++) {
			if (!ap_test_config_card_id(j))
				continue;
			ap_reset_queue(AP_MKQID(j, i));
		}
	}
}

static struct reset_call ap_reset_call = {
	.fn = ap_reset_all,
};

/**
 * ap_module_init(): The module initialization code.
 *
 * Initializes the module.
 */
int __init ap_module_init(void)
{
	int max_domain_id;
	int rc, i;

	if (ap_instructions_available() != 0) {
		pr_warn("The hardware system does not support AP instructions\n");
		return -ENODEV;
	}

	/* Get AP configuration data if available */
	ap_init_configuration();

	if (ap_configuration)
		max_domain_id = ap_max_domain_id ? : (AP_DOMAINS - 1);
	else
		max_domain_id = 15;
	if (ap_domain_index < -1 || ap_domain_index > max_domain_id) {
		pr_warn("%d is not a valid cryptographic domain\n",
			ap_domain_index);
		return -EINVAL;
	}
	/* In resume callback we need to know if the user had set the domain.
	 * If so, we can not just reset it.
	 */
	if (ap_domain_index >= 0)
		user_set_domain = 1;

	if (ap_interrupts_available()) {
		rc = register_adapter_interrupt(&ap_airq);
		ap_airq_flag = (rc == 0);
	}

	register_reset_call(&ap_reset_call);

	/* Create /sys/bus/ap. */
	rc = bus_register(&ap_bus_type);
	if (rc)
		goto out;
	for (i = 0; ap_bus_attrs[i]; i++) {
		rc = bus_create_file(&ap_bus_type, ap_bus_attrs[i]);
		if (rc)
			goto out_bus;
	}

	/* Create /sys/devices/ap. */
	ap_root_device = root_device_register("ap");
	rc = PTR_RET(ap_root_device);
	if (rc)
		goto out_bus;

	/* Setup the AP bus rescan timer. */
	setup_timer(&ap_config_timer, ap_config_timeout, 0);

	/*
	 * Setup the high resultion poll timer.
	 * If we are running under z/VM adjust polling to z/VM polling rate.
	 */
	if (MACHINE_IS_VM)
		poll_timeout = 1500000;
	spin_lock_init(&ap_poll_timer_lock);
	hrtimer_init(&ap_poll_timer, CLOCK_MONOTONIC, HRTIMER_MODE_ABS);
	ap_poll_timer.function = ap_poll_timeout;

	/* Start the low priority AP bus poll thread. */
	if (ap_thread_flag) {
		rc = ap_poll_thread_start();
		if (rc)
			goto out_work;
	}

	rc = register_pm_notifier(&ap_power_notifier);
	if (rc)
		goto out_pm;

	queue_work(system_long_wq, &ap_scan_work);
	initialised = true;

	return 0;

out_pm:
	ap_poll_thread_stop();
out_work:
	hrtimer_cancel(&ap_poll_timer);
	root_device_unregister(ap_root_device);
out_bus:
	while (i--)
		bus_remove_file(&ap_bus_type, ap_bus_attrs[i]);
	bus_unregister(&ap_bus_type);
out:
	unregister_reset_call(&ap_reset_call);
	if (ap_using_interrupts())
		unregister_adapter_interrupt(&ap_airq);
	kfree(ap_configuration);
	return rc;
}

/**
 * ap_modules_exit(): The module termination code
 *
 * Terminates the module.
 */
void ap_module_exit(void)
{
	int i;

	initialised = false;
	ap_reset_domain();
	ap_poll_thread_stop();
	del_timer_sync(&ap_config_timer);
	hrtimer_cancel(&ap_poll_timer);
	tasklet_kill(&ap_tasklet);
	bus_for_each_dev(&ap_bus_type, NULL, NULL, __ap_devices_unregister);
	for (i = 0; ap_bus_attrs[i]; i++)
		bus_remove_file(&ap_bus_type, ap_bus_attrs[i]);
	unregister_pm_notifier(&ap_power_notifier);
	root_device_unregister(ap_root_device);
	bus_unregister(&ap_bus_type);
	kfree(ap_configuration);
	unregister_reset_call(&ap_reset_call);
	if (ap_using_interrupts())
		unregister_adapter_interrupt(&ap_airq);
}

module_init(ap_module_init);
module_exit(ap_module_exit);<|MERGE_RESOLUTION|>--- conflicted
+++ resolved
@@ -1651,10 +1651,7 @@
 		ap_dev->queue_depth = queue_depth;
 		ap_dev->raw_hwtype = device_type;
 		ap_dev->device_type = device_type;
-<<<<<<< HEAD
-=======
 		/* CEX6 toleration: map to CEX5 */
->>>>>>> 2c867c3d
 		if (device_type == AP_DEVICE_TYPE_CEX6)
 			ap_dev->device_type = AP_DEVICE_TYPE_CEX5;
 		ap_dev->functions = device_functions;
