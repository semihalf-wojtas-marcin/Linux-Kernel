/*
 * dcssblk.c -- the S/390 block driver for dcss memory
 *
 * Authors: Carsten Otte, Stefan Weinhuber, Gerald Schaefer
 */

#define KMSG_COMPONENT "dcssblk"
<<<<<<< HEAD
=======
#define pr_fmt(fmt) KMSG_COMPONENT ": " fmt
>>>>>>> 18e352e4

#include <linux/module.h>
#include <linux/moduleparam.h>
#include <linux/ctype.h>
#include <linux/errno.h>
#include <linux/init.h>
#include <linux/slab.h>
#include <linux/blkdev.h>
#include <asm/extmem.h>
#include <asm/io.h>
#include <linux/completion.h>
#include <linux/interrupt.h>

#define DCSSBLK_NAME "dcssblk"
#define DCSSBLK_MINORS_PER_DISK 1
#define DCSSBLK_PARM_LEN 400
#define DCSS_BUS_ID_SIZE 20

<<<<<<< HEAD
static int dcssblk_open(struct inode *inode, struct file *filp);
static int dcssblk_release(struct inode *inode, struct file *filp);
=======
static int dcssblk_open(struct block_device *bdev, fmode_t mode);
static int dcssblk_release(struct gendisk *disk, fmode_t mode);
>>>>>>> 18e352e4
static int dcssblk_make_request(struct request_queue *q, struct bio *bio);
static int dcssblk_direct_access(struct block_device *bdev, sector_t secnum,
				 void **kaddr, unsigned long *pfn);

static char dcssblk_segments[DCSSBLK_PARM_LEN] = "\0";

static int dcssblk_major;
static struct block_device_operations dcssblk_devops = {
	.owner   	= THIS_MODULE,
	.open    	= dcssblk_open,
	.release 	= dcssblk_release,
	.direct_access 	= dcssblk_direct_access,
};

struct dcssblk_dev_info {
	struct list_head lh;
	struct device dev;
<<<<<<< HEAD
	char segment_name[BUS_ID_SIZE];
=======
	char segment_name[DCSS_BUS_ID_SIZE];
>>>>>>> 18e352e4
	atomic_t use_count;
	struct gendisk *gd;
	unsigned long start;
	unsigned long end;
	int segment_type;
	unsigned char save_pending;
	unsigned char is_shared;
	struct request_queue *dcssblk_queue;
	int num_of_segments;
	struct list_head seg_list;
};

struct segment_info {
	struct list_head lh;
<<<<<<< HEAD
	char segment_name[BUS_ID_SIZE];
=======
	char segment_name[DCSS_BUS_ID_SIZE];
>>>>>>> 18e352e4
	unsigned long start;
	unsigned long end;
	int segment_type;
};

static ssize_t dcssblk_add_store(struct device * dev, struct device_attribute *attr, const char * buf,
				  size_t count);
static ssize_t dcssblk_remove_store(struct device * dev, struct device_attribute *attr, const char * buf,
				  size_t count);
static ssize_t dcssblk_save_store(struct device * dev, struct device_attribute *attr, const char * buf,
				  size_t count);
static ssize_t dcssblk_save_show(struct device *dev, struct device_attribute *attr, char *buf);
static ssize_t dcssblk_shared_store(struct device * dev, struct device_attribute *attr, const char * buf,
				  size_t count);
static ssize_t dcssblk_shared_show(struct device *dev, struct device_attribute *attr, char *buf);
static ssize_t dcssblk_seglist_show(struct device *dev,
				struct device_attribute *attr,
				char *buf);

static DEVICE_ATTR(add, S_IWUSR, NULL, dcssblk_add_store);
static DEVICE_ATTR(remove, S_IWUSR, NULL, dcssblk_remove_store);
static DEVICE_ATTR(save, S_IWUSR | S_IRUSR, dcssblk_save_show,
		   dcssblk_save_store);
static DEVICE_ATTR(shared, S_IWUSR | S_IRUSR, dcssblk_shared_show,
		   dcssblk_shared_store);
static DEVICE_ATTR(seglist, S_IRUSR, dcssblk_seglist_show, NULL);

static struct device *dcssblk_root_dev;

static LIST_HEAD(dcssblk_devices);
static struct rw_semaphore dcssblk_devices_sem;

/*
 * release function for segment device.
 */
static void
dcssblk_release_segment(struct device *dev)
{
	struct dcssblk_dev_info *dev_info;
	struct segment_info *entry, *temp;

	dev_info = container_of(dev, struct dcssblk_dev_info, dev);
	list_for_each_entry_safe(entry, temp, &dev_info->seg_list, lh) {
		list_del(&entry->lh);
		kfree(entry);
	}
	kfree(dev_info);
	module_put(THIS_MODULE);
}

/*
 * get a minor number. needs to be called with
 * down_write(&dcssblk_devices_sem) and the
 * device needs to be enqueued before the semaphore is
 * freed.
 */
static int
dcssblk_assign_free_minor(struct dcssblk_dev_info *dev_info)
{
	int minor, found;
	struct dcssblk_dev_info *entry;

	if (dev_info == NULL)
		return -EINVAL;
	for (minor = 0; minor < (1<<MINORBITS); minor++) {
		found = 0;
		// test if minor available
		list_for_each_entry(entry, &dcssblk_devices, lh)
			if (minor == MINOR(disk_devt(entry->gd)))
				found++;
		if (!found) break; // got unused minor
	}
	if (found)
		return -EBUSY;
	dev_info->gd->first_minor = minor;
	return 0;
}

/*
 * get the struct dcssblk_dev_info from dcssblk_devices
 * for the given name.
 * down_read(&dcssblk_devices_sem) must be held.
 */
static struct dcssblk_dev_info *
dcssblk_get_device_by_name(char *name)
{
	struct dcssblk_dev_info *entry;

	list_for_each_entry(entry, &dcssblk_devices, lh) {
		if (!strcmp(name, entry->segment_name)) {
			return entry;
		}
	}
	return NULL;
}

/*
 * get the struct segment_info from seg_list
 * for the given name.
 * down_read(&dcssblk_devices_sem) must be held.
 */
static struct segment_info *
dcssblk_get_segment_by_name(char *name)
{
	struct dcssblk_dev_info *dev_info;
	struct segment_info *entry;

	list_for_each_entry(dev_info, &dcssblk_devices, lh) {
		list_for_each_entry(entry, &dev_info->seg_list, lh) {
			if (!strcmp(name, entry->segment_name))
				return entry;
		}
	}
	return NULL;
}

/*
 * get the highest address of the multi-segment block.
 */
static unsigned long
dcssblk_find_highest_addr(struct dcssblk_dev_info *dev_info)
{
	unsigned long highest_addr;
	struct segment_info *entry;

	highest_addr = 0;
	list_for_each_entry(entry, &dev_info->seg_list, lh) {
		if (highest_addr < entry->end)
			highest_addr = entry->end;
	}
	return highest_addr;
}

/*
 * get the lowest address of the multi-segment block.
 */
static unsigned long
dcssblk_find_lowest_addr(struct dcssblk_dev_info *dev_info)
{
	int set_first;
	unsigned long lowest_addr;
	struct segment_info *entry;

	set_first = 0;
	lowest_addr = 0;
	list_for_each_entry(entry, &dev_info->seg_list, lh) {
		if (set_first == 0) {
			lowest_addr = entry->start;
			set_first = 1;
		} else {
			if (lowest_addr > entry->start)
				lowest_addr = entry->start;
		}
	}
	return lowest_addr;
}

/*
 * Check continuity of segments.
 */
static int
dcssblk_is_continuous(struct dcssblk_dev_info *dev_info)
{
	int i, j, rc;
	struct segment_info *sort_list, *entry, temp;

	if (dev_info->num_of_segments <= 1)
		return 0;

	sort_list = kzalloc(
			sizeof(struct segment_info) * dev_info->num_of_segments,
			GFP_KERNEL);
	if (sort_list == NULL)
		return -ENOMEM;
	i = 0;
	list_for_each_entry(entry, &dev_info->seg_list, lh) {
		memcpy(&sort_list[i], entry, sizeof(struct segment_info));
		i++;
	}

	/* sort segments */
	for (i = 0; i < dev_info->num_of_segments; i++)
		for (j = 0; j < dev_info->num_of_segments; j++)
			if (sort_list[j].start > sort_list[i].start) {
				memcpy(&temp, &sort_list[i],
					sizeof(struct segment_info));
				memcpy(&sort_list[i], &sort_list[j],
					sizeof(struct segment_info));
				memcpy(&sort_list[j], &temp,
					sizeof(struct segment_info));
			}

	/* check continuity */
	for (i = 0; i < dev_info->num_of_segments - 1; i++) {
		if ((sort_list[i].end + 1) != sort_list[i+1].start) {
			pr_err("Adjacent DCSSs %s and %s are not "
			       "contiguous\n", sort_list[i].segment_name,
			       sort_list[i+1].segment_name);
			rc = -EINVAL;
			goto out;
		}
		/* EN and EW are allowed in a block device */
		if (sort_list[i].segment_type != sort_list[i+1].segment_type) {
			if (!(sort_list[i].segment_type & SEGMENT_EXCLUSIVE) ||
				(sort_list[i].segment_type == SEG_TYPE_ER) ||
				!(sort_list[i+1].segment_type &
				SEGMENT_EXCLUSIVE) ||
				(sort_list[i+1].segment_type == SEG_TYPE_ER)) {
				pr_err("DCSS %s and DCSS %s have "
				       "incompatible types\n",
				       sort_list[i].segment_name,
				       sort_list[i+1].segment_name);
				rc = -EINVAL;
				goto out;
			}
		}
	}
	rc = 0;
out:
	kfree(sort_list);
	return rc;
}

/*
 * Load a segment
 */
static int
dcssblk_load_segment(char *name, struct segment_info **seg_info)
{
	int rc;

	/* already loaded? */
	down_read(&dcssblk_devices_sem);
	*seg_info = dcssblk_get_segment_by_name(name);
	up_read(&dcssblk_devices_sem);
	if (*seg_info != NULL)
		return -EEXIST;

	/* get a struct segment_info */
	*seg_info = kzalloc(sizeof(struct segment_info), GFP_KERNEL);
	if (*seg_info == NULL)
		return -ENOMEM;

	strcpy((*seg_info)->segment_name, name);

	/* load the segment */
	rc = segment_load(name, SEGMENT_SHARED,
			&(*seg_info)->start, &(*seg_info)->end);
	if (rc < 0) {
		segment_warning(rc, (*seg_info)->segment_name);
		kfree(*seg_info);
	} else {
		INIT_LIST_HEAD(&(*seg_info)->lh);
		(*seg_info)->segment_type = rc;
	}
	return rc;
}

static void dcssblk_unregister_callback(struct device *dev)
{
	device_unregister(dev);
	put_device(dev);
}

/*
 * device attribute for switching shared/nonshared (exclusive)
 * operation (show + store)
 */
static ssize_t
dcssblk_shared_show(struct device *dev, struct device_attribute *attr, char *buf)
{
	struct dcssblk_dev_info *dev_info;

	dev_info = container_of(dev, struct dcssblk_dev_info, dev);
	return sprintf(buf, dev_info->is_shared ? "1\n" : "0\n");
}

static ssize_t
dcssblk_shared_store(struct device *dev, struct device_attribute *attr, const char *inbuf, size_t count)
{
	struct dcssblk_dev_info *dev_info;
	struct segment_info *entry, *temp;
	int rc;

	if ((count > 1) && (inbuf[1] != '\n') && (inbuf[1] != '\0'))
		return -EINVAL;
	down_write(&dcssblk_devices_sem);
	dev_info = container_of(dev, struct dcssblk_dev_info, dev);
	if (atomic_read(&dev_info->use_count)) {
		rc = -EBUSY;
		goto out;
	}
	if (inbuf[0] == '1') {
		/* reload segments in shared mode */
		list_for_each_entry(entry, &dev_info->seg_list, lh) {
			rc = segment_modify_shared(entry->segment_name,
						SEGMENT_SHARED);
			if (rc < 0) {
				BUG_ON(rc == -EINVAL);
				if (rc != -EAGAIN)
					goto removeseg;
			}
		}
		dev_info->is_shared = 1;
		switch (dev_info->segment_type) {
		case SEG_TYPE_SR:
		case SEG_TYPE_ER:
		case SEG_TYPE_SC:
			set_disk_ro(dev_info->gd, 1);
		}
	} else if (inbuf[0] == '0') {
		/* reload segments in exclusive mode */
		if (dev_info->segment_type == SEG_TYPE_SC) {
			pr_err("DCSS %s is of type SC and cannot be "
			       "loaded as exclusive-writable\n",
			       dev_info->segment_name);
			rc = -EINVAL;
			goto out;
		}
		list_for_each_entry(entry, &dev_info->seg_list, lh) {
			rc = segment_modify_shared(entry->segment_name,
						   SEGMENT_EXCLUSIVE);
			if (rc < 0) {
				BUG_ON(rc == -EINVAL);
				if (rc != -EAGAIN)
					goto removeseg;
			}
		}
		dev_info->is_shared = 0;
		set_disk_ro(dev_info->gd, 0);
	} else {
		rc = -EINVAL;
		goto out;
	}
	rc = count;
	goto out;

removeseg:
	pr_err("DCSS device %s is removed after a failed access mode "
	       "change\n", dev_info->segment_name);
	temp = entry;
	list_for_each_entry(entry, &dev_info->seg_list, lh) {
		if (entry != temp)
			segment_unload(entry->segment_name);
	}
	list_del(&dev_info->lh);

	del_gendisk(dev_info->gd);
	blk_cleanup_queue(dev_info->dcssblk_queue);
	dev_info->gd->queue = NULL;
	put_disk(dev_info->gd);
	rc = device_schedule_callback(dev, dcssblk_unregister_callback);
out:
	up_write(&dcssblk_devices_sem);
	return rc;
}

/*
 * device attribute for save operation on current copy
 * of the segment. If the segment is busy, saving will
 * become pending until it gets released, which can be
 * undone by storing a non-true value to this entry.
 * (show + store)
 */
static ssize_t
dcssblk_save_show(struct device *dev, struct device_attribute *attr, char *buf)
{
	struct dcssblk_dev_info *dev_info;

	dev_info = container_of(dev, struct dcssblk_dev_info, dev);
	return sprintf(buf, dev_info->save_pending ? "1\n" : "0\n");
}

static ssize_t
dcssblk_save_store(struct device *dev, struct device_attribute *attr, const char *inbuf, size_t count)
{
	struct dcssblk_dev_info *dev_info;
	struct segment_info *entry;

	if ((count > 1) && (inbuf[1] != '\n') && (inbuf[1] != '\0'))
		return -EINVAL;
	dev_info = container_of(dev, struct dcssblk_dev_info, dev);

	down_write(&dcssblk_devices_sem);
	if (inbuf[0] == '1') {
		if (atomic_read(&dev_info->use_count) == 0) {
			// device is idle => we save immediately
			pr_info("All DCSSs that map to device %s are "
				"saved\n", dev_info->segment_name);
			list_for_each_entry(entry, &dev_info->seg_list, lh) {
				segment_save(entry->segment_name);
			}
		}  else {
			// device is busy => we save it when it becomes
			// idle in dcssblk_release
			pr_info("Device %s is in use, its DCSSs will be "
				"saved when it becomes idle\n",
				dev_info->segment_name);
			dev_info->save_pending = 1;
		}
	} else if (inbuf[0] == '0') {
		if (dev_info->save_pending) {
			// device is busy & the user wants to undo his save
			// request
			dev_info->save_pending = 0;
			pr_info("A pending save request for device %s "
				"has been canceled\n",
				dev_info->segment_name);
		}
	} else {
		up_write(&dcssblk_devices_sem);
		return -EINVAL;
	}
	up_write(&dcssblk_devices_sem);
	return count;
}

/*
 * device attribute for showing all segments in a device
 */
static ssize_t
dcssblk_seglist_show(struct device *dev, struct device_attribute *attr,
		char *buf)
{
	int i;

	struct dcssblk_dev_info *dev_info;
	struct segment_info *entry;

	down_read(&dcssblk_devices_sem);
	dev_info = container_of(dev, struct dcssblk_dev_info, dev);
	i = 0;
	buf[0] = '\0';
	list_for_each_entry(entry, &dev_info->seg_list, lh) {
		strcpy(&buf[i], entry->segment_name);
		i += strlen(entry->segment_name);
		buf[i] = '\n';
		i++;
	}
	up_read(&dcssblk_devices_sem);
	return i;
}

/*
 * device attribute for adding devices
 */
static ssize_t
dcssblk_add_store(struct device *dev, struct device_attribute *attr, const char *buf, size_t count)
{
	int rc, i, j, num_of_segments;
	struct dcssblk_dev_info *dev_info;
	struct segment_info *seg_info, *temp;
	char *local_buf;
	unsigned long seg_byte_size;

	dev_info = NULL;
	seg_info = NULL;
	if (dev != dcssblk_root_dev) {
		rc = -EINVAL;
		goto out_nobuf;
	}
	if ((count < 1) || (buf[0] == '\0') || (buf[0] == '\n')) {
		rc = -ENAMETOOLONG;
		goto out_nobuf;
	}

	local_buf = kmalloc(count + 1, GFP_KERNEL);
	if (local_buf == NULL) {
		rc = -ENOMEM;
		goto out_nobuf;
	}

	/*
	 * parse input
	 */
	num_of_segments = 0;
	for (i = 0; ((buf[i] != '\0') && (buf[i] != '\n') && i < count); i++) {
		for (j = i; (buf[j] != ':') &&
			(buf[j] != '\0') &&
			(buf[j] != '\n') &&
			j < count; j++) {
			local_buf[j-i] = toupper(buf[j]);
		}
		local_buf[j-i] = '\0';
		if (((j - i) == 0) || ((j - i) > 8)) {
			rc = -ENAMETOOLONG;
			goto seg_list_del;
		}

		rc = dcssblk_load_segment(local_buf, &seg_info);
		if (rc < 0)
			goto seg_list_del;
		/*
		 * get a struct dcssblk_dev_info
		 */
		if (num_of_segments == 0) {
			dev_info = kzalloc(sizeof(struct dcssblk_dev_info),
					GFP_KERNEL);
			if (dev_info == NULL) {
				rc = -ENOMEM;
				goto out;
			}
			strcpy(dev_info->segment_name, local_buf);
			dev_info->segment_type = seg_info->segment_type;
			INIT_LIST_HEAD(&dev_info->seg_list);
		}
		list_add_tail(&seg_info->lh, &dev_info->seg_list);
		num_of_segments++;
		i = j;

		if ((buf[j] == '\0') || (buf[j] == '\n'))
			break;
	}

	/* no trailing colon at the end of the input */
	if ((i > 0) && (buf[i-1] == ':')) {
		rc = -ENAMETOOLONG;
		goto seg_list_del;
	}
	strlcpy(local_buf, buf, i + 1);
	dev_info->num_of_segments = num_of_segments;
	rc = dcssblk_is_continuous(dev_info);
	if (rc < 0)
		goto seg_list_del;

	dev_info->start = dcssblk_find_lowest_addr(dev_info);
	dev_info->end = dcssblk_find_highest_addr(dev_info);

<<<<<<< HEAD
	strlcpy(dev_info->dev.bus_id, dev_info->segment_name, BUS_ID_SIZE);
=======
	dev_set_name(&dev_info->dev, dev_info->segment_name);
>>>>>>> 18e352e4
	dev_info->dev.release = dcssblk_release_segment;
	INIT_LIST_HEAD(&dev_info->lh);
	dev_info->gd = alloc_disk(DCSSBLK_MINORS_PER_DISK);
	if (dev_info->gd == NULL) {
		rc = -ENOMEM;
		goto seg_list_del;
	}
	dev_info->gd->major = dcssblk_major;
	dev_info->gd->fops = &dcssblk_devops;
	dev_info->dcssblk_queue = blk_alloc_queue(GFP_KERNEL);
	dev_info->gd->queue = dev_info->dcssblk_queue;
	dev_info->gd->private_data = dev_info;
	dev_info->gd->driverfs_dev = &dev_info->dev;
	blk_queue_make_request(dev_info->dcssblk_queue, dcssblk_make_request);
	blk_queue_hardsect_size(dev_info->dcssblk_queue, 4096);

	seg_byte_size = (dev_info->end - dev_info->start + 1);
	set_capacity(dev_info->gd, seg_byte_size >> 9); // size in sectors
	pr_info("Loaded %s with total size %lu bytes and capacity %lu "
		"sectors\n", local_buf, seg_byte_size, seg_byte_size >> 9);

	dev_info->save_pending = 0;
	dev_info->is_shared = 1;
	dev_info->dev.parent = dcssblk_root_dev;

	/*
	 *get minor, add to list
	 */
	down_write(&dcssblk_devices_sem);
	if (dcssblk_get_segment_by_name(local_buf)) {
		rc = -EEXIST;
		goto release_gd;
	}
	rc = dcssblk_assign_free_minor(dev_info);
	if (rc)
		goto release_gd;
	sprintf(dev_info->gd->disk_name, "dcssblk%d",
		MINOR(disk_devt(dev_info->gd)));
	list_add_tail(&dev_info->lh, &dcssblk_devices);

	if (!try_module_get(THIS_MODULE)) {
		rc = -ENODEV;
		goto dev_list_del;
	}
	/*
	 * register the device
	 */
	rc = device_register(&dev_info->dev);
	if (rc) {
		module_put(THIS_MODULE);
		goto dev_list_del;
	}
	get_device(&dev_info->dev);
	rc = device_create_file(&dev_info->dev, &dev_attr_shared);
	if (rc)
		goto unregister_dev;
	rc = device_create_file(&dev_info->dev, &dev_attr_save);
	if (rc)
		goto unregister_dev;
	rc = device_create_file(&dev_info->dev, &dev_attr_seglist);
	if (rc)
		goto unregister_dev;

	add_disk(dev_info->gd);

	switch (dev_info->segment_type) {
		case SEG_TYPE_SR:
		case SEG_TYPE_ER:
		case SEG_TYPE_SC:
			set_disk_ro(dev_info->gd,1);
			break;
		default:
			set_disk_ro(dev_info->gd,0);
			break;
	}
	up_write(&dcssblk_devices_sem);
	rc = count;
	goto out;

unregister_dev:
	list_del(&dev_info->lh);
	blk_cleanup_queue(dev_info->dcssblk_queue);
	dev_info->gd->queue = NULL;
	put_disk(dev_info->gd);
	device_unregister(&dev_info->dev);
	list_for_each_entry(seg_info, &dev_info->seg_list, lh) {
		segment_unload(seg_info->segment_name);
	}
	put_device(&dev_info->dev);
	up_write(&dcssblk_devices_sem);
	goto out;
dev_list_del:
	list_del(&dev_info->lh);
release_gd:
	blk_cleanup_queue(dev_info->dcssblk_queue);
	dev_info->gd->queue = NULL;
	put_disk(dev_info->gd);
	up_write(&dcssblk_devices_sem);
seg_list_del:
	if (dev_info == NULL)
		goto out;
	list_for_each_entry_safe(seg_info, temp, &dev_info->seg_list, lh) {
		list_del(&seg_info->lh);
		segment_unload(seg_info->segment_name);
		kfree(seg_info);
	}
	kfree(dev_info);
out:
	kfree(local_buf);
out_nobuf:
	return rc;
}

/*
 * device attribute for removing devices
 */
static ssize_t
dcssblk_remove_store(struct device *dev, struct device_attribute *attr, const char *buf, size_t count)
{
	struct dcssblk_dev_info *dev_info;
	struct segment_info *entry;
	int rc, i;
	char *local_buf;

	if (dev != dcssblk_root_dev) {
		return -EINVAL;
	}
	local_buf = kmalloc(count + 1, GFP_KERNEL);
	if (local_buf == NULL) {
		return -ENOMEM;
	}
	/*
	 * parse input
	 */
	for (i = 0; ((*(buf+i)!='\0') && (*(buf+i)!='\n') && i < count); i++) {
		local_buf[i] = toupper(buf[i]);
	}
	local_buf[i] = '\0';
	if ((i == 0) || (i > 8)) {
		rc = -ENAMETOOLONG;
		goto out_buf;
	}

	down_write(&dcssblk_devices_sem);
	dev_info = dcssblk_get_device_by_name(local_buf);
	if (dev_info == NULL) {
		up_write(&dcssblk_devices_sem);
		pr_warning("Device %s cannot be removed because it is not a "
			   "known device\n", local_buf);
		rc = -ENODEV;
		goto out_buf;
	}
	if (atomic_read(&dev_info->use_count) != 0) {
		up_write(&dcssblk_devices_sem);
		pr_warning("Device %s cannot be removed while it is in "
			   "use\n", local_buf);
		rc = -EBUSY;
		goto out_buf;
	}

	list_del(&dev_info->lh);
	del_gendisk(dev_info->gd);
	blk_cleanup_queue(dev_info->dcssblk_queue);
	dev_info->gd->queue = NULL;
	put_disk(dev_info->gd);
	device_unregister(&dev_info->dev);

	/* unload all related segments */
	list_for_each_entry(entry, &dev_info->seg_list, lh)
		segment_unload(entry->segment_name);

	put_device(&dev_info->dev);
	up_write(&dcssblk_devices_sem);

	rc = count;
out_buf:
	kfree(local_buf);
	return rc;
}

static int
dcssblk_open(struct block_device *bdev, fmode_t mode)
{
	struct dcssblk_dev_info *dev_info;
	int rc;

	dev_info = bdev->bd_disk->private_data;
	if (NULL == dev_info) {
		rc = -ENODEV;
		goto out;
	}
	atomic_inc(&dev_info->use_count);
	bdev->bd_block_size = 4096;
	rc = 0;
out:
	return rc;
}

static int
dcssblk_release(struct gendisk *disk, fmode_t mode)
{
<<<<<<< HEAD
	struct dcssblk_dev_info *dev_info;
=======
	struct dcssblk_dev_info *dev_info = disk->private_data;
>>>>>>> 18e352e4
	struct segment_info *entry;
	int rc;

	if (!dev_info) {
		rc = -ENODEV;
		goto out;
	}
	down_write(&dcssblk_devices_sem);
	if (atomic_dec_and_test(&dev_info->use_count)
	    && (dev_info->save_pending)) {
		pr_info("Device %s has become idle and is being saved "
			"now\n", dev_info->segment_name);
		list_for_each_entry(entry, &dev_info->seg_list, lh) {
			segment_save(entry->segment_name);
		}
		dev_info->save_pending = 0;
	}
	up_write(&dcssblk_devices_sem);
	rc = 0;
out:
	return rc;
}

static int
dcssblk_make_request(struct request_queue *q, struct bio *bio)
{
	struct dcssblk_dev_info *dev_info;
	struct bio_vec *bvec;
	unsigned long index;
	unsigned long page_addr;
	unsigned long source_addr;
	unsigned long bytes_done;
	int i;

	bytes_done = 0;
	dev_info = bio->bi_bdev->bd_disk->private_data;
	if (dev_info == NULL)
		goto fail;
	if ((bio->bi_sector & 7) != 0 || (bio->bi_size & 4095) != 0)
		/* Request is not page-aligned. */
		goto fail;
	if (((bio->bi_size >> 9) + bio->bi_sector)
			> get_capacity(bio->bi_bdev->bd_disk)) {
		/* Request beyond end of DCSS segment. */
		goto fail;
	}
	/* verify data transfer direction */
	if (dev_info->is_shared) {
		switch (dev_info->segment_type) {
		case SEG_TYPE_SR:
		case SEG_TYPE_ER:
		case SEG_TYPE_SC:
			/* cannot write to these segments */
			if (bio_data_dir(bio) == WRITE) {
				pr_warning("Writing to %s failed because it "
					   "is a read-only device\n",
					   dev_name(&dev_info->dev));
				goto fail;
			}
		}
	}

	index = (bio->bi_sector >> 3);
	bio_for_each_segment(bvec, bio, i) {
		page_addr = (unsigned long)
			page_address(bvec->bv_page) + bvec->bv_offset;
		source_addr = dev_info->start + (index<<12) + bytes_done;
		if (unlikely((page_addr & 4095) != 0) || (bvec->bv_len & 4095) != 0)
			// More paranoia.
			goto fail;
		if (bio_data_dir(bio) == READ) {
			memcpy((void*)page_addr, (void*)source_addr,
				bvec->bv_len);
		} else {
			memcpy((void*)source_addr, (void*)page_addr,
				bvec->bv_len);
		}
		bytes_done += bvec->bv_len;
	}
	bio_endio(bio, 0);
	return 0;
fail:
	bio_io_error(bio);
	return 0;
}

static int
dcssblk_direct_access (struct block_device *bdev, sector_t secnum,
			void **kaddr, unsigned long *pfn)
{
	struct dcssblk_dev_info *dev_info;
	unsigned long pgoff;

	dev_info = bdev->bd_disk->private_data;
	if (!dev_info)
		return -ENODEV;
	if (secnum % (PAGE_SIZE/512))
		return -EINVAL;
	pgoff = secnum / (PAGE_SIZE / 512);
	if ((pgoff+1)*PAGE_SIZE-1 > dev_info->end - dev_info->start)
		return -ERANGE;
	*kaddr = (void *) (dev_info->start+pgoff*PAGE_SIZE);
	*pfn = virt_to_phys(*kaddr) >> PAGE_SHIFT;

	return 0;
}

static void
dcssblk_check_params(void)
{
	int rc, i, j, k;
	char buf[DCSSBLK_PARM_LEN + 1];
	struct dcssblk_dev_info *dev_info;

	for (i = 0; (i < DCSSBLK_PARM_LEN) && (dcssblk_segments[i] != '\0');
	     i++) {
		for (j = i; (dcssblk_segments[j] != ',')  &&
			    (dcssblk_segments[j] != '\0') &&
			    (dcssblk_segments[j] != '(')  &&
			    (j < DCSSBLK_PARM_LEN); j++)
		{
			buf[j-i] = dcssblk_segments[j];
		}
		buf[j-i] = '\0';
		rc = dcssblk_add_store(dcssblk_root_dev, NULL, buf, j-i);
		if ((rc >= 0) && (dcssblk_segments[j] == '(')) {
			for (k = 0; (buf[k] != ':') && (buf[k] != '\0'); k++)
				buf[k] = toupper(buf[k]);
			buf[k] = '\0';
			if (!strncmp(&dcssblk_segments[j], "(local)", 7)) {
				down_read(&dcssblk_devices_sem);
				dev_info = dcssblk_get_device_by_name(buf);
				up_read(&dcssblk_devices_sem);
				if (dev_info)
					dcssblk_shared_store(&dev_info->dev,
							     NULL, "0\n", 2);
			}
		}
		while ((dcssblk_segments[j] != ',') &&
		       (dcssblk_segments[j] != '\0'))
		{
			j++;
		}
		if (dcssblk_segments[j] == '\0')
			break;
		i = j;
	}
}

/*
 * The init/exit functions.
 */
static void __exit
dcssblk_exit(void)
{
	root_device_unregister(dcssblk_root_dev);
	unregister_blkdev(dcssblk_major, DCSSBLK_NAME);
}

static int __init
dcssblk_init(void)
{
	int rc;

	dcssblk_root_dev = root_device_register("dcssblk");
	if (IS_ERR(dcssblk_root_dev))
		return PTR_ERR(dcssblk_root_dev);
	rc = device_create_file(dcssblk_root_dev, &dev_attr_add);
	if (rc) {
		root_device_unregister(dcssblk_root_dev);
		return rc;
	}
	rc = device_create_file(dcssblk_root_dev, &dev_attr_remove);
	if (rc) {
		root_device_unregister(dcssblk_root_dev);
		return rc;
	}
	rc = register_blkdev(0, DCSSBLK_NAME);
	if (rc < 0) {
		root_device_unregister(dcssblk_root_dev);
		return rc;
	}
	dcssblk_major = rc;
	init_rwsem(&dcssblk_devices_sem);

	dcssblk_check_params();

	return 0;
}

module_init(dcssblk_init);
module_exit(dcssblk_exit);

module_param_string(segments, dcssblk_segments, DCSSBLK_PARM_LEN, 0444);
MODULE_PARM_DESC(segments, "Name of DCSS segment(s) to be loaded, "
		 "comma-separated list, names in each set separated "
		 "by commas are separated by colons, each set contains "
		 "names of contiguous segments and each name max. 8 chars.\n"
		 "Adding \"(local)\" to the end of each set equals echoing 0 "
		 "to /sys/devices/dcssblk/<device name>/shared after loading "
		 "the contiguous segments - \n"
		 "e.g. segments=\"mydcss1,mydcss2:mydcss3,mydcss4(local)\"");

MODULE_LICENSE("GPL");<|MERGE_RESOLUTION|>--- conflicted
+++ resolved
@@ -5,10 +5,7 @@
  */
 
 #define KMSG_COMPONENT "dcssblk"
-<<<<<<< HEAD
-=======
 #define pr_fmt(fmt) KMSG_COMPONENT ": " fmt
->>>>>>> 18e352e4
 
 #include <linux/module.h>
 #include <linux/moduleparam.h>
@@ -27,13 +24,8 @@
 #define DCSSBLK_PARM_LEN 400
 #define DCSS_BUS_ID_SIZE 20
 
-<<<<<<< HEAD
-static int dcssblk_open(struct inode *inode, struct file *filp);
-static int dcssblk_release(struct inode *inode, struct file *filp);
-=======
 static int dcssblk_open(struct block_device *bdev, fmode_t mode);
 static int dcssblk_release(struct gendisk *disk, fmode_t mode);
->>>>>>> 18e352e4
 static int dcssblk_make_request(struct request_queue *q, struct bio *bio);
 static int dcssblk_direct_access(struct block_device *bdev, sector_t secnum,
 				 void **kaddr, unsigned long *pfn);
@@ -51,11 +43,7 @@
 struct dcssblk_dev_info {
 	struct list_head lh;
 	struct device dev;
-<<<<<<< HEAD
-	char segment_name[BUS_ID_SIZE];
-=======
 	char segment_name[DCSS_BUS_ID_SIZE];
->>>>>>> 18e352e4
 	atomic_t use_count;
 	struct gendisk *gd;
 	unsigned long start;
@@ -70,11 +58,7 @@
 
 struct segment_info {
 	struct list_head lh;
-<<<<<<< HEAD
-	char segment_name[BUS_ID_SIZE];
-=======
 	char segment_name[DCSS_BUS_ID_SIZE];
->>>>>>> 18e352e4
 	unsigned long start;
 	unsigned long end;
 	int segment_type;
@@ -603,11 +587,7 @@
 	dev_info->start = dcssblk_find_lowest_addr(dev_info);
 	dev_info->end = dcssblk_find_highest_addr(dev_info);
 
-<<<<<<< HEAD
-	strlcpy(dev_info->dev.bus_id, dev_info->segment_name, BUS_ID_SIZE);
-=======
 	dev_set_name(&dev_info->dev, dev_info->segment_name);
->>>>>>> 18e352e4
 	dev_info->dev.release = dcssblk_release_segment;
 	INIT_LIST_HEAD(&dev_info->lh);
 	dev_info->gd = alloc_disk(DCSSBLK_MINORS_PER_DISK);
@@ -809,11 +789,7 @@
 static int
 dcssblk_release(struct gendisk *disk, fmode_t mode)
 {
-<<<<<<< HEAD
-	struct dcssblk_dev_info *dev_info;
-=======
 	struct dcssblk_dev_info *dev_info = disk->private_data;
->>>>>>> 18e352e4
 	struct segment_info *entry;
 	int rc;
 
