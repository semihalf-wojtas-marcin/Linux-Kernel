/* * CAAM control-plane driver backend
 * Controller-level driver, kernel property detection, initialization
 *
 * Copyright 2008-2012 Freescale Semiconductor, Inc.
 */

#include <linux/device.h>
#include <linux/of_address.h>
#include <linux/of_irq.h>

#include "compat.h"
#include "regs.h"
#include "intern.h"
#include "jr.h"
#include "desc_constr.h"
#include "ctrl.h"

bool caam_little_end;
EXPORT_SYMBOL(caam_little_end);

/*
 * i.MX targets tend to have clock control subsystems that can
 * enable/disable clocking to our device.
 */
#ifdef CONFIG_CRYPTO_DEV_FSL_CAAM_IMX
static inline struct clk *caam_drv_identify_clk(struct device *dev,
						char *clk_name)
{
	return devm_clk_get(dev, clk_name);
}
#else
static inline struct clk *caam_drv_identify_clk(struct device *dev,
						char *clk_name)
{
	return NULL;
}
#endif

/*
 * Descriptor to instantiate RNG State Handle 0 in normal mode and
 * load the JDKEK, TDKEK and TDSK registers
 */
static void build_instantiation_desc(u32 *desc, int handle, int do_sk)
{
	u32 *jump_cmd, op_flags;

	init_job_desc(desc, 0);

	op_flags = OP_TYPE_CLASS1_ALG | OP_ALG_ALGSEL_RNG |
			(handle << OP_ALG_AAI_SHIFT) | OP_ALG_AS_INIT;

	/* INIT RNG in non-test mode */
	append_operation(desc, op_flags);

	if (!handle && do_sk) {
		/*
		 * For SH0, Secure Keys must be generated as well
		 */

		/* wait for done */
		jump_cmd = append_jump(desc, JUMP_CLASS_CLASS1);
		set_jump_tgt_here(desc, jump_cmd);

		/*
		 * load 1 to clear written reg:
		 * resets the done interrrupt and returns the RNG to idle.
		 */
		append_load_imm_u32(desc, 1, LDST_SRCDST_WORD_CLRW);

		/* Initialize State Handle  */
		append_operation(desc, OP_TYPE_CLASS1_ALG | OP_ALG_ALGSEL_RNG |
				 OP_ALG_AAI_RNG4_SK);
	}

	append_jump(desc, JUMP_CLASS_CLASS1 | JUMP_TYPE_HALT);
}

/* Descriptor for deinstantiation of State Handle 0 of the RNG block. */
static void build_deinstantiation_desc(u32 *desc, int handle)
{
	init_job_desc(desc, 0);

	/* Uninstantiate State Handle 0 */
	append_operation(desc, OP_TYPE_CLASS1_ALG | OP_ALG_ALGSEL_RNG |
			 (handle << OP_ALG_AAI_SHIFT) | OP_ALG_AS_INITFINAL);

	append_jump(desc, JUMP_CLASS_CLASS1 | JUMP_TYPE_HALT);
}

/*
 * run_descriptor_deco0 - runs a descriptor on DECO0, under direct control of
 *			  the software (no JR/QI used).
 * @ctrldev - pointer to device
 * @status - descriptor status, after being run
 *
 * Return: - 0 if no error occurred
 *	   - -ENODEV if the DECO couldn't be acquired
 *	   - -EAGAIN if an error occurred while executing the descriptor
 */
static inline int run_descriptor_deco0(struct device *ctrldev, u32 *desc,
					u32 *status)
{
	struct caam_drv_private *ctrlpriv = dev_get_drvdata(ctrldev);
	struct caam_ctrl __iomem *ctrl = ctrlpriv->ctrl;
	struct caam_deco __iomem *deco = ctrlpriv->deco;
	unsigned int timeout = 100000;
	u32 deco_dbg_reg, flags;
	int i;


	if (ctrlpriv->virt_en == 1) {
		clrsetbits_32(&ctrl->deco_rsr, 0, DECORSR_JR0);

		while (!(rd_reg32(&ctrl->deco_rsr) & DECORSR_VALID) &&
		       --timeout)
			cpu_relax();

		timeout = 100000;
	}

	clrsetbits_32(&ctrl->deco_rq, 0, DECORR_RQD0ENABLE);

	while (!(rd_reg32(&ctrl->deco_rq) & DECORR_DEN0) &&
								 --timeout)
		cpu_relax();

	if (!timeout) {
		dev_err(ctrldev, "failed to acquire DECO 0\n");
		clrsetbits_32(&ctrl->deco_rq, DECORR_RQD0ENABLE, 0);
		return -ENODEV;
	}

	for (i = 0; i < desc_len(desc); i++)
		wr_reg32(&deco->descbuf[i], caam32_to_cpu(*(desc + i)));

	flags = DECO_JQCR_WHL;
	/*
	 * If the descriptor length is longer than 4 words, then the
	 * FOUR bit in JRCTRL register must be set.
	 */
	if (desc_len(desc) >= 4)
		flags |= DECO_JQCR_FOUR;

	/* Instruct the DECO to execute it */
	clrsetbits_32(&deco->jr_ctl_hi, 0, flags);

	timeout = 10000000;
	do {
		deco_dbg_reg = rd_reg32(&deco->desc_dbg);
		/*
		 * If an error occured in the descriptor, then
		 * the DECO status field will be set to 0x0D
		 */
		if ((deco_dbg_reg & DESC_DBG_DECO_STAT_MASK) ==
		    DESC_DBG_DECO_STAT_HOST_ERR)
			break;
		cpu_relax();
	} while ((deco_dbg_reg & DESC_DBG_DECO_STAT_VALID) && --timeout);

	*status = rd_reg32(&deco->op_status_hi) &
		  DECO_OP_STATUS_HI_ERR_MASK;

	if (ctrlpriv->virt_en == 1)
		clrsetbits_32(&ctrl->deco_rsr, DECORSR_JR0, 0);

	/* Mark the DECO as free */
	clrsetbits_32(&ctrl->deco_rq, DECORR_RQD0ENABLE, 0);

	if (!timeout)
		return -EAGAIN;

	return 0;
}

/*
 * instantiate_rng - builds and executes a descriptor on DECO0,
 *		     which initializes the RNG block.
 * @ctrldev - pointer to device
 * @state_handle_mask - bitmask containing the instantiation status
 *			for the RNG4 state handles which exist in
 *			the RNG4 block: 1 if it's been instantiated
 *			by an external entry, 0 otherwise.
 * @gen_sk  - generate data to be loaded into the JDKEK, TDKEK and TDSK;
 *	      Caution: this can be done only once; if the keys need to be
 *	      regenerated, a POR is required
 *
 * Return: - 0 if no error occurred
 *	   - -ENOMEM if there isn't enough memory to allocate the descriptor
 *	   - -ENODEV if DECO0 couldn't be acquired
 *	   - -EAGAIN if an error occurred when executing the descriptor
 *	      f.i. there was a RNG hardware error due to not "good enough"
 *	      entropy being aquired.
 */
static int instantiate_rng(struct device *ctrldev, int state_handle_mask,
			   int gen_sk)
{
	struct caam_drv_private *ctrlpriv = dev_get_drvdata(ctrldev);
	struct caam_ctrl __iomem *ctrl;
	u32 *desc, status = 0, rdsta_val;
	int ret = 0, sh_idx;

	ctrl = (struct caam_ctrl __iomem *)ctrlpriv->ctrl;
	desc = kmalloc(CAAM_CMD_SZ * 7, GFP_KERNEL);
	if (!desc)
		return -ENOMEM;

	for (sh_idx = 0; sh_idx < RNG4_MAX_HANDLES; sh_idx++) {
		/*
		 * If the corresponding bit is set, this state handle
		 * was initialized by somebody else, so it's left alone.
		 */
		if ((1 << sh_idx) & state_handle_mask)
			continue;

		/* Create the descriptor for instantiating RNG State Handle */
		build_instantiation_desc(desc, sh_idx, gen_sk);

		/* Try to run it through DECO0 */
		ret = run_descriptor_deco0(ctrldev, desc, &status);

		/*
		 * If ret is not 0, or descriptor status is not 0, then
		 * something went wrong. No need to try the next state
		 * handle (if available), bail out here.
		 * Also, if for some reason, the State Handle didn't get
		 * instantiated although the descriptor has finished
		 * without any error (HW optimizations for later
		 * CAAM eras), then try again.
		 */
		rdsta_val = rd_reg32(&ctrl->r4tst[0].rdsta) & RDSTA_IFMASK;
		if ((status && status != JRSTA_SSRC_JUMP_HALT_CC) ||
		    !(rdsta_val & (1 << sh_idx)))
			ret = -EAGAIN;
		if (ret)
			break;
		dev_info(ctrldev, "Instantiated RNG4 SH%d\n", sh_idx);
		/* Clear the contents before recreating the descriptor */
		memset(desc, 0x00, CAAM_CMD_SZ * 7);
	}

	kfree(desc);

	return ret;
}

/*
 * deinstantiate_rng - builds and executes a descriptor on DECO0,
 *		       which deinitializes the RNG block.
 * @ctrldev - pointer to device
 * @state_handle_mask - bitmask containing the instantiation status
 *			for the RNG4 state handles which exist in
 *			the RNG4 block: 1 if it's been instantiated
 *
 * Return: - 0 if no error occurred
 *	   - -ENOMEM if there isn't enough memory to allocate the descriptor
 *	   - -ENODEV if DECO0 couldn't be acquired
 *	   - -EAGAIN if an error occurred when executing the descriptor
 */
static int deinstantiate_rng(struct device *ctrldev, int state_handle_mask)
{
	u32 *desc, status;
	int sh_idx, ret = 0;

	desc = kmalloc(CAAM_CMD_SZ * 3, GFP_KERNEL);
	if (!desc)
		return -ENOMEM;

	for (sh_idx = 0; sh_idx < RNG4_MAX_HANDLES; sh_idx++) {
		/*
		 * If the corresponding bit is set, then it means the state
		 * handle was initialized by us, and thus it needs to be
		 * deinitialized as well
		 */
		if ((1 << sh_idx) & state_handle_mask) {
			/*
			 * Create the descriptor for deinstantating this state
			 * handle
			 */
			build_deinstantiation_desc(desc, sh_idx);

			/* Try to run it through DECO0 */
			ret = run_descriptor_deco0(ctrldev, desc, &status);

			if (ret ||
			    (status && status != JRSTA_SSRC_JUMP_HALT_CC)) {
				dev_err(ctrldev,
					"Failed to deinstantiate RNG4 SH%d\n",
					sh_idx);
				break;
			}
			dev_info(ctrldev, "Deinstantiated RNG4 SH%d\n", sh_idx);
		}
	}

	kfree(desc);

	return ret;
}

static int caam_remove(struct platform_device *pdev)
{
	struct device *ctrldev;
	struct caam_drv_private *ctrlpriv;
	struct caam_ctrl __iomem *ctrl;

	ctrldev = &pdev->dev;
	ctrlpriv = dev_get_drvdata(ctrldev);
	ctrl = (struct caam_ctrl __iomem *)ctrlpriv->ctrl;

<<<<<<< HEAD
	/* Remove platform devices for JobRs */
	for (ring = 0; ring < ctrlpriv->total_jobrs; ring++)
		of_device_unregister(ctrlpriv->jrpdev[ring]);
=======
	/* Remove platform devices under the crypto node */
	of_platform_depopulate(ctrldev);
>>>>>>> c2a9c7ab

	/* De-initialize RNG state handles initialized by this driver. */
	if (ctrlpriv->rng4_sh_init)
		deinstantiate_rng(ctrldev, ctrlpriv->rng4_sh_init);

	/* Shut down debug views */
#ifdef CONFIG_DEBUG_FS
	debugfs_remove_recursive(ctrlpriv->dfs_root);
#endif

	/* Unmap controller region */
	iounmap(ctrl);

	/* shut clocks off before finalizing shutdown */
	clk_disable_unprepare(ctrlpriv->caam_ipg);
	clk_disable_unprepare(ctrlpriv->caam_mem);
	clk_disable_unprepare(ctrlpriv->caam_aclk);
	if (ctrlpriv->caam_emi_slow)
		clk_disable_unprepare(ctrlpriv->caam_emi_slow);
	return 0;
}

/*
 * kick_trng - sets the various parameters for enabling the initialization
 *	       of the RNG4 block in CAAM
 * @pdev - pointer to the platform device
 * @ent_delay - Defines the length (in system clocks) of each entropy sample.
 */
static void kick_trng(struct platform_device *pdev, int ent_delay)
{
	struct device *ctrldev = &pdev->dev;
	struct caam_drv_private *ctrlpriv = dev_get_drvdata(ctrldev);
	struct caam_ctrl __iomem *ctrl;
	struct rng4tst __iomem *r4tst;
	u32 val;

	ctrl = (struct caam_ctrl __iomem *)ctrlpriv->ctrl;
	r4tst = &ctrl->r4tst[0];

	/* put RNG4 into program mode */
	clrsetbits_32(&r4tst->rtmctl, 0, RTMCTL_PRGM);

	/*
	 * Performance-wise, it does not make sense to
	 * set the delay to a value that is lower
	 * than the last one that worked (i.e. the state handles
	 * were instantiated properly. Thus, instead of wasting
	 * time trying to set the values controlling the sample
	 * frequency, the function simply returns.
	 */
	val = (rd_reg32(&r4tst->rtsdctl) & RTSDCTL_ENT_DLY_MASK)
	      >> RTSDCTL_ENT_DLY_SHIFT;
	if (ent_delay <= val)
		goto start_rng;

	val = rd_reg32(&r4tst->rtsdctl);
	val = (val & ~RTSDCTL_ENT_DLY_MASK) |
	      (ent_delay << RTSDCTL_ENT_DLY_SHIFT);
	wr_reg32(&r4tst->rtsdctl, val);
	/* min. freq. count, equal to 1/4 of the entropy sample length */
	wr_reg32(&r4tst->rtfrqmin, ent_delay >> 2);
	/* disable maximum frequency count */
	wr_reg32(&r4tst->rtfrqmax, RTFRQMAX_DISABLE);
	/* read the control register */
	val = rd_reg32(&r4tst->rtmctl);
start_rng:
	/*
	 * select raw sampling in both entropy shifter
	 * and statistical checker; ; put RNG4 into run mode
	 */
	clrsetbits_32(&r4tst->rtmctl, RTMCTL_PRGM, RTMCTL_SAMP_MODE_RAW_ES_SC);
}

/**
 * caam_get_era() - Return the ERA of the SEC on SoC, based
 * on "sec-era" propery in the DTS. This property is updated by u-boot.
 **/
int caam_get_era(void)
{
	struct device_node *caam_node;
	int ret;
	u32 prop;

	caam_node = of_find_compatible_node(NULL, NULL, "fsl,sec-v4.0");
	ret = of_property_read_u32(caam_node, "fsl,sec-era", &prop);
	of_node_put(caam_node);

	return ret ? -ENOTSUPP : prop;
}
EXPORT_SYMBOL(caam_get_era);

#ifdef CONFIG_DEBUG_FS
static int caam_debugfs_u64_get(void *data, u64 *val)
{
	*val = caam64_to_cpu(*(u64 *)data);
	return 0;
}

static int caam_debugfs_u32_get(void *data, u64 *val)
{
	*val = caam32_to_cpu(*(u32 *)data);
	return 0;
}

DEFINE_SIMPLE_ATTRIBUTE(caam_fops_u32_ro, caam_debugfs_u32_get, NULL, "%llu\n");
DEFINE_SIMPLE_ATTRIBUTE(caam_fops_u64_ro, caam_debugfs_u64_get, NULL, "%llu\n");
#endif

static const struct of_device_id caam_match[] = {
	{
		.compatible = "fsl,sec-v4.0",
	},
	{
		.compatible = "fsl,sec4.0",
	},
	{},
};
MODULE_DEVICE_TABLE(of, caam_match);

/* Probe routine for CAAM top (controller) level */
static int caam_probe(struct platform_device *pdev)
{
<<<<<<< HEAD
	int ret, ring, ridx, rspec, gen_sk, ent_delay = RTSDCTL_ENT_DLY_MIN;
=======
	int ret, ring, gen_sk, ent_delay = RTSDCTL_ENT_DLY_MIN;
>>>>>>> c2a9c7ab
	u64 caam_id;
	struct device *dev;
	struct device_node *nprop, *np;
	struct caam_ctrl __iomem *ctrl;
	struct caam_drv_private *ctrlpriv;
	struct clk *clk;
#ifdef CONFIG_DEBUG_FS
	struct caam_perfmon *perfmon;
#endif
	u32 scfgr, comp_params;
	u32 cha_vid_ls;
	int pg_size;
	int BLOCK_OFFSET = 0;

	ctrlpriv = devm_kzalloc(&pdev->dev, sizeof(*ctrlpriv), GFP_KERNEL);
	if (!ctrlpriv)
		return -ENOMEM;

	dev = &pdev->dev;
	dev_set_drvdata(dev, ctrlpriv);
	ctrlpriv->pdev = pdev;
	nprop = pdev->dev.of_node;

	/* Enable clocking */
	clk = caam_drv_identify_clk(&pdev->dev, "ipg");
	if (IS_ERR(clk)) {
		ret = PTR_ERR(clk);
		dev_err(&pdev->dev,
			"can't identify CAAM ipg clk: %d\n", ret);
		return ret;
	}
	ctrlpriv->caam_ipg = clk;

	clk = caam_drv_identify_clk(&pdev->dev, "mem");
	if (IS_ERR(clk)) {
		ret = PTR_ERR(clk);
		dev_err(&pdev->dev,
			"can't identify CAAM mem clk: %d\n", ret);
		return ret;
	}
	ctrlpriv->caam_mem = clk;

	clk = caam_drv_identify_clk(&pdev->dev, "aclk");
	if (IS_ERR(clk)) {
		ret = PTR_ERR(clk);
		dev_err(&pdev->dev,
			"can't identify CAAM aclk clk: %d\n", ret);
		return ret;
	}
	ctrlpriv->caam_aclk = clk;

	if (!of_machine_is_compatible("fsl,imx6ul")) {
		clk = caam_drv_identify_clk(&pdev->dev, "emi_slow");
		if (IS_ERR(clk)) {
			ret = PTR_ERR(clk);
			dev_err(&pdev->dev,
				"can't identify CAAM emi_slow clk: %d\n", ret);
			return ret;
		}
		ctrlpriv->caam_emi_slow = clk;
	}

	ret = clk_prepare_enable(ctrlpriv->caam_ipg);
	if (ret < 0) {
		dev_err(&pdev->dev, "can't enable CAAM ipg clock: %d\n", ret);
		return ret;
	}

	ret = clk_prepare_enable(ctrlpriv->caam_mem);
	if (ret < 0) {
		dev_err(&pdev->dev, "can't enable CAAM secure mem clock: %d\n",
			ret);
		goto disable_caam_ipg;
	}

	ret = clk_prepare_enable(ctrlpriv->caam_aclk);
	if (ret < 0) {
		dev_err(&pdev->dev, "can't enable CAAM aclk clock: %d\n", ret);
		goto disable_caam_mem;
	}

	if (ctrlpriv->caam_emi_slow) {
		ret = clk_prepare_enable(ctrlpriv->caam_emi_slow);
		if (ret < 0) {
			dev_err(&pdev->dev, "can't enable CAAM emi slow clock: %d\n",
				ret);
			goto disable_caam_aclk;
		}
	}

	/* Get configuration properties from device tree */
	/* First, get register page */
	ctrl = of_iomap(nprop, 0);
	if (ctrl == NULL) {
		dev_err(dev, "caam: of_iomap() failed\n");
		ret = -ENOMEM;
		goto disable_caam_emi_slow;
	}

	caam_little_end = !(bool)(rd_reg32(&ctrl->perfmon.status) &
				  (CSTA_PLEND | CSTA_ALT_PLEND));

	/* Finding the page size for using the CTPR_MS register */
	comp_params = rd_reg32(&ctrl->perfmon.comp_parms_ms);
	pg_size = (comp_params & CTPR_MS_PG_SZ_MASK) >> CTPR_MS_PG_SZ_SHIFT;

	/* Allocating the BLOCK_OFFSET based on the supported page size on
	 * the platform
	 */
	if (pg_size == 0)
		BLOCK_OFFSET = PG_SIZE_4K;
	else
		BLOCK_OFFSET = PG_SIZE_64K;

	ctrlpriv->ctrl = (struct caam_ctrl __iomem __force *)ctrl;
	ctrlpriv->assure = (struct caam_assurance __iomem __force *)
			   ((__force uint8_t *)ctrl +
			    BLOCK_OFFSET * ASSURE_BLOCK_NUMBER
			   );
	ctrlpriv->deco = (struct caam_deco __iomem __force *)
			 ((__force uint8_t *)ctrl +
			 BLOCK_OFFSET * DECO_BLOCK_NUMBER
			 );

	/* Get the IRQ of the controller (for security violations only) */
	ctrlpriv->secvio_irq = irq_of_parse_and_map(nprop, 0);

	/*
	 * Enable DECO watchdogs and, if this is a PHYS_ADDR_T_64BIT kernel,
	 * long pointers in master configuration register
	 */
	clrsetbits_32(&ctrl->mcr, MCFGR_AWCACHE_MASK | MCFGR_LONG_PTR,
		      MCFGR_AWCACHE_CACH | MCFGR_AWCACHE_BUFF |
		      MCFGR_WDENABLE | MCFGR_LARGE_BURST |
		      (sizeof(dma_addr_t) == sizeof(u64) ? MCFGR_LONG_PTR : 0));

	/*
	 *  Read the Compile Time paramters and SCFGR to determine
	 * if Virtualization is enabled for this platform
	 */
	scfgr = rd_reg32(&ctrl->scfgr);

	ctrlpriv->virt_en = 0;
	if (comp_params & CTPR_MS_VIRT_EN_INCL) {
		/* VIRT_EN_INCL = 1 & VIRT_EN_POR = 1 or
		 * VIRT_EN_INCL = 1 & VIRT_EN_POR = 0 & SCFGR_VIRT_EN = 1
		 */
		if ((comp_params & CTPR_MS_VIRT_EN_POR) ||
		    (!(comp_params & CTPR_MS_VIRT_EN_POR) &&
		       (scfgr & SCFGR_VIRT_EN)))
				ctrlpriv->virt_en = 1;
	} else {
		/* VIRT_EN_INCL = 0 && VIRT_EN_POR_VALUE = 1 */
		if (comp_params & CTPR_MS_VIRT_EN_POR)
				ctrlpriv->virt_en = 1;
	}

	if (ctrlpriv->virt_en == 1)
		clrsetbits_32(&ctrl->jrstart, 0, JRSTART_JR0_START |
			      JRSTART_JR1_START | JRSTART_JR2_START |
			      JRSTART_JR3_START);

	if (sizeof(dma_addr_t) == sizeof(u64)) {
		if (of_device_is_compatible(nprop, "fsl,sec-v5.0"))
			ret = dma_set_mask_and_coherent(dev, DMA_BIT_MASK(40));
		else
			ret = dma_set_mask_and_coherent(dev, DMA_BIT_MASK(36));
	} else {
		ret = dma_set_mask_and_coherent(dev, DMA_BIT_MASK(32));
	}
	if (ret) {
		dev_err(dev, "dma_set_mask_and_coherent failed (%d)\n", ret);
		goto iounmap_ctrl;
	}
<<<<<<< HEAD

	/*
	 * Detect and enable JobRs
	 * First, find out how many ring spec'ed, allocate references
	 * for all, then go probe each one.
	 */
	rspec = 0;
	for_each_available_child_of_node(nprop, np)
		if (of_device_is_compatible(np, "fsl,sec-v4.0-job-ring") ||
		    of_device_is_compatible(np, "fsl,sec4.0-job-ring"))
			rspec++;
=======
>>>>>>> c2a9c7ab

	ret = of_platform_populate(nprop, caam_match, NULL, dev);
	if (ret) {
		dev_err(dev, "JR platform devices creation error\n");
		goto iounmap_ctrl;
	}

	ring = 0;
<<<<<<< HEAD
	ridx = 0;
	ctrlpriv->total_jobrs = 0;
	for_each_available_child_of_node(nprop, np)
		if (of_device_is_compatible(np, "fsl,sec-v4.0-job-ring") ||
		    of_device_is_compatible(np, "fsl,sec4.0-job-ring")) {
			ctrlpriv->jrpdev[ring] =
				of_platform_device_create(np, NULL, dev);
			if (!ctrlpriv->jrpdev[ring]) {
				pr_warn("JR physical index %d: Platform device creation error\n",
					ridx);
				ridx++;
				continue;
			}
=======
	for_each_available_child_of_node(nprop, np)
		if (of_device_is_compatible(np, "fsl,sec-v4.0-job-ring") ||
		    of_device_is_compatible(np, "fsl,sec4.0-job-ring")) {
>>>>>>> c2a9c7ab
			ctrlpriv->jr[ring] = (struct caam_job_ring __iomem __force *)
					     ((__force uint8_t *)ctrl +
					     (ridx + JR_BLOCK_NUMBER) *
					      BLOCK_OFFSET
					     );
			ctrlpriv->total_jobrs++;
			ring++;
<<<<<<< HEAD
			ridx++;
	}
=======
		}
>>>>>>> c2a9c7ab

	/* Check to see if QI present. If so, enable */
	ctrlpriv->qi_present =
			!!(rd_reg32(&ctrl->perfmon.comp_parms_ms) &
			   CTPR_MS_QI_MASK);
	if (ctrlpriv->qi_present) {
		ctrlpriv->qi = (struct caam_queue_if __iomem __force *)
			       ((__force uint8_t *)ctrl +
				 BLOCK_OFFSET * QI_BLOCK_NUMBER
			       );
		/* This is all that's required to physically enable QI */
		wr_reg32(&ctrlpriv->qi->qi_control_lo, QICTL_DQEN);
	}

	/* If no QI and no rings specified, quit and go home */
	if ((!ctrlpriv->qi_present) && (!ctrlpriv->total_jobrs)) {
		dev_err(dev, "no queues configured, terminating\n");
		ret = -ENOMEM;
		goto caam_remove;
	}

	cha_vid_ls = rd_reg32(&ctrl->perfmon.cha_id_ls);

	/*
	 * If SEC has RNG version >= 4 and RNG state handle has not been
	 * already instantiated, do RNG instantiation
	 */
	if ((cha_vid_ls & CHA_ID_LS_RNG_MASK) >> CHA_ID_LS_RNG_SHIFT >= 4) {
		ctrlpriv->rng4_sh_init =
			rd_reg32(&ctrl->r4tst[0].rdsta);
		/*
		 * If the secure keys (TDKEK, JDKEK, TDSK), were already
		 * generated, signal this to the function that is instantiating
		 * the state handles. An error would occur if RNG4 attempts
		 * to regenerate these keys before the next POR.
		 */
		gen_sk = ctrlpriv->rng4_sh_init & RDSTA_SKVN ? 0 : 1;
		ctrlpriv->rng4_sh_init &= RDSTA_IFMASK;
		do {
			int inst_handles =
				rd_reg32(&ctrl->r4tst[0].rdsta) &
								RDSTA_IFMASK;
			/*
			 * If either SH were instantiated by somebody else
			 * (e.g. u-boot) then it is assumed that the entropy
			 * parameters are properly set and thus the function
			 * setting these (kick_trng(...)) is skipped.
			 * Also, if a handle was instantiated, do not change
			 * the TRNG parameters.
			 */
			if (!(ctrlpriv->rng4_sh_init || inst_handles)) {
				dev_info(dev,
					 "Entropy delay = %u\n",
					 ent_delay);
				kick_trng(pdev, ent_delay);
				ent_delay += 400;
			}
			/*
			 * if instantiate_rng(...) fails, the loop will rerun
			 * and the kick_trng(...) function will modfiy the
			 * upper and lower limits of the entropy sampling
			 * interval, leading to a sucessful initialization of
			 * the RNG.
			 */
			ret = instantiate_rng(dev, inst_handles,
					      gen_sk);
			if (ret == -EAGAIN)
				/*
				 * if here, the loop will rerun,
				 * so don't hog the CPU
				 */
				cpu_relax();
		} while ((ret == -EAGAIN) && (ent_delay < RTSDCTL_ENT_DLY_MAX));
		if (ret) {
			dev_err(dev, "failed to instantiate RNG");
			goto caam_remove;
		}
		/*
		 * Set handles init'ed by this module as the complement of the
		 * already initialized ones
		 */
		ctrlpriv->rng4_sh_init = ~ctrlpriv->rng4_sh_init & RDSTA_IFMASK;

		/* Enable RDB bit so that RNG works faster */
		clrsetbits_32(&ctrl->scfgr, 0, SCFGR_RDBENABLE);
	}

	/* NOTE: RTIC detection ought to go here, around Si time */

	caam_id = (u64)rd_reg32(&ctrl->perfmon.caam_id_ms) << 32 |
		  (u64)rd_reg32(&ctrl->perfmon.caam_id_ls);

	/* Report "alive" for developer to see */
	dev_info(dev, "device ID = 0x%016llx (Era %d)\n", caam_id,
		 caam_get_era());
	dev_info(dev, "job rings = %d, qi = %d\n",
		 ctrlpriv->total_jobrs, ctrlpriv->qi_present);

#ifdef CONFIG_DEBUG_FS
	/*
	 * FIXME: needs better naming distinction, as some amalgamation of
	 * "caam" and nprop->full_name. The OF name isn't distinctive,
	 * but does separate instances
	 */
	perfmon = (struct caam_perfmon __force *)&ctrl->perfmon;

	ctrlpriv->dfs_root = debugfs_create_dir(dev_name(dev), NULL);
	ctrlpriv->ctl = debugfs_create_dir("ctl", ctrlpriv->dfs_root);

	/* Controller-level - performance monitor counters */

	ctrlpriv->ctl_rq_dequeued =
		debugfs_create_file("rq_dequeued",
				    S_IRUSR | S_IRGRP | S_IROTH,
				    ctrlpriv->ctl, &perfmon->req_dequeued,
				    &caam_fops_u64_ro);
	ctrlpriv->ctl_ob_enc_req =
		debugfs_create_file("ob_rq_encrypted",
				    S_IRUSR | S_IRGRP | S_IROTH,
				    ctrlpriv->ctl, &perfmon->ob_enc_req,
				    &caam_fops_u64_ro);
	ctrlpriv->ctl_ib_dec_req =
		debugfs_create_file("ib_rq_decrypted",
				    S_IRUSR | S_IRGRP | S_IROTH,
				    ctrlpriv->ctl, &perfmon->ib_dec_req,
				    &caam_fops_u64_ro);
	ctrlpriv->ctl_ob_enc_bytes =
		debugfs_create_file("ob_bytes_encrypted",
				    S_IRUSR | S_IRGRP | S_IROTH,
				    ctrlpriv->ctl, &perfmon->ob_enc_bytes,
				    &caam_fops_u64_ro);
	ctrlpriv->ctl_ob_prot_bytes =
		debugfs_create_file("ob_bytes_protected",
				    S_IRUSR | S_IRGRP | S_IROTH,
				    ctrlpriv->ctl, &perfmon->ob_prot_bytes,
				    &caam_fops_u64_ro);
	ctrlpriv->ctl_ib_dec_bytes =
		debugfs_create_file("ib_bytes_decrypted",
				    S_IRUSR | S_IRGRP | S_IROTH,
				    ctrlpriv->ctl, &perfmon->ib_dec_bytes,
				    &caam_fops_u64_ro);
	ctrlpriv->ctl_ib_valid_bytes =
		debugfs_create_file("ib_bytes_validated",
				    S_IRUSR | S_IRGRP | S_IROTH,
				    ctrlpriv->ctl, &perfmon->ib_valid_bytes,
				    &caam_fops_u64_ro);

	/* Controller level - global status values */
	ctrlpriv->ctl_faultaddr =
		debugfs_create_file("fault_addr",
				    S_IRUSR | S_IRGRP | S_IROTH,
				    ctrlpriv->ctl, &perfmon->faultaddr,
				    &caam_fops_u32_ro);
	ctrlpriv->ctl_faultdetail =
		debugfs_create_file("fault_detail",
				    S_IRUSR | S_IRGRP | S_IROTH,
				    ctrlpriv->ctl, &perfmon->faultdetail,
				    &caam_fops_u32_ro);
	ctrlpriv->ctl_faultstatus =
		debugfs_create_file("fault_status",
				    S_IRUSR | S_IRGRP | S_IROTH,
				    ctrlpriv->ctl, &perfmon->status,
				    &caam_fops_u32_ro);

	/* Internal covering keys (useful in non-secure mode only) */
	ctrlpriv->ctl_kek_wrap.data = (__force void *)&ctrlpriv->ctrl->kek[0];
	ctrlpriv->ctl_kek_wrap.size = KEK_KEY_SIZE * sizeof(u32);
	ctrlpriv->ctl_kek = debugfs_create_blob("kek",
						S_IRUSR |
						S_IRGRP | S_IROTH,
						ctrlpriv->ctl,
						&ctrlpriv->ctl_kek_wrap);

	ctrlpriv->ctl_tkek_wrap.data = (__force void *)&ctrlpriv->ctrl->tkek[0];
	ctrlpriv->ctl_tkek_wrap.size = KEK_KEY_SIZE * sizeof(u32);
	ctrlpriv->ctl_tkek = debugfs_create_blob("tkek",
						 S_IRUSR |
						 S_IRGRP | S_IROTH,
						 ctrlpriv->ctl,
						 &ctrlpriv->ctl_tkek_wrap);

	ctrlpriv->ctl_tdsk_wrap.data = (__force void *)&ctrlpriv->ctrl->tdsk[0];
	ctrlpriv->ctl_tdsk_wrap.size = KEK_KEY_SIZE * sizeof(u32);
	ctrlpriv->ctl_tdsk = debugfs_create_blob("tdsk",
						 S_IRUSR |
						 S_IRGRP | S_IROTH,
						 ctrlpriv->ctl,
						 &ctrlpriv->ctl_tdsk_wrap);
#endif
	return 0;

caam_remove:
	caam_remove(pdev);
	return ret;

iounmap_ctrl:
	iounmap(ctrl);
disable_caam_emi_slow:
	if (ctrlpriv->caam_emi_slow)
		clk_disable_unprepare(ctrlpriv->caam_emi_slow);
disable_caam_aclk:
	clk_disable_unprepare(ctrlpriv->caam_aclk);
disable_caam_mem:
	clk_disable_unprepare(ctrlpriv->caam_mem);
disable_caam_ipg:
	clk_disable_unprepare(ctrlpriv->caam_ipg);
	return ret;
}

static struct platform_driver caam_driver = {
	.driver = {
		.name = "caam",
		.of_match_table = caam_match,
	},
	.probe       = caam_probe,
	.remove      = caam_remove,
};

module_platform_driver(caam_driver);

MODULE_LICENSE("GPL");
MODULE_DESCRIPTION("FSL CAAM request backend");
MODULE_AUTHOR("Freescale Semiconductor - NMG/STC");<|MERGE_RESOLUTION|>--- conflicted
+++ resolved
@@ -307,14 +307,8 @@
 	ctrlpriv = dev_get_drvdata(ctrldev);
 	ctrl = (struct caam_ctrl __iomem *)ctrlpriv->ctrl;
 
-<<<<<<< HEAD
-	/* Remove platform devices for JobRs */
-	for (ring = 0; ring < ctrlpriv->total_jobrs; ring++)
-		of_device_unregister(ctrlpriv->jrpdev[ring]);
-=======
 	/* Remove platform devices under the crypto node */
 	of_platform_depopulate(ctrldev);
->>>>>>> c2a9c7ab
 
 	/* De-initialize RNG state handles initialized by this driver. */
 	if (ctrlpriv->rng4_sh_init)
@@ -437,11 +431,7 @@
 /* Probe routine for CAAM top (controller) level */
 static int caam_probe(struct platform_device *pdev)
 {
-<<<<<<< HEAD
-	int ret, ring, ridx, rspec, gen_sk, ent_delay = RTSDCTL_ENT_DLY_MIN;
-=======
 	int ret, ring, gen_sk, ent_delay = RTSDCTL_ENT_DLY_MIN;
->>>>>>> c2a9c7ab
 	u64 caam_id;
 	struct device *dev;
 	struct device_node *nprop, *np;
@@ -616,20 +606,6 @@
 		dev_err(dev, "dma_set_mask_and_coherent failed (%d)\n", ret);
 		goto iounmap_ctrl;
 	}
-<<<<<<< HEAD
-
-	/*
-	 * Detect and enable JobRs
-	 * First, find out how many ring spec'ed, allocate references
-	 * for all, then go probe each one.
-	 */
-	rspec = 0;
-	for_each_available_child_of_node(nprop, np)
-		if (of_device_is_compatible(np, "fsl,sec-v4.0-job-ring") ||
-		    of_device_is_compatible(np, "fsl,sec4.0-job-ring"))
-			rspec++;
-=======
->>>>>>> c2a9c7ab
 
 	ret = of_platform_populate(nprop, caam_match, NULL, dev);
 	if (ret) {
@@ -638,38 +614,17 @@
 	}
 
 	ring = 0;
-<<<<<<< HEAD
-	ridx = 0;
-	ctrlpriv->total_jobrs = 0;
 	for_each_available_child_of_node(nprop, np)
 		if (of_device_is_compatible(np, "fsl,sec-v4.0-job-ring") ||
 		    of_device_is_compatible(np, "fsl,sec4.0-job-ring")) {
-			ctrlpriv->jrpdev[ring] =
-				of_platform_device_create(np, NULL, dev);
-			if (!ctrlpriv->jrpdev[ring]) {
-				pr_warn("JR physical index %d: Platform device creation error\n",
-					ridx);
-				ridx++;
-				continue;
-			}
-=======
-	for_each_available_child_of_node(nprop, np)
-		if (of_device_is_compatible(np, "fsl,sec-v4.0-job-ring") ||
-		    of_device_is_compatible(np, "fsl,sec4.0-job-ring")) {
->>>>>>> c2a9c7ab
 			ctrlpriv->jr[ring] = (struct caam_job_ring __iomem __force *)
 					     ((__force uint8_t *)ctrl +
-					     (ridx + JR_BLOCK_NUMBER) *
+					     (ring + JR_BLOCK_NUMBER) *
 					      BLOCK_OFFSET
 					     );
 			ctrlpriv->total_jobrs++;
 			ring++;
-<<<<<<< HEAD
-			ridx++;
-	}
-=======
 		}
->>>>>>> c2a9c7ab
 
 	/* Check to see if QI present. If so, enable */
 	ctrlpriv->qi_present =
