--- conflicted
+++ resolved
@@ -1,16 +1,3 @@
-<<<<<<< HEAD
-config HYPERV
-	tristate "Microsoft Hyper-V client drivers"
-	depends on X86 && ACPI && PCI && !XEN
-	default n
-	help
-	  Select this option to run Linux as a Hyper-V client operating
-	  system.
-
-if HYPERV
-
-=======
->>>>>>> 1ea6b8f4
 config HYPERV_STORAGE
 	tristate "Microsoft Hyper-V virtual storage driver"
 	depends on HYPERV && SCSI
