--- conflicted
+++ resolved
@@ -609,17 +609,11 @@
 
        /* lpi cannot be routed to a redistributor that is on a foreign node */
 	if (its_dev->its->flags & ITS_FLAGS_WORKAROUND_CAVIUM_23144) {
-<<<<<<< HEAD
-		cpu_mask = cpumask_of_node(its_dev->its->numa_node);
-		if (!cpumask_intersects(mask_val, cpu_mask))
-			return -EINVAL;
-=======
 		if (its_dev->its->numa_node >= 0) {
 			cpu_mask = cpumask_of_node(its_dev->its->numa_node);
 			if (!cpumask_intersects(mask_val, cpu_mask))
 				return -EINVAL;
 		}
->>>>>>> 1d074db6
 	}
 
 	cpu = cpumask_any_and(mask_val, cpu_mask);
@@ -1100,21 +1094,13 @@
 	list_for_each_entry(its, &its_nodes, entry) {
 		u64 target;
 
-<<<<<<< HEAD
-		/* avoid cross node core and its mapping */
-=======
 		/* avoid cross node collections and its mapping */
->>>>>>> 1d074db6
 		if (its->flags & ITS_FLAGS_WORKAROUND_CAVIUM_23144) {
 			struct device_node *cpu_node;
 
 			cpu_node = of_get_cpu_node(cpu, NULL);
 			if (its->numa_node != NUMA_NO_NODE &&
-<<<<<<< HEAD
-			its->numa_node != of_node_to_nid(cpu_node))
-=======
 				its->numa_node != of_node_to_nid(cpu_node))
->>>>>>> 1d074db6
 				continue;
 		}
 
@@ -1446,11 +1432,7 @@
 {
 	struct its_node *its = data;
 
-<<<<<<< HEAD
-		its->flags |= ITS_FLAGS_WORKAROUND_CAVIUM_23144;
-=======
 	its->flags |= ITS_FLAGS_WORKAROUND_CAVIUM_23144;
->>>>>>> 1d074db6
 }
 
 static const struct gic_quirk its_quirks[] = {
@@ -1462,10 +1444,6 @@
 		.init	= its_enable_quirk_cavium_22375,
 	},
 #endif
-<<<<<<< HEAD
-
-=======
->>>>>>> 1d074db6
 #ifdef CONFIG_CAVIUM_ERRATUM_23144
 	{
 		.desc	= "ITS: Cavium erratum 23144",
