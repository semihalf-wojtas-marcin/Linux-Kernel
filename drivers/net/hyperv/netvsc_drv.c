--- conflicted
+++ resolved
@@ -40,12 +40,9 @@
 
 #include "hyperv_net.h"
 
-<<<<<<< HEAD
-=======
 /* Restrict GSO size to account for NVGRE */
 #define NETVSC_GSO_MAX_SIZE	62768
 
->>>>>>> d9ea51a9
 #define RING_SIZE_MIN 64
 #define LINKCHANGE_INT (2 * HZ)
 #define NETVSC_HW_FEATURES	(NETIF_F_RXCSUM | \
@@ -53,10 +50,6 @@
 				 NETIF_F_TSO | \
 				 NETIF_F_TSO6 | \
 				 NETIF_F_HW_CSUM)
-
-/* Restrict GSO size to account for NVGRE */
-#define NETVSC_GSO_MAX_SIZE	62768
-
 static int ring_size = 128;
 module_param(ring_size, int, S_IRUGO);
 MODULE_PARM_DESC(ring_size, "Ring buffer size (# of pages)");
@@ -1411,7 +1404,6 @@
 	nvdev = net_device_ctx->nvdev;
 	netif_set_real_num_tx_queues(net, nvdev->num_chn);
 	netif_set_real_num_rx_queues(net, nvdev->num_chn);
-	netif_set_gso_max_size(net, NETVSC_GSO_MAX_SIZE);
 
 	ret = register_netdev(net);
 	if (ret != 0) {
