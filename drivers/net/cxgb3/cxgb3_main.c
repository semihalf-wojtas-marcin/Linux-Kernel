/*
 * Copyright (c) 2003-2008 Chelsio, Inc. All rights reserved.
 *
 * This software is available to you under a choice of one of two
 * licenses.  You may choose to be licensed under the terms of the GNU
 * General Public License (GPL) Version 2, available from the file
 * COPYING in the main directory of this source tree, or the
 * OpenIB.org BSD license below:
 *
 *     Redistribution and use in source and binary forms, with or
 *     without modification, are permitted provided that the following
 *     conditions are met:
 *
 *      - Redistributions of source code must retain the above
 *        copyright notice, this list of conditions and the following
 *        disclaimer.
 *
 *      - Redistributions in binary form must reproduce the above
 *        copyright notice, this list of conditions and the following
 *        disclaimer in the documentation and/or other materials
 *        provided with the distribution.
 *
 * THE SOFTWARE IS PROVIDED "AS IS", WITHOUT WARRANTY OF ANY KIND,
 * EXPRESS OR IMPLIED, INCLUDING BUT NOT LIMITED TO THE WARRANTIES OF
 * MERCHANTABILITY, FITNESS FOR A PARTICULAR PURPOSE AND
 * NONINFRINGEMENT. IN NO EVENT SHALL THE AUTHORS OR COPYRIGHT HOLDERS
 * BE LIABLE FOR ANY CLAIM, DAMAGES OR OTHER LIABILITY, WHETHER IN AN
 * ACTION OF CONTRACT, TORT OR OTHERWISE, ARISING FROM, OUT OF OR IN
 * CONNECTION WITH THE SOFTWARE OR THE USE OR OTHER DEALINGS IN THE
 * SOFTWARE.
 */
#include <linux/module.h>
#include <linux/moduleparam.h>
#include <linux/init.h>
#include <linux/pci.h>
#include <linux/dma-mapping.h>
#include <linux/netdevice.h>
#include <linux/etherdevice.h>
#include <linux/if_vlan.h>
#include <linux/mii.h>
#include <linux/sockios.h>
#include <linux/workqueue.h>
#include <linux/proc_fs.h>
#include <linux/rtnetlink.h>
#include <linux/firmware.h>
#include <linux/log2.h>
#include <linux/inet.h>
#include <asm/uaccess.h>

#include "common.h"
#include "cxgb3_ioctl.h"
#include "regs.h"
#include "cxgb3_offload.h"
#include "version.h"

#include "cxgb3_ctl_defs.h"
#include "t3_cpl.h"
#include "firmware_exports.h"

enum {
	MAX_TXQ_ENTRIES = 16384,
	MAX_CTRL_TXQ_ENTRIES = 1024,
	MAX_RSPQ_ENTRIES = 16384,
	MAX_RX_BUFFERS = 16384,
	MAX_RX_JUMBO_BUFFERS = 16384,
	MIN_TXQ_ENTRIES = 4,
	MIN_CTRL_TXQ_ENTRIES = 4,
	MIN_RSPQ_ENTRIES = 32,
	MIN_FL_ENTRIES = 32
};

#define PORT_MASK ((1 << MAX_NPORTS) - 1)

#define DFLT_MSG_ENABLE (NETIF_MSG_DRV | NETIF_MSG_PROBE | NETIF_MSG_LINK | \
			 NETIF_MSG_TIMER | NETIF_MSG_IFDOWN | NETIF_MSG_IFUP |\
			 NETIF_MSG_RX_ERR | NETIF_MSG_TX_ERR)

#define EEPROM_MAGIC 0x38E2F10C

#define CH_DEVICE(devid, idx) \
	{ PCI_VENDOR_ID_CHELSIO, devid, PCI_ANY_ID, PCI_ANY_ID, 0, 0, idx }

static const struct pci_device_id cxgb3_pci_tbl[] = {
	CH_DEVICE(0x20, 0),	/* PE9000 */
	CH_DEVICE(0x21, 1),	/* T302E */
	CH_DEVICE(0x22, 2),	/* T310E */
	CH_DEVICE(0x23, 3),	/* T320X */
	CH_DEVICE(0x24, 1),	/* T302X */
	CH_DEVICE(0x25, 3),	/* T320E */
	CH_DEVICE(0x26, 2),	/* T310X */
	CH_DEVICE(0x30, 2),	/* T3B10 */
	CH_DEVICE(0x31, 3),	/* T3B20 */
	CH_DEVICE(0x32, 1),	/* T3B02 */
	{0,}
};

MODULE_DESCRIPTION(DRV_DESC);
MODULE_AUTHOR("Chelsio Communications");
MODULE_LICENSE("Dual BSD/GPL");
MODULE_VERSION(DRV_VERSION);
MODULE_DEVICE_TABLE(pci, cxgb3_pci_tbl);

static int dflt_msg_enable = DFLT_MSG_ENABLE;

module_param(dflt_msg_enable, int, 0644);
MODULE_PARM_DESC(dflt_msg_enable, "Chelsio T3 default message enable bitmap");

/*
 * The driver uses the best interrupt scheme available on a platform in the
 * order MSI-X, MSI, legacy pin interrupts.  This parameter determines which
 * of these schemes the driver may consider as follows:
 *
 * msi = 2: choose from among all three options
 * msi = 1: only consider MSI and pin interrupts
 * msi = 0: force pin interrupts
 */
static int msi = 2;

module_param(msi, int, 0644);
MODULE_PARM_DESC(msi, "whether to use MSI or MSI-X");

/*
 * The driver enables offload as a default.
 * To disable it, use ofld_disable = 1.
 */

static int ofld_disable = 0;

module_param(ofld_disable, int, 0644);
MODULE_PARM_DESC(ofld_disable, "whether to enable offload at init time or not");

/*
 * We have work elements that we need to cancel when an interface is taken
 * down.  Normally the work elements would be executed by keventd but that
 * can deadlock because of linkwatch.  If our close method takes the rtnl
 * lock and linkwatch is ahead of our work elements in keventd, linkwatch
 * will block keventd as it needs the rtnl lock, and we'll deadlock waiting
 * for our work to complete.  Get our own work queue to solve this.
 */
static struct workqueue_struct *cxgb3_wq;

/**
 *	link_report - show link status and link speed/duplex
 *	@p: the port whose settings are to be reported
 *
 *	Shows the link status, speed, and duplex of a port.
 */
static void link_report(struct net_device *dev)
{
	if (!netif_carrier_ok(dev))
		printk(KERN_INFO "%s: link down\n", dev->name);
	else {
		const char *s = "10Mbps";
		const struct port_info *p = netdev_priv(dev);

		switch (p->link_config.speed) {
		case SPEED_10000:
			s = "10Gbps";
			break;
		case SPEED_1000:
			s = "1000Mbps";
			break;
		case SPEED_100:
			s = "100Mbps";
			break;
		}

		printk(KERN_INFO "%s: link up, %s, %s-duplex\n", dev->name, s,
		       p->link_config.duplex == DUPLEX_FULL ? "full" : "half");
	}
}

/**
 *	t3_os_link_changed - handle link status changes
 *	@adapter: the adapter associated with the link change
 *	@port_id: the port index whose limk status has changed
 *	@link_stat: the new status of the link
 *	@speed: the new speed setting
 *	@duplex: the new duplex setting
 *	@pause: the new flow-control setting
 *
 *	This is the OS-dependent handler for link status changes.  The OS
 *	neutral handler takes care of most of the processing for these events,
 *	then calls this handler for any OS-specific processing.
 */
void t3_os_link_changed(struct adapter *adapter, int port_id, int link_stat,
			int speed, int duplex, int pause)
{
	struct net_device *dev = adapter->port[port_id];
	struct port_info *pi = netdev_priv(dev);
	struct cmac *mac = &pi->mac;

	/* Skip changes from disabled ports. */
	if (!netif_running(dev))
		return;

	if (link_stat != netif_carrier_ok(dev)) {
		if (link_stat) {
			t3_mac_enable(mac, MAC_DIRECTION_RX);
			netif_carrier_on(dev);
		} else {
			netif_carrier_off(dev);
			pi->phy.ops->power_down(&pi->phy, 1);
			t3_mac_disable(mac, MAC_DIRECTION_RX);
			t3_link_start(&pi->phy, mac, &pi->link_config);
		}

		link_report(dev);
	}
}

/**
 *	t3_os_phymod_changed - handle PHY module changes
 *	@phy: the PHY reporting the module change
 *	@mod_type: new module type
 *
 *	This is the OS-dependent handler for PHY module changes.  It is
 *	invoked when a PHY module is removed or inserted for any OS-specific
 *	processing.
 */
void t3_os_phymod_changed(struct adapter *adap, int port_id)
{
	static const char *mod_str[] = {
		NULL, "SR", "LR", "LRM", "TWINAX", "TWINAX", "unknown"
	};

	const struct net_device *dev = adap->port[port_id];
	const struct port_info *pi = netdev_priv(dev);

	if (pi->phy.modtype == phy_modtype_none)
		printk(KERN_INFO "%s: PHY module unplugged\n", dev->name);
	else
		printk(KERN_INFO "%s: %s PHY module inserted\n", dev->name,
		       mod_str[pi->phy.modtype]);
}

static void cxgb_set_rxmode(struct net_device *dev)
{
	struct t3_rx_mode rm;
	struct port_info *pi = netdev_priv(dev);

	init_rx_mode(&rm, dev, dev->mc_list);
	t3_mac_set_rx_mode(&pi->mac, &rm);
}

/**
 *	link_start - enable a port
 *	@dev: the device to enable
 *
 *	Performs the MAC and PHY actions needed to enable a port.
 */
static void link_start(struct net_device *dev)
{
	struct t3_rx_mode rm;
	struct port_info *pi = netdev_priv(dev);
	struct cmac *mac = &pi->mac;

	init_rx_mode(&rm, dev, dev->mc_list);
	t3_mac_reset(mac);
	t3_mac_set_mtu(mac, dev->mtu);
	t3_mac_set_address(mac, 0, dev->dev_addr);
	t3_mac_set_rx_mode(mac, &rm);
	t3_link_start(&pi->phy, mac, &pi->link_config);
	t3_mac_enable(mac, MAC_DIRECTION_RX | MAC_DIRECTION_TX);
}

static inline void cxgb_disable_msi(struct adapter *adapter)
{
	if (adapter->flags & USING_MSIX) {
		pci_disable_msix(adapter->pdev);
		adapter->flags &= ~USING_MSIX;
	} else if (adapter->flags & USING_MSI) {
		pci_disable_msi(adapter->pdev);
		adapter->flags &= ~USING_MSI;
	}
}

/*
 * Interrupt handler for asynchronous events used with MSI-X.
 */
static irqreturn_t t3_async_intr_handler(int irq, void *cookie)
{
	t3_slow_intr_handler(cookie);
	return IRQ_HANDLED;
}

/*
 * Name the MSI-X interrupts.
 */
static void name_msix_vecs(struct adapter *adap)
{
	int i, j, msi_idx = 1, n = sizeof(adap->msix_info[0].desc) - 1;

	snprintf(adap->msix_info[0].desc, n, "%s", adap->name);
	adap->msix_info[0].desc[n] = 0;

	for_each_port(adap, j) {
		struct net_device *d = adap->port[j];
		const struct port_info *pi = netdev_priv(d);

		for (i = 0; i < pi->nqsets; i++, msi_idx++) {
			snprintf(adap->msix_info[msi_idx].desc, n,
				 "%s-%d", d->name, pi->first_qset + i);
			adap->msix_info[msi_idx].desc[n] = 0;
		}
	}
}

static int request_msix_data_irqs(struct adapter *adap)
{
	int i, j, err, qidx = 0;

	for_each_port(adap, i) {
		int nqsets = adap2pinfo(adap, i)->nqsets;

		for (j = 0; j < nqsets; ++j) {
			err = request_irq(adap->msix_info[qidx + 1].vec,
					  t3_intr_handler(adap,
							  adap->sge.qs[qidx].
							  rspq.polling), 0,
					  adap->msix_info[qidx + 1].desc,
					  &adap->sge.qs[qidx]);
			if (err) {
				while (--qidx >= 0)
					free_irq(adap->msix_info[qidx + 1].vec,
						 &adap->sge.qs[qidx]);
				return err;
			}
			qidx++;
		}
	}
	return 0;
}

static void free_irq_resources(struct adapter *adapter)
{
	if (adapter->flags & USING_MSIX) {
		int i, n = 0;

		free_irq(adapter->msix_info[0].vec, adapter);
		for_each_port(adapter, i)
		    n += adap2pinfo(adapter, i)->nqsets;

		for (i = 0; i < n; ++i)
			free_irq(adapter->msix_info[i + 1].vec,
				 &adapter->sge.qs[i]);
	} else
		free_irq(adapter->pdev->irq, adapter);
}

static int await_mgmt_replies(struct adapter *adap, unsigned long init_cnt,
			      unsigned long n)
{
	int attempts = 5;

	while (adap->sge.qs[0].rspq.offload_pkts < init_cnt + n) {
		if (!--attempts)
			return -ETIMEDOUT;
		msleep(10);
	}
	return 0;
}

static int init_tp_parity(struct adapter *adap)
{
	int i;
	struct sk_buff *skb;
	struct cpl_set_tcb_field *greq;
	unsigned long cnt = adap->sge.qs[0].rspq.offload_pkts;

	t3_tp_set_offload_mode(adap, 1);

	for (i = 0; i < 16; i++) {
		struct cpl_smt_write_req *req;

		skb = alloc_skb(sizeof(*req), GFP_KERNEL | __GFP_NOFAIL);
		req = (struct cpl_smt_write_req *)__skb_put(skb, sizeof(*req));
		memset(req, 0, sizeof(*req));
		req->wr.wr_hi = htonl(V_WR_OP(FW_WROPCODE_FORWARD));
		OPCODE_TID(req) = htonl(MK_OPCODE_TID(CPL_SMT_WRITE_REQ, i));
		req->iff = i;
		t3_mgmt_tx(adap, skb);
	}

	for (i = 0; i < 2048; i++) {
		struct cpl_l2t_write_req *req;

		skb = alloc_skb(sizeof(*req), GFP_KERNEL | __GFP_NOFAIL);
		req = (struct cpl_l2t_write_req *)__skb_put(skb, sizeof(*req));
		memset(req, 0, sizeof(*req));
		req->wr.wr_hi = htonl(V_WR_OP(FW_WROPCODE_FORWARD));
		OPCODE_TID(req) = htonl(MK_OPCODE_TID(CPL_L2T_WRITE_REQ, i));
		req->params = htonl(V_L2T_W_IDX(i));
		t3_mgmt_tx(adap, skb);
	}

	for (i = 0; i < 2048; i++) {
		struct cpl_rte_write_req *req;

		skb = alloc_skb(sizeof(*req), GFP_KERNEL | __GFP_NOFAIL);
		req = (struct cpl_rte_write_req *)__skb_put(skb, sizeof(*req));
		memset(req, 0, sizeof(*req));
		req->wr.wr_hi = htonl(V_WR_OP(FW_WROPCODE_FORWARD));
		OPCODE_TID(req) = htonl(MK_OPCODE_TID(CPL_RTE_WRITE_REQ, i));
		req->l2t_idx = htonl(V_L2T_W_IDX(i));
		t3_mgmt_tx(adap, skb);
	}

	skb = alloc_skb(sizeof(*greq), GFP_KERNEL | __GFP_NOFAIL);
	greq = (struct cpl_set_tcb_field *)__skb_put(skb, sizeof(*greq));
	memset(greq, 0, sizeof(*greq));
	greq->wr.wr_hi = htonl(V_WR_OP(FW_WROPCODE_FORWARD));
	OPCODE_TID(greq) = htonl(MK_OPCODE_TID(CPL_SET_TCB_FIELD, 0));
	greq->mask = cpu_to_be64(1);
	t3_mgmt_tx(adap, skb);

	i = await_mgmt_replies(adap, cnt, 16 + 2048 + 2048 + 1);
	t3_tp_set_offload_mode(adap, 0);
	return i;
}

/**
 *	setup_rss - configure RSS
 *	@adap: the adapter
 *
 *	Sets up RSS to distribute packets to multiple receive queues.  We
 *	configure the RSS CPU lookup table to distribute to the number of HW
 *	receive queues, and the response queue lookup table to narrow that
 *	down to the response queues actually configured for each port.
 *	We always configure the RSS mapping for two ports since the mapping
 *	table has plenty of entries.
 */
static void setup_rss(struct adapter *adap)
{
	int i;
	unsigned int nq0 = adap2pinfo(adap, 0)->nqsets;
	unsigned int nq1 = adap->port[1] ? adap2pinfo(adap, 1)->nqsets : 1;
	u8 cpus[SGE_QSETS + 1];
	u16 rspq_map[RSS_TABLE_SIZE];

	for (i = 0; i < SGE_QSETS; ++i)
		cpus[i] = i;
	cpus[SGE_QSETS] = 0xff;	/* terminator */

	for (i = 0; i < RSS_TABLE_SIZE / 2; ++i) {
		rspq_map[i] = i % nq0;
		rspq_map[i + RSS_TABLE_SIZE / 2] = (i % nq1) + nq0;
	}

	t3_config_rss(adap, F_RQFEEDBACKENABLE | F_TNLLKPEN | F_TNLMAPEN |
		      F_TNLPRTEN | F_TNL2TUPEN | F_TNL4TUPEN |
		      V_RRCPLCPUSIZE(6) | F_HASHTOEPLITZ, cpus, rspq_map);
}

static void init_napi(struct adapter *adap)
{
	int i;

	for (i = 0; i < SGE_QSETS; i++) {
		struct sge_qset *qs = &adap->sge.qs[i];

		if (qs->adap)
			netif_napi_add(qs->netdev, &qs->napi, qs->napi.poll,
				       64);
	}

	/*
	 * netif_napi_add() can be called only once per napi_struct because it
	 * adds each new napi_struct to a list.  Be careful not to call it a
	 * second time, e.g., during EEH recovery, by making a note of it.
	 */
	adap->flags |= NAPI_INIT;
}

/*
 * Wait until all NAPI handlers are descheduled.  This includes the handlers of
 * both netdevices representing interfaces and the dummy ones for the extra
 * queues.
 */
static void quiesce_rx(struct adapter *adap)
{
	int i;

	for (i = 0; i < SGE_QSETS; i++)
		if (adap->sge.qs[i].adap)
			napi_disable(&adap->sge.qs[i].napi);
}

static void enable_all_napi(struct adapter *adap)
{
	int i;
	for (i = 0; i < SGE_QSETS; i++)
		if (adap->sge.qs[i].adap)
			napi_enable(&adap->sge.qs[i].napi);
}

/**
 *	set_qset_lro - Turn a queue set's LRO capability on and off
 *	@dev: the device the qset is attached to
 *	@qset_idx: the queue set index
 *	@val: the LRO switch
 *
 *	Sets LRO on or off for a particular queue set.
 *	the device's features flag is updated to reflect the LRO
 *	capability when all queues belonging to the device are
 *	in the same state.
 */
static void set_qset_lro(struct net_device *dev, int qset_idx, int val)
{
	struct port_info *pi = netdev_priv(dev);
	struct adapter *adapter = pi->adapter;
	int i, lro_on = 1;

	adapter->params.sge.qset[qset_idx].lro = !!val;
	adapter->sge.qs[qset_idx].lro_enabled = !!val;

	/* let ethtool report LRO on only if all queues are LRO enabled */
	for (i = pi->first_qset; i < pi->first_qset + pi->nqsets; ++i)
		lro_on &= adapter->params.sge.qset[i].lro;

	if (lro_on)
		dev->features |= NETIF_F_LRO;
	else
		dev->features &= ~NETIF_F_LRO;
}

/**
 *	setup_sge_qsets - configure SGE Tx/Rx/response queues
 *	@adap: the adapter
 *
 *	Determines how many sets of SGE queues to use and initializes them.
 *	We support multiple queue sets per port if we have MSI-X, otherwise
 *	just one queue set per port.
 */
static int setup_sge_qsets(struct adapter *adap)
{
	int i, j, err, irq_idx = 0, qset_idx = 0;
	unsigned int ntxq = SGE_TXQ_PER_SET;

	if (adap->params.rev > 0 && !(adap->flags & USING_MSI))
		irq_idx = -1;

	for_each_port(adap, i) {
		struct net_device *dev = adap->port[i];
		struct port_info *pi = netdev_priv(dev);

		pi->qs = &adap->sge.qs[pi->first_qset];
		for (j = pi->first_qset; j < pi->first_qset + pi->nqsets;
		     ++j, ++qset_idx) {
<<<<<<< HEAD
			set_qset_lro(dev, qset_idx, pi->rx_csum_offload);
=======
			set_qset_lro(dev, qset_idx, pi->rx_offload & T3_LRO);
>>>>>>> 18e352e4
			err = t3_sge_alloc_qset(adap, qset_idx, 1,
				(adap->flags & USING_MSIX) ? qset_idx + 1 :
							     irq_idx,
				&adap->params.sge.qset[qset_idx], ntxq, dev,
				netdev_get_tx_queue(dev, j));
			if (err) {
				t3_stop_sge_timers(adap);
				t3_free_sge_resources(adap);
				return err;
			}
		}
	}

	return 0;
}

static ssize_t attr_show(struct device *d, char *buf,
			 ssize_t(*format) (struct net_device *, char *))
{
	ssize_t len;

	/* Synchronize with ioctls that may shut down the device */
	rtnl_lock();
	len = (*format) (to_net_dev(d), buf);
	rtnl_unlock();
	return len;
}

static ssize_t attr_store(struct device *d,
			  const char *buf, size_t len,
			  ssize_t(*set) (struct net_device *, unsigned int),
			  unsigned int min_val, unsigned int max_val)
{
	char *endp;
	ssize_t ret;
	unsigned int val;

	if (!capable(CAP_NET_ADMIN))
		return -EPERM;

	val = simple_strtoul(buf, &endp, 0);
	if (endp == buf || val < min_val || val > max_val)
		return -EINVAL;

	rtnl_lock();
	ret = (*set) (to_net_dev(d), val);
	if (!ret)
		ret = len;
	rtnl_unlock();
	return ret;
}

#define CXGB3_SHOW(name, val_expr) \
static ssize_t format_##name(struct net_device *dev, char *buf) \
{ \
	struct port_info *pi = netdev_priv(dev); \
	struct adapter *adap = pi->adapter; \
	return sprintf(buf, "%u\n", val_expr); \
} \
static ssize_t show_##name(struct device *d, struct device_attribute *attr, \
			   char *buf) \
{ \
	return attr_show(d, buf, format_##name); \
}

static ssize_t set_nfilters(struct net_device *dev, unsigned int val)
{
	struct port_info *pi = netdev_priv(dev);
	struct adapter *adap = pi->adapter;
	int min_tids = is_offload(adap) ? MC5_MIN_TIDS : 0;

	if (adap->flags & FULL_INIT_DONE)
		return -EBUSY;
	if (val && adap->params.rev == 0)
		return -EINVAL;
	if (val > t3_mc5_size(&adap->mc5) - adap->params.mc5.nservers -
	    min_tids)
		return -EINVAL;
	adap->params.mc5.nfilters = val;
	return 0;
}

static ssize_t store_nfilters(struct device *d, struct device_attribute *attr,
			      const char *buf, size_t len)
{
	return attr_store(d, buf, len, set_nfilters, 0, ~0);
}

static ssize_t set_nservers(struct net_device *dev, unsigned int val)
{
	struct port_info *pi = netdev_priv(dev);
	struct adapter *adap = pi->adapter;

	if (adap->flags & FULL_INIT_DONE)
		return -EBUSY;
	if (val > t3_mc5_size(&adap->mc5) - adap->params.mc5.nfilters -
	    MC5_MIN_TIDS)
		return -EINVAL;
	adap->params.mc5.nservers = val;
	return 0;
}

static ssize_t store_nservers(struct device *d, struct device_attribute *attr,
			      const char *buf, size_t len)
{
	return attr_store(d, buf, len, set_nservers, 0, ~0);
}

#define CXGB3_ATTR_R(name, val_expr) \
CXGB3_SHOW(name, val_expr) \
static DEVICE_ATTR(name, S_IRUGO, show_##name, NULL)

#define CXGB3_ATTR_RW(name, val_expr, store_method) \
CXGB3_SHOW(name, val_expr) \
static DEVICE_ATTR(name, S_IRUGO | S_IWUSR, show_##name, store_method)

CXGB3_ATTR_R(cam_size, t3_mc5_size(&adap->mc5));
CXGB3_ATTR_RW(nfilters, adap->params.mc5.nfilters, store_nfilters);
CXGB3_ATTR_RW(nservers, adap->params.mc5.nservers, store_nservers);

static struct attribute *cxgb3_attrs[] = {
	&dev_attr_cam_size.attr,
	&dev_attr_nfilters.attr,
	&dev_attr_nservers.attr,
	NULL
};

static struct attribute_group cxgb3_attr_group = {.attrs = cxgb3_attrs };

static ssize_t tm_attr_show(struct device *d,
			    char *buf, int sched)
{
	struct port_info *pi = netdev_priv(to_net_dev(d));
	struct adapter *adap = pi->adapter;
	unsigned int v, addr, bpt, cpt;
	ssize_t len;

	addr = A_TP_TX_MOD_Q1_Q0_RATE_LIMIT - sched / 2;
	rtnl_lock();
	t3_write_reg(adap, A_TP_TM_PIO_ADDR, addr);
	v = t3_read_reg(adap, A_TP_TM_PIO_DATA);
	if (sched & 1)
		v >>= 16;
	bpt = (v >> 8) & 0xff;
	cpt = v & 0xff;
	if (!cpt)
		len = sprintf(buf, "disabled\n");
	else {
		v = (adap->params.vpd.cclk * 1000) / cpt;
		len = sprintf(buf, "%u Kbps\n", (v * bpt) / 125);
	}
	rtnl_unlock();
	return len;
}

static ssize_t tm_attr_store(struct device *d,
			     const char *buf, size_t len, int sched)
{
	struct port_info *pi = netdev_priv(to_net_dev(d));
	struct adapter *adap = pi->adapter;
	unsigned int val;
	char *endp;
	ssize_t ret;

	if (!capable(CAP_NET_ADMIN))
		return -EPERM;

	val = simple_strtoul(buf, &endp, 0);
	if (endp == buf || val > 10000000)
		return -EINVAL;

	rtnl_lock();
	ret = t3_config_sched(adap, val, sched);
	if (!ret)
		ret = len;
	rtnl_unlock();
	return ret;
}

#define TM_ATTR(name, sched) \
static ssize_t show_##name(struct device *d, struct device_attribute *attr, \
			   char *buf) \
{ \
	return tm_attr_show(d, buf, sched); \
} \
static ssize_t store_##name(struct device *d, struct device_attribute *attr, \
			    const char *buf, size_t len) \
{ \
	return tm_attr_store(d, buf, len, sched); \
} \
static DEVICE_ATTR(name, S_IRUGO | S_IWUSR, show_##name, store_##name)

TM_ATTR(sched0, 0);
TM_ATTR(sched1, 1);
TM_ATTR(sched2, 2);
TM_ATTR(sched3, 3);
TM_ATTR(sched4, 4);
TM_ATTR(sched5, 5);
TM_ATTR(sched6, 6);
TM_ATTR(sched7, 7);

static struct attribute *offload_attrs[] = {
	&dev_attr_sched0.attr,
	&dev_attr_sched1.attr,
	&dev_attr_sched2.attr,
	&dev_attr_sched3.attr,
	&dev_attr_sched4.attr,
	&dev_attr_sched5.attr,
	&dev_attr_sched6.attr,
	&dev_attr_sched7.attr,
	NULL
};

static struct attribute_group offload_attr_group = {.attrs = offload_attrs };

static ssize_t iscsi_ipv4addr_attr_show(struct device *d, char *buf)
{
	struct port_info *pi = netdev_priv(to_net_dev(d));

	__be32 a = pi->iscsi_ipv4addr;
	return sprintf(buf, NIPQUAD_FMT "\n", NIPQUAD(a));
}

static ssize_t iscsi_ipv4addr_attr_store(struct device *d,
					 const char *buf, size_t len)
{
	struct port_info *pi = netdev_priv(to_net_dev(d));

	pi->iscsi_ipv4addr = in_aton(buf);
	return len;
}

#define ISCSI_IPADDR_ATTR(name) \
static ssize_t show_##name(struct device *d, struct device_attribute *attr, \
			   char *buf) \
{ \
	return iscsi_ipv4addr_attr_show(d, buf); \
} \
static ssize_t store_##name(struct device *d, struct device_attribute *attr, \
			    const char *buf, size_t len) \
{ \
	return iscsi_ipv4addr_attr_store(d, buf, len); \
} \
static DEVICE_ATTR(name, S_IRUGO | S_IWUSR, show_##name, store_##name)

ISCSI_IPADDR_ATTR(iscsi_ipv4addr);

static struct attribute *iscsi_offload_attrs[] = {
	&dev_attr_iscsi_ipv4addr.attr,
	NULL
};

static struct attribute_group iscsi_offload_attr_group = {
	.attrs = iscsi_offload_attrs
};

/*
 * Sends an sk_buff to an offload queue driver
 * after dealing with any active network taps.
 */
static inline int offload_tx(struct t3cdev *tdev, struct sk_buff *skb)
{
	int ret;

	local_bh_disable();
	ret = t3_offload_tx(tdev, skb);
	local_bh_enable();
	return ret;
}

static int write_smt_entry(struct adapter *adapter, int idx)
{
	struct cpl_smt_write_req *req;
	struct sk_buff *skb = alloc_skb(sizeof(*req), GFP_KERNEL);

	if (!skb)
		return -ENOMEM;

	req = (struct cpl_smt_write_req *)__skb_put(skb, sizeof(*req));
	req->wr.wr_hi = htonl(V_WR_OP(FW_WROPCODE_FORWARD));
	OPCODE_TID(req) = htonl(MK_OPCODE_TID(CPL_SMT_WRITE_REQ, idx));
	req->mtu_idx = NMTUS - 1;	/* should be 0 but there's a T3 bug */
	req->iff = idx;
	memset(req->src_mac1, 0, sizeof(req->src_mac1));
	memcpy(req->src_mac0, adapter->port[idx]->dev_addr, ETH_ALEN);
	skb->priority = 1;
	offload_tx(&adapter->tdev, skb);
	return 0;
}

static int init_smt(struct adapter *adapter)
{
	int i;

	for_each_port(adapter, i)
	    write_smt_entry(adapter, i);
	return 0;
}

static void init_port_mtus(struct adapter *adapter)
{
	unsigned int mtus = adapter->port[0]->mtu;

	if (adapter->port[1])
		mtus |= adapter->port[1]->mtu << 16;
	t3_write_reg(adapter, A_TP_MTU_PORT_TABLE, mtus);
}

static int send_pktsched_cmd(struct adapter *adap, int sched, int qidx, int lo,
			      int hi, int port)
{
	struct sk_buff *skb;
	struct mngt_pktsched_wr *req;
	int ret;

	skb = alloc_skb(sizeof(*req), GFP_KERNEL | __GFP_NOFAIL);
	req = (struct mngt_pktsched_wr *)skb_put(skb, sizeof(*req));
	req->wr_hi = htonl(V_WR_OP(FW_WROPCODE_MNGT));
	req->mngt_opcode = FW_MNGTOPCODE_PKTSCHED_SET;
	req->sched = sched;
	req->idx = qidx;
	req->min = lo;
	req->max = hi;
	req->binding = port;
	ret = t3_mgmt_tx(adap, skb);

	return ret;
}

static int bind_qsets(struct adapter *adap)
{
	int i, j, err = 0;

	for_each_port(adap, i) {
		const struct port_info *pi = adap2pinfo(adap, i);

		for (j = 0; j < pi->nqsets; ++j) {
			int ret = send_pktsched_cmd(adap, 1,
						    pi->first_qset + j, -1,
						    -1, i);
			if (ret)
				err = ret;
		}
	}

	return err;
}

#define FW_FNAME "cxgb3/t3fw-%d.%d.%d.bin"
#define TPSRAM_NAME "cxgb3/t3%c_psram-%d.%d.%d.bin"

static int upgrade_fw(struct adapter *adap)
{
	int ret;
	char buf[64];
	const struct firmware *fw;
	struct device *dev = &adap->pdev->dev;

	snprintf(buf, sizeof(buf), FW_FNAME, FW_VERSION_MAJOR,
		 FW_VERSION_MINOR, FW_VERSION_MICRO);
	ret = request_firmware(&fw, buf, dev);
	if (ret < 0) {
		dev_err(dev, "could not upgrade firmware: unable to load %s\n",
			buf);
		return ret;
	}
	ret = t3_load_fw(adap, fw->data, fw->size);
	release_firmware(fw);

	if (ret == 0)
		dev_info(dev, "successful upgrade to firmware %d.%d.%d\n",
			 FW_VERSION_MAJOR, FW_VERSION_MINOR, FW_VERSION_MICRO);
	else
		dev_err(dev, "failed to upgrade to firmware %d.%d.%d\n",
			FW_VERSION_MAJOR, FW_VERSION_MINOR, FW_VERSION_MICRO);

	return ret;
}

static inline char t3rev2char(struct adapter *adapter)
{
	char rev = 0;

	switch(adapter->params.rev) {
	case T3_REV_B:
	case T3_REV_B2:
		rev = 'b';
		break;
	case T3_REV_C:
		rev = 'c';
		break;
	}
	return rev;
}

static int update_tpsram(struct adapter *adap)
{
	const struct firmware *tpsram;
	char buf[64];
	struct device *dev = &adap->pdev->dev;
	int ret;
	char rev;

	rev = t3rev2char(adap);
	if (!rev)
		return 0;

	snprintf(buf, sizeof(buf), TPSRAM_NAME, rev,
		 TP_VERSION_MAJOR, TP_VERSION_MINOR, TP_VERSION_MICRO);

	ret = request_firmware(&tpsram, buf, dev);
	if (ret < 0) {
		dev_err(dev, "could not load TP SRAM: unable to load %s\n",
			buf);
		return ret;
	}

	ret = t3_check_tpsram(adap, tpsram->data, tpsram->size);
	if (ret)
		goto release_tpsram;

	ret = t3_set_proto_sram(adap, tpsram->data);
	if (ret == 0)
		dev_info(dev,
			 "successful update of protocol engine "
			 "to %d.%d.%d\n",
			 TP_VERSION_MAJOR, TP_VERSION_MINOR, TP_VERSION_MICRO);
	else
		dev_err(dev, "failed to update of protocol engine %d.%d.%d\n",
			TP_VERSION_MAJOR, TP_VERSION_MINOR, TP_VERSION_MICRO);
	if (ret)
		dev_err(dev, "loading protocol SRAM failed\n");

release_tpsram:
	release_firmware(tpsram);

	return ret;
}

/**
 *	cxgb_up - enable the adapter
 *	@adapter: adapter being enabled
 *
 *	Called when the first port is enabled, this function performs the
 *	actions necessary to make an adapter operational, such as completing
 *	the initialization of HW modules, and enabling interrupts.
 *
 *	Must be called with the rtnl lock held.
 */
static int cxgb_up(struct adapter *adap)
{
	int err;

	if (!(adap->flags & FULL_INIT_DONE)) {
		err = t3_check_fw_version(adap);
		if (err == -EINVAL) {
			err = upgrade_fw(adap);
			CH_WARN(adap, "FW upgrade to %d.%d.%d %s\n",
				FW_VERSION_MAJOR, FW_VERSION_MINOR,
				FW_VERSION_MICRO, err ? "failed" : "succeeded");
		}

		err = t3_check_tpsram_version(adap);
		if (err == -EINVAL) {
			err = update_tpsram(adap);
			CH_WARN(adap, "TP upgrade to %d.%d.%d %s\n",
				TP_VERSION_MAJOR, TP_VERSION_MINOR,
				TP_VERSION_MICRO, err ? "failed" : "succeeded");
		}

		/*
		 * Clear interrupts now to catch errors if t3_init_hw fails.
		 * We clear them again later as initialization may trigger
		 * conditions that can interrupt.
		 */
		t3_intr_clear(adap);

		err = t3_init_hw(adap, 0);
		if (err)
			goto out;

		t3_set_reg_field(adap, A_TP_PARA_REG5, 0, F_RXDDPOFFINIT);
		t3_write_reg(adap, A_ULPRX_TDDP_PSZ, V_HPZ0(PAGE_SHIFT - 12));

		err = setup_sge_qsets(adap);
		if (err)
			goto out;

		setup_rss(adap);
		if (!(adap->flags & NAPI_INIT))
			init_napi(adap);
		adap->flags |= FULL_INIT_DONE;
	}

	t3_intr_clear(adap);

	if (adap->flags & USING_MSIX) {
		name_msix_vecs(adap);
		err = request_irq(adap->msix_info[0].vec,
				  t3_async_intr_handler, 0,
				  adap->msix_info[0].desc, adap);
		if (err)
			goto irq_err;

		err = request_msix_data_irqs(adap);
		if (err) {
			free_irq(adap->msix_info[0].vec, adap);
			goto irq_err;
		}
	} else if ((err = request_irq(adap->pdev->irq,
				      t3_intr_handler(adap,
						      adap->sge.qs[0].rspq.
						      polling),
				      (adap->flags & USING_MSI) ?
				       0 : IRQF_SHARED,
				      adap->name, adap)))
		goto irq_err;

	enable_all_napi(adap);
	t3_sge_start(adap);
	t3_intr_enable(adap);

	if (adap->params.rev >= T3_REV_C && !(adap->flags & TP_PARITY_INIT) &&
	    is_offload(adap) && init_tp_parity(adap) == 0)
		adap->flags |= TP_PARITY_INIT;

	if (adap->flags & TP_PARITY_INIT) {
		t3_write_reg(adap, A_TP_INT_CAUSE,
			     F_CMCACHEPERR | F_ARPLUTPERR);
		t3_write_reg(adap, A_TP_INT_ENABLE, 0x7fbfffff);
	}

	if (!(adap->flags & QUEUES_BOUND)) {
		err = bind_qsets(adap);
		if (err) {
			CH_ERR(adap, "failed to bind qsets, err %d\n", err);
			t3_intr_disable(adap);
			free_irq_resources(adap);
			goto out;
		}
		adap->flags |= QUEUES_BOUND;
	}

out:
	return err;
irq_err:
	CH_ERR(adap, "request_irq failed, err %d\n", err);
	goto out;
}

/*
 * Release resources when all the ports and offloading have been stopped.
 */
static void cxgb_down(struct adapter *adapter)
{
	t3_sge_stop(adapter);
	spin_lock_irq(&adapter->work_lock);	/* sync with PHY intr task */
	t3_intr_disable(adapter);
	spin_unlock_irq(&adapter->work_lock);

	free_irq_resources(adapter);
	flush_workqueue(cxgb3_wq);	/* wait for external IRQ handler */
	quiesce_rx(adapter);
}

static void schedule_chk_task(struct adapter *adap)
{
	unsigned int timeo;

	timeo = adap->params.linkpoll_period ?
	    (HZ * adap->params.linkpoll_period) / 10 :
	    adap->params.stats_update_period * HZ;
	if (timeo)
		queue_delayed_work(cxgb3_wq, &adap->adap_check_task, timeo);
}

static int offload_open(struct net_device *dev)
{
	struct port_info *pi = netdev_priv(dev);
	struct adapter *adapter = pi->adapter;
	struct t3cdev *tdev = dev2t3cdev(dev);
	int adap_up = adapter->open_device_map & PORT_MASK;
	int err;

	if (test_and_set_bit(OFFLOAD_DEVMAP_BIT, &adapter->open_device_map))
		return 0;

	if (!adap_up && (err = cxgb_up(adapter)) < 0)
		goto out;

	t3_tp_set_offload_mode(adapter, 1);
	tdev->lldev = adapter->port[0];
	err = cxgb3_offload_activate(adapter);
	if (err)
		goto out;

	init_port_mtus(adapter);
	t3_load_mtus(adapter, adapter->params.mtus, adapter->params.a_wnd,
		     adapter->params.b_wnd,
		     adapter->params.rev == 0 ?
		     adapter->port[0]->mtu : 0xffff);
	init_smt(adapter);

	if (sysfs_create_group(&tdev->lldev->dev.kobj, &offload_attr_group))
		dev_dbg(&dev->dev, "cannot create sysfs group\n");

	/* Call back all registered clients */
	cxgb3_add_clients(tdev);

out:
	/* restore them in case the offload module has changed them */
	if (err) {
		t3_tp_set_offload_mode(adapter, 0);
		clear_bit(OFFLOAD_DEVMAP_BIT, &adapter->open_device_map);
		cxgb3_set_dummy_ops(tdev);
	}
	return err;
}

static int offload_close(struct t3cdev *tdev)
{
	struct adapter *adapter = tdev2adap(tdev);

	if (!test_bit(OFFLOAD_DEVMAP_BIT, &adapter->open_device_map))
		return 0;

	/* Call back all registered clients */
	cxgb3_remove_clients(tdev);

	sysfs_remove_group(&tdev->lldev->dev.kobj, &offload_attr_group);

	tdev->lldev = NULL;
	cxgb3_set_dummy_ops(tdev);
	t3_tp_set_offload_mode(adapter, 0);
	clear_bit(OFFLOAD_DEVMAP_BIT, &adapter->open_device_map);

	if (!adapter->open_device_map)
		cxgb_down(adapter);

	cxgb3_offload_deactivate(adapter);
	return 0;
}

static int cxgb_open(struct net_device *dev)
{
	struct port_info *pi = netdev_priv(dev);
	struct adapter *adapter = pi->adapter;
	int other_ports = adapter->open_device_map & PORT_MASK;
	int err;

	if (!adapter->open_device_map && (err = cxgb_up(adapter)) < 0)
		return err;

	set_bit(pi->port_id, &adapter->open_device_map);
	if (is_offload(adapter) && !ofld_disable) {
		err = offload_open(dev);
		if (err)
			printk(KERN_WARNING
			       "Could not initialize offload capabilities\n");
		sysfs_create_group(&dev->dev.kobj, &iscsi_offload_attr_group);
	}

	dev->real_num_tx_queues = pi->nqsets;
	link_start(dev);
	t3_port_intr_enable(adapter, pi->port_id);
	netif_tx_start_all_queues(dev);
	if (!other_ports)
		schedule_chk_task(adapter);

	return 0;
}

static int cxgb_close(struct net_device *dev)
{
	struct port_info *pi = netdev_priv(dev);
	struct adapter *adapter = pi->adapter;

	t3_port_intr_disable(adapter, pi->port_id);
	netif_tx_stop_all_queues(dev);
	pi->phy.ops->power_down(&pi->phy, 1);
	netif_carrier_off(dev);
	t3_mac_disable(&pi->mac, MAC_DIRECTION_TX | MAC_DIRECTION_RX);

<<<<<<< HEAD
	if (is_offload(adapter) && !ofld_disable)
		sysfs_remove_group(&dev->dev.kobj, &iscsi_offload_attr_group);

=======
>>>>>>> 18e352e4
	spin_lock_irq(&adapter->work_lock);	/* sync with update task */
	clear_bit(pi->port_id, &adapter->open_device_map);
	spin_unlock_irq(&adapter->work_lock);

	if (!(adapter->open_device_map & PORT_MASK))
		cancel_rearming_delayed_workqueue(cxgb3_wq,
						  &adapter->adap_check_task);

	if (!adapter->open_device_map)
		cxgb_down(adapter);

	return 0;
}

static struct net_device_stats *cxgb_get_stats(struct net_device *dev)
{
	struct port_info *pi = netdev_priv(dev);
	struct adapter *adapter = pi->adapter;
	struct net_device_stats *ns = &pi->netstats;
	const struct mac_stats *pstats;

	spin_lock(&adapter->stats_lock);
	pstats = t3_mac_update_stats(&pi->mac);
	spin_unlock(&adapter->stats_lock);

	ns->tx_bytes = pstats->tx_octets;
	ns->tx_packets = pstats->tx_frames;
	ns->rx_bytes = pstats->rx_octets;
	ns->rx_packets = pstats->rx_frames;
	ns->multicast = pstats->rx_mcast_frames;

	ns->tx_errors = pstats->tx_underrun;
	ns->rx_errors = pstats->rx_symbol_errs + pstats->rx_fcs_errs +
	    pstats->rx_too_long + pstats->rx_jabber + pstats->rx_short +
	    pstats->rx_fifo_ovfl;

	/* detailed rx_errors */
	ns->rx_length_errors = pstats->rx_jabber + pstats->rx_too_long;
	ns->rx_over_errors = 0;
	ns->rx_crc_errors = pstats->rx_fcs_errs;
	ns->rx_frame_errors = pstats->rx_symbol_errs;
	ns->rx_fifo_errors = pstats->rx_fifo_ovfl;
	ns->rx_missed_errors = pstats->rx_cong_drops;

	/* detailed tx_errors */
	ns->tx_aborted_errors = 0;
	ns->tx_carrier_errors = 0;
	ns->tx_fifo_errors = pstats->tx_underrun;
	ns->tx_heartbeat_errors = 0;
	ns->tx_window_errors = 0;
	return ns;
}

static u32 get_msglevel(struct net_device *dev)
{
	struct port_info *pi = netdev_priv(dev);
	struct adapter *adapter = pi->adapter;

	return adapter->msg_enable;
}

static void set_msglevel(struct net_device *dev, u32 val)
{
	struct port_info *pi = netdev_priv(dev);
	struct adapter *adapter = pi->adapter;

	adapter->msg_enable = val;
}

static char stats_strings[][ETH_GSTRING_LEN] = {
	"TxOctetsOK         ",
	"TxFramesOK         ",
	"TxMulticastFramesOK",
	"TxBroadcastFramesOK",
	"TxPauseFrames      ",
	"TxUnderrun         ",
	"TxExtUnderrun      ",

	"TxFrames64         ",
	"TxFrames65To127    ",
	"TxFrames128To255   ",
	"TxFrames256To511   ",
	"TxFrames512To1023  ",
	"TxFrames1024To1518 ",
	"TxFrames1519ToMax  ",

	"RxOctetsOK         ",
	"RxFramesOK         ",
	"RxMulticastFramesOK",
	"RxBroadcastFramesOK",
	"RxPauseFrames      ",
	"RxFCSErrors        ",
	"RxSymbolErrors     ",
	"RxShortErrors      ",
	"RxJabberErrors     ",
	"RxLengthErrors     ",
	"RxFIFOoverflow     ",

	"RxFrames64         ",
	"RxFrames65To127    ",
	"RxFrames128To255   ",
	"RxFrames256To511   ",
	"RxFrames512To1023  ",
	"RxFrames1024To1518 ",
	"RxFrames1519ToMax  ",

	"PhyFIFOErrors      ",
	"TSO                ",
	"VLANextractions    ",
	"VLANinsertions     ",
	"TxCsumOffload      ",
	"RxCsumGood         ",
	"LroAggregated      ",
	"LroFlushed         ",
	"LroNoDesc          ",
	"RxDrops            ",

	"CheckTXEnToggled   ",
	"CheckResets        ",

};

static int get_sset_count(struct net_device *dev, int sset)
{
	switch (sset) {
	case ETH_SS_STATS:
		return ARRAY_SIZE(stats_strings);
	default:
		return -EOPNOTSUPP;
	}
}

#define T3_REGMAP_SIZE (3 * 1024)

static int get_regs_len(struct net_device *dev)
{
	return T3_REGMAP_SIZE;
}

static int get_eeprom_len(struct net_device *dev)
{
	return EEPROMSIZE;
}

static void get_drvinfo(struct net_device *dev, struct ethtool_drvinfo *info)
{
	struct port_info *pi = netdev_priv(dev);
	struct adapter *adapter = pi->adapter;
	u32 fw_vers = 0;
	u32 tp_vers = 0;

	spin_lock(&adapter->stats_lock);
	t3_get_fw_version(adapter, &fw_vers);
	t3_get_tp_version(adapter, &tp_vers);
	spin_unlock(&adapter->stats_lock);

	strcpy(info->driver, DRV_NAME);
	strcpy(info->version, DRV_VERSION);
	strcpy(info->bus_info, pci_name(adapter->pdev));
	if (!fw_vers)
		strcpy(info->fw_version, "N/A");
	else {
		snprintf(info->fw_version, sizeof(info->fw_version),
			 "%s %u.%u.%u TP %u.%u.%u",
			 G_FW_VERSION_TYPE(fw_vers) ? "T" : "N",
			 G_FW_VERSION_MAJOR(fw_vers),
			 G_FW_VERSION_MINOR(fw_vers),
			 G_FW_VERSION_MICRO(fw_vers),
			 G_TP_VERSION_MAJOR(tp_vers),
			 G_TP_VERSION_MINOR(tp_vers),
			 G_TP_VERSION_MICRO(tp_vers));
	}
}

static void get_strings(struct net_device *dev, u32 stringset, u8 * data)
{
	if (stringset == ETH_SS_STATS)
		memcpy(data, stats_strings, sizeof(stats_strings));
}

static unsigned long collect_sge_port_stats(struct adapter *adapter,
					    struct port_info *p, int idx)
{
	int i;
	unsigned long tot = 0;

	for (i = p->first_qset; i < p->first_qset + p->nqsets; ++i)
		tot += adapter->sge.qs[i].port_stats[idx];
	return tot;
}

static void get_stats(struct net_device *dev, struct ethtool_stats *stats,
		      u64 *data)
{
	struct port_info *pi = netdev_priv(dev);
	struct adapter *adapter = pi->adapter;
	const struct mac_stats *s;

	spin_lock(&adapter->stats_lock);
	s = t3_mac_update_stats(&pi->mac);
	spin_unlock(&adapter->stats_lock);

	*data++ = s->tx_octets;
	*data++ = s->tx_frames;
	*data++ = s->tx_mcast_frames;
	*data++ = s->tx_bcast_frames;
	*data++ = s->tx_pause;
	*data++ = s->tx_underrun;
	*data++ = s->tx_fifo_urun;

	*data++ = s->tx_frames_64;
	*data++ = s->tx_frames_65_127;
	*data++ = s->tx_frames_128_255;
	*data++ = s->tx_frames_256_511;
	*data++ = s->tx_frames_512_1023;
	*data++ = s->tx_frames_1024_1518;
	*data++ = s->tx_frames_1519_max;

	*data++ = s->rx_octets;
	*data++ = s->rx_frames;
	*data++ = s->rx_mcast_frames;
	*data++ = s->rx_bcast_frames;
	*data++ = s->rx_pause;
	*data++ = s->rx_fcs_errs;
	*data++ = s->rx_symbol_errs;
	*data++ = s->rx_short;
	*data++ = s->rx_jabber;
	*data++ = s->rx_too_long;
	*data++ = s->rx_fifo_ovfl;

	*data++ = s->rx_frames_64;
	*data++ = s->rx_frames_65_127;
	*data++ = s->rx_frames_128_255;
	*data++ = s->rx_frames_256_511;
	*data++ = s->rx_frames_512_1023;
	*data++ = s->rx_frames_1024_1518;
	*data++ = s->rx_frames_1519_max;

	*data++ = pi->phy.fifo_errors;

	*data++ = collect_sge_port_stats(adapter, pi, SGE_PSTAT_TSO);
	*data++ = collect_sge_port_stats(adapter, pi, SGE_PSTAT_VLANEX);
	*data++ = collect_sge_port_stats(adapter, pi, SGE_PSTAT_VLANINS);
	*data++ = collect_sge_port_stats(adapter, pi, SGE_PSTAT_TX_CSUM);
	*data++ = collect_sge_port_stats(adapter, pi, SGE_PSTAT_RX_CSUM_GOOD);
	*data++ = collect_sge_port_stats(adapter, pi, SGE_PSTAT_LRO_AGGR);
	*data++ = collect_sge_port_stats(adapter, pi, SGE_PSTAT_LRO_FLUSHED);
	*data++ = collect_sge_port_stats(adapter, pi, SGE_PSTAT_LRO_NO_DESC);
	*data++ = s->rx_cong_drops;

	*data++ = s->num_toggled;
	*data++ = s->num_resets;
}

static inline void reg_block_dump(struct adapter *ap, void *buf,
				  unsigned int start, unsigned int end)
{
	u32 *p = buf + start;

	for (; start <= end; start += sizeof(u32))
		*p++ = t3_read_reg(ap, start);
}

static void get_regs(struct net_device *dev, struct ethtool_regs *regs,
		     void *buf)
{
	struct port_info *pi = netdev_priv(dev);
	struct adapter *ap = pi->adapter;

	/*
	 * Version scheme:
	 * bits 0..9: chip version
	 * bits 10..15: chip revision
	 * bit 31: set for PCIe cards
	 */
	regs->version = 3 | (ap->params.rev << 10) | (is_pcie(ap) << 31);

	/*
	 * We skip the MAC statistics registers because they are clear-on-read.
	 * Also reading multi-register stats would need to synchronize with the
	 * periodic mac stats accumulation.  Hard to justify the complexity.
	 */
	memset(buf, 0, T3_REGMAP_SIZE);
	reg_block_dump(ap, buf, 0, A_SG_RSPQ_CREDIT_RETURN);
	reg_block_dump(ap, buf, A_SG_HI_DRB_HI_THRSH, A_ULPRX_PBL_ULIMIT);
	reg_block_dump(ap, buf, A_ULPTX_CONFIG, A_MPS_INT_CAUSE);
	reg_block_dump(ap, buf, A_CPL_SWITCH_CNTRL, A_CPL_MAP_TBL_DATA);
	reg_block_dump(ap, buf, A_SMB_GLOBAL_TIME_CFG, A_XGM_SERDES_STAT3);
	reg_block_dump(ap, buf, A_XGM_SERDES_STATUS0,
		       XGM_REG(A_XGM_SERDES_STAT3, 1));
	reg_block_dump(ap, buf, XGM_REG(A_XGM_SERDES_STATUS0, 1),
		       XGM_REG(A_XGM_RX_SPI4_SOP_EOP_CNT, 1));
}

static int restart_autoneg(struct net_device *dev)
{
	struct port_info *p = netdev_priv(dev);

	if (!netif_running(dev))
		return -EAGAIN;
	if (p->link_config.autoneg != AUTONEG_ENABLE)
		return -EINVAL;
	p->phy.ops->autoneg_restart(&p->phy);
	return 0;
}

static int cxgb3_phys_id(struct net_device *dev, u32 data)
{
	struct port_info *pi = netdev_priv(dev);
	struct adapter *adapter = pi->adapter;
	int i;

	if (data == 0)
		data = 2;

	for (i = 0; i < data * 2; i++) {
		t3_set_reg_field(adapter, A_T3DBG_GPIO_EN, F_GPIO0_OUT_VAL,
				 (i & 1) ? F_GPIO0_OUT_VAL : 0);
		if (msleep_interruptible(500))
			break;
	}
	t3_set_reg_field(adapter, A_T3DBG_GPIO_EN, F_GPIO0_OUT_VAL,
			 F_GPIO0_OUT_VAL);
	return 0;
}

static int get_settings(struct net_device *dev, struct ethtool_cmd *cmd)
{
	struct port_info *p = netdev_priv(dev);

	cmd->supported = p->link_config.supported;
	cmd->advertising = p->link_config.advertising;

	if (netif_carrier_ok(dev)) {
		cmd->speed = p->link_config.speed;
		cmd->duplex = p->link_config.duplex;
	} else {
		cmd->speed = -1;
		cmd->duplex = -1;
	}

	cmd->port = (cmd->supported & SUPPORTED_TP) ? PORT_TP : PORT_FIBRE;
	cmd->phy_address = p->phy.addr;
	cmd->transceiver = XCVR_EXTERNAL;
	cmd->autoneg = p->link_config.autoneg;
	cmd->maxtxpkt = 0;
	cmd->maxrxpkt = 0;
	return 0;
}

static int speed_duplex_to_caps(int speed, int duplex)
{
	int cap = 0;

	switch (speed) {
	case SPEED_10:
		if (duplex == DUPLEX_FULL)
			cap = SUPPORTED_10baseT_Full;
		else
			cap = SUPPORTED_10baseT_Half;
		break;
	case SPEED_100:
		if (duplex == DUPLEX_FULL)
			cap = SUPPORTED_100baseT_Full;
		else
			cap = SUPPORTED_100baseT_Half;
		break;
	case SPEED_1000:
		if (duplex == DUPLEX_FULL)
			cap = SUPPORTED_1000baseT_Full;
		else
			cap = SUPPORTED_1000baseT_Half;
		break;
	case SPEED_10000:
		if (duplex == DUPLEX_FULL)
			cap = SUPPORTED_10000baseT_Full;
	}
	return cap;
}

#define ADVERTISED_MASK (ADVERTISED_10baseT_Half | ADVERTISED_10baseT_Full | \
		      ADVERTISED_100baseT_Half | ADVERTISED_100baseT_Full | \
		      ADVERTISED_1000baseT_Half | ADVERTISED_1000baseT_Full | \
		      ADVERTISED_10000baseT_Full)

static int set_settings(struct net_device *dev, struct ethtool_cmd *cmd)
{
	int cap;
	struct port_info *p = netdev_priv(dev);
	struct link_config *lc = &p->link_config;

	if (!(lc->supported & SUPPORTED_Autoneg)) {
		/*
		 * PHY offers a single speed/duplex.  See if that's what's
		 * being requested.
		 */
		if (cmd->autoneg == AUTONEG_DISABLE) {
			cap = speed_duplex_to_caps(cmd->speed, cmd->duplex);
			if (lc->supported & cap)
				return 0;
		}
		return -EINVAL;
	}

	if (cmd->autoneg == AUTONEG_DISABLE) {
		int cap = speed_duplex_to_caps(cmd->speed, cmd->duplex);

		if (!(lc->supported & cap) || cmd->speed == SPEED_1000)
			return -EINVAL;
		lc->requested_speed = cmd->speed;
		lc->requested_duplex = cmd->duplex;
		lc->advertising = 0;
	} else {
		cmd->advertising &= ADVERTISED_MASK;
		cmd->advertising &= lc->supported;
		if (!cmd->advertising)
			return -EINVAL;
		lc->requested_speed = SPEED_INVALID;
		lc->requested_duplex = DUPLEX_INVALID;
		lc->advertising = cmd->advertising | ADVERTISED_Autoneg;
	}
	lc->autoneg = cmd->autoneg;
	if (netif_running(dev))
		t3_link_start(&p->phy, &p->mac, lc);
	return 0;
}

static void get_pauseparam(struct net_device *dev,
			   struct ethtool_pauseparam *epause)
{
	struct port_info *p = netdev_priv(dev);

	epause->autoneg = (p->link_config.requested_fc & PAUSE_AUTONEG) != 0;
	epause->rx_pause = (p->link_config.fc & PAUSE_RX) != 0;
	epause->tx_pause = (p->link_config.fc & PAUSE_TX) != 0;
}

static int set_pauseparam(struct net_device *dev,
			  struct ethtool_pauseparam *epause)
{
	struct port_info *p = netdev_priv(dev);
	struct link_config *lc = &p->link_config;

	if (epause->autoneg == AUTONEG_DISABLE)
		lc->requested_fc = 0;
	else if (lc->supported & SUPPORTED_Autoneg)
		lc->requested_fc = PAUSE_AUTONEG;
	else
		return -EINVAL;

	if (epause->rx_pause)
		lc->requested_fc |= PAUSE_RX;
	if (epause->tx_pause)
		lc->requested_fc |= PAUSE_TX;
	if (lc->autoneg == AUTONEG_ENABLE) {
		if (netif_running(dev))
			t3_link_start(&p->phy, &p->mac, lc);
	} else {
		lc->fc = lc->requested_fc & (PAUSE_RX | PAUSE_TX);
		if (netif_running(dev))
			t3_mac_set_speed_duplex_fc(&p->mac, -1, -1, lc->fc);
	}
	return 0;
}

static u32 get_rx_csum(struct net_device *dev)
{
	struct port_info *p = netdev_priv(dev);

	return p->rx_offload & T3_RX_CSUM;
}

static int set_rx_csum(struct net_device *dev, u32 data)
{
	struct port_info *p = netdev_priv(dev);

<<<<<<< HEAD
	p->rx_csum_offload = data;
	if (!data) {
=======
	if (data) {
		p->rx_offload |= T3_RX_CSUM;
	} else {
>>>>>>> 18e352e4
		int i;

		p->rx_offload &= ~(T3_RX_CSUM | T3_LRO);
		for (i = p->first_qset; i < p->first_qset + p->nqsets; i++)
			set_qset_lro(dev, i, 0);
	}
	return 0;
}

static void get_sge_param(struct net_device *dev, struct ethtool_ringparam *e)
{
	struct port_info *pi = netdev_priv(dev);
	struct adapter *adapter = pi->adapter;
	const struct qset_params *q = &adapter->params.sge.qset[pi->first_qset];

	e->rx_max_pending = MAX_RX_BUFFERS;
	e->rx_mini_max_pending = 0;
	e->rx_jumbo_max_pending = MAX_RX_JUMBO_BUFFERS;
	e->tx_max_pending = MAX_TXQ_ENTRIES;

	e->rx_pending = q->fl_size;
	e->rx_mini_pending = q->rspq_size;
	e->rx_jumbo_pending = q->jumbo_size;
	e->tx_pending = q->txq_size[0];
}

static int set_sge_param(struct net_device *dev, struct ethtool_ringparam *e)
{
	struct port_info *pi = netdev_priv(dev);
	struct adapter *adapter = pi->adapter;
	struct qset_params *q;
	int i;

	if (e->rx_pending > MAX_RX_BUFFERS ||
	    e->rx_jumbo_pending > MAX_RX_JUMBO_BUFFERS ||
	    e->tx_pending > MAX_TXQ_ENTRIES ||
	    e->rx_mini_pending > MAX_RSPQ_ENTRIES ||
	    e->rx_mini_pending < MIN_RSPQ_ENTRIES ||
	    e->rx_pending < MIN_FL_ENTRIES ||
	    e->rx_jumbo_pending < MIN_FL_ENTRIES ||
	    e->tx_pending < adapter->params.nports * MIN_TXQ_ENTRIES)
		return -EINVAL;

	if (adapter->flags & FULL_INIT_DONE)
		return -EBUSY;

	q = &adapter->params.sge.qset[pi->first_qset];
	for (i = 0; i < pi->nqsets; ++i, ++q) {
		q->rspq_size = e->rx_mini_pending;
		q->fl_size = e->rx_pending;
		q->jumbo_size = e->rx_jumbo_pending;
		q->txq_size[0] = e->tx_pending;
		q->txq_size[1] = e->tx_pending;
		q->txq_size[2] = e->tx_pending;
	}
	return 0;
}

static int set_coalesce(struct net_device *dev, struct ethtool_coalesce *c)
{
	struct port_info *pi = netdev_priv(dev);
	struct adapter *adapter = pi->adapter;
	struct qset_params *qsp = &adapter->params.sge.qset[0];
	struct sge_qset *qs = &adapter->sge.qs[0];

	if (c->rx_coalesce_usecs * 10 > M_NEWTIMER)
		return -EINVAL;

	qsp->coalesce_usecs = c->rx_coalesce_usecs;
	t3_update_qset_coalesce(qs, qsp);
	return 0;
}

static int get_coalesce(struct net_device *dev, struct ethtool_coalesce *c)
{
	struct port_info *pi = netdev_priv(dev);
	struct adapter *adapter = pi->adapter;
	struct qset_params *q = adapter->params.sge.qset;

	c->rx_coalesce_usecs = q->coalesce_usecs;
	return 0;
}

static int get_eeprom(struct net_device *dev, struct ethtool_eeprom *e,
		      u8 * data)
{
	struct port_info *pi = netdev_priv(dev);
	struct adapter *adapter = pi->adapter;
	int i, err = 0;

	u8 *buf = kmalloc(EEPROMSIZE, GFP_KERNEL);
	if (!buf)
		return -ENOMEM;

	e->magic = EEPROM_MAGIC;
	for (i = e->offset & ~3; !err && i < e->offset + e->len; i += 4)
		err = t3_seeprom_read(adapter, i, (__le32 *) & buf[i]);

	if (!err)
		memcpy(data, buf + e->offset, e->len);
	kfree(buf);
	return err;
}

static int set_eeprom(struct net_device *dev, struct ethtool_eeprom *eeprom,
		      u8 * data)
{
	struct port_info *pi = netdev_priv(dev);
	struct adapter *adapter = pi->adapter;
	u32 aligned_offset, aligned_len;
	__le32 *p;
	u8 *buf;
	int err;

	if (eeprom->magic != EEPROM_MAGIC)
		return -EINVAL;

	aligned_offset = eeprom->offset & ~3;
	aligned_len = (eeprom->len + (eeprom->offset & 3) + 3) & ~3;

	if (aligned_offset != eeprom->offset || aligned_len != eeprom->len) {
		buf = kmalloc(aligned_len, GFP_KERNEL);
		if (!buf)
			return -ENOMEM;
		err = t3_seeprom_read(adapter, aligned_offset, (__le32 *) buf);
		if (!err && aligned_len > 4)
			err = t3_seeprom_read(adapter,
					      aligned_offset + aligned_len - 4,
					      (__le32 *) & buf[aligned_len - 4]);
		if (err)
			goto out;
		memcpy(buf + (eeprom->offset & 3), data, eeprom->len);
	} else
		buf = data;

	err = t3_seeprom_wp(adapter, 0);
	if (err)
		goto out;

	for (p = (__le32 *) buf; !err && aligned_len; aligned_len -= 4, p++) {
		err = t3_seeprom_write(adapter, aligned_offset, *p);
		aligned_offset += 4;
	}

	if (!err)
		err = t3_seeprom_wp(adapter, 1);
out:
	if (buf != data)
		kfree(buf);
	return err;
}

static void get_wol(struct net_device *dev, struct ethtool_wolinfo *wol)
{
	wol->supported = 0;
	wol->wolopts = 0;
	memset(&wol->sopass, 0, sizeof(wol->sopass));
}

static int cxgb3_set_flags(struct net_device *dev, u32 data)
{
	struct port_info *pi = netdev_priv(dev);
	int i;

	if (data & ETH_FLAG_LRO) {
<<<<<<< HEAD
		if (!pi->rx_csum_offload)
			return -EINVAL;

		for (i = pi->first_qset; i < pi->first_qset + pi->nqsets; i++)
			set_qset_lro(dev, i, 1);

	} else
		for (i = pi->first_qset; i < pi->first_qset + pi->nqsets; i++)
			set_qset_lro(dev, i, 0);
=======
		if (!(pi->rx_offload & T3_RX_CSUM))
			return -EINVAL;

		pi->rx_offload |= T3_LRO;
		for (i = pi->first_qset; i < pi->first_qset + pi->nqsets; i++)
			set_qset_lro(dev, i, 1);

	} else {
		pi->rx_offload &= ~T3_LRO;
		for (i = pi->first_qset; i < pi->first_qset + pi->nqsets; i++)
			set_qset_lro(dev, i, 0);
	}
>>>>>>> 18e352e4

	return 0;
}

static const struct ethtool_ops cxgb_ethtool_ops = {
	.get_settings = get_settings,
	.set_settings = set_settings,
	.get_drvinfo = get_drvinfo,
	.get_msglevel = get_msglevel,
	.set_msglevel = set_msglevel,
	.get_ringparam = get_sge_param,
	.set_ringparam = set_sge_param,
	.get_coalesce = get_coalesce,
	.set_coalesce = set_coalesce,
	.get_eeprom_len = get_eeprom_len,
	.get_eeprom = get_eeprom,
	.set_eeprom = set_eeprom,
	.get_pauseparam = get_pauseparam,
	.set_pauseparam = set_pauseparam,
	.get_rx_csum = get_rx_csum,
	.set_rx_csum = set_rx_csum,
	.set_tx_csum = ethtool_op_set_tx_csum,
	.set_sg = ethtool_op_set_sg,
	.get_link = ethtool_op_get_link,
	.get_strings = get_strings,
	.phys_id = cxgb3_phys_id,
	.nway_reset = restart_autoneg,
	.get_sset_count = get_sset_count,
	.get_ethtool_stats = get_stats,
	.get_regs_len = get_regs_len,
	.get_regs = get_regs,
	.get_wol = get_wol,
	.set_tso = ethtool_op_set_tso,
	.get_flags = ethtool_op_get_flags,
	.set_flags = cxgb3_set_flags,
};

static int in_range(int val, int lo, int hi)
{
	return val < 0 || (val <= hi && val >= lo);
}

static int cxgb_extension_ioctl(struct net_device *dev, void __user *useraddr)
{
	struct port_info *pi = netdev_priv(dev);
	struct adapter *adapter = pi->adapter;
	u32 cmd;
	int ret;

	if (copy_from_user(&cmd, useraddr, sizeof(cmd)))
		return -EFAULT;

	switch (cmd) {
	case CHELSIO_SET_QSET_PARAMS:{
		int i;
		struct qset_params *q;
		struct ch_qset_params t;
		int q1 = pi->first_qset;
		int nqsets = pi->nqsets;

		if (!capable(CAP_NET_ADMIN))
			return -EPERM;
		if (copy_from_user(&t, useraddr, sizeof(t)))
			return -EFAULT;
		if (t.qset_idx >= SGE_QSETS)
			return -EINVAL;
		if (!in_range(t.intr_lat, 0, M_NEWTIMER) ||
			!in_range(t.cong_thres, 0, 255) ||
			!in_range(t.txq_size[0], MIN_TXQ_ENTRIES,
				MAX_TXQ_ENTRIES) ||
			!in_range(t.txq_size[1], MIN_TXQ_ENTRIES,
				MAX_TXQ_ENTRIES) ||
			!in_range(t.txq_size[2], MIN_CTRL_TXQ_ENTRIES,
				MAX_CTRL_TXQ_ENTRIES) ||
			!in_range(t.fl_size[0], MIN_FL_ENTRIES,
				MAX_RX_BUFFERS)
			|| !in_range(t.fl_size[1], MIN_FL_ENTRIES,
					MAX_RX_JUMBO_BUFFERS)
			|| !in_range(t.rspq_size, MIN_RSPQ_ENTRIES,
					MAX_RSPQ_ENTRIES))
			return -EINVAL;

		if ((adapter->flags & FULL_INIT_DONE) && t.lro > 0)
			for_each_port(adapter, i) {
				pi = adap2pinfo(adapter, i);
				if (t.qset_idx >= pi->first_qset &&
				    t.qset_idx < pi->first_qset + pi->nqsets &&
<<<<<<< HEAD
				    !pi->rx_csum_offload)
=======
				    !(pi->rx_offload & T3_RX_CSUM))
>>>>>>> 18e352e4
					return -EINVAL;
			}

		if ((adapter->flags & FULL_INIT_DONE) &&
			(t.rspq_size >= 0 || t.fl_size[0] >= 0 ||
			t.fl_size[1] >= 0 || t.txq_size[0] >= 0 ||
			t.txq_size[1] >= 0 || t.txq_size[2] >= 0 ||
			t.polling >= 0 || t.cong_thres >= 0))
			return -EBUSY;

		/* Allow setting of any available qset when offload enabled */
		if (test_bit(OFFLOAD_DEVMAP_BIT, &adapter->open_device_map)) {
			q1 = 0;
			for_each_port(adapter, i) {
				pi = adap2pinfo(adapter, i);
				nqsets += pi->first_qset + pi->nqsets;
			}
		}

		if (t.qset_idx < q1)
			return -EINVAL;
		if (t.qset_idx > q1 + nqsets - 1)
			return -EINVAL;

		q = &adapter->params.sge.qset[t.qset_idx];

		if (t.rspq_size >= 0)
			q->rspq_size = t.rspq_size;
		if (t.fl_size[0] >= 0)
			q->fl_size = t.fl_size[0];
		if (t.fl_size[1] >= 0)
			q->jumbo_size = t.fl_size[1];
		if (t.txq_size[0] >= 0)
			q->txq_size[0] = t.txq_size[0];
		if (t.txq_size[1] >= 0)
			q->txq_size[1] = t.txq_size[1];
		if (t.txq_size[2] >= 0)
			q->txq_size[2] = t.txq_size[2];
		if (t.cong_thres >= 0)
			q->cong_thres = t.cong_thres;
		if (t.intr_lat >= 0) {
			struct sge_qset *qs =
				&adapter->sge.qs[t.qset_idx];

			q->coalesce_usecs = t.intr_lat;
			t3_update_qset_coalesce(qs, q);
		}
		if (t.polling >= 0) {
			if (adapter->flags & USING_MSIX)
				q->polling = t.polling;
			else {
				/* No polling with INTx for T3A */
				if (adapter->params.rev == 0 &&
					!(adapter->flags & USING_MSI))
					t.polling = 0;

				for (i = 0; i < SGE_QSETS; i++) {
					q = &adapter->params.sge.
						qset[i];
					q->polling = t.polling;
				}
			}
		}
		if (t.lro >= 0)
			set_qset_lro(dev, t.qset_idx, t.lro);

		break;
	}
	case CHELSIO_GET_QSET_PARAMS:{
		struct qset_params *q;
		struct ch_qset_params t;
		int q1 = pi->first_qset;
		int nqsets = pi->nqsets;
		int i;

		if (copy_from_user(&t, useraddr, sizeof(t)))
			return -EFAULT;

		/* Display qsets for all ports when offload enabled */
		if (test_bit(OFFLOAD_DEVMAP_BIT, &adapter->open_device_map)) {
			q1 = 0;
			for_each_port(adapter, i) {
				pi = adap2pinfo(adapter, i);
				nqsets = pi->first_qset + pi->nqsets;
			}
		}

		if (t.qset_idx >= nqsets)
			return -EINVAL;

		q = &adapter->params.sge.qset[q1 + t.qset_idx];
		t.rspq_size = q->rspq_size;
		t.txq_size[0] = q->txq_size[0];
		t.txq_size[1] = q->txq_size[1];
		t.txq_size[2] = q->txq_size[2];
		t.fl_size[0] = q->fl_size;
		t.fl_size[1] = q->jumbo_size;
		t.polling = q->polling;
		t.lro = q->lro;
		t.intr_lat = q->coalesce_usecs;
		t.cong_thres = q->cong_thres;
		t.qnum = q1;

		if (adapter->flags & USING_MSIX)
			t.vector = adapter->msix_info[q1 + t.qset_idx + 1].vec;
		else
			t.vector = adapter->pdev->irq;

		if (copy_to_user(useraddr, &t, sizeof(t)))
			return -EFAULT;
		break;
	}
	case CHELSIO_SET_QSET_NUM:{
		struct ch_reg edata;
		unsigned int i, first_qset = 0, other_qsets = 0;

		if (!capable(CAP_NET_ADMIN))
			return -EPERM;
		if (adapter->flags & FULL_INIT_DONE)
			return -EBUSY;
		if (copy_from_user(&edata, useraddr, sizeof(edata)))
			return -EFAULT;
		if (edata.val < 1 ||
			(edata.val > 1 && !(adapter->flags & USING_MSIX)))
			return -EINVAL;

		for_each_port(adapter, i)
			if (adapter->port[i] && adapter->port[i] != dev)
				other_qsets += adap2pinfo(adapter, i)->nqsets;

		if (edata.val + other_qsets > SGE_QSETS)
			return -EINVAL;

		pi->nqsets = edata.val;

		for_each_port(adapter, i)
			if (adapter->port[i]) {
				pi = adap2pinfo(adapter, i);
				pi->first_qset = first_qset;
				first_qset += pi->nqsets;
			}
		break;
	}
	case CHELSIO_GET_QSET_NUM:{
		struct ch_reg edata;

		edata.cmd = CHELSIO_GET_QSET_NUM;
		edata.val = pi->nqsets;
		if (copy_to_user(useraddr, &edata, sizeof(edata)))
			return -EFAULT;
		break;
	}
	case CHELSIO_LOAD_FW:{
		u8 *fw_data;
		struct ch_mem_range t;

		if (!capable(CAP_SYS_RAWIO))
			return -EPERM;
		if (copy_from_user(&t, useraddr, sizeof(t)))
			return -EFAULT;
		/* Check t.len sanity ? */
		fw_data = kmalloc(t.len, GFP_KERNEL);
		if (!fw_data)
			return -ENOMEM;

		if (copy_from_user
			(fw_data, useraddr + sizeof(t), t.len)) {
			kfree(fw_data);
			return -EFAULT;
		}

		ret = t3_load_fw(adapter, fw_data, t.len);
		kfree(fw_data);
		if (ret)
			return ret;
		break;
	}
	case CHELSIO_SETMTUTAB:{
		struct ch_mtus m;
		int i;

		if (!is_offload(adapter))
			return -EOPNOTSUPP;
		if (!capable(CAP_NET_ADMIN))
			return -EPERM;
		if (offload_running(adapter))
			return -EBUSY;
		if (copy_from_user(&m, useraddr, sizeof(m)))
			return -EFAULT;
		if (m.nmtus != NMTUS)
			return -EINVAL;
		if (m.mtus[0] < 81)	/* accommodate SACK */
			return -EINVAL;

		/* MTUs must be in ascending order */
		for (i = 1; i < NMTUS; ++i)
			if (m.mtus[i] < m.mtus[i - 1])
				return -EINVAL;

		memcpy(adapter->params.mtus, m.mtus,
			sizeof(adapter->params.mtus));
		break;
	}
	case CHELSIO_GET_PM:{
		struct tp_params *p = &adapter->params.tp;
		struct ch_pm m = {.cmd = CHELSIO_GET_PM };

		if (!is_offload(adapter))
			return -EOPNOTSUPP;
		m.tx_pg_sz = p->tx_pg_size;
		m.tx_num_pg = p->tx_num_pgs;
		m.rx_pg_sz = p->rx_pg_size;
		m.rx_num_pg = p->rx_num_pgs;
		m.pm_total = p->pmtx_size + p->chan_rx_size * p->nchan;
		if (copy_to_user(useraddr, &m, sizeof(m)))
			return -EFAULT;
		break;
	}
	case CHELSIO_SET_PM:{
		struct ch_pm m;
		struct tp_params *p = &adapter->params.tp;

		if (!is_offload(adapter))
			return -EOPNOTSUPP;
		if (!capable(CAP_NET_ADMIN))
			return -EPERM;
		if (adapter->flags & FULL_INIT_DONE)
			return -EBUSY;
		if (copy_from_user(&m, useraddr, sizeof(m)))
			return -EFAULT;
		if (!is_power_of_2(m.rx_pg_sz) ||
			!is_power_of_2(m.tx_pg_sz))
			return -EINVAL;	/* not power of 2 */
		if (!(m.rx_pg_sz & 0x14000))
			return -EINVAL;	/* not 16KB or 64KB */
		if (!(m.tx_pg_sz & 0x1554000))
			return -EINVAL;
		if (m.tx_num_pg == -1)
			m.tx_num_pg = p->tx_num_pgs;
		if (m.rx_num_pg == -1)
			m.rx_num_pg = p->rx_num_pgs;
		if (m.tx_num_pg % 24 || m.rx_num_pg % 24)
			return -EINVAL;
		if (m.rx_num_pg * m.rx_pg_sz > p->chan_rx_size ||
			m.tx_num_pg * m.tx_pg_sz > p->chan_tx_size)
			return -EINVAL;
		p->rx_pg_size = m.rx_pg_sz;
		p->tx_pg_size = m.tx_pg_sz;
		p->rx_num_pgs = m.rx_num_pg;
		p->tx_num_pgs = m.tx_num_pg;
		break;
	}
	case CHELSIO_GET_MEM:{
		struct ch_mem_range t;
		struct mc7 *mem;
		u64 buf[32];

		if (!is_offload(adapter))
			return -EOPNOTSUPP;
		if (!(adapter->flags & FULL_INIT_DONE))
			return -EIO;	/* need the memory controllers */
		if (copy_from_user(&t, useraddr, sizeof(t)))
			return -EFAULT;
		if ((t.addr & 7) || (t.len & 7))
			return -EINVAL;
		if (t.mem_id == MEM_CM)
			mem = &adapter->cm;
		else if (t.mem_id == MEM_PMRX)
			mem = &adapter->pmrx;
		else if (t.mem_id == MEM_PMTX)
			mem = &adapter->pmtx;
		else
			return -EINVAL;

		/*
		 * Version scheme:
		 * bits 0..9: chip version
		 * bits 10..15: chip revision
		 */
		t.version = 3 | (adapter->params.rev << 10);
		if (copy_to_user(useraddr, &t, sizeof(t)))
			return -EFAULT;

		/*
		 * Read 256 bytes at a time as len can be large and we don't
		 * want to use huge intermediate buffers.
		 */
		useraddr += sizeof(t);	/* advance to start of buffer */
		while (t.len) {
			unsigned int chunk =
				min_t(unsigned int, t.len, sizeof(buf));

			ret =
				t3_mc7_bd_read(mem, t.addr / 8, chunk / 8,
						buf);
			if (ret)
				return ret;
			if (copy_to_user(useraddr, buf, chunk))
				return -EFAULT;
			useraddr += chunk;
			t.addr += chunk;
			t.len -= chunk;
		}
		break;
	}
	case CHELSIO_SET_TRACE_FILTER:{
		struct ch_trace t;
		const struct trace_params *tp;

		if (!capable(CAP_NET_ADMIN))
			return -EPERM;
		if (!offload_running(adapter))
			return -EAGAIN;
		if (copy_from_user(&t, useraddr, sizeof(t)))
			return -EFAULT;

		tp = (const struct trace_params *)&t.sip;
		if (t.config_tx)
			t3_config_trace_filter(adapter, tp, 0,
						t.invert_match,
						t.trace_tx);
		if (t.config_rx)
			t3_config_trace_filter(adapter, tp, 1,
						t.invert_match,
						t.trace_rx);
		break;
	}
	default:
		return -EOPNOTSUPP;
	}
	return 0;
}

static int cxgb_ioctl(struct net_device *dev, struct ifreq *req, int cmd)
{
	struct mii_ioctl_data *data = if_mii(req);
	struct port_info *pi = netdev_priv(dev);
	struct adapter *adapter = pi->adapter;
	int ret, mmd;

	switch (cmd) {
	case SIOCGMIIPHY:
		data->phy_id = pi->phy.addr;
		/* FALLTHRU */
	case SIOCGMIIREG:{
		u32 val;
		struct cphy *phy = &pi->phy;

		if (!phy->mdio_read)
			return -EOPNOTSUPP;
		if (is_10G(adapter)) {
			mmd = data->phy_id >> 8;
			if (!mmd)
				mmd = MDIO_DEV_PCS;
			else if (mmd > MDIO_DEV_VEND2)
				return -EINVAL;

			ret =
				phy->mdio_read(adapter, data->phy_id & 0x1f,
						mmd, data->reg_num, &val);
		} else
			ret =
				phy->mdio_read(adapter, data->phy_id & 0x1f,
						0, data->reg_num & 0x1f,
						&val);
		if (!ret)
			data->val_out = val;
		break;
	}
	case SIOCSMIIREG:{
		struct cphy *phy = &pi->phy;

		if (!capable(CAP_NET_ADMIN))
			return -EPERM;
		if (!phy->mdio_write)
			return -EOPNOTSUPP;
		if (is_10G(adapter)) {
			mmd = data->phy_id >> 8;
			if (!mmd)
				mmd = MDIO_DEV_PCS;
			else if (mmd > MDIO_DEV_VEND2)
				return -EINVAL;

			ret =
				phy->mdio_write(adapter,
						data->phy_id & 0x1f, mmd,
						data->reg_num,
						data->val_in);
		} else
			ret =
				phy->mdio_write(adapter,
						data->phy_id & 0x1f, 0,
						data->reg_num & 0x1f,
						data->val_in);
		break;
	}
	case SIOCCHIOCTL:
		return cxgb_extension_ioctl(dev, req->ifr_data);
	default:
		return -EOPNOTSUPP;
	}
	return ret;
}

static int cxgb_change_mtu(struct net_device *dev, int new_mtu)
{
	struct port_info *pi = netdev_priv(dev);
	struct adapter *adapter = pi->adapter;
	int ret;

	if (new_mtu < 81)	/* accommodate SACK */
		return -EINVAL;
	if ((ret = t3_mac_set_mtu(&pi->mac, new_mtu)))
		return ret;
	dev->mtu = new_mtu;
	init_port_mtus(adapter);
	if (adapter->params.rev == 0 && offload_running(adapter))
		t3_load_mtus(adapter, adapter->params.mtus,
			     adapter->params.a_wnd, adapter->params.b_wnd,
			     adapter->port[0]->mtu);
	return 0;
}

static int cxgb_set_mac_addr(struct net_device *dev, void *p)
{
	struct port_info *pi = netdev_priv(dev);
	struct adapter *adapter = pi->adapter;
	struct sockaddr *addr = p;

	if (!is_valid_ether_addr(addr->sa_data))
		return -EINVAL;

	memcpy(dev->dev_addr, addr->sa_data, dev->addr_len);
	t3_mac_set_address(&pi->mac, 0, dev->dev_addr);
	if (offload_running(adapter))
		write_smt_entry(adapter, pi->port_id);
	return 0;
}

/**
 * t3_synchronize_rx - wait for current Rx processing on a port to complete
 * @adap: the adapter
 * @p: the port
 *
 * Ensures that current Rx processing on any of the queues associated with
 * the given port completes before returning.  We do this by acquiring and
 * releasing the locks of the response queues associated with the port.
 */
static void t3_synchronize_rx(struct adapter *adap, const struct port_info *p)
{
	int i;

	for (i = p->first_qset; i < p->first_qset + p->nqsets; i++) {
		struct sge_rspq *q = &adap->sge.qs[i].rspq;

		spin_lock_irq(&q->lock);
		spin_unlock_irq(&q->lock);
	}
}

static void vlan_rx_register(struct net_device *dev, struct vlan_group *grp)
{
	struct port_info *pi = netdev_priv(dev);
	struct adapter *adapter = pi->adapter;

	pi->vlan_grp = grp;
	if (adapter->params.rev > 0)
		t3_set_vlan_accel(adapter, 1 << pi->port_id, grp != NULL);
	else {
		/* single control for all ports */
		unsigned int i, have_vlans = 0;
		for_each_port(adapter, i)
		    have_vlans |= adap2pinfo(adapter, i)->vlan_grp != NULL;

		t3_set_vlan_accel(adapter, 1, have_vlans);
	}
	t3_synchronize_rx(adapter, pi);
}

#ifdef CONFIG_NET_POLL_CONTROLLER
static void cxgb_netpoll(struct net_device *dev)
{
	struct port_info *pi = netdev_priv(dev);
	struct adapter *adapter = pi->adapter;
	int qidx;

	for (qidx = pi->first_qset; qidx < pi->first_qset + pi->nqsets; qidx++) {
		struct sge_qset *qs = &adapter->sge.qs[qidx];
		void *source;

		if (adapter->flags & USING_MSIX)
			source = qs;
		else
			source = adapter;

		t3_intr_handler(adapter, qs->rspq.polling) (0, source);
	}
}
#endif

/*
 * Periodic accumulation of MAC statistics.
 */
static void mac_stats_update(struct adapter *adapter)
{
	int i;

	for_each_port(adapter, i) {
		struct net_device *dev = adapter->port[i];
		struct port_info *p = netdev_priv(dev);

		if (netif_running(dev)) {
			spin_lock(&adapter->stats_lock);
			t3_mac_update_stats(&p->mac);
			spin_unlock(&adapter->stats_lock);
		}
	}
}

static void check_link_status(struct adapter *adapter)
{
	int i;

	for_each_port(adapter, i) {
		struct net_device *dev = adapter->port[i];
		struct port_info *p = netdev_priv(dev);

		if (!(p->phy.caps & SUPPORTED_IRQ) && netif_running(dev))
			t3_link_changed(adapter, i);
	}
}

static void check_t3b2_mac(struct adapter *adapter)
{
	int i;

	if (!rtnl_trylock())	/* synchronize with ifdown */
		return;

	for_each_port(adapter, i) {
		struct net_device *dev = adapter->port[i];
		struct port_info *p = netdev_priv(dev);
		int status;

		if (!netif_running(dev))
			continue;

		status = 0;
		if (netif_running(dev) && netif_carrier_ok(dev))
			status = t3b2_mac_watchdog_task(&p->mac);
		if (status == 1)
			p->mac.stats.num_toggled++;
		else if (status == 2) {
			struct cmac *mac = &p->mac;

			t3_mac_set_mtu(mac, dev->mtu);
			t3_mac_set_address(mac, 0, dev->dev_addr);
			cxgb_set_rxmode(dev);
			t3_link_start(&p->phy, mac, &p->link_config);
			t3_mac_enable(mac, MAC_DIRECTION_RX | MAC_DIRECTION_TX);
			t3_port_intr_enable(adapter, p->port_id);
			p->mac.stats.num_resets++;
		}
	}
	rtnl_unlock();
}


static void t3_adap_check_task(struct work_struct *work)
{
	struct adapter *adapter = container_of(work, struct adapter,
					       adap_check_task.work);
	const struct adapter_params *p = &adapter->params;

	adapter->check_task_cnt++;

	/* Check link status for PHYs without interrupts */
	if (p->linkpoll_period)
		check_link_status(adapter);

	/* Accumulate MAC stats if needed */
	if (!p->linkpoll_period ||
	    (adapter->check_task_cnt * p->linkpoll_period) / 10 >=
	    p->stats_update_period) {
		mac_stats_update(adapter);
		adapter->check_task_cnt = 0;
	}

	if (p->rev == T3_REV_B2)
		check_t3b2_mac(adapter);

	/* Schedule the next check update if any port is active. */
	spin_lock_irq(&adapter->work_lock);
	if (adapter->open_device_map & PORT_MASK)
		schedule_chk_task(adapter);
	spin_unlock_irq(&adapter->work_lock);
}

/*
 * Processes external (PHY) interrupts in process context.
 */
static void ext_intr_task(struct work_struct *work)
{
	struct adapter *adapter = container_of(work, struct adapter,
					       ext_intr_handler_task);

	t3_phy_intr_handler(adapter);

	/* Now reenable external interrupts */
	spin_lock_irq(&adapter->work_lock);
	if (adapter->slow_intr_mask) {
		adapter->slow_intr_mask |= F_T3DBG;
		t3_write_reg(adapter, A_PL_INT_CAUSE0, F_T3DBG);
		t3_write_reg(adapter, A_PL_INT_ENABLE0,
			     adapter->slow_intr_mask);
	}
	spin_unlock_irq(&adapter->work_lock);
}

/*
 * Interrupt-context handler for external (PHY) interrupts.
 */
void t3_os_ext_intr_handler(struct adapter *adapter)
{
	/*
	 * Schedule a task to handle external interrupts as they may be slow
	 * and we use a mutex to protect MDIO registers.  We disable PHY
	 * interrupts in the meantime and let the task reenable them when
	 * it's done.
	 */
	spin_lock(&adapter->work_lock);
	if (adapter->slow_intr_mask) {
		adapter->slow_intr_mask &= ~F_T3DBG;
		t3_write_reg(adapter, A_PL_INT_ENABLE0,
			     adapter->slow_intr_mask);
		queue_work(cxgb3_wq, &adapter->ext_intr_handler_task);
	}
	spin_unlock(&adapter->work_lock);
}

static int t3_adapter_error(struct adapter *adapter, int reset)
{
	int i, ret = 0;

	/* Stop all ports */
	for_each_port(adapter, i) {
		struct net_device *netdev = adapter->port[i];

		if (netif_running(netdev))
			cxgb_close(netdev);
	}

	if (is_offload(adapter) &&
	    test_bit(OFFLOAD_DEVMAP_BIT, &adapter->open_device_map))
		offload_close(&adapter->tdev);

	/* Stop SGE timers */
	t3_stop_sge_timers(adapter);

	adapter->flags &= ~FULL_INIT_DONE;

	if (reset)
		ret = t3_reset_adapter(adapter);

	pci_disable_device(adapter->pdev);

	return ret;
}

static int t3_reenable_adapter(struct adapter *adapter)
{
	if (pci_enable_device(adapter->pdev)) {
		dev_err(&adapter->pdev->dev,
			"Cannot re-enable PCI device after reset.\n");
		goto err;
	}
	pci_set_master(adapter->pdev);
	pci_restore_state(adapter->pdev);

	/* Free sge resources */
	t3_free_sge_resources(adapter);

	if (t3_replay_prep_adapter(adapter))
		goto err;

	return 0;
err:
	return -1;
}

static void t3_resume_ports(struct adapter *adapter)
{
	int i;

	/* Restart the ports */
	for_each_port(adapter, i) {
		struct net_device *netdev = adapter->port[i];

		if (netif_running(netdev)) {
			if (cxgb_open(netdev)) {
				dev_err(&adapter->pdev->dev,
					"can't bring device back up"
					" after reset\n");
				continue;
			}
		}
	}
}

/*
 * processes a fatal error.
 * Bring the ports down, reset the chip, bring the ports back up.
 */
static void fatal_error_task(struct work_struct *work)
{
	struct adapter *adapter = container_of(work, struct adapter,
					       fatal_error_handler_task);
	int err = 0;

	rtnl_lock();
	err = t3_adapter_error(adapter, 1);
	if (!err)
		err = t3_reenable_adapter(adapter);
	if (!err)
		t3_resume_ports(adapter);

	CH_ALERT(adapter, "adapter reset %s\n", err ? "failed" : "succeeded");
	rtnl_unlock();
}

void t3_fatal_err(struct adapter *adapter)
{
	unsigned int fw_status[4];

	if (adapter->flags & FULL_INIT_DONE) {
		t3_sge_stop(adapter);
		t3_write_reg(adapter, A_XGM_TX_CTRL, 0);
		t3_write_reg(adapter, A_XGM_RX_CTRL, 0);
		t3_write_reg(adapter, XGM_REG(A_XGM_TX_CTRL, 1), 0);
		t3_write_reg(adapter, XGM_REG(A_XGM_RX_CTRL, 1), 0);

		spin_lock(&adapter->work_lock);
		t3_intr_disable(adapter);
		queue_work(cxgb3_wq, &adapter->fatal_error_handler_task);
		spin_unlock(&adapter->work_lock);
	}
	CH_ALERT(adapter, "encountered fatal error, operation suspended\n");
	if (!t3_cim_ctl_blk_read(adapter, 0xa0, 4, fw_status))
		CH_ALERT(adapter, "FW status: 0x%x, 0x%x, 0x%x, 0x%x\n",
			 fw_status[0], fw_status[1],
			 fw_status[2], fw_status[3]);

}

/**
 * t3_io_error_detected - called when PCI error is detected
 * @pdev: Pointer to PCI device
 * @state: The current pci connection state
 *
 * This function is called after a PCI bus error affecting
 * this device has been detected.
 */
static pci_ers_result_t t3_io_error_detected(struct pci_dev *pdev,
					     pci_channel_state_t state)
{
	struct adapter *adapter = pci_get_drvdata(pdev);
	int ret;

	ret = t3_adapter_error(adapter, 0);

	/* Request a slot reset. */
	return PCI_ERS_RESULT_NEED_RESET;
}

/**
 * t3_io_slot_reset - called after the pci bus has been reset.
 * @pdev: Pointer to PCI device
 *
 * Restart the card from scratch, as if from a cold-boot.
 */
static pci_ers_result_t t3_io_slot_reset(struct pci_dev *pdev)
{
	struct adapter *adapter = pci_get_drvdata(pdev);

	if (!t3_reenable_adapter(adapter))
		return PCI_ERS_RESULT_RECOVERED;

	return PCI_ERS_RESULT_DISCONNECT;
}

/**
 * t3_io_resume - called when traffic can start flowing again.
 * @pdev: Pointer to PCI device
 *
 * This callback is called when the error recovery driver tells us that
 * its OK to resume normal operation.
 */
static void t3_io_resume(struct pci_dev *pdev)
{
	struct adapter *adapter = pci_get_drvdata(pdev);

	t3_resume_ports(adapter);
}

static struct pci_error_handlers t3_err_handler = {
	.error_detected = t3_io_error_detected,
	.slot_reset = t3_io_slot_reset,
	.resume = t3_io_resume,
};

/*
 * Set the number of qsets based on the number of CPUs and the number of ports,
 * not to exceed the number of available qsets, assuming there are enough qsets
 * per port in HW.
 */
static void set_nqsets(struct adapter *adap)
{
	int i, j = 0;
	int num_cpus = num_online_cpus();
	int hwports = adap->params.nports;
	int nqsets = SGE_QSETS;

	if (adap->params.rev > 0 && adap->flags & USING_MSIX) {
		if (hwports == 2 &&
		    (hwports * nqsets > SGE_QSETS ||
		     num_cpus >= nqsets / hwports))
			nqsets /= hwports;
		if (nqsets > num_cpus)
			nqsets = num_cpus;
		if (nqsets < 1 || hwports == 4)
			nqsets = 1;
	} else
		nqsets = 1;

	for_each_port(adap, i) {
		struct port_info *pi = adap2pinfo(adap, i);

		pi->first_qset = j;
		pi->nqsets = nqsets;
		j = pi->first_qset + nqsets;

		dev_info(&adap->pdev->dev,
			 "Port %d using %d queue sets.\n", i, nqsets);
	}
}

static int __devinit cxgb_enable_msix(struct adapter *adap)
{
	struct msix_entry entries[SGE_QSETS + 1];
	int i, err;

	for (i = 0; i < ARRAY_SIZE(entries); ++i)
		entries[i].entry = i;

	err = pci_enable_msix(adap->pdev, entries, ARRAY_SIZE(entries));
	if (!err) {
		for (i = 0; i < ARRAY_SIZE(entries); ++i)
			adap->msix_info[i].vec = entries[i].vector;
	} else if (err > 0)
		dev_info(&adap->pdev->dev,
		       "only %d MSI-X vectors left, not using MSI-X\n", err);
	return err;
}

static void __devinit print_port_info(struct adapter *adap,
				      const struct adapter_info *ai)
{
	static const char *pci_variant[] = {
		"PCI", "PCI-X", "PCI-X ECC", "PCI-X 266", "PCI Express"
	};

	int i;
	char buf[80];

	if (is_pcie(adap))
		snprintf(buf, sizeof(buf), "%s x%d",
			 pci_variant[adap->params.pci.variant],
			 adap->params.pci.width);
	else
		snprintf(buf, sizeof(buf), "%s %dMHz/%d-bit",
			 pci_variant[adap->params.pci.variant],
			 adap->params.pci.speed, adap->params.pci.width);

	for_each_port(adap, i) {
		struct net_device *dev = adap->port[i];
		const struct port_info *pi = netdev_priv(dev);

		if (!test_bit(i, &adap->registered_device_map))
			continue;
		printk(KERN_INFO "%s: %s %s %sNIC (rev %d) %s%s\n",
		       dev->name, ai->desc, pi->phy.desc,
		       is_offload(adap) ? "R" : "", adap->params.rev, buf,
		       (adap->flags & USING_MSIX) ? " MSI-X" :
		       (adap->flags & USING_MSI) ? " MSI" : "");
		if (adap->name == dev->name && adap->params.vpd.mclk)
			printk(KERN_INFO
			       "%s: %uMB CM, %uMB PMTX, %uMB PMRX, S/N: %s\n",
			       adap->name, t3_mc7_size(&adap->cm) >> 20,
			       t3_mc7_size(&adap->pmtx) >> 20,
			       t3_mc7_size(&adap->pmrx) >> 20,
			       adap->params.vpd.sn);
	}
}

static const struct net_device_ops cxgb_netdev_ops = {
	.ndo_open		= cxgb_open,
	.ndo_stop		= cxgb_close,
	.ndo_start_xmit		= t3_eth_xmit,
	.ndo_get_stats		= cxgb_get_stats,
	.ndo_validate_addr	= eth_validate_addr,
	.ndo_set_multicast_list	= cxgb_set_rxmode,
	.ndo_do_ioctl		= cxgb_ioctl,
	.ndo_change_mtu		= cxgb_change_mtu,
	.ndo_set_mac_address	= cxgb_set_mac_addr,
	.ndo_vlan_rx_register	= vlan_rx_register,
#ifdef CONFIG_NET_POLL_CONTROLLER
	.ndo_poll_controller	= cxgb_netpoll,
#endif
};

static int __devinit init_one(struct pci_dev *pdev,
			      const struct pci_device_id *ent)
{
	static int version_printed;

	int i, err, pci_using_dac = 0;
	unsigned long mmio_start, mmio_len;
	const struct adapter_info *ai;
	struct adapter *adapter = NULL;
	struct port_info *pi;

	if (!version_printed) {
		printk(KERN_INFO "%s - version %s\n", DRV_DESC, DRV_VERSION);
		++version_printed;
	}

	if (!cxgb3_wq) {
		cxgb3_wq = create_singlethread_workqueue(DRV_NAME);
		if (!cxgb3_wq) {
			printk(KERN_ERR DRV_NAME
			       ": cannot initialize work queue\n");
			return -ENOMEM;
		}
	}

	err = pci_request_regions(pdev, DRV_NAME);
	if (err) {
		/* Just info, some other driver may have claimed the device. */
		dev_info(&pdev->dev, "cannot obtain PCI resources\n");
		return err;
	}

	err = pci_enable_device(pdev);
	if (err) {
		dev_err(&pdev->dev, "cannot enable PCI device\n");
		goto out_release_regions;
	}

	if (!pci_set_dma_mask(pdev, DMA_64BIT_MASK)) {
		pci_using_dac = 1;
		err = pci_set_consistent_dma_mask(pdev, DMA_64BIT_MASK);
		if (err) {
			dev_err(&pdev->dev, "unable to obtain 64-bit DMA for "
			       "coherent allocations\n");
			goto out_disable_device;
		}
	} else if ((err = pci_set_dma_mask(pdev, DMA_32BIT_MASK)) != 0) {
		dev_err(&pdev->dev, "no usable DMA configuration\n");
		goto out_disable_device;
	}

	pci_set_master(pdev);
	pci_save_state(pdev);

	mmio_start = pci_resource_start(pdev, 0);
	mmio_len = pci_resource_len(pdev, 0);
	ai = t3_get_adapter_info(ent->driver_data);

	adapter = kzalloc(sizeof(*adapter), GFP_KERNEL);
	if (!adapter) {
		err = -ENOMEM;
		goto out_disable_device;
	}

	adapter->regs = ioremap_nocache(mmio_start, mmio_len);
	if (!adapter->regs) {
		dev_err(&pdev->dev, "cannot map device registers\n");
		err = -ENOMEM;
		goto out_free_adapter;
	}

	adapter->pdev = pdev;
	adapter->name = pci_name(pdev);
	adapter->msg_enable = dflt_msg_enable;
	adapter->mmio_len = mmio_len;

	mutex_init(&adapter->mdio_lock);
	spin_lock_init(&adapter->work_lock);
	spin_lock_init(&adapter->stats_lock);

	INIT_LIST_HEAD(&adapter->adapter_list);
	INIT_WORK(&adapter->ext_intr_handler_task, ext_intr_task);
	INIT_WORK(&adapter->fatal_error_handler_task, fatal_error_task);
	INIT_DELAYED_WORK(&adapter->adap_check_task, t3_adap_check_task);

	for (i = 0; i < ai->nports; ++i) {
		struct net_device *netdev;

		netdev = alloc_etherdev_mq(sizeof(struct port_info), SGE_QSETS);
		if (!netdev) {
			err = -ENOMEM;
			goto out_free_dev;
		}

		SET_NETDEV_DEV(netdev, &pdev->dev);

		adapter->port[i] = netdev;
		pi = netdev_priv(netdev);
		pi->adapter = adapter;
<<<<<<< HEAD
		pi->rx_csum_offload = 1;
=======
		pi->rx_offload = T3_RX_CSUM | T3_LRO;
>>>>>>> 18e352e4
		pi->port_id = i;
		netif_carrier_off(netdev);
		netif_tx_stop_all_queues(netdev);
		netdev->irq = pdev->irq;
		netdev->mem_start = mmio_start;
		netdev->mem_end = mmio_start + mmio_len - 1;
		netdev->features |= NETIF_F_SG | NETIF_F_IP_CSUM | NETIF_F_TSO;
		netdev->features |= NETIF_F_LLTX;
		netdev->features |= NETIF_F_LRO;
		if (pci_using_dac)
			netdev->features |= NETIF_F_HIGHDMA;

		netdev->features |= NETIF_F_HW_VLAN_TX | NETIF_F_HW_VLAN_RX;
		netdev->netdev_ops = &cxgb_netdev_ops;
		SET_ETHTOOL_OPS(netdev, &cxgb_ethtool_ops);
	}

	pci_set_drvdata(pdev, adapter);
	if (t3_prep_adapter(adapter, ai, 1) < 0) {
		err = -ENODEV;
		goto out_free_dev;
	}

	/*
	 * The card is now ready to go.  If any errors occur during device
	 * registration we do not fail the whole card but rather proceed only
	 * with the ports we manage to register successfully.  However we must
	 * register at least one net device.
	 */
	for_each_port(adapter, i) {
		err = register_netdev(adapter->port[i]);
		if (err)
			dev_warn(&pdev->dev,
				 "cannot register net device %s, skipping\n",
				 adapter->port[i]->name);
		else {
			/*
			 * Change the name we use for messages to the name of
			 * the first successfully registered interface.
			 */
			if (!adapter->registered_device_map)
				adapter->name = adapter->port[i]->name;

			__set_bit(i, &adapter->registered_device_map);
		}
	}
	if (!adapter->registered_device_map) {
		dev_err(&pdev->dev, "could not register any net devices\n");
		goto out_free_dev;
	}

	/* Driver's ready. Reflect it on LEDs */
	t3_led_ready(adapter);

	if (is_offload(adapter)) {
		__set_bit(OFFLOAD_DEVMAP_BIT, &adapter->registered_device_map);
		cxgb3_adapter_ofld(adapter);
	}

	/* See what interrupts we'll be using */
	if (msi > 1 && cxgb_enable_msix(adapter) == 0)
		adapter->flags |= USING_MSIX;
	else if (msi > 0 && pci_enable_msi(pdev) == 0)
		adapter->flags |= USING_MSI;

	set_nqsets(adapter);

	err = sysfs_create_group(&adapter->port[0]->dev.kobj,
				 &cxgb3_attr_group);

	print_port_info(adapter, ai);
	return 0;

out_free_dev:
	iounmap(adapter->regs);
	for (i = ai->nports - 1; i >= 0; --i)
		if (adapter->port[i])
			free_netdev(adapter->port[i]);

out_free_adapter:
	kfree(adapter);

out_disable_device:
	pci_disable_device(pdev);
out_release_regions:
	pci_release_regions(pdev);
	pci_set_drvdata(pdev, NULL);
	return err;
}

static void __devexit remove_one(struct pci_dev *pdev)
{
	struct adapter *adapter = pci_get_drvdata(pdev);

	if (adapter) {
		int i;

		t3_sge_stop(adapter);
		sysfs_remove_group(&adapter->port[0]->dev.kobj,
				   &cxgb3_attr_group);

		if (is_offload(adapter)) {
			cxgb3_adapter_unofld(adapter);
			if (test_bit(OFFLOAD_DEVMAP_BIT,
				     &adapter->open_device_map))
				offload_close(&adapter->tdev);
		}

		for_each_port(adapter, i)
		    if (test_bit(i, &adapter->registered_device_map))
			unregister_netdev(adapter->port[i]);

		t3_stop_sge_timers(adapter);
		t3_free_sge_resources(adapter);
		cxgb_disable_msi(adapter);

		for_each_port(adapter, i)
			if (adapter->port[i])
				free_netdev(adapter->port[i]);

		iounmap(adapter->regs);
		kfree(adapter);
		pci_release_regions(pdev);
		pci_disable_device(pdev);
		pci_set_drvdata(pdev, NULL);
	}
}

static struct pci_driver driver = {
	.name = DRV_NAME,
	.id_table = cxgb3_pci_tbl,
	.probe = init_one,
	.remove = __devexit_p(remove_one),
	.err_handler = &t3_err_handler,
};

static int __init cxgb3_init_module(void)
{
	int ret;

	cxgb3_offload_init();

	ret = pci_register_driver(&driver);
	return ret;
}

static void __exit cxgb3_cleanup_module(void)
{
	pci_unregister_driver(&driver);
	if (cxgb3_wq)
		destroy_workqueue(cxgb3_wq);
}

module_init(cxgb3_init_module);
module_exit(cxgb3_cleanup_module);<|MERGE_RESOLUTION|>--- conflicted
+++ resolved
@@ -44,7 +44,6 @@
 #include <linux/rtnetlink.h>
 #include <linux/firmware.h>
 #include <linux/log2.h>
-#include <linux/inet.h>
 #include <asm/uaccess.h>
 
 #include "common.h"
@@ -547,11 +546,7 @@
 		pi->qs = &adap->sge.qs[pi->first_qset];
 		for (j = pi->first_qset; j < pi->first_qset + pi->nqsets;
 		     ++j, ++qset_idx) {
-<<<<<<< HEAD
-			set_qset_lro(dev, qset_idx, pi->rx_csum_offload);
-=======
 			set_qset_lro(dev, qset_idx, pi->rx_offload & T3_LRO);
->>>>>>> 18e352e4
 			err = t3_sge_alloc_qset(adap, qset_idx, 1,
 				(adap->flags & USING_MSIX) ? qset_idx + 1 :
 							     irq_idx,
@@ -767,47 +762,6 @@
 
 static struct attribute_group offload_attr_group = {.attrs = offload_attrs };
 
-static ssize_t iscsi_ipv4addr_attr_show(struct device *d, char *buf)
-{
-	struct port_info *pi = netdev_priv(to_net_dev(d));
-
-	__be32 a = pi->iscsi_ipv4addr;
-	return sprintf(buf, NIPQUAD_FMT "\n", NIPQUAD(a));
-}
-
-static ssize_t iscsi_ipv4addr_attr_store(struct device *d,
-					 const char *buf, size_t len)
-{
-	struct port_info *pi = netdev_priv(to_net_dev(d));
-
-	pi->iscsi_ipv4addr = in_aton(buf);
-	return len;
-}
-
-#define ISCSI_IPADDR_ATTR(name) \
-static ssize_t show_##name(struct device *d, struct device_attribute *attr, \
-			   char *buf) \
-{ \
-	return iscsi_ipv4addr_attr_show(d, buf); \
-} \
-static ssize_t store_##name(struct device *d, struct device_attribute *attr, \
-			    const char *buf, size_t len) \
-{ \
-	return iscsi_ipv4addr_attr_store(d, buf, len); \
-} \
-static DEVICE_ATTR(name, S_IRUGO | S_IWUSR, show_##name, store_##name)
-
-ISCSI_IPADDR_ATTR(iscsi_ipv4addr);
-
-static struct attribute *iscsi_offload_attrs[] = {
-	&dev_attr_iscsi_ipv4addr.attr,
-	NULL
-};
-
-static struct attribute_group iscsi_offload_attr_group = {
-	.attrs = iscsi_offload_attrs
-};
-
 /*
  * Sends an sk_buff to an offload queue driver
  * after dealing with any active network taps.
@@ -1211,7 +1165,6 @@
 		if (err)
 			printk(KERN_WARNING
 			       "Could not initialize offload capabilities\n");
-		sysfs_create_group(&dev->dev.kobj, &iscsi_offload_attr_group);
 	}
 
 	dev->real_num_tx_queues = pi->nqsets;
@@ -1235,12 +1188,6 @@
 	netif_carrier_off(dev);
 	t3_mac_disable(&pi->mac, MAC_DIRECTION_TX | MAC_DIRECTION_RX);
 
-<<<<<<< HEAD
-	if (is_offload(adapter) && !ofld_disable)
-		sysfs_remove_group(&dev->dev.kobj, &iscsi_offload_attr_group);
-
-=======
->>>>>>> 18e352e4
 	spin_lock_irq(&adapter->work_lock);	/* sync with update task */
 	clear_bit(pi->port_id, &adapter->open_device_map);
 	spin_unlock_irq(&adapter->work_lock);
@@ -1717,14 +1664,9 @@
 {
 	struct port_info *p = netdev_priv(dev);
 
-<<<<<<< HEAD
-	p->rx_csum_offload = data;
-	if (!data) {
-=======
 	if (data) {
 		p->rx_offload |= T3_RX_CSUM;
 	} else {
->>>>>>> 18e352e4
 		int i;
 
 		p->rx_offload &= ~(T3_RX_CSUM | T3_LRO);
@@ -1890,17 +1832,6 @@
 	int i;
 
 	if (data & ETH_FLAG_LRO) {
-<<<<<<< HEAD
-		if (!pi->rx_csum_offload)
-			return -EINVAL;
-
-		for (i = pi->first_qset; i < pi->first_qset + pi->nqsets; i++)
-			set_qset_lro(dev, i, 1);
-
-	} else
-		for (i = pi->first_qset; i < pi->first_qset + pi->nqsets; i++)
-			set_qset_lro(dev, i, 0);
-=======
 		if (!(pi->rx_offload & T3_RX_CSUM))
 			return -EINVAL;
 
@@ -1913,7 +1844,6 @@
 		for (i = pi->first_qset; i < pi->first_qset + pi->nqsets; i++)
 			set_qset_lro(dev, i, 0);
 	}
->>>>>>> 18e352e4
 
 	return 0;
 }
@@ -2001,11 +1931,7 @@
 				pi = adap2pinfo(adapter, i);
 				if (t.qset_idx >= pi->first_qset &&
 				    t.qset_idx < pi->first_qset + pi->nqsets &&
-<<<<<<< HEAD
-				    !pi->rx_csum_offload)
-=======
 				    !(pi->rx_offload & T3_RX_CSUM))
->>>>>>> 18e352e4
 					return -EINVAL;
 			}
 
@@ -3025,11 +2951,7 @@
 		adapter->port[i] = netdev;
 		pi = netdev_priv(netdev);
 		pi->adapter = adapter;
-<<<<<<< HEAD
-		pi->rx_csum_offload = 1;
-=======
 		pi->rx_offload = T3_RX_CSUM | T3_LRO;
->>>>>>> 18e352e4
 		pi->port_id = i;
 		netif_carrier_off(netdev);
 		netif_tx_stop_all_queues(netdev);
