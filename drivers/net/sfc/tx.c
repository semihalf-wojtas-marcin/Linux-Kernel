/****************************************************************************
 * Driver for Solarflare Solarstorm network controllers and boards
 * Copyright 2005-2006 Fen Systems Ltd.
 * Copyright 2005-2008 Solarflare Communications Inc.
 *
 * This program is free software; you can redistribute it and/or modify it
 * under the terms of the GNU General Public License version 2 as published
 * by the Free Software Foundation, incorporated herein by reference.
 */

#include <linux/pci.h>
#include <linux/tcp.h>
#include <linux/ip.h>
#include <linux/in.h>
#include <linux/if_ether.h>
#include <linux/highmem.h>
#include "net_driver.h"
#include "tx.h"
#include "efx.h"
#include "falcon.h"
#include "workarounds.h"

/*
 * TX descriptor ring full threshold
 *
 * The tx_queue descriptor ring fill-level must fall below this value
 * before we restart the netif queue
 */
#define EFX_NETDEV_TX_THRESHOLD(_tx_queue)	\
	(_tx_queue->efx->type->txd_ring_mask / 2u)

/* We want to be able to nest calls to netif_stop_queue(), since each
 * channel can have an individual stop on the queue.
 */
void efx_stop_queue(struct efx_nic *efx)
{
	spin_lock_bh(&efx->netif_stop_lock);
	EFX_TRACE(efx, "stop TX queue\n");

	atomic_inc(&efx->netif_stop_count);
	netif_stop_queue(efx->net_dev);

	spin_unlock_bh(&efx->netif_stop_lock);
}

/* Wake netif's TX queue
 * We want to be able to nest calls to netif_stop_queue(), since each
 * channel can have an individual stop on the queue.
 */
void efx_wake_queue(struct efx_nic *efx)
{
	local_bh_disable();
	if (atomic_dec_and_lock(&efx->netif_stop_count,
				&efx->netif_stop_lock)) {
		EFX_TRACE(efx, "waking TX queue\n");
		netif_wake_queue(efx->net_dev);
		spin_unlock(&efx->netif_stop_lock);
	}
	local_bh_enable();
}

static void efx_dequeue_buffer(struct efx_tx_queue *tx_queue,
			       struct efx_tx_buffer *buffer)
{
	if (buffer->unmap_len) {
		struct pci_dev *pci_dev = tx_queue->efx->pci_dev;
		dma_addr_t unmap_addr = (buffer->dma_addr + buffer->len -
					 buffer->unmap_len);
		if (buffer->unmap_single)
			pci_unmap_single(pci_dev, unmap_addr, buffer->unmap_len,
					 PCI_DMA_TODEVICE);
		else
			pci_unmap_page(pci_dev, unmap_addr, buffer->unmap_len,
				       PCI_DMA_TODEVICE);
		buffer->unmap_len = 0;
		buffer->unmap_single = false;
	}

	if (buffer->skb) {
		dev_kfree_skb_any((struct sk_buff *) buffer->skb);
		buffer->skb = NULL;
		EFX_TRACE(tx_queue->efx, "TX queue %d transmission id %x "
			  "complete\n", tx_queue->queue, read_ptr);
	}
}

/**
 * struct efx_tso_header - a DMA mapped buffer for packet headers
 * @next: Linked list of free ones.
 *	The list is protected by the TX queue lock.
 * @dma_unmap_len: Length to unmap for an oversize buffer, or 0.
 * @dma_addr: The DMA address of the header below.
 *
 * This controls the memory used for a TSO header.  Use TSOH_DATA()
 * to find the packet header data.  Use TSOH_SIZE() to calculate the
 * total size required for a given packet header length.  TSO headers
 * in the free list are exactly %TSOH_STD_SIZE bytes in size.
 */
struct efx_tso_header {
	union {
		struct efx_tso_header *next;
		size_t unmap_len;
	};
	dma_addr_t dma_addr;
};

static int efx_enqueue_skb_tso(struct efx_tx_queue *tx_queue,
			       struct sk_buff *skb);
static void efx_fini_tso(struct efx_tx_queue *tx_queue);
static void efx_tsoh_heap_free(struct efx_tx_queue *tx_queue,
			       struct efx_tso_header *tsoh);

static void efx_tsoh_free(struct efx_tx_queue *tx_queue,
			  struct efx_tx_buffer *buffer)
{
	if (buffer->tsoh) {
		if (likely(!buffer->tsoh->unmap_len)) {
			buffer->tsoh->next = tx_queue->tso_headers_free;
			tx_queue->tso_headers_free = buffer->tsoh;
		} else {
			efx_tsoh_heap_free(tx_queue, buffer->tsoh);
		}
		buffer->tsoh = NULL;
	}
}


/*
 * Add a socket buffer to a TX queue
 *
 * This maps all fragments of a socket buffer for DMA and adds them to
 * the TX queue.  The queue's insert pointer will be incremented by
 * the number of fragments in the socket buffer.
 *
 * If any DMA mapping fails, any mapped fragments will be unmapped,
 * the queue's insert pointer will be restored to its original value.
 *
 * Returns NETDEV_TX_OK or NETDEV_TX_BUSY
 * You must hold netif_tx_lock() to call this function.
 */
static int efx_enqueue_skb(struct efx_tx_queue *tx_queue,
			   struct sk_buff *skb)
{
	struct efx_nic *efx = tx_queue->efx;
	struct pci_dev *pci_dev = efx->pci_dev;
	struct efx_tx_buffer *buffer;
	skb_frag_t *fragment;
	struct page *page;
	int page_offset;
	unsigned int len, unmap_len = 0, fill_level, insert_ptr, misalign;
	dma_addr_t dma_addr, unmap_addr = 0;
	unsigned int dma_len;
	bool unmap_single;
	int q_space, i = 0;
	int rc = NETDEV_TX_OK;

	EFX_BUG_ON_PARANOID(tx_queue->write_count != tx_queue->insert_count);

	if (skb_shinfo((struct sk_buff *)skb)->gso_size)
		return efx_enqueue_skb_tso(tx_queue, skb);

	/* Get size of the initial fragment */
	len = skb_headlen(skb);

	fill_level = tx_queue->insert_count - tx_queue->old_read_count;
	q_space = efx->type->txd_ring_mask - 1 - fill_level;

	/* Map for DMA.  Use pci_map_single rather than pci_map_page
	 * since this is more efficient on machines with sparse
	 * memory.
	 */
	unmap_single = true;
	dma_addr = pci_map_single(pci_dev, skb->data, len, PCI_DMA_TODEVICE);

	/* Process all fragments */
	while (1) {
		if (unlikely(pci_dma_mapping_error(pci_dev, dma_addr)))
			goto pci_err;

		/* Store fields for marking in the per-fragment final
		 * descriptor */
		unmap_len = len;
		unmap_addr = dma_addr;

		/* Add to TX queue, splitting across DMA boundaries */
		do {
			if (unlikely(q_space-- <= 0)) {
				/* It might be that completions have
				 * happened since the xmit path last
				 * checked.  Update the xmit path's
				 * copy of read_count.
				 */
				++tx_queue->stopped;
				/* This memory barrier protects the
				 * change of stopped from the access
				 * of read_count. */
				smp_mb();
				tx_queue->old_read_count =
					*(volatile unsigned *)
					&tx_queue->read_count;
				fill_level = (tx_queue->insert_count
					      - tx_queue->old_read_count);
				q_space = (efx->type->txd_ring_mask - 1 -
					   fill_level);
				if (unlikely(q_space-- <= 0))
					goto stop;
				smp_mb();
				--tx_queue->stopped;
			}

			insert_ptr = (tx_queue->insert_count &
				      efx->type->txd_ring_mask);
			buffer = &tx_queue->buffer[insert_ptr];
			efx_tsoh_free(tx_queue, buffer);
			EFX_BUG_ON_PARANOID(buffer->tsoh);
			EFX_BUG_ON_PARANOID(buffer->skb);
			EFX_BUG_ON_PARANOID(buffer->len);
			EFX_BUG_ON_PARANOID(!buffer->continuation);
			EFX_BUG_ON_PARANOID(buffer->unmap_len);

			dma_len = (((~dma_addr) & efx->type->tx_dma_mask) + 1);
			if (likely(dma_len > len))
				dma_len = len;

			misalign = (unsigned)dma_addr & efx->type->bug5391_mask;
			if (misalign && dma_len + misalign > 512)
				dma_len = 512 - misalign;

			/* Fill out per descriptor fields */
			buffer->len = dma_len;
			buffer->dma_addr = dma_addr;
			len -= dma_len;
			dma_addr += dma_len;
			++tx_queue->insert_count;
		} while (len);

		/* Transfer ownership of the unmapping to the final buffer */
		buffer->unmap_single = unmap_single;
		buffer->unmap_len = unmap_len;
		unmap_len = 0;

		/* Get address and size of next fragment */
		if (i >= skb_shinfo(skb)->nr_frags)
			break;
		fragment = &skb_shinfo(skb)->frags[i];
		len = fragment->size;
		page = fragment->page;
		page_offset = fragment->page_offset;
		i++;
		/* Map for DMA */
		unmap_single = false;
		dma_addr = pci_map_page(pci_dev, page, page_offset, len,
					PCI_DMA_TODEVICE);
	}

	/* Transfer ownership of the skb to the final buffer */
	buffer->skb = skb;
	buffer->continuation = false;

	/* Pass off to hardware */
	falcon_push_buffers(tx_queue);

	return NETDEV_TX_OK;

 pci_err:
	EFX_ERR_RL(efx, " TX queue %d could not map skb with %d bytes %d "
		   "fragments for DMA\n", tx_queue->queue, skb->len,
		   skb_shinfo(skb)->nr_frags + 1);

	/* Mark the packet as transmitted, and free the SKB ourselves */
	dev_kfree_skb_any((struct sk_buff *)skb);
	goto unwind;

 stop:
	rc = NETDEV_TX_BUSY;

	if (tx_queue->stopped == 1)
		efx_stop_queue(efx);

 unwind:
	/* Work backwards until we hit the original insert pointer value */
	while (tx_queue->insert_count != tx_queue->write_count) {
		--tx_queue->insert_count;
		insert_ptr = tx_queue->insert_count & efx->type->txd_ring_mask;
		buffer = &tx_queue->buffer[insert_ptr];
		efx_dequeue_buffer(tx_queue, buffer);
		buffer->len = 0;
	}

	/* Free the fragment we were mid-way through pushing */
	if (unmap_len) {
		if (unmap_single)
			pci_unmap_single(pci_dev, unmap_addr, unmap_len,
					 PCI_DMA_TODEVICE);
		else
			pci_unmap_page(pci_dev, unmap_addr, unmap_len,
				       PCI_DMA_TODEVICE);
	}

	return rc;
}

/* Remove packets from the TX queue
 *
 * This removes packets from the TX queue, up to and including the
 * specified index.
 */
static void efx_dequeue_buffers(struct efx_tx_queue *tx_queue,
				unsigned int index)
{
	struct efx_nic *efx = tx_queue->efx;
	unsigned int stop_index, read_ptr;
	unsigned int mask = tx_queue->efx->type->txd_ring_mask;

	stop_index = (index + 1) & mask;
	read_ptr = tx_queue->read_count & mask;

	while (read_ptr != stop_index) {
		struct efx_tx_buffer *buffer = &tx_queue->buffer[read_ptr];
		if (unlikely(buffer->len == 0)) {
			EFX_ERR(tx_queue->efx, "TX queue %d spurious TX "
				"completion id %x\n", tx_queue->queue,
				read_ptr);
			efx_schedule_reset(efx, RESET_TYPE_TX_SKIP);
			return;
		}

		efx_dequeue_buffer(tx_queue, buffer);
		buffer->continuation = true;
		buffer->len = 0;

		++tx_queue->read_count;
		read_ptr = tx_queue->read_count & mask;
	}
}

/* Initiate a packet transmission on the specified TX queue.
 * Note that returning anything other than NETDEV_TX_OK will cause the
 * OS to free the skb.
 *
 * This function is split out from efx_hard_start_xmit to allow the
 * loopback test to direct packets via specific TX queues.  It is
 * therefore a non-static inline, so as not to penalise performance
 * for non-loopback transmissions.
 *
 * Context: netif_tx_lock held
 */
inline int efx_xmit(struct efx_nic *efx,
		    struct efx_tx_queue *tx_queue, struct sk_buff *skb)
{
	int rc;

	/* Map fragments for DMA and add to TX queue */
	rc = efx_enqueue_skb(tx_queue, skb);
	if (unlikely(rc != NETDEV_TX_OK))
		goto out;

	/* Update last TX timer */
	efx->net_dev->trans_start = jiffies;

 out:
	return rc;
}

/* Initiate a packet transmission.  We use one channel per CPU
 * (sharing when we have more CPUs than channels).  On Falcon, the TX
 * completion events will be directed back to the CPU that transmitted
 * the packet, which should be cache-efficient.
 *
 * Context: non-blocking.
 * Note that returning anything other than NETDEV_TX_OK will cause the
 * OS to free the skb.
 */
int efx_hard_start_xmit(struct sk_buff *skb, struct net_device *net_dev)
{
<<<<<<< HEAD
	struct efx_nic *efx = net_dev->priv;
	struct efx_tx_queue *tx_queue = &efx->tx_queue[0];
	enum efx_veto veto;

	/* See if driverlink wants to veto the packet. */
	veto = EFX_DL_CALLBACK(efx, tx_packet, skb);
	if (unlikely(veto)) {
		EFX_DL_LOG(efx, "TX queue %d packet vetoed by "
			   "driverlink %s driver\n", tx_queue->queue,
			   efx->dl_cb_dev.tx_packet->driver->name);
		/* Free the skb; nothing else will do it */
		dev_kfree_skb_any(skb);
		return NETDEV_TX_OK;
	}
=======
	struct efx_nic *efx = netdev_priv(net_dev);
	struct efx_tx_queue *tx_queue;

	if (likely(skb->ip_summed == CHECKSUM_PARTIAL))
		tx_queue = &efx->tx_queue[EFX_TX_QUEUE_OFFLOAD_CSUM];
	else
		tx_queue = &efx->tx_queue[EFX_TX_QUEUE_NO_CSUM];
>>>>>>> 18e352e4

	return efx_xmit(efx, tx_queue, skb);
}

void efx_xmit_done(struct efx_tx_queue *tx_queue, unsigned int index)
{
	unsigned fill_level;
	struct efx_nic *efx = tx_queue->efx;

	EFX_BUG_ON_PARANOID(index > efx->type->txd_ring_mask);

	efx_dequeue_buffers(tx_queue, index);

	/* See if we need to restart the netif queue.  This barrier
	 * separates the update of read_count from the test of
	 * stopped. */
	smp_mb();
	if (unlikely(tx_queue->stopped)) {
		fill_level = tx_queue->insert_count - tx_queue->read_count;
		if (fill_level < EFX_NETDEV_TX_THRESHOLD(tx_queue)) {
			EFX_BUG_ON_PARANOID(!efx_dev_registered(efx));

			/* Do this under netif_tx_lock(), to avoid racing
			 * with efx_xmit(). */
			netif_tx_lock(efx->net_dev);
			if (tx_queue->stopped) {
				tx_queue->stopped = 0;
				efx_wake_queue(efx);
			}
			netif_tx_unlock(efx->net_dev);
		}
	}
}

int efx_probe_tx_queue(struct efx_tx_queue *tx_queue)
{
	struct efx_nic *efx = tx_queue->efx;
	unsigned int txq_size;
	int i, rc;

	EFX_LOG(efx, "creating TX queue %d\n", tx_queue->queue);

	/* Allocate software ring */
	txq_size = (efx->type->txd_ring_mask + 1) * sizeof(*tx_queue->buffer);
	tx_queue->buffer = kzalloc(txq_size, GFP_KERNEL);
	if (!tx_queue->buffer)
		return -ENOMEM;
	for (i = 0; i <= efx->type->txd_ring_mask; ++i)
		tx_queue->buffer[i].continuation = true;

	/* Allocate hardware ring */
	rc = falcon_probe_tx(tx_queue);
	if (rc)
		goto fail;

	return 0;

 fail:
	kfree(tx_queue->buffer);
	tx_queue->buffer = NULL;
	return rc;
}

void efx_init_tx_queue(struct efx_tx_queue *tx_queue)
{
	EFX_LOG(tx_queue->efx, "initialising TX queue %d\n", tx_queue->queue);

	tx_queue->insert_count = 0;
	tx_queue->write_count = 0;
	tx_queue->read_count = 0;
	tx_queue->old_read_count = 0;
	BUG_ON(tx_queue->stopped);

	/* Set up TX descriptor ring */
	falcon_init_tx(tx_queue);
}

void efx_release_tx_buffers(struct efx_tx_queue *tx_queue)
{
	struct efx_tx_buffer *buffer;

	if (!tx_queue->buffer)
		return;

	/* Free any buffers left in the ring */
	while (tx_queue->read_count != tx_queue->write_count) {
		buffer = &tx_queue->buffer[tx_queue->read_count &
					   tx_queue->efx->type->txd_ring_mask];
		efx_dequeue_buffer(tx_queue, buffer);
		buffer->continuation = true;
		buffer->len = 0;

		++tx_queue->read_count;
	}
}

void efx_fini_tx_queue(struct efx_tx_queue *tx_queue)
{
	EFX_LOG(tx_queue->efx, "shutting down TX queue %d\n", tx_queue->queue);

	/* Flush TX queue, remove descriptor ring */
	falcon_fini_tx(tx_queue);

	efx_release_tx_buffers(tx_queue);

	/* Free up TSO header cache */
	efx_fini_tso(tx_queue);

	/* Release queue's stop on port, if any */
	if (tx_queue->stopped) {
		tx_queue->stopped = 0;
		efx_wake_queue(tx_queue->efx);
	}
}

void efx_remove_tx_queue(struct efx_tx_queue *tx_queue)
{
	EFX_LOG(tx_queue->efx, "destroying TX queue %d\n", tx_queue->queue);
	falcon_remove_tx(tx_queue);

	kfree(tx_queue->buffer);
	tx_queue->buffer = NULL;
}


/* Efx TCP segmentation acceleration.
 *
 * Why?  Because by doing it here in the driver we can go significantly
 * faster than the GSO.
 *
 * Requires TX checksum offload support.
 */

/* Number of bytes inserted at the start of a TSO header buffer,
 * similar to NET_IP_ALIGN.
 */
#ifdef CONFIG_HAVE_EFFICIENT_UNALIGNED_ACCESS
#define TSOH_OFFSET	0
#else
#define TSOH_OFFSET	NET_IP_ALIGN
#endif

#define TSOH_BUFFER(tsoh)	((u8 *)(tsoh + 1) + TSOH_OFFSET)

/* Total size of struct efx_tso_header, buffer and padding */
#define TSOH_SIZE(hdr_len)					\
	(sizeof(struct efx_tso_header) + TSOH_OFFSET + hdr_len)

/* Size of blocks on free list.  Larger blocks must be allocated from
 * the heap.
 */
#define TSOH_STD_SIZE		128

#define PTR_DIFF(p1, p2)  ((u8 *)(p1) - (u8 *)(p2))
#define ETH_HDR_LEN(skb)  (skb_network_header(skb) - (skb)->data)
#define SKB_TCP_OFF(skb)  PTR_DIFF(tcp_hdr(skb), (skb)->data)
#define SKB_IPV4_OFF(skb) PTR_DIFF(ip_hdr(skb), (skb)->data)

/**
 * struct tso_state - TSO state for an SKB
 * @out_len: Remaining length in current segment
 * @seqnum: Current sequence number
 * @ipv4_id: Current IPv4 ID, host endian
 * @packet_space: Remaining space in current packet
 * @dma_addr: DMA address of current position
 * @in_len: Remaining length in current SKB fragment
 * @unmap_len: Length of SKB fragment
 * @unmap_addr: DMA address of SKB fragment
 * @unmap_single: DMA single vs page mapping flag
 * @header_len: Number of bytes of header
 * @full_packet_size: Number of bytes to put in each outgoing segment
 *
 * The state used during segmentation.  It is put into this data structure
 * just to make it easy to pass into inline functions.
 */
struct tso_state {
	/* Output position */
	unsigned out_len;
	unsigned seqnum;
	unsigned ipv4_id;
	unsigned packet_space;

	/* Input position */
	dma_addr_t dma_addr;
	unsigned in_len;
	unsigned unmap_len;
	dma_addr_t unmap_addr;
	bool unmap_single;

	unsigned header_len;
	int full_packet_size;
};


/*
 * Verify that our various assumptions about sk_buffs and the conditions
 * under which TSO will be attempted hold true.
 */
static void efx_tso_check_safe(struct sk_buff *skb)
{
	__be16 protocol = skb->protocol;

	EFX_BUG_ON_PARANOID(((struct ethhdr *)skb->data)->h_proto !=
			    protocol);
	if (protocol == htons(ETH_P_8021Q)) {
		/* Find the encapsulated protocol; reset network header
		 * and transport header based on that. */
		struct vlan_ethhdr *veh = (struct vlan_ethhdr *)skb->data;
		protocol = veh->h_vlan_encapsulated_proto;
		skb_set_network_header(skb, sizeof(*veh));
		if (protocol == htons(ETH_P_IP))
			skb_set_transport_header(skb, sizeof(*veh) +
						 4 * ip_hdr(skb)->ihl);
	}

	EFX_BUG_ON_PARANOID(protocol != htons(ETH_P_IP));
	EFX_BUG_ON_PARANOID(ip_hdr(skb)->protocol != IPPROTO_TCP);
	EFX_BUG_ON_PARANOID((PTR_DIFF(tcp_hdr(skb), skb->data)
			     + (tcp_hdr(skb)->doff << 2u)) >
			    skb_headlen(skb));
}


/*
 * Allocate a page worth of efx_tso_header structures, and string them
 * into the tx_queue->tso_headers_free linked list. Return 0 or -ENOMEM.
 */
static int efx_tsoh_block_alloc(struct efx_tx_queue *tx_queue)
{

	struct pci_dev *pci_dev = tx_queue->efx->pci_dev;
	struct efx_tso_header *tsoh;
	dma_addr_t dma_addr;
	u8 *base_kva, *kva;

	base_kva = pci_alloc_consistent(pci_dev, PAGE_SIZE, &dma_addr);
	if (base_kva == NULL) {
		EFX_ERR(tx_queue->efx, "Unable to allocate page for TSO"
			" headers\n");
		return -ENOMEM;
	}

	/* pci_alloc_consistent() allocates pages. */
	EFX_BUG_ON_PARANOID(dma_addr & (PAGE_SIZE - 1u));

	for (kva = base_kva; kva < base_kva + PAGE_SIZE; kva += TSOH_STD_SIZE) {
		tsoh = (struct efx_tso_header *)kva;
		tsoh->dma_addr = dma_addr + (TSOH_BUFFER(tsoh) - base_kva);
		tsoh->next = tx_queue->tso_headers_free;
		tx_queue->tso_headers_free = tsoh;
	}

	return 0;
}


/* Free up a TSO header, and all others in the same page. */
static void efx_tsoh_block_free(struct efx_tx_queue *tx_queue,
				struct efx_tso_header *tsoh,
				struct pci_dev *pci_dev)
{
	struct efx_tso_header **p;
	unsigned long base_kva;
	dma_addr_t base_dma;

	base_kva = (unsigned long)tsoh & PAGE_MASK;
	base_dma = tsoh->dma_addr & PAGE_MASK;

	p = &tx_queue->tso_headers_free;
	while (*p != NULL) {
		if (((unsigned long)*p & PAGE_MASK) == base_kva)
			*p = (*p)->next;
		else
			p = &(*p)->next;
	}

	pci_free_consistent(pci_dev, PAGE_SIZE, (void *)base_kva, base_dma);
}

static struct efx_tso_header *
efx_tsoh_heap_alloc(struct efx_tx_queue *tx_queue, size_t header_len)
{
	struct efx_tso_header *tsoh;

	tsoh = kmalloc(TSOH_SIZE(header_len), GFP_ATOMIC | GFP_DMA);
	if (unlikely(!tsoh))
		return NULL;

	tsoh->dma_addr = pci_map_single(tx_queue->efx->pci_dev,
					TSOH_BUFFER(tsoh), header_len,
					PCI_DMA_TODEVICE);
	if (unlikely(pci_dma_mapping_error(tx_queue->efx->pci_dev,
					   tsoh->dma_addr))) {
		kfree(tsoh);
		return NULL;
	}

	tsoh->unmap_len = header_len;
	return tsoh;
}

static void
efx_tsoh_heap_free(struct efx_tx_queue *tx_queue, struct efx_tso_header *tsoh)
{
	pci_unmap_single(tx_queue->efx->pci_dev,
			 tsoh->dma_addr, tsoh->unmap_len,
			 PCI_DMA_TODEVICE);
	kfree(tsoh);
}

/**
 * efx_tx_queue_insert - push descriptors onto the TX queue
 * @tx_queue:		Efx TX queue
 * @dma_addr:		DMA address of fragment
 * @len:		Length of fragment
 * @final_buffer:	The final buffer inserted into the queue
 *
 * Push descriptors onto the TX queue.  Return 0 on success or 1 if
 * @tx_queue full.
 */
static int efx_tx_queue_insert(struct efx_tx_queue *tx_queue,
			       dma_addr_t dma_addr, unsigned len,
			       struct efx_tx_buffer **final_buffer)
{
	struct efx_tx_buffer *buffer;
	struct efx_nic *efx = tx_queue->efx;
	unsigned dma_len, fill_level, insert_ptr, misalign;
	int q_space;

	EFX_BUG_ON_PARANOID(len <= 0);

	fill_level = tx_queue->insert_count - tx_queue->old_read_count;
	/* -1 as there is no way to represent all descriptors used */
	q_space = efx->type->txd_ring_mask - 1 - fill_level;

	while (1) {
		if (unlikely(q_space-- <= 0)) {
			/* It might be that completions have happened
			 * since the xmit path last checked.  Update
			 * the xmit path's copy of read_count.
			 */
			++tx_queue->stopped;
			/* This memory barrier protects the change of
			 * stopped from the access of read_count. */
			smp_mb();
			tx_queue->old_read_count =
				*(volatile unsigned *)&tx_queue->read_count;
			fill_level = (tx_queue->insert_count
				      - tx_queue->old_read_count);
			q_space = efx->type->txd_ring_mask - 1 - fill_level;
			if (unlikely(q_space-- <= 0)) {
				*final_buffer = NULL;
				return 1;
			}
			smp_mb();
			--tx_queue->stopped;
		}

		insert_ptr = tx_queue->insert_count & efx->type->txd_ring_mask;
		buffer = &tx_queue->buffer[insert_ptr];
		++tx_queue->insert_count;

		EFX_BUG_ON_PARANOID(tx_queue->insert_count -
				    tx_queue->read_count >
				    efx->type->txd_ring_mask);

		efx_tsoh_free(tx_queue, buffer);
		EFX_BUG_ON_PARANOID(buffer->len);
		EFX_BUG_ON_PARANOID(buffer->unmap_len);
		EFX_BUG_ON_PARANOID(buffer->skb);
		EFX_BUG_ON_PARANOID(!buffer->continuation);
		EFX_BUG_ON_PARANOID(buffer->tsoh);

		buffer->dma_addr = dma_addr;

		/* Ensure we do not cross a boundary unsupported by H/W */
		dma_len = (~dma_addr & efx->type->tx_dma_mask) + 1;

		misalign = (unsigned)dma_addr & efx->type->bug5391_mask;
		if (misalign && dma_len + misalign > 512)
			dma_len = 512 - misalign;

		/* If there is enough space to send then do so */
		if (dma_len >= len)
			break;

		buffer->len = dma_len; /* Don't set the other members */
		dma_addr += dma_len;
		len -= dma_len;
	}

	EFX_BUG_ON_PARANOID(!len);
	buffer->len = len;
	*final_buffer = buffer;
	return 0;
}


/*
 * Put a TSO header into the TX queue.
 *
 * This is special-cased because we know that it is small enough to fit in
 * a single fragment, and we know it doesn't cross a page boundary.  It
 * also allows us to not worry about end-of-packet etc.
 */
static void efx_tso_put_header(struct efx_tx_queue *tx_queue,
			       struct efx_tso_header *tsoh, unsigned len)
{
	struct efx_tx_buffer *buffer;

	buffer = &tx_queue->buffer[tx_queue->insert_count &
				   tx_queue->efx->type->txd_ring_mask];
	efx_tsoh_free(tx_queue, buffer);
	EFX_BUG_ON_PARANOID(buffer->len);
	EFX_BUG_ON_PARANOID(buffer->unmap_len);
	EFX_BUG_ON_PARANOID(buffer->skb);
	EFX_BUG_ON_PARANOID(!buffer->continuation);
	EFX_BUG_ON_PARANOID(buffer->tsoh);
	buffer->len = len;
	buffer->dma_addr = tsoh->dma_addr;
	buffer->tsoh = tsoh;

	++tx_queue->insert_count;
}


/* Remove descriptors put into a tx_queue. */
static void efx_enqueue_unwind(struct efx_tx_queue *tx_queue)
{
	struct efx_tx_buffer *buffer;
	dma_addr_t unmap_addr;

	/* Work backwards until we hit the original insert pointer value */
	while (tx_queue->insert_count != tx_queue->write_count) {
		--tx_queue->insert_count;
		buffer = &tx_queue->buffer[tx_queue->insert_count &
					   tx_queue->efx->type->txd_ring_mask];
		efx_tsoh_free(tx_queue, buffer);
		EFX_BUG_ON_PARANOID(buffer->skb);
		buffer->len = 0;
		buffer->continuation = true;
		if (buffer->unmap_len) {
			unmap_addr = (buffer->dma_addr + buffer->len -
				      buffer->unmap_len);
			if (buffer->unmap_single)
				pci_unmap_single(tx_queue->efx->pci_dev,
						 unmap_addr, buffer->unmap_len,
						 PCI_DMA_TODEVICE);
			else
				pci_unmap_page(tx_queue->efx->pci_dev,
					       unmap_addr, buffer->unmap_len,
					       PCI_DMA_TODEVICE);
			buffer->unmap_len = 0;
		}
	}
}


/* Parse the SKB header and initialise state. */
static void tso_start(struct tso_state *st, const struct sk_buff *skb)
{
	/* All ethernet/IP/TCP headers combined size is TCP header size
	 * plus offset of TCP header relative to start of packet.
	 */
	st->header_len = ((tcp_hdr(skb)->doff << 2u)
			  + PTR_DIFF(tcp_hdr(skb), skb->data));
	st->full_packet_size = st->header_len + skb_shinfo(skb)->gso_size;

	st->ipv4_id = ntohs(ip_hdr(skb)->id);
	st->seqnum = ntohl(tcp_hdr(skb)->seq);

	EFX_BUG_ON_PARANOID(tcp_hdr(skb)->urg);
	EFX_BUG_ON_PARANOID(tcp_hdr(skb)->syn);
	EFX_BUG_ON_PARANOID(tcp_hdr(skb)->rst);

	st->packet_space = st->full_packet_size;
	st->out_len = skb->len - st->header_len;
	st->unmap_len = 0;
	st->unmap_single = false;
}

static int tso_get_fragment(struct tso_state *st, struct efx_nic *efx,
			    skb_frag_t *frag)
{
	st->unmap_addr = pci_map_page(efx->pci_dev, frag->page,
				      frag->page_offset, frag->size,
				      PCI_DMA_TODEVICE);
	if (likely(!pci_dma_mapping_error(efx->pci_dev, st->unmap_addr))) {
		st->unmap_single = false;
		st->unmap_len = frag->size;
		st->in_len = frag->size;
		st->dma_addr = st->unmap_addr;
		return 0;
	}
	return -ENOMEM;
}

static int tso_get_head_fragment(struct tso_state *st, struct efx_nic *efx,
				 const struct sk_buff *skb)
{
	int hl = st->header_len;
	int len = skb_headlen(skb) - hl;

	st->unmap_addr = pci_map_single(efx->pci_dev, skb->data + hl,
					len, PCI_DMA_TODEVICE);
	if (likely(!pci_dma_mapping_error(efx->pci_dev, st->unmap_addr))) {
		st->unmap_single = true;
		st->unmap_len = len;
		st->in_len = len;
		st->dma_addr = st->unmap_addr;
		return 0;
	}
	return -ENOMEM;
}


/**
 * tso_fill_packet_with_fragment - form descriptors for the current fragment
 * @tx_queue:		Efx TX queue
 * @skb:		Socket buffer
 * @st:			TSO state
 *
 * Form descriptors for the current fragment, until we reach the end
 * of fragment or end-of-packet.  Return 0 on success, 1 if not enough
 * space in @tx_queue.
 */
static int tso_fill_packet_with_fragment(struct efx_tx_queue *tx_queue,
					 const struct sk_buff *skb,
					 struct tso_state *st)
{
	struct efx_tx_buffer *buffer;
	int n, end_of_packet, rc;

	if (st->in_len == 0)
		return 0;
	if (st->packet_space == 0)
		return 0;

	EFX_BUG_ON_PARANOID(st->in_len <= 0);
	EFX_BUG_ON_PARANOID(st->packet_space <= 0);

	n = min(st->in_len, st->packet_space);

	st->packet_space -= n;
	st->out_len -= n;
	st->in_len -= n;

	rc = efx_tx_queue_insert(tx_queue, st->dma_addr, n, &buffer);
	if (likely(rc == 0)) {
		if (st->out_len == 0)
			/* Transfer ownership of the skb */
			buffer->skb = skb;

		end_of_packet = st->out_len == 0 || st->packet_space == 0;
		buffer->continuation = !end_of_packet;

		if (st->in_len == 0) {
			/* Transfer ownership of the pci mapping */
			buffer->unmap_len = st->unmap_len;
			buffer->unmap_single = st->unmap_single;
			st->unmap_len = 0;
		}
	}

	st->dma_addr += n;
	return rc;
}


/**
 * tso_start_new_packet - generate a new header and prepare for the new packet
 * @tx_queue:		Efx TX queue
 * @skb:		Socket buffer
 * @st:			TSO state
 *
 * Generate a new header and prepare for the new packet.  Return 0 on
 * success, or -1 if failed to alloc header.
 */
static int tso_start_new_packet(struct efx_tx_queue *tx_queue,
				const struct sk_buff *skb,
				struct tso_state *st)
{
	struct efx_tso_header *tsoh;
	struct iphdr *tsoh_iph;
	struct tcphdr *tsoh_th;
	unsigned ip_length;
	u8 *header;

	/* Allocate a DMA-mapped header buffer. */
	if (likely(TSOH_SIZE(st->header_len) <= TSOH_STD_SIZE)) {
		if (tx_queue->tso_headers_free == NULL) {
			if (efx_tsoh_block_alloc(tx_queue))
				return -1;
		}
		EFX_BUG_ON_PARANOID(!tx_queue->tso_headers_free);
		tsoh = tx_queue->tso_headers_free;
		tx_queue->tso_headers_free = tsoh->next;
		tsoh->unmap_len = 0;
	} else {
		tx_queue->tso_long_headers++;
		tsoh = efx_tsoh_heap_alloc(tx_queue, st->header_len);
		if (unlikely(!tsoh))
			return -1;
	}

	header = TSOH_BUFFER(tsoh);
	tsoh_th = (struct tcphdr *)(header + SKB_TCP_OFF(skb));
	tsoh_iph = (struct iphdr *)(header + SKB_IPV4_OFF(skb));

	/* Copy and update the headers. */
	memcpy(header, skb->data, st->header_len);

	tsoh_th->seq = htonl(st->seqnum);
	st->seqnum += skb_shinfo(skb)->gso_size;
	if (st->out_len > skb_shinfo(skb)->gso_size) {
		/* This packet will not finish the TSO burst. */
		ip_length = st->full_packet_size - ETH_HDR_LEN(skb);
		tsoh_th->fin = 0;
		tsoh_th->psh = 0;
	} else {
		/* This packet will be the last in the TSO burst. */
		ip_length = st->header_len - ETH_HDR_LEN(skb) + st->out_len;
		tsoh_th->fin = tcp_hdr(skb)->fin;
		tsoh_th->psh = tcp_hdr(skb)->psh;
	}
	tsoh_iph->tot_len = htons(ip_length);

	/* Linux leaves suitable gaps in the IP ID space for us to fill. */
	tsoh_iph->id = htons(st->ipv4_id);
	st->ipv4_id++;

	st->packet_space = skb_shinfo(skb)->gso_size;
	++tx_queue->tso_packets;

	/* Form a descriptor for this header. */
	efx_tso_put_header(tx_queue, tsoh, st->header_len);

	return 0;
}


/**
 * efx_enqueue_skb_tso - segment and transmit a TSO socket buffer
 * @tx_queue:		Efx TX queue
 * @skb:		Socket buffer
 *
 * Context: You must hold netif_tx_lock() to call this function.
 *
 * Add socket buffer @skb to @tx_queue, doing TSO or return != 0 if
 * @skb was not enqueued.  In all cases @skb is consumed.  Return
 * %NETDEV_TX_OK or %NETDEV_TX_BUSY.
 */
static int efx_enqueue_skb_tso(struct efx_tx_queue *tx_queue,
			       struct sk_buff *skb)
{
	struct efx_nic *efx = tx_queue->efx;
	int frag_i, rc, rc2 = NETDEV_TX_OK;
	struct tso_state state;

	/* Verify TSO is safe - these checks should never fail. */
	efx_tso_check_safe(skb);

	EFX_BUG_ON_PARANOID(tx_queue->write_count != tx_queue->insert_count);

	tso_start(&state, skb);

	/* Assume that skb header area contains exactly the headers, and
	 * all payload is in the frag list.
	 */
	if (skb_headlen(skb) == state.header_len) {
		/* Grab the first payload fragment. */
		EFX_BUG_ON_PARANOID(skb_shinfo(skb)->nr_frags < 1);
		frag_i = 0;
		rc = tso_get_fragment(&state, efx,
				      skb_shinfo(skb)->frags + frag_i);
		if (rc)
			goto mem_err;
	} else {
		rc = tso_get_head_fragment(&state, efx, skb);
		if (rc)
			goto mem_err;
		frag_i = -1;
	}

	if (tso_start_new_packet(tx_queue, skb, &state) < 0)
		goto mem_err;

	while (1) {
		rc = tso_fill_packet_with_fragment(tx_queue, skb, &state);
		if (unlikely(rc))
			goto stop;

		/* Move onto the next fragment? */
		if (state.in_len == 0) {
			if (++frag_i >= skb_shinfo(skb)->nr_frags)
				/* End of payload reached. */
				break;
			rc = tso_get_fragment(&state, efx,
					      skb_shinfo(skb)->frags + frag_i);
			if (rc)
				goto mem_err;
		}

		/* Start at new packet? */
		if (state.packet_space == 0 &&
		    tso_start_new_packet(tx_queue, skb, &state) < 0)
			goto mem_err;
	}

	/* Pass off to hardware */
	falcon_push_buffers(tx_queue);

	tx_queue->tso_bursts++;
	return NETDEV_TX_OK;

 mem_err:
	EFX_ERR(efx, "Out of memory for TSO headers, or PCI mapping error\n");
	dev_kfree_skb_any((struct sk_buff *)skb);
	goto unwind;

 stop:
	rc2 = NETDEV_TX_BUSY;

	/* Stop the queue if it wasn't stopped before. */
	if (tx_queue->stopped == 1)
		efx_stop_queue(efx);

 unwind:
	/* Free the DMA mapping we were in the process of writing out */
	if (state.unmap_len) {
		if (state.unmap_single)
			pci_unmap_single(efx->pci_dev, state.unmap_addr,
					 state.unmap_len, PCI_DMA_TODEVICE);
		else
			pci_unmap_page(efx->pci_dev, state.unmap_addr,
				       state.unmap_len, PCI_DMA_TODEVICE);
	}

	efx_enqueue_unwind(tx_queue);
	return rc2;
}


/*
 * Free up all TSO datastructures associated with tx_queue. This
 * routine should be called only once the tx_queue is both empty and
 * will no longer be used.
 */
static void efx_fini_tso(struct efx_tx_queue *tx_queue)
{
	unsigned i;

	if (tx_queue->buffer) {
		for (i = 0; i <= tx_queue->efx->type->txd_ring_mask; ++i)
			efx_tsoh_free(tx_queue, &tx_queue->buffer[i]);
	}

	while (tx_queue->tso_headers_free != NULL)
		efx_tsoh_block_free(tx_queue, tx_queue->tso_headers_free,
				    tx_queue->efx->pci_dev);
}<|MERGE_RESOLUTION|>--- conflicted
+++ resolved
@@ -373,22 +373,6 @@
  */
 int efx_hard_start_xmit(struct sk_buff *skb, struct net_device *net_dev)
 {
-<<<<<<< HEAD
-	struct efx_nic *efx = net_dev->priv;
-	struct efx_tx_queue *tx_queue = &efx->tx_queue[0];
-	enum efx_veto veto;
-
-	/* See if driverlink wants to veto the packet. */
-	veto = EFX_DL_CALLBACK(efx, tx_packet, skb);
-	if (unlikely(veto)) {
-		EFX_DL_LOG(efx, "TX queue %d packet vetoed by "
-			   "driverlink %s driver\n", tx_queue->queue,
-			   efx->dl_cb_dev.tx_packet->driver->name);
-		/* Free the skb; nothing else will do it */
-		dev_kfree_skb_any(skb);
-		return NETDEV_TX_OK;
-	}
-=======
 	struct efx_nic *efx = netdev_priv(net_dev);
 	struct efx_tx_queue *tx_queue;
 
@@ -396,7 +380,6 @@
 		tx_queue = &efx->tx_queue[EFX_TX_QUEUE_OFFLOAD_CSUM];
 	else
 		tx_queue = &efx->tx_queue[EFX_TX_QUEUE_NO_CSUM];
->>>>>>> 18e352e4
 
 	return efx_xmit(efx, tx_queue, skb);
 }
