--- conflicted
+++ resolved
@@ -426,12 +426,8 @@
 	if ((offset & MAX_PHY_REG_ADDRESS) < GG82563_MIN_ALT_REG) {
 		page_select = GG82563_PHY_PAGE_SELECT;
 	} else {
-<<<<<<< HEAD
-		/* Use Alternative Page Select register to access
-=======
 		/*
 		 * Use Alternative Page Select register to access
->>>>>>> 28ffb5d3
 		 * registers 30 and 31
 		 */
 		page_select = GG82563_PHY_PAGE_SELECT_ALT;
@@ -495,12 +491,8 @@
 	if ((offset & MAX_PHY_REG_ADDRESS) < GG82563_MIN_ALT_REG) {
 		page_select = GG82563_PHY_PAGE_SELECT;
 	} else {
-<<<<<<< HEAD
-		/* Use Alternative Page Select register to access
-=======
 		/*
 		 * Use Alternative Page Select register to access
->>>>>>> 28ffb5d3
 		 * registers 30 and 31
 		 */
 		page_select = GG82563_PHY_PAGE_SELECT_ALT;
