/******************************************************************************
 *
 * Copyright(c) 2003 - 2009 Intel Corporation. All rights reserved.
 *
 * This program is free software; you can redistribute it and/or modify it
 * under the terms of version 2 of the GNU General Public License as
 * published by the Free Software Foundation.
 *
 * This program is distributed in the hope that it will be useful, but WITHOUT
 * ANY WARRANTY; without even the implied warranty of MERCHANTABILITY or
 * FITNESS FOR A PARTICULAR PURPOSE.  See the GNU General Public License for
 * more details.
 *
 * You should have received a copy of the GNU General Public License along with
 * this program; if not, write to the Free Software Foundation, Inc.,
 * 51 Franklin Street, Fifth Floor, Boston, MA 02110, USA
 *
 * The full GNU General Public License is included in this distribution in the
 * file called LICENSE.
 *
 * Contact Information:
 *  Intel Linux Wireless <ilw@linux.intel.com>
 * Intel Corporation, 5200 N.E. Elam Young Parkway, Hillsboro, OR 97124-6497
 *
 *****************************************************************************/
/*
 * Please use this file (iwl-dev.h) for driver implementation definitions.
 * Please use iwl-commands.h for uCode API definitions.
 * Please use iwl-4965-hw.h for hardware-related definitions.
 */

#ifndef __iwl_dev_h__
#define __iwl_dev_h__

#include <linux/pci.h> /* for struct pci_device_id */
#include <linux/kernel.h>
#include <net/ieee80211_radiotap.h>

#include "iwl-eeprom.h"
#include "iwl-csr.h"
#include "iwl-prph.h"
#include "iwl-fh.h"
#include "iwl-debug.h"
#include "iwl-4965-hw.h"
#include "iwl-3945-hw.h"
#include "iwl-3945-led.h"
#include "iwl-led.h"
#include "iwl-power.h"
#include "iwl-agn-rs.h"

/* configuration for the iwl4965 */
extern struct iwl_cfg iwl4965_agn_cfg;
extern struct iwl_cfg iwl5300_agn_cfg;
extern struct iwl_cfg iwl5100_agn_cfg;
extern struct iwl_cfg iwl5350_agn_cfg;
extern struct iwl_cfg iwl5100_bg_cfg;
extern struct iwl_cfg iwl5100_abg_cfg;
extern struct iwl_cfg iwl5150_agn_cfg;
extern struct iwl_cfg iwl6000h_2agn_cfg;
extern struct iwl_cfg iwl6000i_2agn_cfg;
extern struct iwl_cfg iwl6000_3agn_cfg;
extern struct iwl_cfg iwl6050_2agn_cfg;
extern struct iwl_cfg iwl6050_3agn_cfg;
extern struct iwl_cfg iwl1000_bgn_cfg;

struct iwl_tx_queue;

/* shared structures from iwl-5000.c */
extern struct iwl_mod_params iwl50_mod_params;
extern struct iwl_ops iwl5000_ops;
extern struct iwl_ucode_ops iwl5000_ucode;
extern struct iwl_lib_ops iwl5000_lib;
extern struct iwl_hcmd_ops iwl5000_hcmd;
extern struct iwl_hcmd_utils_ops iwl5000_hcmd_utils;

/* shared functions from iwl-5000.c */
extern u16 iwl5000_get_hcmd_size(u8 cmd_id, u16 len);
extern u16 iwl5000_build_addsta_hcmd(const struct iwl_addsta_cmd *cmd,
				     u8 *data);
extern void iwl5000_rts_tx_cmd_flag(struct ieee80211_tx_info *info,
				    __le32 *tx_flags);
extern int iwl5000_calc_rssi(struct iwl_priv *priv,
			     struct iwl_rx_phy_res *rx_resp);
extern int iwl5000_apm_init(struct iwl_priv *priv);
extern void iwl5000_apm_stop(struct iwl_priv *priv);
extern int iwl5000_apm_reset(struct iwl_priv *priv);
extern void iwl5000_nic_config(struct iwl_priv *priv);
extern u16 iwl5000_eeprom_calib_version(struct iwl_priv *priv);
extern const u8 *iwl5000_eeprom_query_addr(const struct iwl_priv *priv,
				    size_t offset);
extern void iwl5000_txq_update_byte_cnt_tbl(struct iwl_priv *priv,
					    struct iwl_tx_queue *txq,
					    u16 byte_cnt);
extern void iwl5000_txq_inval_byte_cnt_tbl(struct iwl_priv *priv,
				    struct iwl_tx_queue *txq);
extern int iwl5000_load_ucode(struct iwl_priv *priv);
extern void iwl5000_init_alive_start(struct iwl_priv *priv);
extern int iwl5000_alive_notify(struct iwl_priv *priv);
extern int iwl5000_hw_set_hw_params(struct iwl_priv *priv);
extern int iwl5000_txq_agg_enable(struct iwl_priv *priv, int txq_id,
			   int tx_fifo, int sta_id, int tid, u16 ssn_idx);
extern int iwl5000_txq_agg_disable(struct iwl_priv *priv, u16 txq_id,
			    u16 ssn_idx, u8 tx_fifo);
extern void iwl5000_txq_set_sched(struct iwl_priv *priv, u32 mask);
extern void iwl5000_setup_deferred_work(struct iwl_priv *priv);
extern void iwl5000_rx_handler_setup(struct iwl_priv *priv);
extern int iwl5000_hw_valid_rtc_data_addr(u32 addr);
extern int iwl5000_send_tx_power(struct iwl_priv *priv);
extern void iwl5000_temperature(struct iwl_priv *priv);

/* CT-KILL constants */
#define CT_KILL_THRESHOLD_LEGACY   110 /* in Celsius */
#define CT_KILL_THRESHOLD	   114 /* in Celsius */
#define CT_KILL_EXIT_THRESHOLD     95  /* in Celsius */

/* Default noise level to report when noise measurement is not available.
 *   This may be because we're:
 *   1)  Not associated (4965, no beacon statistics being sent to driver)
 *   2)  Scanning (noise measurement does not apply to associated channel)
 *   3)  Receiving CCK (3945 delivers noise info only for OFDM frames)
 * Use default noise value of -127 ... this is below the range of measurable
 *   Rx dBm for either 3945 or 4965, so it can indicate "unmeasurable" to user.
 *   Also, -127 works better than 0 when averaging frames with/without
 *   noise info (e.g. averaging might be done in app); measured dBm values are
 *   always negative ... using a negative value as the default keeps all
 *   averages within an s8's (used in some apps) range of negative values. */
#define IWL_NOISE_MEAS_NOT_AVAILABLE (-127)

/*
 * RTS threshold here is total size [2347] minus 4 FCS bytes
 * Per spec:
 *   a value of 0 means RTS on all data/management packets
 *   a value > max MSDU size means no RTS
 * else RTS for data/management frames where MPDU is larger
 *   than RTS value.
 */
#define DEFAULT_RTS_THRESHOLD     2347U
#define MIN_RTS_THRESHOLD         0U
#define MAX_RTS_THRESHOLD         2347U
#define MAX_MSDU_SIZE		  2304U
#define MAX_MPDU_SIZE		  2346U
#define DEFAULT_BEACON_INTERVAL   100U
#define	DEFAULT_SHORT_RETRY_LIMIT 7U
#define	DEFAULT_LONG_RETRY_LIMIT  4U

struct iwl_rx_mem_buffer {
	dma_addr_t real_dma_addr;
	dma_addr_t aligned_dma_addr;
	struct sk_buff *skb;
	struct list_head list;
};

/* defined below */
struct iwl_device_cmd;

struct iwl_cmd_meta {
	/* only for SYNC commands, iff the reply skb is wanted */
	struct iwl_host_cmd *source;
	/*
	 * only for ASYNC commands
	 * (which is somewhat stupid -- look at iwl-sta.c for instance
	 * which duplicates a bunch of code because the callback isn't
	 * invoked for SYNC commands, if it were and its result passed
	 * through it would be simpler...)
	 */
	void (*callback)(struct iwl_priv *priv,
			 struct iwl_device_cmd *cmd,
			 struct sk_buff *skb);

	/* The CMD_SIZE_HUGE flag bit indicates that the command
	 * structure is stored at the end of the shared queue memory. */
	u32 flags;

	DECLARE_PCI_UNMAP_ADDR(mapping)
	DECLARE_PCI_UNMAP_LEN(len)
};

/*
 * Generic queue structure
 *
 * Contains common data for Rx and Tx queues
 */
struct iwl_queue {
	int n_bd;              /* number of BDs in this queue */
	int write_ptr;       /* 1-st empty entry (index) host_w*/
	int read_ptr;         /* last used entry (index) host_r*/
	dma_addr_t dma_addr;   /* physical addr for BD's */
	int n_window;	       /* safe queue window */
	u32 id;
	int low_mark;	       /* low watermark, resume queue if free
				* space more than this */
	int high_mark;         /* high watermark, stop queue if free
				* space less than this */
} __attribute__ ((packed));

/* One for each TFD */
struct iwl_tx_info {
	struct sk_buff *skb[IWL_NUM_OF_TBS - 1];
};

/**
 * struct iwl_tx_queue - Tx Queue for DMA
 * @q: generic Rx/Tx queue descriptor
 * @bd: base of circular buffer of TFDs
 * @cmd: array of command/TX buffer pointers
 * @meta: array of meta data for each command/tx buffer
 * @dma_addr_cmd: physical address of cmd/tx buffer array
 * @txb: array of per-TFD driver data
 * @need_update: indicates need to update read/write index
 * @sched_retry: indicates queue is high-throughput aggregation (HT AGG) enabled
 *
 * A Tx queue consists of circular buffer of BDs (a.k.a. TFDs, transmit frame
 * descriptors) and required locking structures.
 */
#define TFD_TX_CMD_SLOTS 256
#define TFD_CMD_SLOTS 32

struct iwl_tx_queue {
	struct iwl_queue q;
	void *tfds;
	struct iwl_device_cmd **cmd;
	struct iwl_cmd_meta *meta;
	struct iwl_tx_info *txb;
	u8 need_update;
	u8 sched_retry;
	u8 active;
	u8 swq_id;
};

#define IWL_NUM_SCAN_RATES         (2)

struct iwl4965_channel_tgd_info {
	u8 type;
	s8 max_power;
};

struct iwl4965_channel_tgh_info {
	s64 last_radar_time;
};

#define IWL4965_MAX_RATE (33)

struct iwl3945_clip_group {
	/* maximum power level to prevent clipping for each rate, derived by
	 *   us from this band's saturation power in EEPROM */
	const s8 clip_powers[IWL_MAX_RATES];
};

/* current Tx power values to use, one for each rate for each channel.
 * requested power is limited by:
 * -- regulatory EEPROM limits for this channel
 * -- hardware capabilities (clip-powers)
 * -- spectrum management
 * -- user preference (e.g. iwconfig)
 * when requested power is set, base power index must also be set. */
struct iwl3945_channel_power_info {
	struct iwl3945_tx_power tpc;	/* actual radio and DSP gain settings */
	s8 power_table_index;	/* actual (compenst'd) index into gain table */
	s8 base_power_index;	/* gain index for power at factory temp. */
	s8 requested_power;	/* power (dBm) requested for this chnl/rate */
};

/* current scan Tx power values to use, one for each scan rate for each
 * channel. */
struct iwl3945_scan_power_info {
	struct iwl3945_tx_power tpc;	/* actual radio and DSP gain settings */
	s8 power_table_index;	/* actual (compenst'd) index into gain table */
	s8 requested_power;	/* scan pwr (dBm) requested for chnl/rate */
};

/*
 * One for each channel, holds all channel setup data
 * Some of the fields (e.g. eeprom and flags/max_power_avg) are redundant
 *     with one another!
 */
struct iwl_channel_info {
	struct iwl4965_channel_tgd_info tgd;
	struct iwl4965_channel_tgh_info tgh;
	struct iwl_eeprom_channel eeprom;	/* EEPROM regulatory limit */
	struct iwl_eeprom_channel ht40_eeprom;	/* EEPROM regulatory limit for
						 * HT40 channel */

	u8 channel;	  /* channel number */
	u8 flags;	  /* flags copied from EEPROM */
	s8 max_power_avg; /* (dBm) regul. eeprom, normal Tx, any rate */
	s8 curr_txpow;	  /* (dBm) regulatory/spectrum/user (not h/w) limit */
	s8 min_power;	  /* always 0 */
	s8 scan_power;	  /* (dBm) regul. eeprom, direct scans, any rate */

	u8 group_index;	  /* 0-4, maps channel to group1/2/3/4/5 */
	u8 band_index;	  /* 0-4, maps channel to band1/2/3/4/5 */
	enum ieee80211_band band;

	/* HT40 channel info */
	s8 ht40_max_power_avg;	/* (dBm) regul. eeprom, normal Tx, any rate */
	s8 ht40_curr_txpow;	/* (dBm) regulatory/spectrum/user (not h/w) */
	s8 ht40_min_power;	/* always 0 */
	s8 ht40_scan_power;	/* (dBm) eeprom, direct scans, any rate */
	u8 ht40_flags;		/* flags copied from EEPROM */
	u8 ht40_extension_channel; /* HT_IE_EXT_CHANNEL_* */

	/* Radio/DSP gain settings for each "normal" data Tx rate.
	 * These include, in addition to RF and DSP gain, a few fields for
	 *   remembering/modifying gain settings (indexes). */
	struct iwl3945_channel_power_info power_info[IWL4965_MAX_RATE];

	/* Radio/DSP gain settings for each scan rate, for directed scans. */
	struct iwl3945_scan_power_info scan_pwr_info[IWL_NUM_SCAN_RATES];
};

#define IWL_TX_FIFO_AC0	0
#define IWL_TX_FIFO_AC1	1
#define IWL_TX_FIFO_AC2	2
#define IWL_TX_FIFO_AC3	3
#define IWL_TX_FIFO_HCCA_1	5
#define IWL_TX_FIFO_HCCA_2	6
#define IWL_TX_FIFO_NONE	7

/* Minimum number of queues. MAX_NUM is defined in hw specific files.
 * Set the minimum to accommodate the 4 standard TX queues, 1 command
 * queue, 2 (unused) HCCA queues, and 4 HT queues (one for each AC) */
#define IWL_MIN_NUM_QUEUES	10

/* Power management (not Tx power) structures */

enum iwl_pwr_src {
	IWL_PWR_SRC_VMAIN,
	IWL_PWR_SRC_VAUX,
};

#define IEEE80211_DATA_LEN              2304
#define IEEE80211_4ADDR_LEN             30
#define IEEE80211_HLEN                  (IEEE80211_4ADDR_LEN)
#define IEEE80211_FRAME_LEN             (IEEE80211_DATA_LEN + IEEE80211_HLEN)

struct iwl_frame {
	union {
		struct ieee80211_hdr frame;
		struct iwl_tx_beacon_cmd beacon;
		u8 raw[IEEE80211_FRAME_LEN];
		u8 cmd[360];
	} u;
	struct list_head list;
};

#define SEQ_TO_SN(seq) (((seq) & IEEE80211_SCTL_SEQ) >> 4)
#define SN_TO_SEQ(ssn) (((ssn) << 4) & IEEE80211_SCTL_SEQ)
#define MAX_SN ((IEEE80211_SCTL_SEQ) >> 4)

enum {
	CMD_SYNC = 0,
	CMD_SIZE_NORMAL = 0,
	CMD_NO_SKB = 0,
	CMD_SIZE_HUGE = (1 << 0),
	CMD_ASYNC = (1 << 1),
	CMD_WANT_SKB = (1 << 2),
};

#define IWL_CMD_MAX_PAYLOAD 320

/**
 * struct iwl_device_cmd
 *
 * For allocation of the command and tx queues, this establishes the overall
 * size of the largest command we send to uCode, except for a scan command
 * (which is relatively huge; space is allocated separately).
 */
struct iwl_device_cmd {
	struct iwl_cmd_header hdr;	/* uCode API */
	union {
		u32 flags;
		u8 val8;
		u16 val16;
		u32 val32;
		struct iwl_tx_cmd tx;
		u8 payload[IWL_CMD_MAX_PAYLOAD];
	} __attribute__ ((packed)) cmd;
} __attribute__ ((packed));

#define TFD_MAX_PAYLOAD_SIZE (sizeof(struct iwl_device_cmd))


struct iwl_host_cmd {
	const void *data;
	struct sk_buff *reply_skb;
	void (*callback)(struct iwl_priv *priv,
			 struct iwl_device_cmd *cmd,
			 struct sk_buff *skb);
	u32 flags;
	u16 len;
	u8 id;
};

/*
 * RX related structures and functions
 */
#define RX_FREE_BUFFERS 64
#define RX_LOW_WATERMARK 8

#define SUP_RATE_11A_MAX_NUM_CHANNELS  8
#define SUP_RATE_11B_MAX_NUM_CHANNELS  4
#define SUP_RATE_11G_MAX_NUM_CHANNELS  12

/**
 * struct iwl_rx_queue - Rx queue
 * @bd: driver's pointer to buffer of receive buffer descriptors (rbd)
 * @dma_addr: bus address of buffer of receive buffer descriptors (rbd)
 * @read: Shared index to newest available Rx buffer
 * @write: Shared index to oldest written Rx packet
 * @free_count: Number of pre-allocated buffers in rx_free
 * @rx_free: list of free SKBs for use
 * @rx_used: List of Rx buffers with no SKB
 * @need_update: flag to indicate we need to update read/write index
 * @rb_stts: driver's pointer to receive buffer status
 * @rb_stts_dma: bus address of receive buffer status
 *
 * NOTE:  rx_free and rx_used are used as a FIFO for iwl_rx_mem_buffers
 */
struct iwl_rx_queue {
	__le32 *bd;
	dma_addr_t dma_addr;
	struct iwl_rx_mem_buffer pool[RX_QUEUE_SIZE + RX_FREE_BUFFERS];
	struct iwl_rx_mem_buffer *queue[RX_QUEUE_SIZE];
	u32 read;
	u32 write;
	u32 free_count;
	u32 write_actual;
	struct list_head rx_free;
	struct list_head rx_used;
	int need_update;
	struct iwl_rb_status *rb_stts;
	dma_addr_t rb_stts_dma;
	spinlock_t lock;
};

#define IWL_SUPPORTED_RATES_IE_LEN         8

#define MAX_TID_COUNT        9

#define IWL_INVALID_RATE     0xFF
#define IWL_INVALID_VALUE    -1

/**
 * struct iwl_ht_agg -- aggregation status while waiting for block-ack
 * @txq_id: Tx queue used for Tx attempt
 * @frame_count: # frames attempted by Tx command
 * @wait_for_ba: Expect block-ack before next Tx reply
 * @start_idx: Index of 1st Transmit Frame Descriptor (TFD) in Tx window
 * @bitmap0: Low order bitmap, one bit for each frame pending ACK in Tx window
 * @bitmap1: High order, one bit for each frame pending ACK in Tx window
 * @rate_n_flags: Rate at which Tx was attempted
 *
 * If REPLY_TX indicates that aggregation was attempted, driver must wait
 * for block ack (REPLY_COMPRESSED_BA).  This struct stores tx reply info
 * until block ack arrives.
 */
struct iwl_ht_agg {
	u16 txq_id;
	u16 frame_count;
	u16 wait_for_ba;
	u16 start_idx;
	u64 bitmap;
	u32 rate_n_flags;
#define IWL_AGG_OFF 0
#define IWL_AGG_ON 1
#define IWL_EMPTYING_HW_QUEUE_ADDBA 2
#define IWL_EMPTYING_HW_QUEUE_DELBA 3
	u8 state;
};


struct iwl_tid_data {
	u16 seq_number;
	u16 tfds_in_queue;
	struct iwl_ht_agg agg;
};

struct iwl_hw_key {
	enum ieee80211_key_alg alg;
	int keylen;
	u8 keyidx;
	u8 key[32];
};

union iwl_ht_rate_supp {
	u16 rates;
	struct {
		u8 siso_rate;
		u8 mimo_rate;
	};
};

#define CFG_HT_RX_AMPDU_FACTOR_DEF  (0x3)

/*
 * Maximal MPDU density for TX aggregation
 * 4 - 2us density
 * 5 - 4us density
 * 6 - 8us density
 * 7 - 16us density
 */
#define CFG_HT_MPDU_DENSITY_4USEC   (0x5)
#define CFG_HT_MPDU_DENSITY_DEF CFG_HT_MPDU_DENSITY_4USEC

struct iwl_ht_info {
	/* self configuration data */
	u8 is_ht;
	u8 supported_chan_width;
	u8 sm_ps;
	struct ieee80211_mcs_info mcs;
	/* BSS related data */
	u8 extension_chan_offset;
	u8 ht_protection;
	u8 non_GF_STA_present;
};

union iwl_qos_capabity {
	struct {
		u8 edca_count:4;	/* bit 0-3 */
		u8 q_ack:1;		/* bit 4 */
		u8 queue_request:1;	/* bit 5 */
		u8 txop_request:1;	/* bit 6 */
		u8 reserved:1;		/* bit 7 */
	} q_AP;
	struct {
		u8 acvo_APSD:1;		/* bit 0 */
		u8 acvi_APSD:1;		/* bit 1 */
		u8 ac_bk_APSD:1;	/* bit 2 */
		u8 ac_be_APSD:1;	/* bit 3 */
		u8 q_ack:1;		/* bit 4 */
		u8 max_len:2;		/* bit 5-6 */
		u8 more_data_ack:1;	/* bit 7 */
	} q_STA;
	u8 val;
};

/* QoS structures */
struct iwl_qos_info {
	int qos_active;
	union iwl_qos_capabity qos_cap;
	struct iwl_qosparam_cmd def_qos_parm;
};

#define STA_PS_STATUS_WAKE             0
#define STA_PS_STATUS_SLEEP            1


struct iwl3945_station_entry {
	struct iwl3945_addsta_cmd sta;
	struct iwl_tid_data tid[MAX_TID_COUNT];
	u8 used;
	u8 ps_status;
	struct iwl_hw_key keyinfo;
};

struct iwl_station_entry {
	struct iwl_addsta_cmd sta;
	struct iwl_tid_data tid[MAX_TID_COUNT];
	u8 used;
	u8 ps_status;
	struct iwl_hw_key keyinfo;
};

/* one for each uCode image (inst/data, boot/init/runtime) */
struct fw_desc {
	void *v_addr;		/* access by driver */
	dma_addr_t p_addr;	/* access by card's busmaster DMA */
	u32 len;		/* bytes */
};

/* uCode file layout */
struct iwl_ucode_header {
	__le32 ver;	/* major/minor/API/serial */
	union {
		struct {
			__le32 inst_size;	/* bytes of runtime code */
			__le32 data_size;	/* bytes of runtime data */
			__le32 init_size;	/* bytes of init code */
			__le32 init_data_size;	/* bytes of init data */
			__le32 boot_size;	/* bytes of bootstrap code */
			u8 data[0];		/* in same order as sizes */
		} v1;
		struct {
			__le32 build;		/* build number */
			__le32 inst_size;	/* bytes of runtime code */
			__le32 data_size;	/* bytes of runtime data */
			__le32 init_size;	/* bytes of init code */
			__le32 init_data_size;	/* bytes of init data */
			__le32 boot_size;	/* bytes of bootstrap code */
			u8 data[0];		/* in same order as sizes */
		} v2;
	} u;
};
#define UCODE_HEADER_SIZE(ver) ((ver) == 1 ? 24 : 28)

struct iwl4965_ibss_seq {
	u8 mac[ETH_ALEN];
	u16 seq_num;
	u16 frag_num;
	unsigned long packet_time;
	struct list_head list;
};

struct iwl_sensitivity_ranges {
	u16 min_nrg_cck;
	u16 max_nrg_cck;

	u16 nrg_th_cck;
	u16 nrg_th_ofdm;

	u16 auto_corr_min_ofdm;
	u16 auto_corr_min_ofdm_mrc;
	u16 auto_corr_min_ofdm_x1;
	u16 auto_corr_min_ofdm_mrc_x1;

	u16 auto_corr_max_ofdm;
	u16 auto_corr_max_ofdm_mrc;
	u16 auto_corr_max_ofdm_x1;
	u16 auto_corr_max_ofdm_mrc_x1;

	u16 auto_corr_max_cck;
	u16 auto_corr_max_cck_mrc;
	u16 auto_corr_min_cck;
	u16 auto_corr_min_cck_mrc;
};


#define KELVIN_TO_CELSIUS(x) ((x)-273)
#define CELSIUS_TO_KELVIN(x) ((x)+273)


/**
 * struct iwl_hw_params
 * @max_txq_num: Max # Tx queues supported
 * @dma_chnl_num: Number of Tx DMA/FIFO channels
 * @scd_bc_tbls_size: size of scheduler byte count tables
 * @tfd_size: TFD size
 * @tx/rx_chains_num: Number of TX/RX chains
 * @valid_tx/rx_ant: usable antennas
 * @max_rxq_size: Max # Rx frames in Rx queue (must be power-of-2)
 * @max_rxq_log: Log-base-2 of max_rxq_size
 * @rx_buf_size: Rx buffer size
 * @rx_wrt_ptr_reg: FH{39}_RSCSR_CHNL0_WPTR
 * @max_stations:
 * @bcast_sta_id:
 * @ht40_channel: is 40MHz width possible in band 2.4
 * BIT(IEEE80211_BAND_5GHZ) BIT(IEEE80211_BAND_5GHZ)
 * @sw_crypto: 0 for hw, 1 for sw
 * @max_xxx_size: for ucode uses
 * @ct_kill_threshold: temperature threshold
 * @calib_init_cfg: setup initial calibrations for the hw
 * @struct iwl_sensitivity_ranges: range of sensitivity values
 */
struct iwl_hw_params {
	u8 max_txq_num;
	u8 dma_chnl_num;
	u16 scd_bc_tbls_size;
	u32 tfd_size;
	u8  tx_chains_num;
	u8  rx_chains_num;
	u8  valid_tx_ant;
	u8  valid_rx_ant;
	u16 max_rxq_size;
	u16 max_rxq_log;
	u32 rx_buf_size;
	u32 rx_wrt_ptr_reg;
	u32 max_pkt_size;
	u8  max_stations;
	u8  bcast_sta_id;
	u8  ht40_channel;
	u8  max_beacon_itrvl;	/* in 1024 ms */
	u32 max_inst_size;
	u32 max_data_size;
	u32 max_bsm_size;
	u32 ct_kill_threshold; /* value in hw-dependent units */
	u32 ct_kill_exit_threshold; /* value in hw-dependent units */
				    /* for 1000, 6000 series and up */
	u32 calib_init_cfg;
	const struct iwl_sensitivity_ranges *sens;
};


/******************************************************************************
 *
 * Functions implemented in core module which are forward declared here
 * for use by iwl-[4-5].c
 *
 * NOTE:  The implementation of these functions are not hardware specific
 * which is why they are in the core module files.
 *
 * Naming convention --
 * iwl_         <-- Is part of iwlwifi
 * iwlXXXX_     <-- Hardware specific (implemented in iwl-XXXX.c for XXXX)
 * iwl4965_bg_      <-- Called from work queue context
 * iwl4965_mac_     <-- mac80211 callback
 *
 ****************************************************************************/
extern void iwl_update_chain_flags(struct iwl_priv *priv);
extern int iwl_set_pwr_src(struct iwl_priv *priv, enum iwl_pwr_src src);
extern const u8 iwl_bcast_addr[ETH_ALEN];
extern int iwl_rxq_stop(struct iwl_priv *priv);
extern void iwl_txq_ctx_stop(struct iwl_priv *priv);
extern int iwl_queue_space(const struct iwl_queue *q);
static inline int iwl_queue_used(const struct iwl_queue *q, int i)
{
	return q->write_ptr > q->read_ptr ?
		(i >= q->read_ptr && i < q->write_ptr) :
		!(i < q->read_ptr && i >= q->write_ptr);
}


static inline u8 get_cmd_index(struct iwl_queue *q, u32 index, int is_huge)
{
	/* This is for scan command, the big buffer at end of command array */
	if (is_huge)
		return q->n_window;	/* must be power of 2 */

	/* Otherwise, use normal size buffers */
	return index & (q->n_window - 1);
}


struct iwl_dma_ptr {
	dma_addr_t dma;
	void *addr;
	size_t size;
};

#define IWL_CHANNEL_WIDTH_20MHZ   0
#define IWL_CHANNEL_WIDTH_40MHZ   1

#define IWL_OPERATION_MODE_AUTO     0
#define IWL_OPERATION_MODE_HT_ONLY  1
#define IWL_OPERATION_MODE_MIXED    2
#define IWL_OPERATION_MODE_20MHZ    3

#define IWL_TX_CRC_SIZE 4
#define IWL_TX_DELIMITER_SIZE 4

#define TX_POWER_IWL_ILLEGAL_VOLTAGE -10000

/* Sensitivity and chain noise calibration */
#define INITIALIZATION_VALUE		0xFFFF
#define CAL_NUM_OF_BEACONS		20
#define MAXIMUM_ALLOWED_PATHLOSS	15

#define CHAIN_NOISE_MAX_DELTA_GAIN_CODE 3

#define MAX_FA_OFDM  50
#define MIN_FA_OFDM  5
#define MAX_FA_CCK   50
#define MIN_FA_CCK   5

#define AUTO_CORR_STEP_OFDM       1

#define AUTO_CORR_STEP_CCK     3
#define AUTO_CORR_MAX_TH_CCK   160

#define NRG_DIFF               2
#define NRG_STEP_CCK           2
#define NRG_MARGIN             8
#define MAX_NUMBER_CCK_NO_FA 100

#define AUTO_CORR_CCK_MIN_VAL_DEF    (125)

#define CHAIN_A             0
#define CHAIN_B             1
#define CHAIN_C             2
#define CHAIN_NOISE_DELTA_GAIN_INIT_VAL 4
#define ALL_BAND_FILTER			0xFF00
#define IN_BAND_FILTER			0xFF
#define MIN_AVERAGE_NOISE_MAX_VALUE	0xFFFFFFFF

#define NRG_NUM_PREV_STAT_L     20
#define NUM_RX_CHAINS           3

enum iwl4965_false_alarm_state {
	IWL_FA_TOO_MANY = 0,
	IWL_FA_TOO_FEW = 1,
	IWL_FA_GOOD_RANGE = 2,
};

enum iwl4965_chain_noise_state {
	IWL_CHAIN_NOISE_ALIVE = 0,  /* must be 0 */
	IWL_CHAIN_NOISE_ACCUMULATE,
	IWL_CHAIN_NOISE_CALIBRATED,
	IWL_CHAIN_NOISE_DONE,
};

enum iwl4965_calib_enabled_state {
	IWL_CALIB_DISABLED = 0,  /* must be 0 */
	IWL_CALIB_ENABLED = 1,
};


/*
 * enum iwl_calib
 * defines the order in which results of initial calibrations
 * should be sent to the runtime uCode
 */
enum iwl_calib {
	IWL_CALIB_XTAL,
	IWL_CALIB_DC,
	IWL_CALIB_LO,
	IWL_CALIB_TX_IQ,
	IWL_CALIB_TX_IQ_PERD,
	IWL_CALIB_BASE_BAND,
	IWL_CALIB_MAX
};

/* Opaque calibration results */
struct iwl_calib_result {
	void *buf;
	size_t buf_len;
};

enum ucode_type {
	UCODE_NONE = 0,
	UCODE_INIT,
	UCODE_RT
};

/* Sensitivity calib data */
struct iwl_sensitivity_data {
	u32 auto_corr_ofdm;
	u32 auto_corr_ofdm_mrc;
	u32 auto_corr_ofdm_x1;
	u32 auto_corr_ofdm_mrc_x1;
	u32 auto_corr_cck;
	u32 auto_corr_cck_mrc;

	u32 last_bad_plcp_cnt_ofdm;
	u32 last_fa_cnt_ofdm;
	u32 last_bad_plcp_cnt_cck;
	u32 last_fa_cnt_cck;

	u32 nrg_curr_state;
	u32 nrg_prev_state;
	u32 nrg_value[10];
	u8  nrg_silence_rssi[NRG_NUM_PREV_STAT_L];
	u32 nrg_silence_ref;
	u32 nrg_energy_idx;
	u32 nrg_silence_idx;
	u32 nrg_th_cck;
	s32 nrg_auto_corr_silence_diff;
	u32 num_in_cck_no_fa;
	u32 nrg_th_ofdm;
};

/* Chain noise (differential Rx gain) calib data */
struct iwl_chain_noise_data {
	u32 active_chains;
	u32 chain_noise_a;
	u32 chain_noise_b;
	u32 chain_noise_c;
	u32 chain_signal_a;
	u32 chain_signal_b;
	u32 chain_signal_c;
	u16 beacon_count;
	u8 disconn_array[NUM_RX_CHAINS];
	u8 delta_gain_code[NUM_RX_CHAINS];
	u8 radio_write;
	u8 state;
};

#define	EEPROM_SEM_TIMEOUT 10		/* milliseconds */
#define EEPROM_SEM_RETRY_LIMIT 1000	/* number of attempts (not time) */

#define IWL_TRAFFIC_ENTRIES	(256)
#define IWL_TRAFFIC_ENTRY_SIZE  (64)

enum {
	MEASUREMENT_READY = (1 << 0),
	MEASUREMENT_ACTIVE = (1 << 1),
};

enum iwl_nvm_type {
	NVM_DEVICE_TYPE_EEPROM = 0,
	NVM_DEVICE_TYPE_OTP,
};

/*
 * Two types of OTP memory access modes
 *   IWL_OTP_ACCESS_ABSOLUTE - absolute address mode,
 * 			        based on physical memory addressing
 *   IWL_OTP_ACCESS_RELATIVE - relative address mode,
 * 			       based on logical memory addressing
 */
enum iwl_access_mode {
	IWL_OTP_ACCESS_ABSOLUTE,
	IWL_OTP_ACCESS_RELATIVE,
};

<<<<<<< HEAD
=======
/**
 * enum iwl_pa_type - Power Amplifier type
 * @IWL_PA_SYSTEM:  based on uCode configuration
 * @IWL_PA_HYBRID: use both Internal and external PA
 * @IWL_PA_INTERNAL: use Internal only
 */
enum iwl_pa_type {
	IWL_PA_SYSTEM = 0,
	IWL_PA_HYBRID = 1,
	IWL_PA_INTERNAL = 2,
};

>>>>>>> 17d857be
/* interrupt statistics */
struct isr_statistics {
	u32 hw;
	u32 sw;
	u32 sw_err;
	u32 sch;
	u32 alive;
	u32 rfkill;
	u32 ctkill;
	u32 wakeup;
	u32 rx;
	u32 rx_handlers[REPLY_MAX];
	u32 tx;
	u32 unhandled;
};

#ifdef CONFIG_IWLWIFI_DEBUGFS
/* management statistics */
enum iwl_mgmt_stats {
	MANAGEMENT_ASSOC_REQ = 0,
	MANAGEMENT_ASSOC_RESP,
	MANAGEMENT_REASSOC_REQ,
	MANAGEMENT_REASSOC_RESP,
	MANAGEMENT_PROBE_REQ,
	MANAGEMENT_PROBE_RESP,
	MANAGEMENT_BEACON,
	MANAGEMENT_ATIM,
	MANAGEMENT_DISASSOC,
	MANAGEMENT_AUTH,
	MANAGEMENT_DEAUTH,
	MANAGEMENT_ACTION,
	MANAGEMENT_MAX,
};
/* control statistics */
enum iwl_ctrl_stats {
	CONTROL_BACK_REQ =  0,
	CONTROL_BACK,
	CONTROL_PSPOLL,
	CONTROL_RTS,
	CONTROL_CTS,
	CONTROL_ACK,
	CONTROL_CFEND,
	CONTROL_CFENDACK,
	CONTROL_MAX,
};

struct traffic_stats {
	u32 mgmt[MANAGEMENT_MAX];
	u32 ctrl[CONTROL_MAX];
	u32 data_cnt;
	u64 data_bytes;
};
#else
struct traffic_stats {
	u64 data_bytes;
};
#endif

#define IWL_MAX_NUM_QUEUES	20 /* FIXME: do dynamic allocation */

struct iwl_priv {

	/* ieee device used by generic ieee processing code */
	struct ieee80211_hw *hw;
	struct ieee80211_channel *ieee_channels;
	struct ieee80211_rate *ieee_rates;
	struct iwl_cfg *cfg;

	/* temporary frame storage list */
	struct list_head free_frames;
	int frames_count;

	enum ieee80211_band band;
	int alloc_rxb_skb;

	void (*rx_handlers[REPLY_MAX])(struct iwl_priv *priv,
				       struct iwl_rx_mem_buffer *rxb);

	struct ieee80211_supported_band bands[IEEE80211_NUM_BANDS];

#if defined(CONFIG_IWLWIFI_SPECTRUM_MEASUREMENT) || defined(CONFIG_IWL3945_SPECTRUM_MEASUREMENT)
	/* spectrum measurement report caching */
	struct iwl_spectrum_notification measure_report;
	u8 measurement_status;
#endif
	/* ucode beacon time */
	u32 ucode_beacon_time;

	/* we allocate array of iwl4965_channel_info for NIC's valid channels.
	 *    Access via channel # using indirect index array */
	struct iwl_channel_info *channel_info;	/* channel info array */
	u8 channel_count;	/* # of channels */

	/* each calibration channel group in the EEPROM has a derived
	 * clip setting for each rate. 3945 only.*/
	const struct iwl3945_clip_group clip39_groups[5];

	/* thermal calibration */
	s32 temperature;	/* degrees Kelvin */
	s32 last_temperature;

	/* init calibration results */
	struct iwl_calib_result calib_results[IWL_CALIB_MAX];

	/* Scan related variables */
	unsigned long last_scan_jiffies;
	unsigned long next_scan_jiffies;
	unsigned long scan_start;
	unsigned long scan_pass_start;
	unsigned long scan_start_tsf;
	void *scan;
	int scan_bands;
	struct cfg80211_scan_request *scan_request;
	u8 scan_tx_ant[IEEE80211_NUM_BANDS];
	u8 mgmt_tx_ant;

	/* spinlock */
	spinlock_t lock;	/* protect general shared data */
	spinlock_t hcmd_lock;	/* protect hcmd */
	spinlock_t reg_lock;	/* protect hw register access */
	struct mutex mutex;

	/* basic pci-network driver stuff */
	struct pci_dev *pci_dev;

	/* pci hardware address support */
	void __iomem *hw_base;
	u32  hw_rev;
	u32  hw_wa_rev;
	u8   rev_id;

	/* uCode images, save to reload in case of failure */
	u32 ucode_ver;			/* version of ucode, copy of
					   iwl_ucode.ver */
	struct fw_desc ucode_code;	/* runtime inst */
	struct fw_desc ucode_data;	/* runtime data original */
	struct fw_desc ucode_data_backup;	/* runtime data save/restore */
	struct fw_desc ucode_init;	/* initialization inst */
	struct fw_desc ucode_init_data;	/* initialization data */
	struct fw_desc ucode_boot;	/* bootstrap inst */
	enum ucode_type ucode_type;
	u8 ucode_write_complete;	/* the image write is complete */


	struct iwl_rxon_time_cmd rxon_timing;

	/* We declare this const so it can only be
	 * changed via explicit cast within the
	 * routines that actually update the physical
	 * hardware */
	const struct iwl_rxon_cmd active_rxon;
	struct iwl_rxon_cmd staging_rxon;

	struct iwl_rxon_cmd recovery_rxon;

	/* 1st responses from initialize and runtime uCode images.
	 * 4965's initialize alive response contains some calibration data. */
	struct iwl_init_alive_resp card_alive_init;
	struct iwl_alive_resp card_alive;

#ifdef CONFIG_IWLWIFI_LEDS
	unsigned long last_blink_time;
	u8 last_blink_rate;
	u8 allow_blinking;
	u64 led_tpt;
	struct iwl_led led[IWL_LED_TRG_MAX];
	unsigned int rxtxpackets;
#endif
	u16 active_rate;
	u16 active_rate_basic;

	u8 assoc_station_added;
	u8 start_calib;
	struct iwl_sensitivity_data sensitivity_data;
	struct iwl_chain_noise_data chain_noise_data;
	__le16 sensitivity_tbl[HD_TABLE_SIZE];

	struct iwl_ht_info current_ht_config;
	u8 last_phy_res[100];

	/* Rate scaling data */
	s8 data_retry_limit;
	u8 retry_rate;

	wait_queue_head_t wait_command_queue;

	int activity_timer_active;

	/* Rx and Tx DMA processing queues */
	struct iwl_rx_queue rxq;
	struct iwl_tx_queue txq[IWL_MAX_NUM_QUEUES];
	unsigned long txq_ctx_active_msk;
	struct iwl_dma_ptr  kw;	/* keep warm address */
	struct iwl_dma_ptr  scd_bc_tbls;

	u32 scd_base_addr;	/* scheduler sram base address */

	unsigned long status;

	int last_rx_rssi;	/* From Rx packet statistics */
	int last_rx_noise;	/* From beacon statistics */

	/* counts mgmt, ctl, and data packets */
	struct traffic_stats tx_stats;
	struct traffic_stats rx_stats;

	/* counts interrupts */
	struct isr_statistics isr_stats;

	struct iwl_power_mgr power_data;
	struct iwl_tt_mgmt thermal_throttle;

	struct iwl_notif_statistics statistics;
	unsigned long last_statistics_time;

	/* context information */
	u16 rates_mask;

	u8 bssid[ETH_ALEN];
	u16 rts_threshold;
	u8 mac_addr[ETH_ALEN];

	/*station table variables */
	spinlock_t sta_lock;
	int num_stations;
	struct iwl_station_entry stations[IWL_STATION_COUNT];
	struct iwl_wep_key wep_keys[WEP_KEYS_MAX];
	u8 default_wep_key;
	u8 key_mapping_key;
	unsigned long ucode_key_table;

	/* queue refcounts */
#define IWL_MAX_HW_QUEUES	32
	unsigned long queue_stopped[BITS_TO_LONGS(IWL_MAX_HW_QUEUES)];
	/* for each AC */
	atomic_t queue_stop_count[4];

	/* Indication if ieee80211_ops->open has been called */
	u8 is_open;

	u8 mac80211_registered;

	/* Rx'd packet timing information */
	u32 last_beacon_time;
	u64 last_tsf;

	/* eeprom */
	u8 *eeprom;
	int    nvm_device_type;
	struct iwl_eeprom_calib_info *calib_info;

	enum nl80211_iftype iw_mode;

	struct sk_buff *ibss_beacon;

	/* Last Rx'd beacon timestamp */
	u64 timestamp;
	u16 beacon_int;
	struct ieee80211_vif *vif;

	/*Added for 3945 */
	void *shared_virt;
	dma_addr_t shared_phys;
	/*End*/
	struct iwl_hw_params hw_params;

	/* INT ICT Table */
	__le32 *ict_tbl;
	dma_addr_t ict_tbl_dma;
	dma_addr_t aligned_ict_tbl_dma;
	int ict_index;
	void *ict_tbl_vir;
	u32 inta;
	bool use_ict;

	u32 inta_mask;
	/* Current association information needed to configure the
	 * hardware */
	u16 assoc_id;
	u16 assoc_capability;

	struct iwl_qos_info qos_data;

	struct workqueue_struct *workqueue;

	struct work_struct up;
	struct work_struct restart;
	struct work_struct calibrated_work;
	struct work_struct scan_completed;
	struct work_struct rx_replenish;
	struct work_struct abort_scan;
	struct work_struct update_link_led;
	struct work_struct auth_work;
	struct work_struct report_work;
	struct work_struct request_scan;
	struct work_struct beacon_update;
	struct work_struct tt_work;
	struct work_struct ct_enter;
	struct work_struct ct_exit;

	struct tasklet_struct irq_tasklet;

	struct delayed_work init_alive_start;
	struct delayed_work alive_start;
	struct delayed_work scan_check;

	/*For 3945 only*/
	struct delayed_work thermal_periodic;
	struct delayed_work rfkill_poll;

	/* TX Power */
	s8 tx_power_user_lmt;
	s8 tx_power_device_lmt;


#ifdef CONFIG_IWLWIFI_DEBUG
	/* debugging info */
	u32 debug_level; /* per device debugging will override global
			    iwl_debug_level if set */
	u32 framecnt_to_us;
	atomic_t restrict_refcnt;
	bool disable_ht40;
#ifdef CONFIG_IWLWIFI_DEBUGFS
	/* debugfs */
	u16 tx_traffic_idx;
	u16 rx_traffic_idx;
	u8 *tx_traffic;
	u8 *rx_traffic;
	struct iwl_debugfs *dbgfs;
#endif /* CONFIG_IWLWIFI_DEBUGFS */
#endif /* CONFIG_IWLWIFI_DEBUG */

	struct work_struct txpower_work;
	u32 disable_sens_cal;
	u32 disable_chain_noise_cal;
	u32 disable_tx_power_cal;
	struct work_struct run_time_calib_work;
	struct timer_list statistics_periodic;
	bool hw_ready;
	/*For 3945*/
#define IWL_DEFAULT_TX_POWER 0x0F

	struct iwl3945_notif_statistics statistics_39;

	u32 sta_supp_rates;
}; /*iwl_priv */

static inline void iwl_txq_ctx_activate(struct iwl_priv *priv, int txq_id)
{
	set_bit(txq_id, &priv->txq_ctx_active_msk);
}

static inline void iwl_txq_ctx_deactivate(struct iwl_priv *priv, int txq_id)
{
	clear_bit(txq_id, &priv->txq_ctx_active_msk);
}

#ifdef CONFIG_IWLWIFI_DEBUG
const char *iwl_get_tx_fail_reason(u32 status);
/*
 * iwl_get_debug_level: Return active debug level for device
 *
 * Using sysfs it is possible to set per device debug level. This debug
 * level will be used if set, otherwise the global debug level which can be
 * set via module parameter is used.
 */
static inline u32 iwl_get_debug_level(struct iwl_priv *priv)
{
	if (priv->debug_level)
		return priv->debug_level;
	else
		return iwl_debug_level;
}
#else
static inline const char *iwl_get_tx_fail_reason(u32 status) { return ""; }

static inline u32 iwl_get_debug_level(struct iwl_priv *priv)
{
	return iwl_debug_level;
}
#endif


static inline struct ieee80211_hdr *iwl_tx_queue_get_hdr(struct iwl_priv *priv,
							 int txq_id, int idx)
{
	if (priv->txq[txq_id].txb[idx].skb[0])
		return (struct ieee80211_hdr *)priv->txq[txq_id].
				txb[idx].skb[0]->data;
	return NULL;
}


static inline int iwl_is_associated(struct iwl_priv *priv)
{
	return (priv->active_rxon.filter_flags & RXON_FILTER_ASSOC_MSK) ? 1 : 0;
}

static inline int is_channel_valid(const struct iwl_channel_info *ch_info)
{
	if (ch_info == NULL)
		return 0;
	return (ch_info->flags & EEPROM_CHANNEL_VALID) ? 1 : 0;
}

static inline int is_channel_radar(const struct iwl_channel_info *ch_info)
{
	return (ch_info->flags & EEPROM_CHANNEL_RADAR) ? 1 : 0;
}

static inline u8 is_channel_a_band(const struct iwl_channel_info *ch_info)
{
	return ch_info->band == IEEE80211_BAND_5GHZ;
}

static inline u8 is_channel_bg_band(const struct iwl_channel_info *ch_info)
{
	return ch_info->band == IEEE80211_BAND_2GHZ;
}

static inline int is_channel_passive(const struct iwl_channel_info *ch)
{
	return (!(ch->flags & EEPROM_CHANNEL_ACTIVE)) ? 1 : 0;
}

static inline int is_channel_ibss(const struct iwl_channel_info *ch)
{
	return ((ch->flags & EEPROM_CHANNEL_IBSS)) ? 1 : 0;
}

#endif				/* __iwl_dev_h__ */<|MERGE_RESOLUTION|>--- conflicted
+++ resolved
@@ -891,8 +891,6 @@
 	IWL_OTP_ACCESS_RELATIVE,
 };
 
-<<<<<<< HEAD
-=======
 /**
  * enum iwl_pa_type - Power Amplifier type
  * @IWL_PA_SYSTEM:  based on uCode configuration
@@ -905,7 +903,6 @@
 	IWL_PA_INTERNAL = 2,
 };
 
->>>>>>> 17d857be
 /* interrupt statistics */
 struct isr_statistics {
 	u32 hw;
