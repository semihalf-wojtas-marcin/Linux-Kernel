/*
	drivers/net/tulip/tulip.h

	Copyright 2000,2001  The Linux Kernel Team
	Written/copyright 1994-2001 by Donald Becker.

	This software may be used and distributed according to the terms
	of the GNU General Public License, incorporated herein by reference.

	Please refer to Documentation/DocBook/tulip-user.{pdf,ps,html}
	for more information on this driver, or visit the project
	Web page at http://sourceforge.net/projects/tulip/

*/

#ifndef __NET_TULIP_H__
#define __NET_TULIP_H__

#include <linux/config.h>
#include <linux/kernel.h>
#include <linux/types.h>
#include <linux/spinlock.h>
#include <linux/netdevice.h>
#include <linux/timer.h>
#include <linux/delay.h>
#include <asm/io.h>
#include <asm/irq.h>



/* undefine, or define to various debugging levels (>4 == obscene levels) */
#define TULIP_DEBUG 1

/* undefine USE_IO_OPS for MMIO, define for PIO */
#ifdef CONFIG_TULIP_MMIO
# undef USE_IO_OPS
#else
# define USE_IO_OPS 1
#endif



struct tulip_chip_table {
	char *chip_name;
	int io_size;
	int valid_intrs;	/* CSR7 interrupt enable settings */
	int flags;
	void (*media_timer) (unsigned long data);
};


enum tbl_flag {
	HAS_MII			= 0x0001,
	HAS_MEDIA_TABLE		= 0x0002,
	CSR12_IN_SROM		= 0x0004,
	ALWAYS_CHECK_MII	= 0x0008,
	HAS_ACPI		= 0x0010,
	MC_HASH_ONLY		= 0x0020, /* Hash-only multicast filter. */
	HAS_PNICNWAY		= 0x0080,
	HAS_NWAY		= 0x0040, /* Uses internal NWay xcvr. */
	HAS_INTR_MITIGATION	= 0x0100,
	IS_ASIX			= 0x0200,
	HAS_8023X		= 0x0400,
	COMET_MAC_ADDR		= 0x0800,
	HAS_PCI_MWI		= 0x1000,
	HAS_PHY_IRQ		= 0x2000,
	HAS_SWAPPED_SEEPROM	= 0x4000,
	NEEDS_FAKE_MEDIA_TABLE	= 0x8000,
};


/* chip types.  careful!  order is VERY IMPORTANT here, as these
 * are used throughout the driver as indices into arrays */
/* Note 21142 == 21143. */
enum chips {
	DC21040 = 0,
	DC21041 = 1,
	DC21140 = 2,
	DC21142 = 3, DC21143 = 3,
	LC82C168,
	MX98713,
	MX98715,
	MX98725,
	AX88140,
	PNIC2,
	COMET,
	COMPEX9881,
	I21145,
	DM910X,
	CONEXANT,
};


enum MediaIs {
	MediaIsFD = 1,
	MediaAlwaysFD = 2,
	MediaIsMII = 4,
	MediaIsFx = 8,
	MediaIs100 = 16
};


/* Offsets to the Command and Status Registers, "CSRs".  All accesses
   must be longword instructions and quadword aligned. */
enum tulip_offsets {
	CSR0 = 0,
	CSR1 = 0x08,
	CSR2 = 0x10,
	CSR3 = 0x18,
	CSR4 = 0x20,
	CSR5 = 0x28,
	CSR6 = 0x30,
	CSR7 = 0x38,
	CSR8 = 0x40,
	CSR9 = 0x48,
	CSR10 = 0x50,
	CSR11 = 0x58,
	CSR12 = 0x60,
	CSR13 = 0x68,
	CSR14 = 0x70,
	CSR15 = 0x78,
};

/* register offset and bits for CFDD PCI config reg */
enum pci_cfg_driver_reg {
	CFDD = 0x40,
	CFDD_Sleep = (1 << 31),
	CFDD_Snooze = (1 << 30),
};

#define RxPollInt (RxIntr|RxNoBuf|RxDied|RxJabber)

/* The bits in the CSR5 status registers, mostly interrupt sources. */
enum status_bits {
	TimerInt = 0x800,
	SytemError = 0x2000,
	TPLnkFail = 0x1000,
	TPLnkPass = 0x10,
	NormalIntr = 0x10000,
	AbnormalIntr = 0x8000,
	RxJabber = 0x200,
	RxDied = 0x100,
	RxNoBuf = 0x80,
	RxIntr = 0x40,
	TxFIFOUnderflow = 0x20,
	TxJabber = 0x08,
	TxNoBuf = 0x04,
	TxDied = 0x02,
	TxIntr = 0x01,
};

/* bit mask for CSR5 TX/RX process state */
#define CSR5_TS	0x00700000
#define CSR5_RS	0x000e0000

enum tulip_mode_bits {
	TxThreshold		= (1 << 22),
	FullDuplex		= (1 << 9),
	TxOn			= 0x2000,
	AcceptBroadcast		= 0x0100,
	AcceptAllMulticast	= 0x0080,
	AcceptAllPhys		= 0x0040,
	AcceptRunt		= 0x0008,
	RxOn			= 0x0002,
	RxTx			= (TxOn | RxOn),
};


enum tulip_busconfig_bits {
	MWI			= (1 << 24),
	MRL			= (1 << 23),
	MRM			= (1 << 21),
	CALShift		= 14,
	BurstLenShift		= 8,
};


/* The Tulip Rx and Tx buffer descriptors. */
struct tulip_rx_desc {
	s32 status;
	s32 length;
	u32 buffer1;
	u32 buffer2;
};


struct tulip_tx_desc {
	s32 status;
	s32 length;
	u32 buffer1;
	u32 buffer2;		/* We use only buffer 1.  */
};


enum desc_status_bits {
	DescOwned = 0x80000000,
	RxDescFatalErr = 0x8000,
	RxWholePkt = 0x0300,
};


enum t21143_csr6_bits {
	csr6_sc = (1<<31),
	csr6_ra = (1<<30),
	csr6_ign_dest_msb = (1<<26),
	csr6_mbo = (1<<25),
	csr6_scr = (1<<24),  /* scramble mode flag: can't be set */
	csr6_pcs = (1<<23),  /* Enables PCS functions (symbol mode requires csr6_ps be set) default is set */
	csr6_ttm = (1<<22),  /* Transmit Threshold Mode, set for 10baseT, 0 for 100BaseTX */
	csr6_sf = (1<<21),   /* Store and forward. If set ignores TR bits */
	csr6_hbd = (1<<19),  /* Heart beat disable. Disables SQE function in 10baseT */
	csr6_ps = (1<<18),   /* Port Select. 0 (defualt) = 10baseT, 1 = 100baseTX: can't be set */
	csr6_ca = (1<<17),   /* Collision Offset Enable. If set uses special algorithm in low collision situations */
	csr6_trh = (1<<15),  /* Transmit Threshold high bit */
	csr6_trl = (1<<14),  /* Transmit Threshold low bit */

	/***************************************************************
	 * This table shows transmit threshold values based on media   *
	 * and these two registers (from PNIC1 & 2 docs) Note: this is *
	 * all meaningless if sf is set.                               *
	 ***************************************************************/

	/***********************************
	 * (trh,trl) * 100BaseTX * 10BaseT *
	 ***********************************
	 *   (0,0)   *     128   *    72   *
	 *   (0,1)   *     256   *    96   *
	 *   (1,0)   *     512   *   128   *
	 *   (1,1)   *    1024   *   160   *
	 ***********************************/

	csr6_fc = (1<<12),   /* Forces a collision in next transmission (for testing in loopback mode) */
	csr6_om_int_loop = (1<<10), /* internal (FIFO) loopback flag */
	csr6_om_ext_loop = (1<<11), /* external (PMD) loopback flag */
	/* set both and you get (PHY) loopback */
	csr6_fd = (1<<9),    /* Full duplex mode, disables hearbeat, no loopback */
	csr6_pm = (1<<7),    /* Pass All Multicast */
	csr6_pr = (1<<6),    /* Promiscuous mode */
	csr6_sb = (1<<5),    /* Start(1)/Stop(0) backoff counter */
	csr6_if = (1<<4),    /* Inverse Filtering, rejects only addresses in address table: can't be set */
	csr6_pb = (1<<3),    /* Pass Bad Frames, (1) causes even bad frames to be passed on */
	csr6_ho = (1<<2),    /* Hash-only filtering mode: can't be set */
	csr6_hp = (1<<0),    /* Hash/Perfect Receive Filtering Mode: can't be set */

	csr6_mask_capture = (csr6_sc | csr6_ca),
	csr6_mask_defstate = (csr6_mask_capture | csr6_mbo),
	csr6_mask_hdcap = (csr6_mask_defstate | csr6_hbd | csr6_ps),
	csr6_mask_hdcaptt = (csr6_mask_hdcap  | csr6_trh | csr6_trl),
	csr6_mask_fullcap = (csr6_mask_hdcaptt | csr6_fd),
	csr6_mask_fullpromisc = (csr6_pr | csr6_pm),
	csr6_mask_filters = (csr6_hp | csr6_ho | csr6_if),
	csr6_mask_100bt = (csr6_scr | csr6_pcs | csr6_hbd),
};


/* Keep the ring sizes a power of two for efficiency.
   Making the Tx ring too large decreases the effectiveness of channel
   bonding and packet priority.
   There are no ill effects from too-large receive rings. */

#define TX_RING_SIZE	32
#define RX_RING_SIZE	128 
#define MEDIA_MASK     31

#define PKT_BUF_SZ		1536	/* Size of each temporary Rx buffer. */

#define TULIP_MIN_CACHE_LINE	8	/* in units of 32-bit words */

#if defined(__sparc__) || defined(__hppa__)
/* The UltraSparc PCI controllers will disconnect at every 64-byte
 * crossing anyways so it makes no sense to tell Tulip to burst
 * any more than that.
 */
#define TULIP_MAX_CACHE_LINE	16	/* in units of 32-bit words */
#else
#define TULIP_MAX_CACHE_LINE	32	/* in units of 32-bit words */
#endif


/* Ring-wrap flag in length field, use for last ring entry.
	0x01000000 means chain on buffer2 address,
	0x02000000 means use the ring start address in CSR2/3.
   Note: Some work-alike chips do not function correctly in chained mode.
   The ASIX chip works only in chained mode.
   Thus we indicates ring mode, but always write the 'next' field for
   chained mode as well.
*/
#define DESC_RING_WRAP 0x02000000


#define EEPROM_SIZE 512 	/* 2 << EEPROM_ADDRLEN */


#define RUN_AT(x) (jiffies + (x))

#if defined(__i386__)			/* AKA get_unaligned() */
#define get_u16(ptr) (*(u16 *)(ptr))
#else
#define get_u16(ptr) (((u8*)(ptr))[0] + (((u8*)(ptr))[1]<<8))
#endif

struct medialeaf {
	u8 type;
	u8 media;
	unsigned char *leafdata;
};


struct mediatable {
	u16 defaultmedia;
	u8 leafcount;
	u8 csr12dir;		/* General purpose pin directions. */
	unsigned has_mii:1;
	unsigned has_nonmii:1;
	unsigned has_reset:6;
	u32 csr15dir;
	u32 csr15val;		/* 21143 NWay setting. */
	struct medialeaf mleaf[0];
};


struct mediainfo {
	struct mediainfo *next;
	int info_type;
	int index;
	unsigned char *info;
};

struct ring_info {
	struct sk_buff	*skb;
	dma_addr_t	mapping;
};


struct tulip_private {
	const char *product_name;
	struct net_device *next_module;
	struct tulip_rx_desc *rx_ring;
	struct tulip_tx_desc *tx_ring;
	dma_addr_t rx_ring_dma;
	dma_addr_t tx_ring_dma;
	/* The saved address of a sent-in-place packet/buffer, for skfree(). */
	struct ring_info tx_buffers[TX_RING_SIZE];
	/* The addresses of receive-in-place skbuffs. */
	struct ring_info rx_buffers[RX_RING_SIZE];
	u16 setup_frame[96];	/* Pseudo-Tx frame to init address table. */
	int chip_id;
	int revision;
	int flags;
	struct net_device_stats stats;
	struct timer_list timer;	/* Media selection timer. */
	struct timer_list oom_timer;    /* Out of memory timer. */
	u32 mc_filter[2];
	spinlock_t lock;
	spinlock_t mii_lock;
	unsigned int cur_rx, cur_tx;	/* The next free ring entry */
	unsigned int dirty_rx, dirty_tx;	/* The ring entries to be free()ed. */

#ifdef 	CONFIG_TULIP_NAPI_HW_MITIGATION
        int mit_on;
#endif
	unsigned int full_duplex:1;	/* Full-duplex operation requested. */
	unsigned int full_duplex_lock:1;
	unsigned int fake_addr:1;	/* Multiport board faked address. */
	unsigned int default_port:4;	/* Last dev->if_port value. */
	unsigned int media2:4;	/* Secondary monitored media port. */
	unsigned int medialock:1;	/* Don't sense media type. */
	unsigned int mediasense:1;	/* Media sensing in progress. */
	unsigned int nway:1, nwayset:1;		/* 21143 internal NWay. */
	unsigned int csr0;	/* CSR0 setting. */
	unsigned int csr6;	/* Current CSR6 control settings. */
	unsigned char eeprom[EEPROM_SIZE];	/* Serial EEPROM contents. */
	void (*link_change) (struct net_device * dev, int csr5);
	u16 sym_advertise, mii_advertise; /* NWay capabilities advertised.  */
	u16 lpar;		/* 21143 Link partner ability. */
	u16 advertising[4];
	signed char phys[4], mii_cnt;	/* MII device addresses. */
	struct mediatable *mtable;
	int cur_index;		/* Current media index. */
	int saved_if_port;
	struct pci_dev *pdev;
	int ttimer;
	int susp_rx;
	unsigned long nir;
	void __iomem *base_addr;
	int csr12_shadow;
	int pad0;		/* Used for 8-byte alignment */
};


struct eeprom_fixup {
	char *name;
	unsigned char addr0;
	unsigned char addr1;
	unsigned char addr2;
	u16 newtable[32];	/* Max length below. */
};


/* 21142.c */
extern u16 t21142_csr14[];
void t21142_timer(unsigned long data);
void t21142_start_nway(struct net_device *dev);
void t21142_lnk_change(struct net_device *dev, int csr5);


/* PNIC2.c */
void pnic2_lnk_change(struct net_device *dev, int csr5);
void pnic2_timer(unsigned long data);
void pnic2_start_nway(struct net_device *dev);
void pnic2_lnk_change(struct net_device *dev, int csr5);

/* eeprom.c */
void tulip_parse_eeprom(struct net_device *dev);
int tulip_read_eeprom(struct net_device *dev, int location, int addr_len);

/* interrupt.c */
extern unsigned int tulip_max_interrupt_work;
extern int tulip_rx_copybreak;
irqreturn_t tulip_interrupt(int irq, void *dev_instance, struct pt_regs *regs);
int tulip_refill_rx(struct net_device *dev);
#ifdef CONFIG_TULIP_NAPI
int tulip_poll(struct net_device *dev, int *budget);
#endif


/* media.c */
int tulip_mdio_read(struct net_device *dev, int phy_id, int location);
void tulip_mdio_write(struct net_device *dev, int phy_id, int location, int value);
void tulip_select_media(struct net_device *dev, int startup);
int tulip_check_duplex(struct net_device *dev);
void tulip_find_mii (struct net_device *dev, int board_idx);

/* pnic.c */
void pnic_do_nway(struct net_device *dev);
void pnic_lnk_change(struct net_device *dev, int csr5);
void pnic_timer(unsigned long data);

/* timer.c */
void tulip_timer(unsigned long data);
void mxic_timer(unsigned long data);
void comet_timer(unsigned long data);

/* tulip_core.c */
extern int tulip_debug;
extern const char * const medianame[];
extern const char tulip_media_cap[];
extern struct tulip_chip_table tulip_tbl[];
void oom_timer(unsigned long data);
extern u8 t21040_csr13[];

static inline void tulip_start_rxtx(struct tulip_private *tp)
{
	void __iomem *ioaddr = tp->base_addr;
	iowrite32(tp->csr6 | RxTx, ioaddr + CSR6);
	barrier();
	(void) ioread32(ioaddr + CSR6); /* mmio sync */
}

static inline int tulip_stop_rxtx(struct tulip_private *tp)
{
<<<<<<< HEAD
	long ioaddr = tp->base_addr;
	u32 csr6 = inl(ioaddr + CSR6);
	unsigned int i = 13; /* min of 1250usec */
=======
	void __iomem *ioaddr = tp->base_addr;
	u32 csr6 = ioread32(ioaddr + CSR6);
>>>>>>> 9d53e4dd

	if (csr6 & RxTx) {
		unsigned i=1300/10;
		iowrite32(csr6 & ~RxTx, ioaddr + CSR6);
		barrier();
<<<<<<< HEAD
		while (i-- && ((inl(ioaddr + CSR5) & (TxDied|RxDied)) != (TxDied|RxDied))) udelay(100); /* mmio sync */
=======
		/* wait until in-flight frame completes.
		 * Max time @ 10BT: 1500*8b/10Mbps == 1200us (+ 100us margin)
		 * Typically expect this loop to end in < 50 us on 100BT.
		 */
		while (--i && (ioread32(ioaddr + CSR5) & (CSR5_TS|CSR5_RS)))
			udelay(10);

		if (!i)
			printk(KERN_DEBUG "%s: tulip_stop_rxtx() failed\n",
					tp->pdev->slot_name);
>>>>>>> 9d53e4dd
	}
	return (!(i>0)); /* return 0 (success) or 1 (failure) */;
}

static inline void tulip_restart_rxtx(struct tulip_private *tp)
{
	tulip_stop_rxtx(tp);
	udelay(5);
	tulip_start_rxtx(tp);
}

#endif /* __NET_TULIP_H__ */<|MERGE_RESOLUTION|>--- conflicted
+++ resolved
@@ -457,24 +457,15 @@
 	(void) ioread32(ioaddr + CSR6); /* mmio sync */
 }
 
-static inline int tulip_stop_rxtx(struct tulip_private *tp)
+static inline void tulip_stop_rxtx(struct tulip_private *tp)
 {
-<<<<<<< HEAD
-	long ioaddr = tp->base_addr;
-	u32 csr6 = inl(ioaddr + CSR6);
-	unsigned int i = 13; /* min of 1250usec */
-=======
 	void __iomem *ioaddr = tp->base_addr;
 	u32 csr6 = ioread32(ioaddr + CSR6);
->>>>>>> 9d53e4dd
 
 	if (csr6 & RxTx) {
 		unsigned i=1300/10;
 		iowrite32(csr6 & ~RxTx, ioaddr + CSR6);
 		barrier();
-<<<<<<< HEAD
-		while (i-- && ((inl(ioaddr + CSR5) & (TxDied|RxDied)) != (TxDied|RxDied))) udelay(100); /* mmio sync */
-=======
 		/* wait until in-flight frame completes.
 		 * Max time @ 10BT: 1500*8b/10Mbps == 1200us (+ 100us margin)
 		 * Typically expect this loop to end in < 50 us on 100BT.
@@ -485,9 +476,7 @@
 		if (!i)
 			printk(KERN_DEBUG "%s: tulip_stop_rxtx() failed\n",
 					tp->pdev->slot_name);
->>>>>>> 9d53e4dd
 	}
-	return (!(i>0)); /* return 0 (success) or 1 (failure) */;
 }
 
 static inline void tulip_restart_rxtx(struct tulip_private *tp)
