/*
 * Copyright (C) 2010,2015 Broadcom
 * Copyright (C) 2012 Stephen Warren
 *
 * This program is free software; you can redistribute it and/or modify
 * it under the terms of the GNU General Public License as published by
 * the Free Software Foundation; either version 2 of the License, or
 * (at your option) any later version.
 *
 * This program is distributed in the hope that it will be useful,
 * but WITHOUT ANY WARRANTY; without even the implied warranty of
 * MERCHANTABILITY or FITNESS FOR A PARTICULAR PURPOSE.  See the
 * GNU General Public License for more details.
 *
 */

/**
 * DOC: BCM2835 CPRMAN (clock manager for the "audio" domain)
 *
 * The clock tree on the 2835 has several levels.  There's a root
 * oscillator running at 19.2Mhz.  After the oscillator there are 5
 * PLLs, roughly divided as "camera", "ARM", "core", "DSI displays",
 * and "HDMI displays".  Those 5 PLLs each can divide their output to
 * produce up to 4 channels.  Finally, there is the level of clocks to
 * be consumed by other hardware components (like "H264" or "HDMI
 * state machine"), which divide off of some subset of the PLL
 * channels.
 *
 * All of the clocks in the tree are exposed in the DT, because the DT
 * may want to make assignments of the final layer of clocks to the
 * PLL channels, and some components of the hardware will actually
 * skip layers of the tree (for example, the pixel clock comes
 * directly from the PLLH PIX channel without using a CM_*CTL clock
 * generator).
 */

#include <linux/clk-provider.h>
#include <linux/clkdev.h>
#include <linux/clk.h>
#include <linux/clk/bcm2835.h>
#include <linux/debugfs.h>
#include <linux/module.h>
#include <linux/of.h>
#include <linux/platform_device.h>
#include <linux/slab.h>
#include <dt-bindings/clock/bcm2835.h>

#define CM_PASSWORD		0x5a000000

#define CM_GNRICCTL		0x000
#define CM_GNRICDIV		0x004
# define CM_DIV_FRAC_BITS	12
# define CM_DIV_FRAC_MASK	GENMASK(CM_DIV_FRAC_BITS - 1, 0)

#define CM_VPUCTL		0x008
#define CM_VPUDIV		0x00c
#define CM_SYSCTL		0x010
#define CM_SYSDIV		0x014
#define CM_PERIACTL		0x018
#define CM_PERIADIV		0x01c
#define CM_PERIICTL		0x020
#define CM_PERIIDIV		0x024
#define CM_H264CTL		0x028
#define CM_H264DIV		0x02c
#define CM_ISPCTL		0x030
#define CM_ISPDIV		0x034
#define CM_V3DCTL		0x038
#define CM_V3DDIV		0x03c
#define CM_CAM0CTL		0x040
#define CM_CAM0DIV		0x044
#define CM_CAM1CTL		0x048
#define CM_CAM1DIV		0x04c
#define CM_CCP2CTL		0x050
#define CM_CCP2DIV		0x054
#define CM_DSI0ECTL		0x058
#define CM_DSI0EDIV		0x05c
#define CM_DSI0PCTL		0x060
#define CM_DSI0PDIV		0x064
#define CM_DPICTL		0x068
#define CM_DPIDIV		0x06c
#define CM_GP0CTL		0x070
#define CM_GP0DIV		0x074
#define CM_GP1CTL		0x078
#define CM_GP1DIV		0x07c
#define CM_GP2CTL		0x080
#define CM_GP2DIV		0x084
#define CM_HSMCTL		0x088
#define CM_HSMDIV		0x08c
#define CM_OTPCTL		0x090
#define CM_OTPDIV		0x094
#define CM_PCMCTL		0x098
#define CM_PCMDIV		0x09c
#define CM_PWMCTL		0x0a0
#define CM_PWMDIV		0x0a4
#define CM_SLIMCTL		0x0a8
#define CM_SLIMDIV		0x0ac
#define CM_SMICTL		0x0b0
#define CM_SMIDIV		0x0b4
/* no definition for 0x0b8  and 0x0bc */
#define CM_TCNTCTL		0x0c0
#define CM_TCNTDIV		0x0c4
#define CM_TECCTL		0x0c8
#define CM_TECDIV		0x0cc
#define CM_TD0CTL		0x0d0
#define CM_TD0DIV		0x0d4
#define CM_TD1CTL		0x0d8
#define CM_TD1DIV		0x0dc
#define CM_TSENSCTL		0x0e0
#define CM_TSENSDIV		0x0e4
#define CM_TIMERCTL		0x0e8
#define CM_TIMERDIV		0x0ec
#define CM_UARTCTL		0x0f0
#define CM_UARTDIV		0x0f4
#define CM_VECCTL		0x0f8
#define CM_VECDIV		0x0fc
#define CM_PULSECTL		0x190
#define CM_PULSEDIV		0x194
#define CM_SDCCTL		0x1a8
#define CM_SDCDIV		0x1ac
#define CM_ARMCTL		0x1b0
#define CM_AVEOCTL		0x1b8
#define CM_AVEODIV		0x1bc
#define CM_EMMCCTL		0x1c0
#define CM_EMMCDIV		0x1c4

/* General bits for the CM_*CTL regs */
# define CM_ENABLE			BIT(4)
# define CM_KILL			BIT(5)
# define CM_GATE_BIT			6
# define CM_GATE			BIT(CM_GATE_BIT)
# define CM_BUSY			BIT(7)
# define CM_BUSYD			BIT(8)
# define CM_FRAC			BIT(9)
# define CM_SRC_SHIFT			0
# define CM_SRC_BITS			4
# define CM_SRC_MASK			0xf
# define CM_SRC_GND			0
# define CM_SRC_OSC			1
# define CM_SRC_TESTDEBUG0		2
# define CM_SRC_TESTDEBUG1		3
# define CM_SRC_PLLA_CORE		4
# define CM_SRC_PLLA_PER		4
# define CM_SRC_PLLC_CORE0		5
# define CM_SRC_PLLC_PER		5
# define CM_SRC_PLLC_CORE1		8
# define CM_SRC_PLLD_CORE		6
# define CM_SRC_PLLD_PER		6
# define CM_SRC_PLLH_AUX		7
# define CM_SRC_PLLC_CORE1		8
# define CM_SRC_PLLC_CORE2		9

#define CM_OSCCOUNT		0x100

#define CM_PLLA			0x104
# define CM_PLL_ANARST			BIT(8)
# define CM_PLLA_HOLDPER		BIT(7)
# define CM_PLLA_LOADPER		BIT(6)
# define CM_PLLA_HOLDCORE		BIT(5)
# define CM_PLLA_LOADCORE		BIT(4)
# define CM_PLLA_HOLDCCP2		BIT(3)
# define CM_PLLA_LOADCCP2		BIT(2)
# define CM_PLLA_HOLDDSI0		BIT(1)
# define CM_PLLA_LOADDSI0		BIT(0)

#define CM_PLLC			0x108
# define CM_PLLC_HOLDPER		BIT(7)
# define CM_PLLC_LOADPER		BIT(6)
# define CM_PLLC_HOLDCORE2		BIT(5)
# define CM_PLLC_LOADCORE2		BIT(4)
# define CM_PLLC_HOLDCORE1		BIT(3)
# define CM_PLLC_LOADCORE1		BIT(2)
# define CM_PLLC_HOLDCORE0		BIT(1)
# define CM_PLLC_LOADCORE0		BIT(0)

#define CM_PLLD			0x10c
# define CM_PLLD_HOLDPER		BIT(7)
# define CM_PLLD_LOADPER		BIT(6)
# define CM_PLLD_HOLDCORE		BIT(5)
# define CM_PLLD_LOADCORE		BIT(4)
# define CM_PLLD_HOLDDSI1		BIT(3)
# define CM_PLLD_LOADDSI1		BIT(2)
# define CM_PLLD_HOLDDSI0		BIT(1)
# define CM_PLLD_LOADDSI0		BIT(0)

#define CM_PLLH			0x110
# define CM_PLLH_LOADRCAL		BIT(2)
# define CM_PLLH_LOADAUX		BIT(1)
# define CM_PLLH_LOADPIX		BIT(0)

#define CM_LOCK			0x114
# define CM_LOCK_FLOCKH			BIT(12)
# define CM_LOCK_FLOCKD			BIT(11)
# define CM_LOCK_FLOCKC			BIT(10)
# define CM_LOCK_FLOCKB			BIT(9)
# define CM_LOCK_FLOCKA			BIT(8)

#define CM_EVENT		0x118
#define CM_DSI1ECTL		0x158
#define CM_DSI1EDIV		0x15c
#define CM_DSI1PCTL		0x160
#define CM_DSI1PDIV		0x164
#define CM_DFTCTL		0x168
#define CM_DFTDIV		0x16c

#define CM_PLLB			0x170
# define CM_PLLB_HOLDARM		BIT(1)
# define CM_PLLB_LOADARM		BIT(0)

#define A2W_PLLA_CTRL		0x1100
#define A2W_PLLC_CTRL		0x1120
#define A2W_PLLD_CTRL		0x1140
#define A2W_PLLH_CTRL		0x1160
#define A2W_PLLB_CTRL		0x11e0
# define A2W_PLL_CTRL_PRST_DISABLE	BIT(17)
# define A2W_PLL_CTRL_PWRDN		BIT(16)
# define A2W_PLL_CTRL_PDIV_MASK		0x000007000
# define A2W_PLL_CTRL_PDIV_SHIFT	12
# define A2W_PLL_CTRL_NDIV_MASK		0x0000003ff
# define A2W_PLL_CTRL_NDIV_SHIFT	0

#define A2W_PLLA_ANA0		0x1010
#define A2W_PLLC_ANA0		0x1030
#define A2W_PLLD_ANA0		0x1050
#define A2W_PLLH_ANA0		0x1070
#define A2W_PLLB_ANA0		0x10f0

#define A2W_PLL_KA_SHIFT	7
#define A2W_PLL_KA_MASK		GENMASK(9, 7)
#define A2W_PLL_KI_SHIFT	19
#define A2W_PLL_KI_MASK		GENMASK(21, 19)
#define A2W_PLL_KP_SHIFT	15
#define A2W_PLL_KP_MASK		GENMASK(18, 15)

#define A2W_PLLH_KA_SHIFT	19
#define A2W_PLLH_KA_MASK	GENMASK(21, 19)
#define A2W_PLLH_KI_LOW_SHIFT	22
#define A2W_PLLH_KI_LOW_MASK	GENMASK(23, 22)
#define A2W_PLLH_KI_HIGH_SHIFT	0
#define A2W_PLLH_KI_HIGH_MASK	GENMASK(0, 0)
#define A2W_PLLH_KP_SHIFT	1
#define A2W_PLLH_KP_MASK	GENMASK(4, 1)

#define A2W_XOSC_CTRL		0x1190
# define A2W_XOSC_CTRL_PLLB_ENABLE	BIT(7)
# define A2W_XOSC_CTRL_PLLA_ENABLE	BIT(6)
# define A2W_XOSC_CTRL_PLLD_ENABLE	BIT(5)
# define A2W_XOSC_CTRL_DDR_ENABLE	BIT(4)
# define A2W_XOSC_CTRL_CPR1_ENABLE	BIT(3)
# define A2W_XOSC_CTRL_USB_ENABLE	BIT(2)
# define A2W_XOSC_CTRL_HDMI_ENABLE	BIT(1)
# define A2W_XOSC_CTRL_PLLC_ENABLE	BIT(0)

#define A2W_PLLA_FRAC		0x1200
#define A2W_PLLC_FRAC		0x1220
#define A2W_PLLD_FRAC		0x1240
#define A2W_PLLH_FRAC		0x1260
#define A2W_PLLB_FRAC		0x12e0
# define A2W_PLL_FRAC_MASK		((1 << A2W_PLL_FRAC_BITS) - 1)
# define A2W_PLL_FRAC_BITS		20

#define A2W_PLL_CHANNEL_DISABLE		BIT(8)
#define A2W_PLL_DIV_BITS		8
#define A2W_PLL_DIV_SHIFT		0

#define A2W_PLLA_DSI0		0x1300
#define A2W_PLLA_CORE		0x1400
#define A2W_PLLA_PER		0x1500
#define A2W_PLLA_CCP2		0x1600

#define A2W_PLLC_CORE2		0x1320
#define A2W_PLLC_CORE1		0x1420
#define A2W_PLLC_PER		0x1520
#define A2W_PLLC_CORE0		0x1620

#define A2W_PLLD_DSI0		0x1340
#define A2W_PLLD_CORE		0x1440
#define A2W_PLLD_PER		0x1540
#define A2W_PLLD_DSI1		0x1640

#define A2W_PLLH_AUX		0x1360
#define A2W_PLLH_RCAL		0x1460
#define A2W_PLLH_PIX		0x1560
#define A2W_PLLH_STS		0x1660

#define A2W_PLLH_CTRLR		0x1960
#define A2W_PLLH_FRACR		0x1a60
#define A2W_PLLH_AUXR		0x1b60
#define A2W_PLLH_RCALR		0x1c60
#define A2W_PLLH_PIXR		0x1d60
#define A2W_PLLH_STSR		0x1e60

#define A2W_PLLB_ARM		0x13e0
#define A2W_PLLB_SP0		0x14e0
#define A2W_PLLB_SP1		0x15e0
#define A2W_PLLB_SP2		0x16e0

#define LOCK_TIMEOUT_NS		100000000
#define BCM2835_MAX_FB_RATE	1750000000u

struct bcm2835_cprman {
	struct device *dev;
	void __iomem *regs;
	spinlock_t regs_lock; /* spinlock for all clocks */
	const char *osc_name;

	struct clk_onecell_data onecell;
	struct clk *clks[];
};

static inline void cprman_write(struct bcm2835_cprman *cprman, u32 reg, u32 val)
{
	writel(CM_PASSWORD | val, cprman->regs + reg);
}

static inline u32 cprman_read(struct bcm2835_cprman *cprman, u32 reg)
{
	return readl(cprman->regs + reg);
}

static int bcm2835_debugfs_regset(struct bcm2835_cprman *cprman, u32 base,
				  struct debugfs_reg32 *regs, size_t nregs,
				  struct dentry *dentry)
{
	struct dentry *regdump;
	struct debugfs_regset32 *regset;

	regset = devm_kzalloc(cprman->dev, sizeof(*regset), GFP_KERNEL);
	if (!regset)
		return -ENOMEM;

	regset->regs = regs;
	regset->nregs = nregs;
	regset->base = cprman->regs + base;

	regdump = debugfs_create_regset32("regdump", S_IRUGO, dentry,
					  regset);

	return regdump ? 0 : -ENOMEM;
}

/*
 * These are fixed clocks. They're probably not all root clocks and it may
 * be possible to turn them on and off but until this is mapped out better
 * it's the only way they can be used.
 */
void __init bcm2835_init_clocks(void)
{
	struct clk *clk;
	int ret;

	clk = clk_register_fixed_rate(NULL, "apb_pclk", NULL, CLK_IS_ROOT,
					126000000);
	if (IS_ERR(clk))
		pr_err("apb_pclk not registered\n");

	clk = clk_register_fixed_rate(NULL, "uart0_pclk", NULL, CLK_IS_ROOT,
					3000000);
	if (IS_ERR(clk))
		pr_err("uart0_pclk not registered\n");
	ret = clk_register_clkdev(clk, NULL, "20201000.uart");
	if (ret)
		pr_err("uart0_pclk alias not registered\n");

	clk = clk_register_fixed_rate(NULL, "uart1_pclk", NULL, CLK_IS_ROOT,
					125000000);
	if (IS_ERR(clk))
		pr_err("uart1_pclk not registered\n");
	ret = clk_register_clkdev(clk, NULL, "20215000.uart");
	if (ret)
		pr_err("uart1_pclk alias not registered\n");
}

struct bcm2835_pll_data {
	const char *name;
	u32 cm_ctrl_reg;
	u32 a2w_ctrl_reg;
	u32 frac_reg;
	u32 ana_reg_base;
	u32 reference_enable_mask;
	/* Bit in CM_LOCK to indicate when the PLL has locked. */
	u32 lock_mask;

	const struct bcm2835_pll_ana_bits *ana;

	unsigned long min_rate;
	unsigned long max_rate;
	/*
	 * Highest rate for the VCO before we have to use the
	 * pre-divide-by-2.
	 */
	unsigned long max_fb_rate;
};

struct bcm2835_pll_ana_bits {
	u32 mask0;
	u32 set0;
	u32 mask1;
	u32 set1;
	u32 mask3;
	u32 set3;
	u32 fb_prediv_mask;
};

static const struct bcm2835_pll_ana_bits bcm2835_ana_default = {
	.mask0 = 0,
	.set0 = 0,
	.mask1 = (u32)~(A2W_PLL_KI_MASK | A2W_PLL_KP_MASK),
	.set1 = (2 << A2W_PLL_KI_SHIFT) | (8 << A2W_PLL_KP_SHIFT),
	.mask3 = (u32)~A2W_PLL_KA_MASK,
	.set3 = (2 << A2W_PLL_KA_SHIFT),
	.fb_prediv_mask = BIT(14),
};

static const struct bcm2835_pll_ana_bits bcm2835_ana_pllh = {
	.mask0 = (u32)~(A2W_PLLH_KA_MASK | A2W_PLLH_KI_LOW_MASK),
	.set0 = (2 << A2W_PLLH_KA_SHIFT) | (2 << A2W_PLLH_KI_LOW_SHIFT),
	.mask1 = (u32)~(A2W_PLLH_KI_HIGH_MASK | A2W_PLLH_KP_MASK),
	.set1 = (6 << A2W_PLLH_KP_SHIFT),
	.mask3 = 0,
	.set3 = 0,
	.fb_prediv_mask = BIT(11),
};

struct bcm2835_pll_divider_data {
	const char *name;
	const char *source_pll;

	u32 cm_reg;
	u32 a2w_reg;

	u32 load_mask;
	u32 hold_mask;
	u32 fixed_divider;
};

struct bcm2835_clock_data {
	const char *name;

	const char *const *parents;
	int num_mux_parents;

	u32 ctl_reg;
	u32 div_reg;

	/* Number of integer bits in the divider */
	u32 int_bits;
	/* Number of fractional bits in the divider */
	u32 frac_bits;

	u32 flags;

	bool is_vpu_clock;
	bool is_mash_clock;
};

struct bcm2835_gate_data {
	const char *name;
	const char *parent;

	u32 ctl_reg;
};

struct bcm2835_pll {
	struct clk_hw hw;
	struct bcm2835_cprman *cprman;
	const struct bcm2835_pll_data *data;
};

static int bcm2835_pll_is_on(struct clk_hw *hw)
{
	struct bcm2835_pll *pll = container_of(hw, struct bcm2835_pll, hw);
	struct bcm2835_cprman *cprman = pll->cprman;
	const struct bcm2835_pll_data *data = pll->data;

	return cprman_read(cprman, data->a2w_ctrl_reg) &
		A2W_PLL_CTRL_PRST_DISABLE;
}

static void bcm2835_pll_choose_ndiv_and_fdiv(unsigned long rate,
					     unsigned long parent_rate,
					     u32 *ndiv, u32 *fdiv)
{
	u64 div;

	div = (u64)rate << A2W_PLL_FRAC_BITS;
	do_div(div, parent_rate);

	*ndiv = div >> A2W_PLL_FRAC_BITS;
	*fdiv = div & ((1 << A2W_PLL_FRAC_BITS) - 1);
}

static long bcm2835_pll_rate_from_divisors(unsigned long parent_rate,
					   u32 ndiv, u32 fdiv, u32 pdiv)
{
	u64 rate;

	if (pdiv == 0)
		return 0;

	rate = (u64)parent_rate * ((ndiv << A2W_PLL_FRAC_BITS) + fdiv);
	do_div(rate, pdiv);
	return rate >> A2W_PLL_FRAC_BITS;
}

static long bcm2835_pll_round_rate(struct clk_hw *hw, unsigned long rate,
				   unsigned long *parent_rate)
{
	u32 ndiv, fdiv;

	bcm2835_pll_choose_ndiv_and_fdiv(rate, *parent_rate, &ndiv, &fdiv);

	return bcm2835_pll_rate_from_divisors(*parent_rate, ndiv, fdiv, 1);
}

static unsigned long bcm2835_pll_get_rate(struct clk_hw *hw,
					  unsigned long parent_rate)
{
	struct bcm2835_pll *pll = container_of(hw, struct bcm2835_pll, hw);
	struct bcm2835_cprman *cprman = pll->cprman;
	const struct bcm2835_pll_data *data = pll->data;
	u32 a2wctrl = cprman_read(cprman, data->a2w_ctrl_reg);
	u32 ndiv, pdiv, fdiv;
	bool using_prediv;

	if (parent_rate == 0)
		return 0;

	fdiv = cprman_read(cprman, data->frac_reg) & A2W_PLL_FRAC_MASK;
	ndiv = (a2wctrl & A2W_PLL_CTRL_NDIV_MASK) >> A2W_PLL_CTRL_NDIV_SHIFT;
	pdiv = (a2wctrl & A2W_PLL_CTRL_PDIV_MASK) >> A2W_PLL_CTRL_PDIV_SHIFT;
	using_prediv = cprman_read(cprman, data->ana_reg_base + 4) &
		data->ana->fb_prediv_mask;

	if (using_prediv)
		ndiv *= 2;

	return bcm2835_pll_rate_from_divisors(parent_rate, ndiv, fdiv, pdiv);
}

static void bcm2835_pll_off(struct clk_hw *hw)
{
	struct bcm2835_pll *pll = container_of(hw, struct bcm2835_pll, hw);
	struct bcm2835_cprman *cprman = pll->cprman;
	const struct bcm2835_pll_data *data = pll->data;

	spin_lock(&cprman->regs_lock);
	cprman_write(cprman, data->cm_ctrl_reg,
		     cprman_read(cprman, data->cm_ctrl_reg) |
		     CM_PLL_ANARST);
	cprman_write(cprman, data->a2w_ctrl_reg,
		     cprman_read(cprman, data->a2w_ctrl_reg) |
		     A2W_PLL_CTRL_PWRDN);
	spin_unlock(&cprman->regs_lock);
}

static int bcm2835_pll_on(struct clk_hw *hw)
{
	struct bcm2835_pll *pll = container_of(hw, struct bcm2835_pll, hw);
	struct bcm2835_cprman *cprman = pll->cprman;
	const struct bcm2835_pll_data *data = pll->data;
	ktime_t timeout;

	cprman_write(cprman, data->a2w_ctrl_reg,
		     cprman_read(cprman, data->a2w_ctrl_reg) &
		     ~A2W_PLL_CTRL_PWRDN);

	/* Take the PLL out of reset. */
	cprman_write(cprman, data->cm_ctrl_reg,
		     cprman_read(cprman, data->cm_ctrl_reg) & ~CM_PLL_ANARST);

	/* Wait for the PLL to lock. */
	timeout = ktime_add_ns(ktime_get(), LOCK_TIMEOUT_NS);
	while (!(cprman_read(cprman, CM_LOCK) & data->lock_mask)) {
		if (ktime_after(ktime_get(), timeout)) {
			dev_err(cprman->dev, "%s: couldn't lock PLL\n",
				clk_hw_get_name(hw));
			return -ETIMEDOUT;
		}

		cpu_relax();
	}

	return 0;
}

static void
bcm2835_pll_write_ana(struct bcm2835_cprman *cprman, u32 ana_reg_base, u32 *ana)
{
	int i;

	/*
	 * ANA register setup is done as a series of writes to
	 * ANA3-ANA0, in that order.  This lets us write all 4
	 * registers as a single cycle of the serdes interface (taking
	 * 100 xosc clocks), whereas if we were to update ana0, 1, and
	 * 3 individually through their partial-write registers, each
	 * would be their own serdes cycle.
	 */
	for (i = 3; i >= 0; i--)
		cprman_write(cprman, ana_reg_base + i * 4, ana[i]);
}

static int bcm2835_pll_set_rate(struct clk_hw *hw,
				unsigned long rate, unsigned long parent_rate)
{
	struct bcm2835_pll *pll = container_of(hw, struct bcm2835_pll, hw);
	struct bcm2835_cprman *cprman = pll->cprman;
	const struct bcm2835_pll_data *data = pll->data;
	bool was_using_prediv, use_fb_prediv, do_ana_setup_first;
	u32 ndiv, fdiv, a2w_ctl;
	u32 ana[4];
	int i;

	if (rate < data->min_rate || rate > data->max_rate) {
		dev_err(cprman->dev, "%s: rate out of spec: %lu vs (%lu, %lu)\n",
			clk_hw_get_name(hw), rate,
			data->min_rate, data->max_rate);
		return -EINVAL;
	}

	if (rate > data->max_fb_rate) {
		use_fb_prediv = true;
		rate /= 2;
	} else {
		use_fb_prediv = false;
	}

	bcm2835_pll_choose_ndiv_and_fdiv(rate, parent_rate, &ndiv, &fdiv);

	for (i = 3; i >= 0; i--)
		ana[i] = cprman_read(cprman, data->ana_reg_base + i * 4);

	was_using_prediv = ana[1] & data->ana->fb_prediv_mask;

	ana[0] &= ~data->ana->mask0;
	ana[0] |= data->ana->set0;
	ana[1] &= ~data->ana->mask1;
	ana[1] |= data->ana->set1;
	ana[3] &= ~data->ana->mask3;
	ana[3] |= data->ana->set3;

	if (was_using_prediv && !use_fb_prediv) {
		ana[1] &= ~data->ana->fb_prediv_mask;
		do_ana_setup_first = true;
	} else if (!was_using_prediv && use_fb_prediv) {
		ana[1] |= data->ana->fb_prediv_mask;
		do_ana_setup_first = false;
	} else {
		do_ana_setup_first = true;
	}

	/* Unmask the reference clock from the oscillator. */
	cprman_write(cprman, A2W_XOSC_CTRL,
		     cprman_read(cprman, A2W_XOSC_CTRL) |
		     data->reference_enable_mask);

	if (do_ana_setup_first)
		bcm2835_pll_write_ana(cprman, data->ana_reg_base, ana);

	/* Set the PLL multiplier from the oscillator. */
	cprman_write(cprman, data->frac_reg, fdiv);

	a2w_ctl = cprman_read(cprman, data->a2w_ctrl_reg);
	a2w_ctl &= ~A2W_PLL_CTRL_NDIV_MASK;
	a2w_ctl |= ndiv << A2W_PLL_CTRL_NDIV_SHIFT;
	a2w_ctl &= ~A2W_PLL_CTRL_PDIV_MASK;
	a2w_ctl |= 1 << A2W_PLL_CTRL_PDIV_SHIFT;
	cprman_write(cprman, data->a2w_ctrl_reg, a2w_ctl);

	if (!do_ana_setup_first)
		bcm2835_pll_write_ana(cprman, data->ana_reg_base, ana);

	return 0;
}

static int bcm2835_pll_debug_init(struct clk_hw *hw,
				  struct dentry *dentry)
{
	struct bcm2835_pll *pll = container_of(hw, struct bcm2835_pll, hw);
	struct bcm2835_cprman *cprman = pll->cprman;
	const struct bcm2835_pll_data *data = pll->data;
	struct debugfs_reg32 *regs;

	regs = devm_kzalloc(cprman->dev, 7 * sizeof(*regs), GFP_KERNEL);
	if (!regs)
		return -ENOMEM;

	regs[0].name = "cm_ctrl";
	regs[0].offset = data->cm_ctrl_reg;
	regs[1].name = "a2w_ctrl";
	regs[1].offset = data->a2w_ctrl_reg;
	regs[2].name = "frac";
	regs[2].offset = data->frac_reg;
	regs[3].name = "ana0";
	regs[3].offset = data->ana_reg_base + 0 * 4;
	regs[4].name = "ana1";
	regs[4].offset = data->ana_reg_base + 1 * 4;
	regs[5].name = "ana2";
	regs[5].offset = data->ana_reg_base + 2 * 4;
	regs[6].name = "ana3";
	regs[6].offset = data->ana_reg_base + 3 * 4;

	return bcm2835_debugfs_regset(cprman, 0, regs, 7, dentry);
}

static const struct clk_ops bcm2835_pll_clk_ops = {
	.is_prepared = bcm2835_pll_is_on,
	.prepare = bcm2835_pll_on,
	.unprepare = bcm2835_pll_off,
	.recalc_rate = bcm2835_pll_get_rate,
	.set_rate = bcm2835_pll_set_rate,
	.round_rate = bcm2835_pll_round_rate,
	.debug_init = bcm2835_pll_debug_init,
};

struct bcm2835_pll_divider {
	struct clk_divider div;
	struct bcm2835_cprman *cprman;
	const struct bcm2835_pll_divider_data *data;
};

static struct bcm2835_pll_divider *
bcm2835_pll_divider_from_hw(struct clk_hw *hw)
{
	return container_of(hw, struct bcm2835_pll_divider, div.hw);
}

static int bcm2835_pll_divider_is_on(struct clk_hw *hw)
{
	struct bcm2835_pll_divider *divider = bcm2835_pll_divider_from_hw(hw);
	struct bcm2835_cprman *cprman = divider->cprman;
	const struct bcm2835_pll_divider_data *data = divider->data;

	return !(cprman_read(cprman, data->a2w_reg) & A2W_PLL_CHANNEL_DISABLE);
}

static long bcm2835_pll_divider_round_rate(struct clk_hw *hw,
					   unsigned long rate,
					   unsigned long *parent_rate)
{
	return clk_divider_ops.round_rate(hw, rate, parent_rate);
}

static unsigned long bcm2835_pll_divider_get_rate(struct clk_hw *hw,
						  unsigned long parent_rate)
{
	return clk_divider_ops.recalc_rate(hw, parent_rate);
}

static void bcm2835_pll_divider_off(struct clk_hw *hw)
{
	struct bcm2835_pll_divider *divider = bcm2835_pll_divider_from_hw(hw);
	struct bcm2835_cprman *cprman = divider->cprman;
	const struct bcm2835_pll_divider_data *data = divider->data;

	spin_lock(&cprman->regs_lock);
	cprman_write(cprman, data->cm_reg,
		     (cprman_read(cprman, data->cm_reg) &
		      ~data->load_mask) | data->hold_mask);
	cprman_write(cprman, data->a2w_reg, A2W_PLL_CHANNEL_DISABLE);
	spin_unlock(&cprman->regs_lock);
}

static int bcm2835_pll_divider_on(struct clk_hw *hw)
{
	struct bcm2835_pll_divider *divider = bcm2835_pll_divider_from_hw(hw);
	struct bcm2835_cprman *cprman = divider->cprman;
	const struct bcm2835_pll_divider_data *data = divider->data;

	spin_lock(&cprman->regs_lock);
	cprman_write(cprman, data->a2w_reg,
		     cprman_read(cprman, data->a2w_reg) &
		     ~A2W_PLL_CHANNEL_DISABLE);

	cprman_write(cprman, data->cm_reg,
		     cprman_read(cprman, data->cm_reg) & ~data->hold_mask);
	spin_unlock(&cprman->regs_lock);

	return 0;
}

static int bcm2835_pll_divider_set_rate(struct clk_hw *hw,
					unsigned long rate,
					unsigned long parent_rate)
{
	struct bcm2835_pll_divider *divider = bcm2835_pll_divider_from_hw(hw);
	struct bcm2835_cprman *cprman = divider->cprman;
	const struct bcm2835_pll_divider_data *data = divider->data;
	u32 cm, div, max_div = 1 << A2W_PLL_DIV_BITS;

	div = DIV_ROUND_UP_ULL(parent_rate, rate);

	div = min(div, max_div);
	if (div == max_div)
		div = 0;

	cprman_write(cprman, data->a2w_reg, div);
	cm = cprman_read(cprman, data->cm_reg);
	cprman_write(cprman, data->cm_reg, cm | data->load_mask);
	cprman_write(cprman, data->cm_reg, cm & ~data->load_mask);

	return 0;
}

static int bcm2835_pll_divider_debug_init(struct clk_hw *hw,
					  struct dentry *dentry)
{
	struct bcm2835_pll_divider *divider = bcm2835_pll_divider_from_hw(hw);
	struct bcm2835_cprman *cprman = divider->cprman;
	const struct bcm2835_pll_divider_data *data = divider->data;
	struct debugfs_reg32 *regs;

	regs = devm_kzalloc(cprman->dev, 7 * sizeof(*regs), GFP_KERNEL);
	if (!regs)
		return -ENOMEM;

	regs[0].name = "cm";
	regs[0].offset = data->cm_reg;
	regs[1].name = "a2w";
	regs[1].offset = data->a2w_reg;

	return bcm2835_debugfs_regset(cprman, 0, regs, 2, dentry);
}

static const struct clk_ops bcm2835_pll_divider_clk_ops = {
	.is_prepared = bcm2835_pll_divider_is_on,
	.prepare = bcm2835_pll_divider_on,
	.unprepare = bcm2835_pll_divider_off,
	.recalc_rate = bcm2835_pll_divider_get_rate,
	.set_rate = bcm2835_pll_divider_set_rate,
	.round_rate = bcm2835_pll_divider_round_rate,
	.debug_init = bcm2835_pll_divider_debug_init,
};

/*
 * The CM dividers do fixed-point division, so we can't use the
 * generic integer divider code like the PLL dividers do (and we can't
 * fake it by having some fixed shifts preceding it in the clock tree,
 * because we'd run out of bits in a 32-bit unsigned long).
 */
struct bcm2835_clock {
	struct clk_hw hw;
	struct bcm2835_cprman *cprman;
	const struct bcm2835_clock_data *data;
};

static struct bcm2835_clock *bcm2835_clock_from_hw(struct clk_hw *hw)
{
	return container_of(hw, struct bcm2835_clock, hw);
}

static int bcm2835_clock_is_on(struct clk_hw *hw)
{
	struct bcm2835_clock *clock = bcm2835_clock_from_hw(hw);
	struct bcm2835_cprman *cprman = clock->cprman;
	const struct bcm2835_clock_data *data = clock->data;

	return (cprman_read(cprman, data->ctl_reg) & CM_ENABLE) != 0;
}

static u32 bcm2835_clock_choose_div(struct clk_hw *hw,
				    unsigned long rate,
				    unsigned long parent_rate,
				    bool round_up)
{
	struct bcm2835_clock *clock = bcm2835_clock_from_hw(hw);
	const struct bcm2835_clock_data *data = clock->data;
	u32 unused_frac_mask =
		GENMASK(CM_DIV_FRAC_BITS - data->frac_bits, 0) >> 1;
	u64 temp = (u64)parent_rate << CM_DIV_FRAC_BITS;
	u64 rem;
	u32 div, mindiv, maxdiv;

	rem = do_div(temp, rate);
	div = temp;

	/* Round up and mask off the unused bits */
	if (round_up && ((div & unused_frac_mask) != 0 || rem != 0))
		div += unused_frac_mask + 1;
	div &= ~unused_frac_mask;

	/* different clamping limits apply for a mash clock */
	if (data->is_mash_clock) {
		/* clamp to min divider of 2 */
		mindiv = 2 << CM_DIV_FRAC_BITS;
		/* clamp to the highest possible integer divider */
		maxdiv = (BIT(data->int_bits) - 1) << CM_DIV_FRAC_BITS;
	} else {
		/* clamp to min divider of 1 */
		mindiv = 1 << CM_DIV_FRAC_BITS;
		/* clamp to the highest possible fractional divider */
		maxdiv = GENMASK(data->int_bits + CM_DIV_FRAC_BITS - 1,
				 CM_DIV_FRAC_BITS - data->frac_bits);
	}

<<<<<<< HEAD
	/* apply the clamping  limits */
	div = max_t(u32, div, mindiv);
	div = min_t(u32, div, maxdiv);
=======
	/* clamp to min divider of 1 */
	div = max_t(u32, div, 1 << CM_DIV_FRAC_BITS);
	/* clamp to the highest possible fractional divider */
	div = min_t(u32, div, GENMASK(data->int_bits + CM_DIV_FRAC_BITS - 1,
				      CM_DIV_FRAC_BITS - data->frac_bits));
>>>>>>> ba760d43

	return div;
}

static long bcm2835_clock_rate_from_divisor(struct bcm2835_clock *clock,
					    unsigned long parent_rate,
					    u32 div)
{
	const struct bcm2835_clock_data *data = clock->data;
	u64 temp;

	/*
	 * The divisor is a 12.12 fixed point field, but only some of
	 * the bits are populated in any given clock.
	 */
	div >>= CM_DIV_FRAC_BITS - data->frac_bits;
	div &= (1 << (data->int_bits + data->frac_bits)) - 1;

	if (div == 0)
		return 0;

	temp = (u64)parent_rate << data->frac_bits;

	do_div(temp, div);

	return temp;
}

static unsigned long bcm2835_clock_get_rate(struct clk_hw *hw,
					    unsigned long parent_rate)
{
	struct bcm2835_clock *clock = bcm2835_clock_from_hw(hw);
	struct bcm2835_cprman *cprman = clock->cprman;
	const struct bcm2835_clock_data *data = clock->data;
	u32 div = cprman_read(cprman, data->div_reg);

	return bcm2835_clock_rate_from_divisor(clock, parent_rate, div);
}

static void bcm2835_clock_wait_busy(struct bcm2835_clock *clock)
{
	struct bcm2835_cprman *cprman = clock->cprman;
	const struct bcm2835_clock_data *data = clock->data;
	ktime_t timeout = ktime_add_ns(ktime_get(), LOCK_TIMEOUT_NS);

	while (cprman_read(cprman, data->ctl_reg) & CM_BUSY) {
		if (ktime_after(ktime_get(), timeout)) {
			dev_err(cprman->dev, "%s: couldn't lock PLL\n",
				clk_hw_get_name(&clock->hw));
			return;
		}
		cpu_relax();
	}
}

static void bcm2835_clock_off(struct clk_hw *hw)
{
	struct bcm2835_clock *clock = bcm2835_clock_from_hw(hw);
	struct bcm2835_cprman *cprman = clock->cprman;
	const struct bcm2835_clock_data *data = clock->data;

	spin_lock(&cprman->regs_lock);
	cprman_write(cprman, data->ctl_reg,
		     cprman_read(cprman, data->ctl_reg) & ~CM_ENABLE);
	spin_unlock(&cprman->regs_lock);

	/* BUSY will remain high until the divider completes its cycle. */
	bcm2835_clock_wait_busy(clock);
}

static int bcm2835_clock_on(struct clk_hw *hw)
{
	struct bcm2835_clock *clock = bcm2835_clock_from_hw(hw);
	struct bcm2835_cprman *cprman = clock->cprman;
	const struct bcm2835_clock_data *data = clock->data;

	spin_lock(&cprman->regs_lock);
	cprman_write(cprman, data->ctl_reg,
		     cprman_read(cprman, data->ctl_reg) |
		     CM_ENABLE |
		     CM_GATE);
	spin_unlock(&cprman->regs_lock);

	return 0;
}

static int bcm2835_clock_set_rate(struct clk_hw *hw,
				  unsigned long rate, unsigned long parent_rate)
{
	struct bcm2835_clock *clock = bcm2835_clock_from_hw(hw);
	struct bcm2835_cprman *cprman = clock->cprman;
	const struct bcm2835_clock_data *data = clock->data;
	u32 div = bcm2835_clock_choose_div(hw, rate, parent_rate, false);
	u32 ctl;

	spin_lock(&cprman->regs_lock);

	/*
	 * Setting up frac support
	 *
	 * In principle it is recommended to stop/start the clock first,
	 * but as we set CLK_SET_RATE_GATE during registration of the
	 * clock this requirement should be take care of by the
	 * clk-framework.
	 */
	ctl = cprman_read(cprman, data->ctl_reg) & ~CM_FRAC;
	ctl |= (div & CM_DIV_FRAC_MASK) ? CM_FRAC : 0;
	cprman_write(cprman, data->ctl_reg, ctl);

	cprman_write(cprman, data->div_reg, div);

	spin_unlock(&cprman->regs_lock);

	return 0;
}

static bool
bcm2835_clk_is_pllc(struct clk_hw *hw)
{
	if (!hw)
		return false;

	return strncmp(clk_hw_get_name(hw), "pllc", 4) == 0;
}

static int bcm2835_clock_determine_rate(struct clk_hw *hw,
					struct clk_rate_request *req)
{
	struct bcm2835_clock *clock = bcm2835_clock_from_hw(hw);
	struct clk_hw *parent, *best_parent = NULL;
	bool current_parent_is_pllc;
	unsigned long rate, best_rate = 0;
	unsigned long prate, best_prate = 0;
	size_t i;
	u32 div;

	current_parent_is_pllc = bcm2835_clk_is_pllc(clk_hw_get_parent(hw));

	/*
	 * Select parent clock that results in the closest but lower rate
	 */
	for (i = 0; i < clk_hw_get_num_parents(hw); ++i) {
		parent = clk_hw_get_parent_by_index(hw, i);
		if (!parent)
			continue;

		/*
		 * Don't choose a PLLC-derived clock as our parent
		 * unless it had been manually set that way.  PLLC's
		 * frequency gets adjusted by the firmware due to
		 * over-temp or under-voltage conditions, without
		 * prior notification to our clock consumer.
		 */
		if (bcm2835_clk_is_pllc(parent) && !current_parent_is_pllc)
			continue;

		prate = clk_hw_get_rate(parent);
		div = bcm2835_clock_choose_div(hw, req->rate, prate, true);
		rate = bcm2835_clock_rate_from_divisor(clock, prate, div);
		if (rate > best_rate && rate <= req->rate) {
			best_parent = parent;
			best_prate = prate;
			best_rate = rate;
		}
	}

	if (!best_parent)
		return -EINVAL;

	req->best_parent_hw = best_parent;
	req->best_parent_rate = best_prate;

	req->rate = best_rate;

	return 0;
}

static int bcm2835_clock_set_parent(struct clk_hw *hw, u8 index)
{
	struct bcm2835_clock *clock = bcm2835_clock_from_hw(hw);
	struct bcm2835_cprman *cprman = clock->cprman;
	const struct bcm2835_clock_data *data = clock->data;
	u8 src = (index << CM_SRC_SHIFT) & CM_SRC_MASK;

	cprman_write(cprman, data->ctl_reg, src);
	return 0;
}

static u8 bcm2835_clock_get_parent(struct clk_hw *hw)
{
	struct bcm2835_clock *clock = bcm2835_clock_from_hw(hw);
	struct bcm2835_cprman *cprman = clock->cprman;
	const struct bcm2835_clock_data *data = clock->data;
	u32 src = cprman_read(cprman, data->ctl_reg);

	return (src & CM_SRC_MASK) >> CM_SRC_SHIFT;
}

static struct debugfs_reg32 bcm2835_debugfs_clock_reg32[] = {
	{
		.name = "ctl",
		.offset = 0,
	},
	{
		.name = "div",
		.offset = 4,
	},
};

static int bcm2835_clock_debug_init(struct clk_hw *hw,
				    struct dentry *dentry)
{
	struct bcm2835_clock *clock = bcm2835_clock_from_hw(hw);
	struct bcm2835_cprman *cprman = clock->cprman;
	const struct bcm2835_clock_data *data = clock->data;

	return bcm2835_debugfs_regset(
		cprman, data->ctl_reg,
		bcm2835_debugfs_clock_reg32,
		ARRAY_SIZE(bcm2835_debugfs_clock_reg32),
		dentry);
}

static const struct clk_ops bcm2835_clock_clk_ops = {
	.is_prepared = bcm2835_clock_is_on,
	.prepare = bcm2835_clock_on,
	.unprepare = bcm2835_clock_off,
	.recalc_rate = bcm2835_clock_get_rate,
	.set_rate = bcm2835_clock_set_rate,
	.determine_rate = bcm2835_clock_determine_rate,
	.set_parent = bcm2835_clock_set_parent,
	.get_parent = bcm2835_clock_get_parent,
	.debug_init = bcm2835_clock_debug_init,
};

static int bcm2835_vpu_clock_is_on(struct clk_hw *hw)
{
	return true;
}

/*
 * The VPU clock can never be disabled (it doesn't have an ENABLE
 * bit), so it gets its own set of clock ops.
 */
static const struct clk_ops bcm2835_vpu_clock_clk_ops = {
	.is_prepared = bcm2835_vpu_clock_is_on,
	.recalc_rate = bcm2835_clock_get_rate,
	.set_rate = bcm2835_clock_set_rate,
	.determine_rate = bcm2835_clock_determine_rate,
	.set_parent = bcm2835_clock_set_parent,
	.get_parent = bcm2835_clock_get_parent,
	.debug_init = bcm2835_clock_debug_init,
};

static struct clk *bcm2835_register_pll(struct bcm2835_cprman *cprman,
					const struct bcm2835_pll_data *data)
{
	struct bcm2835_pll *pll;
	struct clk_init_data init;

	memset(&init, 0, sizeof(init));

	/* All of the PLLs derive from the external oscillator. */
	init.parent_names = &cprman->osc_name;
	init.num_parents = 1;
	init.name = data->name;
	init.ops = &bcm2835_pll_clk_ops;
	init.flags = CLK_IGNORE_UNUSED;

	pll = kzalloc(sizeof(*pll), GFP_KERNEL);
	if (!pll)
		return NULL;

	pll->cprman = cprman;
	pll->data = data;
	pll->hw.init = &init;

	return devm_clk_register(cprman->dev, &pll->hw);
}

static struct clk *
bcm2835_register_pll_divider(struct bcm2835_cprman *cprman,
			     const struct bcm2835_pll_divider_data *data)
{
	struct bcm2835_pll_divider *divider;
	struct clk_init_data init;
	struct clk *clk;
	const char *divider_name;

	if (data->fixed_divider != 1) {
		divider_name = devm_kasprintf(cprman->dev, GFP_KERNEL,
					      "%s_prediv", data->name);
		if (!divider_name)
			return NULL;
	} else {
		divider_name = data->name;
	}

	memset(&init, 0, sizeof(init));

	init.parent_names = &data->source_pll;
	init.num_parents = 1;
	init.name = divider_name;
	init.ops = &bcm2835_pll_divider_clk_ops;
	init.flags = CLK_SET_RATE_PARENT | CLK_IGNORE_UNUSED;

	divider = devm_kzalloc(cprman->dev, sizeof(*divider), GFP_KERNEL);
	if (!divider)
		return NULL;

	divider->div.reg = cprman->regs + data->a2w_reg;
	divider->div.shift = A2W_PLL_DIV_SHIFT;
	divider->div.width = A2W_PLL_DIV_BITS;
	divider->div.flags = CLK_DIVIDER_MAX_AT_ZERO;
	divider->div.lock = &cprman->regs_lock;
	divider->div.hw.init = &init;
	divider->div.table = NULL;

	divider->cprman = cprman;
	divider->data = data;

	clk = devm_clk_register(cprman->dev, &divider->div.hw);
	if (IS_ERR(clk))
		return clk;

	/*
	 * PLLH's channels have a fixed divide by 10 afterwards, which
	 * is what our consumers are actually using.
	 */
	if (data->fixed_divider != 1) {
		return clk_register_fixed_factor(cprman->dev, data->name,
						 divider_name,
						 CLK_SET_RATE_PARENT,
						 1,
						 data->fixed_divider);
	}

	return clk;
}

static struct clk *bcm2835_register_clock(struct bcm2835_cprman *cprman,
					  const struct bcm2835_clock_data *data)
{
	struct bcm2835_clock *clock;
	struct clk_init_data init;
	const char *parents[1 << CM_SRC_BITS];
	size_t i;

	/*
	 * Replace our "xosc" references with the oscillator's
	 * actual name.
	 */
	for (i = 0; i < data->num_mux_parents; i++) {
		if (strcmp(data->parents[i], "xosc") == 0)
			parents[i] = cprman->osc_name;
		else
			parents[i] = data->parents[i];
	}

	memset(&init, 0, sizeof(init));
	init.parent_names = parents;
	init.num_parents = data->num_mux_parents;
	init.name = data->name;
	init.flags = data->flags | CLK_IGNORE_UNUSED;

	if (data->is_vpu_clock) {
		init.ops = &bcm2835_vpu_clock_clk_ops;
	} else {
		init.ops = &bcm2835_clock_clk_ops;
		init.flags |= CLK_SET_RATE_GATE | CLK_SET_PARENT_GATE;

		/* If the clock wasn't actually enabled at boot, it's not
		 * critical.
		 */
		if (!(cprman_read(cprman, data->ctl_reg) & CM_ENABLE))
			init.flags &= ~CLK_IS_CRITICAL;
	}

	clock = devm_kzalloc(cprman->dev, sizeof(*clock), GFP_KERNEL);
	if (!clock)
		return NULL;

	clock->cprman = cprman;
	clock->data = data;
	clock->hw.init = &init;

	return devm_clk_register(cprman->dev, &clock->hw);
}

static struct clk *bcm2835_register_gate(struct bcm2835_cprman *cprman,
					 const struct bcm2835_gate_data *data)
{
	return clk_register_gate(cprman->dev, data->name, data->parent,
				 CLK_IGNORE_UNUSED | CLK_SET_RATE_GATE,
				 cprman->regs + data->ctl_reg,
				 CM_GATE_BIT, 0, &cprman->regs_lock);
}

typedef struct clk *(*bcm2835_clk_register)(struct bcm2835_cprman *cprman,
					    const void *data);
struct bcm2835_clk_desc {
	bcm2835_clk_register clk_register;
	const void *data;
};

/* assignment helper macros for different clock types */
#define _REGISTER(f, ...) { .clk_register = (bcm2835_clk_register)f, \
			    .data = __VA_ARGS__ }
#define REGISTER_PLL(...)	_REGISTER(&bcm2835_register_pll,	\
					  &(struct bcm2835_pll_data)	\
					  {__VA_ARGS__})
#define REGISTER_PLL_DIV(...)	_REGISTER(&bcm2835_register_pll_divider, \
					  &(struct bcm2835_pll_divider_data) \
					  {__VA_ARGS__})
#define REGISTER_CLK(...)	_REGISTER(&bcm2835_register_clock,	\
					  &(struct bcm2835_clock_data)	\
					  {__VA_ARGS__})
#define REGISTER_GATE(...)	_REGISTER(&bcm2835_register_gate,	\
					  &(struct bcm2835_gate_data)	\
					  {__VA_ARGS__})

/* parent mux arrays plus helper macros */

/* main oscillator parent mux */
static const char *const bcm2835_clock_osc_parents[] = {
	"gnd",
	"xosc",
	"testdebug0",
	"testdebug1"
};

#define REGISTER_OSC_CLK(...)	REGISTER_CLK(				\
	.num_mux_parents = ARRAY_SIZE(bcm2835_clock_osc_parents),	\
	.parents = bcm2835_clock_osc_parents,				\
	__VA_ARGS__)

/* main peripherial parent mux */
static const char *const bcm2835_clock_per_parents[] = {
	"gnd",
	"xosc",
	"testdebug0",
	"testdebug1",
	"plla_per",
	"pllc_per",
	"plld_per",
	"pllh_aux",
};

#define REGISTER_PER_CLK(...)	REGISTER_CLK(				\
	.num_mux_parents = ARRAY_SIZE(bcm2835_clock_per_parents),	\
	.parents = bcm2835_clock_per_parents,				\
	__VA_ARGS__)

/* main vpu parent mux */
static const char *const bcm2835_clock_vpu_parents[] = {
	"gnd",
	"xosc",
	"testdebug0",
	"testdebug1",
	"plla_core",
	"pllc_core0",
	"plld_core",
	"pllh_aux",
	"pllc_core1",
	"pllc_core2",
};

#define REGISTER_VPU_CLK(...)	REGISTER_CLK(				\
	.num_mux_parents = ARRAY_SIZE(bcm2835_clock_vpu_parents),	\
	.parents = bcm2835_clock_vpu_parents,				\
	__VA_ARGS__)

/*
 * the real definition of all the pll, pll_dividers and clocks
 * these make use of the above REGISTER_* macros
 */
static const struct bcm2835_clk_desc clk_desc_array[] = {
	/* the PLL + PLL dividers */

	/*
	 * PLLA is the auxiliary PLL, used to drive the CCP2
	 * (Compact Camera Port 2) transmitter clock.
	 *
	 * It is in the PX LDO power domain, which is on when the
	 * AUDIO domain is on.
	 */
	[BCM2835_PLLA]		= REGISTER_PLL(
		.name = "plla",
		.cm_ctrl_reg = CM_PLLA,
		.a2w_ctrl_reg = A2W_PLLA_CTRL,
		.frac_reg = A2W_PLLA_FRAC,
		.ana_reg_base = A2W_PLLA_ANA0,
		.reference_enable_mask = A2W_XOSC_CTRL_PLLA_ENABLE,
		.lock_mask = CM_LOCK_FLOCKA,

		.ana = &bcm2835_ana_default,

		.min_rate = 600000000u,
		.max_rate = 2400000000u,
		.max_fb_rate = BCM2835_MAX_FB_RATE),
	[BCM2835_PLLA_CORE]	= REGISTER_PLL_DIV(
		.name = "plla_core",
		.source_pll = "plla",
		.cm_reg = CM_PLLA,
		.a2w_reg = A2W_PLLA_CORE,
		.load_mask = CM_PLLA_LOADCORE,
		.hold_mask = CM_PLLA_HOLDCORE,
		.fixed_divider = 1),
	[BCM2835_PLLA_PER]	= REGISTER_PLL_DIV(
		.name = "plla_per",
		.source_pll = "plla",
		.cm_reg = CM_PLLA,
		.a2w_reg = A2W_PLLA_PER,
		.load_mask = CM_PLLA_LOADPER,
		.hold_mask = CM_PLLA_HOLDPER,
		.fixed_divider = 1),
	[BCM2835_PLLA_DSI0]	= REGISTER_PLL_DIV(
		.name = "plla_dsi0",
		.source_pll = "plla",
		.cm_reg = CM_PLLA,
		.a2w_reg = A2W_PLLA_DSI0,
		.load_mask = CM_PLLA_LOADDSI0,
		.hold_mask = CM_PLLA_HOLDDSI0,
		.fixed_divider = 1),
	[BCM2835_PLLA_CCP2]	= REGISTER_PLL_DIV(
		.name = "plla_ccp2",
		.source_pll = "plla",
		.cm_reg = CM_PLLA,
		.a2w_reg = A2W_PLLA_CCP2,
		.load_mask = CM_PLLA_LOADCCP2,
		.hold_mask = CM_PLLA_HOLDCCP2,
		.fixed_divider = 1),

	/* PLLB is used for the ARM's clock. */
	[BCM2835_PLLB]		= REGISTER_PLL(
		.name = "pllb",
		.cm_ctrl_reg = CM_PLLB,
		.a2w_ctrl_reg = A2W_PLLB_CTRL,
		.frac_reg = A2W_PLLB_FRAC,
		.ana_reg_base = A2W_PLLB_ANA0,
		.reference_enable_mask = A2W_XOSC_CTRL_PLLB_ENABLE,
		.lock_mask = CM_LOCK_FLOCKB,

		.ana = &bcm2835_ana_default,

		.min_rate = 600000000u,
		.max_rate = 3000000000u,
		.max_fb_rate = BCM2835_MAX_FB_RATE),
	[BCM2835_PLLB_ARM]	= REGISTER_PLL_DIV(
		.name = "pllb_arm",
		.source_pll = "pllb",
		.cm_reg = CM_PLLB,
		.a2w_reg = A2W_PLLB_ARM,
		.load_mask = CM_PLLB_LOADARM,
		.hold_mask = CM_PLLB_HOLDARM,
		.fixed_divider = 1),

	/*
	 * PLLC is the core PLL, used to drive the core VPU clock.
	 *
	 * It is in the PX LDO power domain, which is on when the
	 * AUDIO domain is on.
	 */
	[BCM2835_PLLC]		= REGISTER_PLL(
		.name = "pllc",
		.cm_ctrl_reg = CM_PLLC,
		.a2w_ctrl_reg = A2W_PLLC_CTRL,
		.frac_reg = A2W_PLLC_FRAC,
		.ana_reg_base = A2W_PLLC_ANA0,
		.reference_enable_mask = A2W_XOSC_CTRL_PLLC_ENABLE,
		.lock_mask = CM_LOCK_FLOCKC,

		.ana = &bcm2835_ana_default,

		.min_rate = 600000000u,
		.max_rate = 3000000000u,
		.max_fb_rate = BCM2835_MAX_FB_RATE),
	[BCM2835_PLLC_CORE0]	= REGISTER_PLL_DIV(
		.name = "pllc_core0",
		.source_pll = "pllc",
		.cm_reg = CM_PLLC,
		.a2w_reg = A2W_PLLC_CORE0,
		.load_mask = CM_PLLC_LOADCORE0,
		.hold_mask = CM_PLLC_HOLDCORE0,
		.fixed_divider = 1),
	[BCM2835_PLLC_CORE1]	= REGISTER_PLL_DIV(
		.name = "pllc_core1",
		.source_pll = "pllc",
		.cm_reg = CM_PLLC,
		.a2w_reg = A2W_PLLC_CORE1,
		.load_mask = CM_PLLC_LOADCORE1,
		.hold_mask = CM_PLLC_HOLDCORE1,
		.fixed_divider = 1),
	[BCM2835_PLLC_CORE2]	= REGISTER_PLL_DIV(
		.name = "pllc_core2",
		.source_pll = "pllc",
		.cm_reg = CM_PLLC,
		.a2w_reg = A2W_PLLC_CORE2,
		.load_mask = CM_PLLC_LOADCORE2,
		.hold_mask = CM_PLLC_HOLDCORE2,
		.fixed_divider = 1),
	[BCM2835_PLLC_PER]	= REGISTER_PLL_DIV(
		.name = "pllc_per",
		.source_pll = "pllc",
		.cm_reg = CM_PLLC,
		.a2w_reg = A2W_PLLC_PER,
		.load_mask = CM_PLLC_LOADPER,
		.hold_mask = CM_PLLC_HOLDPER,
		.fixed_divider = 1),

	/*
	 * PLLD is the display PLL, used to drive DSI display panels.
	 *
	 * It is in the PX LDO power domain, which is on when the
	 * AUDIO domain is on.
	 */
	[BCM2835_PLLD]		= REGISTER_PLL(
		.name = "plld",
		.cm_ctrl_reg = CM_PLLD,
		.a2w_ctrl_reg = A2W_PLLD_CTRL,
		.frac_reg = A2W_PLLD_FRAC,
		.ana_reg_base = A2W_PLLD_ANA0,
		.reference_enable_mask = A2W_XOSC_CTRL_DDR_ENABLE,
		.lock_mask = CM_LOCK_FLOCKD,

		.ana = &bcm2835_ana_default,

		.min_rate = 600000000u,
		.max_rate = 2400000000u,
		.max_fb_rate = BCM2835_MAX_FB_RATE),
	[BCM2835_PLLD_CORE]	= REGISTER_PLL_DIV(
		.name = "plld_core",
		.source_pll = "plld",
		.cm_reg = CM_PLLD,
		.a2w_reg = A2W_PLLD_CORE,
		.load_mask = CM_PLLD_LOADCORE,
		.hold_mask = CM_PLLD_HOLDCORE,
		.fixed_divider = 1),
	[BCM2835_PLLD_PER]	= REGISTER_PLL_DIV(
		.name = "plld_per",
		.source_pll = "plld",
		.cm_reg = CM_PLLD,
		.a2w_reg = A2W_PLLD_PER,
		.load_mask = CM_PLLD_LOADPER,
		.hold_mask = CM_PLLD_HOLDPER,
		.fixed_divider = 1),
	[BCM2835_PLLD_DSI0]	= REGISTER_PLL_DIV(
		.name = "plld_dsi0",
		.source_pll = "plld",
		.cm_reg = CM_PLLD,
		.a2w_reg = A2W_PLLD_DSI0,
		.load_mask = CM_PLLD_LOADDSI0,
		.hold_mask = CM_PLLD_HOLDDSI0,
		.fixed_divider = 1),
	[BCM2835_PLLD_DSI1]	= REGISTER_PLL_DIV(
		.name = "plld_dsi1",
		.source_pll = "plld",
		.cm_reg = CM_PLLD,
		.a2w_reg = A2W_PLLD_DSI1,
		.load_mask = CM_PLLD_LOADDSI1,
		.hold_mask = CM_PLLD_HOLDDSI1,
		.fixed_divider = 1),

	/*
	 * PLLH is used to supply the pixel clock or the AUX clock for the
	 * TV encoder.
	 *
	 * It is in the HDMI power domain.
	 */
	[BCM2835_PLLH]		= REGISTER_PLL(
		"pllh",
		.cm_ctrl_reg = CM_PLLH,
		.a2w_ctrl_reg = A2W_PLLH_CTRL,
		.frac_reg = A2W_PLLH_FRAC,
		.ana_reg_base = A2W_PLLH_ANA0,
		.reference_enable_mask = A2W_XOSC_CTRL_PLLC_ENABLE,
		.lock_mask = CM_LOCK_FLOCKH,

		.ana = &bcm2835_ana_pllh,

		.min_rate = 600000000u,
		.max_rate = 3000000000u,
		.max_fb_rate = BCM2835_MAX_FB_RATE),
	[BCM2835_PLLH_RCAL]	= REGISTER_PLL_DIV(
		.name = "pllh_rcal",
		.source_pll = "pllh",
		.cm_reg = CM_PLLH,
		.a2w_reg = A2W_PLLH_RCAL,
		.load_mask = CM_PLLH_LOADRCAL,
		.hold_mask = 0,
		.fixed_divider = 10),
	[BCM2835_PLLH_AUX]	= REGISTER_PLL_DIV(
		.name = "pllh_aux",
		.source_pll = "pllh",
		.cm_reg = CM_PLLH,
		.a2w_reg = A2W_PLLH_AUX,
		.load_mask = CM_PLLH_LOADAUX,
		.hold_mask = 0,
		.fixed_divider = 10),
	[BCM2835_PLLH_PIX]	= REGISTER_PLL_DIV(
		.name = "pllh_pix",
		.source_pll = "pllh",
		.cm_reg = CM_PLLH,
		.a2w_reg = A2W_PLLH_PIX,
		.load_mask = CM_PLLH_LOADPIX,
		.hold_mask = 0,
		.fixed_divider = 10),

	/* the clocks */

	/* clocks with oscillator parent mux */

	/* One Time Programmable Memory clock.  Maximum 10Mhz. */
	[BCM2835_CLOCK_OTP]	= REGISTER_OSC_CLK(
		.name = "otp",
		.ctl_reg = CM_OTPCTL,
		.div_reg = CM_OTPDIV,
		.int_bits = 4,
		.frac_bits = 0),
	/*
	 * Used for a 1Mhz clock for the system clocksource, and also used
	 * bythe watchdog timer and the camera pulse generator.
	 */
	[BCM2835_CLOCK_TIMER]	= REGISTER_OSC_CLK(
		.name = "timer",
		.ctl_reg = CM_TIMERCTL,
		.div_reg = CM_TIMERDIV,
		.int_bits = 6,
		.frac_bits = 12),
	/*
	 * Clock for the temperature sensor.
	 * Generally run at 2Mhz, max 5Mhz.
	 */
	[BCM2835_CLOCK_TSENS]	= REGISTER_OSC_CLK(
		.name = "tsens",
		.ctl_reg = CM_TSENSCTL,
		.div_reg = CM_TSENSDIV,
		.int_bits = 5,
		.frac_bits = 0),
	[BCM2835_CLOCK_TEC]	= REGISTER_OSC_CLK(
		.name = "tec",
		.ctl_reg = CM_TECCTL,
		.div_reg = CM_TECDIV,
		.int_bits = 6,
		.frac_bits = 0),

	/* clocks with vpu parent mux */
	[BCM2835_CLOCK_H264]	= REGISTER_VPU_CLK(
		.name = "h264",
		.ctl_reg = CM_H264CTL,
		.div_reg = CM_H264DIV,
		.int_bits = 4,
		.frac_bits = 8),
	[BCM2835_CLOCK_ISP]	= REGISTER_VPU_CLK(
		.name = "isp",
		.ctl_reg = CM_ISPCTL,
		.div_reg = CM_ISPDIV,
		.int_bits = 4,
		.frac_bits = 8),

	/*
	 * Secondary SDRAM clock.  Used for low-voltage modes when the PLL
	 * in the SDRAM controller can't be used.
	 */
	[BCM2835_CLOCK_SDRAM]	= REGISTER_VPU_CLK(
		.name = "sdram",
		.ctl_reg = CM_SDCCTL,
		.div_reg = CM_SDCDIV,
		.int_bits = 6,
		.frac_bits = 0),
	[BCM2835_CLOCK_V3D]	= REGISTER_VPU_CLK(
		.name = "v3d",
		.ctl_reg = CM_V3DCTL,
		.div_reg = CM_V3DDIV,
		.int_bits = 4,
		.frac_bits = 8),
	/*
	 * VPU clock.  This doesn't have an enable bit, since it drives
	 * the bus for everything else, and is special so it doesn't need
	 * to be gated for rate changes.  It is also known as "clk_audio"
	 * in various hardware documentation.
	 */
	[BCM2835_CLOCK_VPU]	= REGISTER_VPU_CLK(
		.name = "vpu",
		.ctl_reg = CM_VPUCTL,
		.div_reg = CM_VPUDIV,
		.int_bits = 12,
		.frac_bits = 8,
		.flags = CLK_IS_CRITICAL,
		.is_vpu_clock = true),

	/* clocks with per parent mux */
	[BCM2835_CLOCK_AVEO]	= REGISTER_PER_CLK(
		.name = "aveo",
		.ctl_reg = CM_AVEOCTL,
		.div_reg = CM_AVEODIV,
		.int_bits = 4,
		.frac_bits = 0),
	[BCM2835_CLOCK_CAM0]	= REGISTER_PER_CLK(
		.name = "cam0",
		.ctl_reg = CM_CAM0CTL,
		.div_reg = CM_CAM0DIV,
		.int_bits = 4,
		.frac_bits = 8),
	[BCM2835_CLOCK_CAM1]	= REGISTER_PER_CLK(
		.name = "cam1",
		.ctl_reg = CM_CAM1CTL,
		.div_reg = CM_CAM1DIV,
		.int_bits = 4,
		.frac_bits = 8),
	[BCM2835_CLOCK_DFT]	= REGISTER_PER_CLK(
		.name = "dft",
		.ctl_reg = CM_DFTCTL,
		.div_reg = CM_DFTDIV,
		.int_bits = 5,
		.frac_bits = 0),
	[BCM2835_CLOCK_DPI]	= REGISTER_PER_CLK(
		.name = "dpi",
		.ctl_reg = CM_DPICTL,
		.div_reg = CM_DPIDIV,
		.int_bits = 4,
		.frac_bits = 8),

	/* Arasan EMMC clock */
	[BCM2835_CLOCK_EMMC]	= REGISTER_PER_CLK(
		.name = "emmc",
		.ctl_reg = CM_EMMCCTL,
		.div_reg = CM_EMMCDIV,
		.int_bits = 4,
		.frac_bits = 8),

	/* General purpose (GPIO) clocks */
	[BCM2835_CLOCK_GP0]	= REGISTER_PER_CLK(
		.name = "gp0",
		.ctl_reg = CM_GP0CTL,
		.div_reg = CM_GP0DIV,
		.int_bits = 12,
		.frac_bits = 12,
		.is_mash_clock = true),
	[BCM2835_CLOCK_GP1]	= REGISTER_PER_CLK(
		.name = "gp1",
		.ctl_reg = CM_GP1CTL,
		.div_reg = CM_GP1DIV,
		.int_bits = 12,
		.frac_bits = 12,
		.flags = CLK_IS_CRITICAL,
		.is_mash_clock = true),
	[BCM2835_CLOCK_GP2]	= REGISTER_PER_CLK(
		.name = "gp2",
		.ctl_reg = CM_GP2CTL,
		.div_reg = CM_GP2DIV,
		.int_bits = 12,
		.frac_bits = 12,
		.flags = CLK_IS_CRITICAL),

	/* HDMI state machine */
	[BCM2835_CLOCK_HSM]	= REGISTER_PER_CLK(
		.name = "hsm",
		.ctl_reg = CM_HSMCTL,
		.div_reg = CM_HSMDIV,
		.int_bits = 4,
		.frac_bits = 8),
	[BCM2835_CLOCK_PCM]	= REGISTER_PER_CLK(
		.name = "pcm",
		.ctl_reg = CM_PCMCTL,
		.div_reg = CM_PCMDIV,
		.int_bits = 12,
		.frac_bits = 12,
		.is_mash_clock = true),
	[BCM2835_CLOCK_PWM]	= REGISTER_PER_CLK(
		.name = "pwm",
		.ctl_reg = CM_PWMCTL,
		.div_reg = CM_PWMDIV,
		.int_bits = 12,
		.frac_bits = 12,
		.is_mash_clock = true),
	[BCM2835_CLOCK_SLIM]	= REGISTER_PER_CLK(
		.name = "slim",
		.ctl_reg = CM_SLIMCTL,
		.div_reg = CM_SLIMDIV,
		.int_bits = 12,
		.frac_bits = 12,
		.is_mash_clock = true),
	[BCM2835_CLOCK_SMI]	= REGISTER_PER_CLK(
		.name = "smi",
		.ctl_reg = CM_SMICTL,
		.div_reg = CM_SMIDIV,
		.int_bits = 4,
		.frac_bits = 8),
	[BCM2835_CLOCK_UART]	= REGISTER_PER_CLK(
		.name = "uart",
		.ctl_reg = CM_UARTCTL,
		.div_reg = CM_UARTDIV,
		.int_bits = 10,
		.frac_bits = 12),

	/* TV encoder clock.  Only operating frequency is 108Mhz.  */
	[BCM2835_CLOCK_VEC]	= REGISTER_PER_CLK(
		.name = "vec",
		.ctl_reg = CM_VECCTL,
		.div_reg = CM_VECDIV,
		.int_bits = 4,
		.frac_bits = 0),

	/* dsi clocks */
	[BCM2835_CLOCK_DSI0E]	= REGISTER_PER_CLK(
		.name = "dsi0e",
		.ctl_reg = CM_DSI0ECTL,
		.div_reg = CM_DSI0EDIV,
		.int_bits = 4,
		.frac_bits = 8),
	[BCM2835_CLOCK_DSI1E]	= REGISTER_PER_CLK(
		.name = "dsi1e",
		.ctl_reg = CM_DSI1ECTL,
		.div_reg = CM_DSI1EDIV,
		.int_bits = 4,
		.frac_bits = 8),

	/* the gates */

	/*
	 * CM_PERIICTL (and CM_PERIACTL, CM_SYSCTL and CM_VPUCTL if
	 * you have the debug bit set in the power manager, which we
	 * don't bother exposing) are individual gates off of the
	 * non-stop vpu clock.
	 */
	[BCM2835_CLOCK_PERI_IMAGE] = REGISTER_GATE(
		.name = "peri_image",
		.parent = "vpu",
		.ctl_reg = CM_PERIICTL),
};

/*
 * Permanently take a reference on the parent of the SDRAM clock.
 *
 * While the SDRAM is being driven by its dedicated PLL most of the
 * time, there is a little loop running in the firmware that
 * periodically switches the SDRAM to using our CM clock to do PVT
 * recalibration, with the assumption that the previously configured
 * SDRAM parent is still enabled and running.
 */
static int bcm2835_mark_sdc_parent_critical(struct clk *sdc)
{
	struct clk *parent = clk_get_parent(sdc);

	if (IS_ERR(parent))
		return PTR_ERR(parent);

	return clk_prepare_enable(parent);
}

static int bcm2835_clk_probe(struct platform_device *pdev)
{
	struct device *dev = &pdev->dev;
	struct clk **clks;
	struct bcm2835_cprman *cprman;
	struct resource *res;
	const struct bcm2835_clk_desc *desc;
	const size_t asize = ARRAY_SIZE(clk_desc_array);
	size_t i;
	int ret;

	cprman = devm_kzalloc(dev,
			      sizeof(*cprman) + asize * sizeof(*clks),
			      GFP_KERNEL);
	if (!cprman)
		return -ENOMEM;

	spin_lock_init(&cprman->regs_lock);
	cprman->dev = dev;
	res = platform_get_resource(pdev, IORESOURCE_MEM, 0);
	cprman->regs = devm_ioremap_resource(dev, res);
	if (IS_ERR(cprman->regs))
		return PTR_ERR(cprman->regs);

	cprman->osc_name = of_clk_get_parent_name(dev->of_node, 0);
	if (!cprman->osc_name)
		return -ENODEV;

	platform_set_drvdata(pdev, cprman);

	cprman->onecell.clk_num = asize;
	cprman->onecell.clks = cprman->clks;
	clks = cprman->clks;

	for (i = 0; i < asize; i++) {
		desc = &clk_desc_array[i];
		if (desc->clk_register && desc->data)
			clks[i] = desc->clk_register(cprman, desc->data);
	}

	ret = bcm2835_mark_sdc_parent_critical(clks[BCM2835_CLOCK_SDRAM]);
	if (ret)
		return ret;

	return of_clk_add_provider(dev->of_node, of_clk_src_onecell_get,
				   &cprman->onecell);
}

static const struct of_device_id bcm2835_clk_of_match[] = {
	{ .compatible = "brcm,bcm2835-cprman", },
	{}
};
MODULE_DEVICE_TABLE(of, bcm2835_clk_of_match);

static struct platform_driver bcm2835_clk_driver = {
	.driver = {
		.name = "bcm2835-clk",
		.of_match_table = bcm2835_clk_of_match,
	},
	.probe          = bcm2835_clk_probe,
};

builtin_platform_driver(bcm2835_clk_driver);

MODULE_AUTHOR("Eric Anholt <eric@anholt.net>");
MODULE_DESCRIPTION("BCM2835 clock driver");
MODULE_LICENSE("GPL v2");<|MERGE_RESOLUTION|>--- conflicted
+++ resolved
@@ -564,6 +564,10 @@
 		     cprman_read(cprman, data->a2w_ctrl_reg) &
 		     ~A2W_PLL_CTRL_PWRDN);
 
+	cprman_write(cprman, data->a2w_ctrl_reg,
+		     cprman_read(cprman, data->a2w_ctrl_reg) &
+		     ~A2W_PLL_CTRL_PWRDN);
+
 	/* Take the PLL out of reset. */
 	cprman_write(cprman, data->cm_ctrl_reg,
 		     cprman_read(cprman, data->cm_ctrl_reg) & ~CM_PLL_ANARST);
@@ -893,17 +897,9 @@
 				 CM_DIV_FRAC_BITS - data->frac_bits);
 	}
 
-<<<<<<< HEAD
 	/* apply the clamping  limits */
 	div = max_t(u32, div, mindiv);
 	div = min_t(u32, div, maxdiv);
-=======
-	/* clamp to min divider of 1 */
-	div = max_t(u32, div, 1 << CM_DIV_FRAC_BITS);
-	/* clamp to the highest possible fractional divider */
-	div = min_t(u32, div, GENMASK(data->int_bits + CM_DIV_FRAC_BITS - 1,
-				      CM_DIV_FRAC_BITS - data->frac_bits));
->>>>>>> ba760d43
 
 	return div;
 }
