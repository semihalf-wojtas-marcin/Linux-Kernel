--- conflicted
+++ resolved
@@ -92,11 +92,7 @@
 	unsigned int		status;
 	u32			abort_source;
 	int			irq;
-#ifdef __GENKSYMS__
-	u32			accessor_flags;
-#else
 	u32			flags;
-#endif
 	struct i2c_adapter	adapter;
 	u32			functionality;
 	u32			master_cfg;
@@ -113,15 +109,7 @@
 	struct pm_qos_request	pm_qos;
 	int			(*acquire_lock)(struct dw_i2c_dev *dev);
 	void			(*release_lock)(struct dw_i2c_dev *dev);
-#ifdef __GENKSYMS__
-	bool			pm_runtime_disabled;
-<<<<<<< HEAD
-=======
-#else
 	bool			pm_disabled;
-	struct pm_qos_request	pm_qos;
-#endif
->>>>>>> f3d730f6
 };
 
 #define ACCESS_SWAP		0x00000001
