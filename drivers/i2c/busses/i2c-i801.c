--- conflicted
+++ resolved
@@ -731,11 +731,8 @@
 		return -EBUSY;
 	}
 
-<<<<<<< HEAD
 	pm_runtime_get_sync(&priv->pci_dev->dev);
 
-=======
->>>>>>> e4884275
 	hwpec = (priv->features & FEATURE_SMBUS_PEC) && (flags & I2C_CLIENT_PEC)
 		&& size != I2C_SMBUS_QUICK
 		&& size != I2C_SMBUS_I2C_BLOCK_DATA;
@@ -834,11 +831,8 @@
 	}
 
 out:
-<<<<<<< HEAD
 	pm_runtime_mark_last_busy(&priv->pci_dev->dev);
 	pm_runtime_put_autosuspend(&priv->pci_dev->dev);
-=======
->>>>>>> e4884275
 	mutex_unlock(&priv->acpi_lock);
 	return ret;
 }
@@ -1298,15 +1292,6 @@
 
 		dev_warn(&pdev->dev, "BIOS is accessing SMBus registers\n");
 		dev_warn(&pdev->dev, "Driver SMBus register access inhibited\n");
-<<<<<<< HEAD
-
-		/*
-		 * BIOS is accessing the host controller so prevent it from
-		 * suspending automatically from now on.
-		 */
-		pm_runtime_get_sync(&pdev->dev);
-=======
->>>>>>> e4884275
 	}
 
 	if ((function & ACPI_IO_MASK) == ACPI_READ)
@@ -1346,14 +1331,6 @@
 
 	acpi_remove_address_space_handler(adev->handle,
 		ACPI_ADR_SPACE_SYSTEM_IO, i801_acpi_io_handler);
-<<<<<<< HEAD
-
-	mutex_lock(&priv->acpi_lock);
-	if (priv->acpi_reserved)
-		pm_runtime_put(&priv->pci_dev->dev);
-	mutex_unlock(&priv->acpi_lock);
-=======
->>>>>>> e4884275
 }
 #else
 static inline int i801_acpi_probe(struct i801_priv *priv) { return 0; }
