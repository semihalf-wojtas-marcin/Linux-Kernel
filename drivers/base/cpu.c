/*
 * CPU subsystem support
 */

#include <linux/kernel.h>
#include <linux/module.h>
#include <linux/init.h>
#include <linux/sched.h>
#include <linux/cpu.h>
#include <linux/topology.h>
#include <linux/device.h>
#include <linux/node.h>
#include <linux/gfp.h>
#include <linux/slab.h>
#include <linux/percpu.h>
#include <linux/acpi.h>

#include "base.h"

static DEFINE_PER_CPU(struct device *, cpu_sys_devices);

static int cpu_subsys_match(struct device *dev, struct device_driver *drv)
{
	/* ACPI style match is the only one that may succeed. */
	if (acpi_driver_match_device(dev, drv))
		return 1;

	return 0;
}

#ifdef CONFIG_HOTPLUG_CPU
static void change_cpu_under_node(struct cpu *cpu,
			unsigned int from_nid, unsigned int to_nid)
{
	int cpuid = cpu->dev.id;
	unregister_cpu_under_node(cpuid, from_nid);
	register_cpu_under_node(cpuid, to_nid);
	cpu->node_id = to_nid;
}

static int __ref cpu_subsys_online(struct device *dev)
{
	struct cpu *cpu = container_of(dev, struct cpu, dev);
	int cpuid = dev->id;
	int from_nid, to_nid;
	int ret;

	cpu_hotplug_driver_lock();

	from_nid = cpu_to_node(cpuid);
	ret = cpu_up(cpuid);
	/*
	 * When hot adding memory to memoryless node and enabling a cpu
	 * on the node, node number of the cpu may internally change.
	 */
	to_nid = cpu_to_node(cpuid);
	if (from_nid != to_nid)
		change_cpu_under_node(cpu, from_nid, to_nid);

	cpu_hotplug_driver_unlock();
	return ret;
}

static int cpu_subsys_offline(struct device *dev)
{
	int ret;

	cpu_hotplug_driver_lock();
	ret = cpu_down(dev->id);
	cpu_hotplug_driver_unlock();
	return ret;
}

void unregister_cpu(struct cpu *cpu)
{
	int logical_cpu = cpu->dev.id;

	unregister_cpu_under_node(logical_cpu, cpu_to_node(logical_cpu));

	device_unregister(&cpu->dev);
	per_cpu(cpu_sys_devices, logical_cpu) = NULL;
	return;
}

#ifdef CONFIG_ARCH_CPU_PROBE_RELEASE
static ssize_t cpu_probe_store(struct device *dev,
			       struct device_attribute *attr,
			       const char *buf,
			       size_t count)
{
	return arch_cpu_probe(buf, count);
}

static ssize_t cpu_release_store(struct device *dev,
				 struct device_attribute *attr,
				 const char *buf,
				 size_t count)
{
	return arch_cpu_release(buf, count);
}

static DEVICE_ATTR(probe, S_IWUSR, NULL, cpu_probe_store);
static DEVICE_ATTR(release, S_IWUSR, NULL, cpu_release_store);
#endif /* CONFIG_ARCH_CPU_PROBE_RELEASE */
#endif /* CONFIG_HOTPLUG_CPU */

<<<<<<< HEAD
#if defined(CONFIG_KEXEC) && !defined(CONFIG_XEN)
=======
struct bus_type cpu_subsys = {
	.name = "cpu",
	.dev_name = "cpu",
	.match = cpu_subsys_match,
#ifdef CONFIG_HOTPLUG_CPU
	.online = cpu_subsys_online,
	.offline = cpu_subsys_offline,
#endif
};
EXPORT_SYMBOL_GPL(cpu_subsys);

#ifdef CONFIG_KEXEC
>>>>>>> ad81f054
#include <linux/kexec.h>

static ssize_t show_crash_notes(struct device *dev, struct device_attribute *attr,
				char *buf)
{
	struct cpu *cpu = container_of(dev, struct cpu, dev);
	ssize_t rc;
	unsigned long long addr;
	int cpunum;

	cpunum = cpu->dev.id;

	/*
	 * Might be reading other cpu's data based on which cpu read thread
	 * has been scheduled. But cpu data (memory) is allocated once during
	 * boot up and this data does not change there after. Hence this
	 * operation should be safe. No locking required.
	 */
	addr = per_cpu_ptr_to_phys(per_cpu_ptr(crash_notes, cpunum));
	rc = sprintf(buf, "%Lx\n", addr);
	return rc;
}
static DEVICE_ATTR(crash_notes, 0400, show_crash_notes, NULL);

static ssize_t show_crash_notes_size(struct device *dev,
				     struct device_attribute *attr,
				     char *buf)
{
	ssize_t rc;

	rc = sprintf(buf, "%zu\n", sizeof(note_buf_t));
	return rc;
}
static DEVICE_ATTR(crash_notes_size, 0400, show_crash_notes_size, NULL);

static struct attribute *crash_note_cpu_attrs[] = {
	&dev_attr_crash_notes.attr,
	&dev_attr_crash_notes_size.attr,
	NULL
};

static struct attribute_group crash_note_cpu_attr_group = {
	.attrs = crash_note_cpu_attrs,
};
#endif

static const struct attribute_group *common_cpu_attr_groups[] = {
#ifdef CONFIG_KEXEC
	&crash_note_cpu_attr_group,
#endif
	NULL
};

static const struct attribute_group *hotplugable_cpu_attr_groups[] = {
#ifdef CONFIG_KEXEC
	&crash_note_cpu_attr_group,
#endif
	NULL
};

/*
 * Print cpu online, possible, present, and system maps
 */

struct cpu_attr {
	struct device_attribute attr;
	const struct cpumask *const * const map;
};

static ssize_t show_cpus_attr(struct device *dev,
			      struct device_attribute *attr,
			      char *buf)
{
	struct cpu_attr *ca = container_of(attr, struct cpu_attr, attr);
	int n = cpulist_scnprintf(buf, PAGE_SIZE-2, *(ca->map));

	buf[n++] = '\n';
	buf[n] = '\0';
	return n;
}

#define _CPU_ATTR(name, map) \
	{ __ATTR(name, 0444, show_cpus_attr, NULL), map }

/* Keep in sync with cpu_subsys_attrs */
static struct cpu_attr cpu_attrs[] = {
	_CPU_ATTR(online, &cpu_online_mask),
	_CPU_ATTR(possible, &cpu_possible_mask),
	_CPU_ATTR(present, &cpu_present_mask),
};

/*
 * Print values for NR_CPUS and offlined cpus
 */
static ssize_t print_cpus_kernel_max(struct device *dev,
				     struct device_attribute *attr, char *buf)
{
	int n = snprintf(buf, PAGE_SIZE-2, "%d\n", NR_CPUS - 1);
	return n;
}
static DEVICE_ATTR(kernel_max, 0444, print_cpus_kernel_max, NULL);

/* arch-optional setting to enable display of offline cpus >= nr_cpu_ids */
unsigned int total_cpus;

static ssize_t print_cpus_offline(struct device *dev,
				  struct device_attribute *attr, char *buf)
{
	int n = 0, len = PAGE_SIZE-2;
	cpumask_var_t offline;

	/* display offline cpus < nr_cpu_ids */
	if (!alloc_cpumask_var(&offline, GFP_KERNEL))
		return -ENOMEM;
	cpumask_andnot(offline, cpu_possible_mask, cpu_online_mask);
	n = cpulist_scnprintf(buf, len, offline);
	free_cpumask_var(offline);

	/* display offline cpus >= nr_cpu_ids */
	if (total_cpus && nr_cpu_ids < total_cpus) {
		if (n && n < len)
			buf[n++] = ',';

		if (nr_cpu_ids == total_cpus-1)
			n += snprintf(&buf[n], len - n, "%d", nr_cpu_ids);
		else
			n += snprintf(&buf[n], len - n, "%d-%d",
						      nr_cpu_ids, total_cpus-1);
	}

	n += snprintf(&buf[n], len - n, "\n");
	return n;
}
static DEVICE_ATTR(offline, 0444, print_cpus_offline, NULL);

static void cpu_device_release(struct device *dev)
{
	/*
	 * This is an empty function to prevent the driver core from spitting a
	 * warning at us.  Yes, I know this is directly opposite of what the
	 * documentation for the driver core and kobjects say, and the author
	 * of this code has already been publically ridiculed for doing
	 * something as foolish as this.  However, at this point in time, it is
	 * the only way to handle the issue of statically allocated cpu
	 * devices.  The different architectures will have their cpu device
	 * code reworked to properly handle this in the near future, so this
	 * function will then be changed to correctly free up the memory held
	 * by the cpu device.
	 *
	 * Never copy this way of doing things, or you too will be made fun of
	 * on the linux-kernel list, you have been warned.
	 */
}

/*
 * register_cpu - Setup a sysfs device for a CPU.
 * @cpu - cpu->hotpluggable field set to 1 will generate a control file in
 *	  sysfs for this CPU.
 * @num - CPU number to use when creating the device.
 *
 * Initialize and register the CPU device.
 */
int __cpuinit register_cpu(struct cpu *cpu, int num)
{
	int error;

	cpu->node_id = cpu_to_node(num);
	memset(&cpu->dev, 0x00, sizeof(struct device));
	cpu->dev.id = num;
	cpu->dev.bus = &cpu_subsys;
	cpu->dev.release = cpu_device_release;
	cpu->dev.offline_disabled = !cpu->hotpluggable;
	cpu->dev.offline = !cpu_online(num);
#ifdef CONFIG_ARCH_HAS_CPU_AUTOPROBE
	cpu->dev.bus->uevent = arch_cpu_uevent;
#endif
	cpu->dev.groups = common_cpu_attr_groups;
	if (cpu->hotpluggable)
		cpu->dev.groups = hotplugable_cpu_attr_groups;
	error = device_register(&cpu->dev);
	if (!error)
		per_cpu(cpu_sys_devices, num) = &cpu->dev;
	if (!error)
		register_cpu_under_node(num, cpu_to_node(num));

<<<<<<< HEAD
#if defined(CONFIG_KEXEC) && !defined(CONFIG_XEN)
	if (!error)
		error = device_create_file(&cpu->dev, &dev_attr_crash_notes);
	if (!error)
		error = device_create_file(&cpu->dev,
					   &dev_attr_crash_notes_size);
#endif
=======
>>>>>>> ad81f054
	return error;
}

struct device *get_cpu_device(unsigned cpu)
{
	if (cpu < nr_cpu_ids && cpu_possible(cpu))
		return per_cpu(cpu_sys_devices, cpu);
	else
		return NULL;
}
EXPORT_SYMBOL_GPL(get_cpu_device);

#ifdef CONFIG_ARCH_HAS_CPU_AUTOPROBE
static DEVICE_ATTR(modalias, 0444, arch_print_cpu_modalias, NULL);
#endif

static struct attribute *cpu_root_attrs[] = {
#ifdef CONFIG_ARCH_CPU_PROBE_RELEASE
	&dev_attr_probe.attr,
	&dev_attr_release.attr,
#endif
	&cpu_attrs[0].attr.attr,
	&cpu_attrs[1].attr.attr,
	&cpu_attrs[2].attr.attr,
	&dev_attr_kernel_max.attr,
	&dev_attr_offline.attr,
#ifdef CONFIG_ARCH_HAS_CPU_AUTOPROBE
	&dev_attr_modalias.attr,
#endif
	NULL
};

static struct attribute_group cpu_root_attr_group = {
	.attrs = cpu_root_attrs,
};

static const struct attribute_group *cpu_root_attr_groups[] = {
	&cpu_root_attr_group,
	NULL,
};

bool cpu_is_hotpluggable(unsigned cpu)
{
	struct device *dev = get_cpu_device(cpu);
	return dev && container_of(dev, struct cpu, dev)->hotpluggable;
}
EXPORT_SYMBOL_GPL(cpu_is_hotpluggable);

#ifdef CONFIG_GENERIC_CPU_DEVICES
static DEFINE_PER_CPU(struct cpu, cpu_devices);
#endif

static void __init cpu_dev_register_generic(void)
{
#ifdef CONFIG_GENERIC_CPU_DEVICES
	int i;

	for_each_possible_cpu(i) {
		if (register_cpu(&per_cpu(cpu_devices, i), i))
			panic("Failed to register CPU device");
	}
#endif
}

void __init cpu_dev_init(void)
{
	if (subsys_system_register(&cpu_subsys, cpu_root_attr_groups))
		panic("Failed to register CPU subsystem");

	cpu_dev_register_generic();
}<|MERGE_RESOLUTION|>--- conflicted
+++ resolved
@@ -104,9 +104,6 @@
 #endif /* CONFIG_ARCH_CPU_PROBE_RELEASE */
 #endif /* CONFIG_HOTPLUG_CPU */
 
-<<<<<<< HEAD
-#if defined(CONFIG_KEXEC) && !defined(CONFIG_XEN)
-=======
 struct bus_type cpu_subsys = {
 	.name = "cpu",
 	.dev_name = "cpu",
@@ -119,7 +116,6 @@
 EXPORT_SYMBOL_GPL(cpu_subsys);
 
 #ifdef CONFIG_KEXEC
->>>>>>> ad81f054
 #include <linux/kexec.h>
 
 static ssize_t show_crash_notes(struct device *dev, struct device_attribute *attr,
@@ -305,16 +301,6 @@
 	if (!error)
 		register_cpu_under_node(num, cpu_to_node(num));
 
-<<<<<<< HEAD
-#if defined(CONFIG_KEXEC) && !defined(CONFIG_XEN)
-	if (!error)
-		error = device_create_file(&cpu->dev, &dev_attr_crash_notes);
-	if (!error)
-		error = device_create_file(&cpu->dev,
-					   &dev_attr_crash_notes_size);
-#endif
-=======
->>>>>>> ad81f054
 	return error;
 }
 
