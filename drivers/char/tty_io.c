--- conflicted
+++ resolved
@@ -136,18 +136,6 @@
 DEFINE_MUTEX(tty_mutex);
 EXPORT_SYMBOL(tty_mutex);
 
-<<<<<<< HEAD
-int console_use_vt = 1;
-
-#ifdef CONFIG_UNIX98_PTYS
-extern struct tty_driver *ptm_driver;	/* Unix98 pty masters; for /dev/ptmx */
-static int ptmx_open(struct inode *, struct file *);
-#endif
-
-static void initialize_tty_struct(struct tty_struct *tty);
-
-=======
->>>>>>> 18e352e4
 static ssize_t tty_read(struct file *, char __user *, size_t, loff_t *);
 static ssize_t tty_write(struct file *, const char __user *, size_t, loff_t *);
 ssize_t redirected_tty_write(struct file *, const char __user *,
@@ -1796,7 +1784,7 @@
 		goto got_driver;
 	}
 #ifdef CONFIG_VT
-	if (console_use_vt && device == MKDEV(TTY_MAJOR, 0)) {
+	if (device == MKDEV(TTY_MAJOR, 0)) {
 		extern struct tty_driver *console_driver;
 		driver = tty_driver_kref_get(console_driver);
 		index = fg_console;
@@ -3171,20 +3159,7 @@
 			      "console");
 
 #ifdef CONFIG_VT
-<<<<<<< HEAD
-	if (!console_use_vt)
-		goto out_vt;
-	cdev_init(&vc0_cdev, &console_fops);
-	if (cdev_add(&vc0_cdev, MKDEV(TTY_MAJOR, 0), 1) ||
-	    register_chrdev_region(MKDEV(TTY_MAJOR, 0), 1, "/dev/vc/0") < 0)
-		panic("Couldn't register /dev/tty0 driver\n");
-	device_create_drvdata(tty_class, NULL, MKDEV(TTY_MAJOR, 0), NULL, "tty0");
-
-	vty_init();
- out_vt:
-=======
 	vty_init(&console_fops);
->>>>>>> 18e352e4
 #endif
 	return 0;
 }
