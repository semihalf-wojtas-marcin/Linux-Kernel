/**************************************************************************
 *
 * Copyright (c) 2006-2009 VMware, Inc., Palo Alto, CA., USA
 * All Rights Reserved.
 *
 * Permission is hereby granted, free of charge, to any person obtaining a
 * copy of this software and associated documentation files (the
 * "Software"), to deal in the Software without restriction, including
 * without limitation the rights to use, copy, modify, merge, publish,
 * distribute, sub license, and/or sell copies of the Software, and to
 * permit persons to whom the Software is furnished to do so, subject to
 * the following conditions:
 *
 * The above copyright notice and this permission notice (including the
 * next paragraph) shall be included in all copies or substantial portions
 * of the Software.
 *
 * THE SOFTWARE IS PROVIDED "AS IS", WITHOUT WARRANTY OF ANY KIND, EXPRESS OR
 * IMPLIED, INCLUDING BUT NOT LIMITED TO THE WARRANTIES OF MERCHANTABILITY,
 * FITNESS FOR A PARTICULAR PURPOSE AND NON-INFRINGEMENT. IN NO EVENT SHALL
 * THE COPYRIGHT HOLDERS, AUTHORS AND/OR ITS SUPPLIERS BE LIABLE FOR ANY CLAIM,
 * DAMAGES OR OTHER LIABILITY, WHETHER IN AN ACTION OF CONTRACT, TORT OR
 * OTHERWISE, ARISING FROM, OUT OF OR IN CONNECTION WITH THE SOFTWARE OR THE
 * USE OR OTHER DEALINGS IN THE SOFTWARE.
 *
 **************************************************************************/
/*
 * Authors: Thomas Hellstrom <thellstrom-at-vmware-dot-com>
 */

#define pr_fmt(fmt) "[TTM] " fmt

#include <ttm/ttm_module.h>
#include <ttm/ttm_bo_driver.h>
#include <ttm/ttm_placement.h>
#include <drm/drm_vma_manager.h>
#include <linux/mm.h>
#include <linux/rbtree.h>
#include <linux/module.h>
#include <linux/uaccess.h>

#define TTM_BO_VM_NUM_PREFAULT 16

static int ttm_bo_vm_fault_idle(struct ttm_buffer_object *bo,
				struct vm_area_struct *vma,
				struct vm_fault *vmf)
{
	struct ttm_bo_device *bdev = bo->bdev;
	int ret = 0;

	spin_lock(&bdev->fence_lock);
	if (likely(!test_bit(TTM_BO_PRIV_FLAG_MOVING, &bo->priv_flags)))
		goto out_unlock;

	/*
	 * Quick non-stalling check for idle.
	 */
	ret = ttm_bo_wait(bo, false, false, true);
	if (likely(ret == 0))
		goto out_unlock;

	/*
	 * If possible, avoid waiting for GPU with mmap_sem
	 * held.
	 */
	if (vmf->flags & FAULT_FLAG_ALLOW_RETRY) {
		ret = VM_FAULT_RETRY;
		if (vmf->flags & FAULT_FLAG_RETRY_NOWAIT)
			goto out_unlock;

		up_read(&vma->vm_mm->mmap_sem);
		(void) ttm_bo_wait(bo, false, true, false);
		goto out_unlock;
	}

	/*
	 * Ordinary wait.
	 */
	ret = ttm_bo_wait(bo, false, true, false);
	if (unlikely(ret != 0))
		ret = (ret != -ERESTARTSYS) ? VM_FAULT_SIGBUS :
			VM_FAULT_NOPAGE;

out_unlock:
	spin_unlock(&bdev->fence_lock);
	return ret;
}

static int ttm_bo_vm_fault(struct vm_area_struct *vma, struct vm_fault *vmf)
{
	struct ttm_buffer_object *bo = (struct ttm_buffer_object *)
	    vma->vm_private_data;
	struct ttm_bo_device *bdev = bo->bdev;
	unsigned long page_offset;
	unsigned long page_last;
	unsigned long pfn;
	struct ttm_tt *ttm = NULL;
	struct page *page;
	int ret;
	int i;
	unsigned long address = (unsigned long)vmf->virtual_address;
	int retval = VM_FAULT_NOPAGE;
	struct ttm_mem_type_manager *man =
		&bdev->man[bo->mem.mem_type];
	struct vm_area_struct cvma;

	/*
	 * Work around locking order reversal in fault / nopfn
	 * between mmap_sem and bo_reserve: Perform a trylock operation
	 * for reserve, and if it fails, retry the fault after waiting
	 * for the buffer to become unreserved.
	 */
	ret = ttm_bo_reserve(bo, true, true, false, NULL);
	if (unlikely(ret != 0)) {
		if (ret != -EBUSY)
			return VM_FAULT_NOPAGE;

		if (vmf->flags & FAULT_FLAG_ALLOW_RETRY) {
			if (!(vmf->flags & FAULT_FLAG_RETRY_NOWAIT)) {
				up_read(&vma->vm_mm->mmap_sem);
				(void) ttm_bo_wait_unreserved(bo);
			}

			return VM_FAULT_RETRY;
		}

		/*
		 * If we'd want to change locking order to
		 * mmap_sem -> bo::reserve, we'd use a blocking reserve here
		 * instead of retrying the fault...
		 */
		return VM_FAULT_NOPAGE;
	}

	if (bdev->driver->fault_reserve_notify) {
		ret = bdev->driver->fault_reserve_notify(bo);
		switch (ret) {
		case 0:
			break;
		case -EBUSY:
		case -ERESTARTSYS:
			retval = VM_FAULT_NOPAGE;
			goto out_unlock;
		default:
			retval = VM_FAULT_SIGBUS;
			goto out_unlock;
		}
	}

	/*
	 * Wait for buffer data in transit, due to a pipelined
	 * move.
	 */
	ret = ttm_bo_vm_fault_idle(bo, vma, vmf);
	if (unlikely(ret != 0)) {
		retval = ret;
		goto out_unlock;
	}

	ret = ttm_mem_io_lock(man, true);
	if (unlikely(ret != 0)) {
		retval = VM_FAULT_NOPAGE;
		goto out_unlock;
	}
	ret = ttm_mem_io_reserve_vm(bo);
	if (unlikely(ret != 0)) {
		retval = VM_FAULT_SIGBUS;
		goto out_io_unlock;
	}

	page_offset = ((address - vma->vm_start) >> PAGE_SHIFT) +
	    drm_vma_node_start(&bo->vma_node) - vma->vm_pgoff;
	page_last = vma_pages(vma) +
	    drm_vma_node_start(&bo->vma_node) - vma->vm_pgoff;

	if (unlikely(page_offset >= bo->num_pages)) {
		retval = VM_FAULT_SIGBUS;
		goto out_io_unlock;
	}

	/*
	 * Make a local vma copy to modify the page_prot member
	 * and vm_flags if necessary. The vma parameter is protected
	 * by mmap_sem in write mode.
	 */
	cvma = *vma;
	cvma.vm_page_prot = vm_get_page_prot(cvma.vm_flags);

	if (bo->mem.bus.is_iomem) {
<<<<<<< HEAD
		vma->vm_page_prot = ttm_io_prot(bo->mem.placement,
						vma->vm_page_prot);
#if defined(CONFIG_XEN) && defined(_PAGE_IOMAP)
		pgprot_val(vma->vm_page_prot) |= _PAGE_IOMAP;
#endif
=======
		cvma.vm_page_prot = ttm_io_prot(bo->mem.placement,
						cvma.vm_page_prot);
>>>>>>> 6ce4eac1
	} else {
#if defined(CONFIG_XEN) && defined(_PAGE_IOMAP)
		pgprot_val(vma->vm_page_prot) &= ~_PAGE_IOMAP;
#endif
		ttm = bo->ttm;
		if (!(bo->mem.placement & TTM_PL_FLAG_CACHED))
			cvma.vm_page_prot = ttm_io_prot(bo->mem.placement,
							cvma.vm_page_prot);

		/* Allocate all page at once, most common usage */
		if (ttm->bdev->driver->ttm_tt_populate(ttm)) {
			retval = VM_FAULT_OOM;
			goto out_io_unlock;
		}
	}

	/*
	 * Speculatively prefault a number of pages. Only error on
	 * first page.
	 */
	for (i = 0; i < TTM_BO_VM_NUM_PREFAULT; ++i) {
		if (bo->mem.bus.is_iomem)
			pfn = ((bo->mem.bus.base + bo->mem.bus.offset) >> PAGE_SHIFT) + page_offset;
		else {
			page = ttm->pages[page_offset];
			if (unlikely(!page && i == 0)) {
				retval = VM_FAULT_OOM;
				goto out_io_unlock;
			} else if (unlikely(!page)) {
				break;
			}
			pfn = page_to_pfn(page);
		}

		ret = vm_insert_mixed(&cvma, address, pfn);
		/*
		 * Somebody beat us to this PTE or prefaulting to
		 * an already populated PTE, or prefaulting error.
		 */

		if (unlikely((ret == -EBUSY) || (ret != 0 && i > 0)))
			break;
		else if (unlikely(ret != 0)) {
			retval =
			    (ret == -ENOMEM) ? VM_FAULT_OOM : VM_FAULT_SIGBUS;
			goto out_io_unlock;
		}

		address += PAGE_SIZE;
		if (unlikely(++page_offset >= page_last))
			break;
	}
out_io_unlock:
	ttm_mem_io_unlock(man);
out_unlock:
	ttm_bo_unreserve(bo);
	return retval;
}

static void ttm_bo_vm_open(struct vm_area_struct *vma)
{
	struct ttm_buffer_object *bo =
	    (struct ttm_buffer_object *)vma->vm_private_data;

	(void)ttm_bo_reference(bo);
}

static void ttm_bo_vm_close(struct vm_area_struct *vma)
{
	struct ttm_buffer_object *bo = (struct ttm_buffer_object *)vma->vm_private_data;

	ttm_bo_unref(&bo);
	vma->vm_private_data = NULL;
}

static const struct vm_operations_struct ttm_bo_vm_ops = {
	.fault = ttm_bo_vm_fault,
	.open = ttm_bo_vm_open,
	.close = ttm_bo_vm_close
};

static struct ttm_buffer_object *ttm_bo_vm_lookup(struct ttm_bo_device *bdev,
						  unsigned long offset,
						  unsigned long pages)
{
	struct drm_vma_offset_node *node;
	struct ttm_buffer_object *bo = NULL;

	drm_vma_offset_lock_lookup(&bdev->vma_manager);

	node = drm_vma_offset_lookup_locked(&bdev->vma_manager, offset, pages);
	if (likely(node)) {
		bo = container_of(node, struct ttm_buffer_object, vma_node);
		if (!kref_get_unless_zero(&bo->kref))
			bo = NULL;
	}

	drm_vma_offset_unlock_lookup(&bdev->vma_manager);

	if (!bo)
		pr_err("Could not find buffer object to map\n");

	return bo;
}

int ttm_bo_mmap(struct file *filp, struct vm_area_struct *vma,
		struct ttm_bo_device *bdev)
{
	struct ttm_bo_driver *driver;
	struct ttm_buffer_object *bo;
	int ret;

	bo = ttm_bo_vm_lookup(bdev, vma->vm_pgoff, vma_pages(vma));
	if (unlikely(!bo))
		return -EINVAL;

	driver = bo->bdev->driver;
	if (unlikely(!driver->verify_access)) {
		ret = -EPERM;
		goto out_unref;
	}
	ret = driver->verify_access(bo, filp);
	if (unlikely(ret != 0))
		goto out_unref;

	vma->vm_ops = &ttm_bo_vm_ops;

	/*
	 * Note: We're transferring the bo reference to
	 * vma->vm_private_data here.
	 */

	vma->vm_private_data = bo;
	vma->vm_flags |= VM_IO | VM_MIXEDMAP | VM_DONTEXPAND | VM_DONTDUMP;
	return 0;
out_unref:
	ttm_bo_unref(&bo);
	return ret;
}
EXPORT_SYMBOL(ttm_bo_mmap);

int ttm_fbdev_mmap(struct vm_area_struct *vma, struct ttm_buffer_object *bo)
{
	if (vma->vm_pgoff != 0)
		return -EACCES;

	vma->vm_ops = &ttm_bo_vm_ops;
	vma->vm_private_data = ttm_bo_reference(bo);
	vma->vm_flags |= VM_IO | VM_MIXEDMAP | VM_DONTEXPAND;
	return 0;
}
EXPORT_SYMBOL(ttm_fbdev_mmap);<|MERGE_RESOLUTION|>--- conflicted
+++ resolved
@@ -187,20 +187,9 @@
 	cvma.vm_page_prot = vm_get_page_prot(cvma.vm_flags);
 
 	if (bo->mem.bus.is_iomem) {
-<<<<<<< HEAD
-		vma->vm_page_prot = ttm_io_prot(bo->mem.placement,
-						vma->vm_page_prot);
-#if defined(CONFIG_XEN) && defined(_PAGE_IOMAP)
-		pgprot_val(vma->vm_page_prot) |= _PAGE_IOMAP;
-#endif
-=======
 		cvma.vm_page_prot = ttm_io_prot(bo->mem.placement,
 						cvma.vm_page_prot);
->>>>>>> 6ce4eac1
 	} else {
-#if defined(CONFIG_XEN) && defined(_PAGE_IOMAP)
-		pgprot_val(vma->vm_page_prot) &= ~_PAGE_IOMAP;
-#endif
 		ttm = bo->ttm;
 		if (!(bo->mem.placement & TTM_PL_FLAG_CACHED))
 			cvma.vm_page_prot = ttm_io_prot(bo->mem.placement,
