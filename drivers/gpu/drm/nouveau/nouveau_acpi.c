#include <linux/pci.h>
#include <linux/acpi.h>
#include <linux/slab.h>
#include <linux/mxm-wmi.h>
#include <linux/vga_switcheroo.h>
#include <drm/drm_edid.h>
#include <acpi/video.h>

#include "nouveau_drm.h"
#include "nouveau_acpi.h"

#define NOUVEAU_DSM_LED 0x02
#define NOUVEAU_DSM_LED_STATE 0x00
#define NOUVEAU_DSM_LED_OFF 0x10
#define NOUVEAU_DSM_LED_STAMINA 0x11
#define NOUVEAU_DSM_LED_SPEED 0x12

#define NOUVEAU_DSM_POWER 0x03
#define NOUVEAU_DSM_POWER_STATE 0x00
#define NOUVEAU_DSM_POWER_SPEED 0x01
#define NOUVEAU_DSM_POWER_STAMINA 0x02

#define NOUVEAU_DSM_OPTIMUS_CAPS 0x1A
#define NOUVEAU_DSM_OPTIMUS_FLAGS 0x1B

#define NOUVEAU_DSM_OPTIMUS_POWERDOWN_PS3 (3 << 24)
#define NOUVEAU_DSM_OPTIMUS_NO_POWERDOWN_PS3 (2 << 24)
#define NOUVEAU_DSM_OPTIMUS_FLAGS_CHANGED (1)

#define NOUVEAU_DSM_OPTIMUS_SET_POWERDOWN (NOUVEAU_DSM_OPTIMUS_POWERDOWN_PS3 | NOUVEAU_DSM_OPTIMUS_FLAGS_CHANGED)

/* result of the optimus caps function */
#define OPTIMUS_ENABLED (1 << 0)
#define OPTIMUS_STATUS_MASK (3 << 3)
#define OPTIMUS_STATUS_OFF  (0 << 3)
#define OPTIMUS_STATUS_ON_ENABLED  (1 << 3)
#define OPTIMUS_STATUS_PWR_STABLE  (3 << 3)
#define OPTIMUS_DISPLAY_HOTPLUG (1 << 6)
#define OPTIMUS_CAPS_MASK (7 << 24)
#define OPTIMUS_DYNAMIC_PWR_CAP (1 << 24)

#define OPTIMUS_AUDIO_CAPS_MASK (3 << 27)
#define OPTIMUS_HDA_CODEC_MASK (2 << 27) /* hda bios control */

static struct nouveau_dsm_priv {
	bool dsm_detected;
	bool optimus_detected;
	acpi_handle dhandle;
	acpi_handle other_handle;
	acpi_handle rom_handle;
} nouveau_dsm_priv;

bool nouveau_is_optimus(void) {
	return nouveau_dsm_priv.optimus_detected;
}

bool nouveau_is_v1_dsm(void) {
	return nouveau_dsm_priv.dsm_detected;
}

#define NOUVEAU_DSM_HAS_MUX 0x1
#define NOUVEAU_DSM_HAS_OPT 0x2

#ifdef CONFIG_VGA_SWITCHEROO
static const char nouveau_dsm_muid[] = {
	0xA0, 0xA0, 0x95, 0x9D, 0x60, 0x00, 0x48, 0x4D,
	0xB3, 0x4D, 0x7E, 0x5F, 0xEA, 0x12, 0x9F, 0xD4,
};

static const char nouveau_op_dsm_muid[] = {
	0xF8, 0xD8, 0x86, 0xA4, 0xDA, 0x0B, 0x1B, 0x47,
	0xA7, 0x2B, 0x60, 0x42, 0xA6, 0xB5, 0xBE, 0xE0,
};

static int nouveau_optimus_dsm(acpi_handle handle, int func, int arg, uint32_t *result)
{
	int i;
	union acpi_object *obj;
	char args_buff[4];
	union acpi_object argv4 = {
		.buffer.type = ACPI_TYPE_BUFFER,
		.buffer.length = 4,
		.buffer.pointer = args_buff
	};

	/* ACPI is little endian, AABBCCDD becomes {DD,CC,BB,AA} */
	for (i = 0; i < 4; i++)
		args_buff[i] = (arg >> i * 8) & 0xFF;

	*result = 0;
	obj = acpi_evaluate_dsm_typed(handle, nouveau_op_dsm_muid, 0x00000100,
				      func, &argv4, ACPI_TYPE_BUFFER);
	if (!obj) {
		acpi_handle_info(handle, "failed to evaluate _DSM\n");
		return AE_ERROR;
	} else {
		if (obj->buffer.length == 4) {
			*result |= obj->buffer.pointer[0];
			*result |= (obj->buffer.pointer[1] << 8);
			*result |= (obj->buffer.pointer[2] << 16);
			*result |= (obj->buffer.pointer[3] << 24);
		}
		ACPI_FREE(obj);
	}

	return 0;
}

/*
 * On some platforms, _DSM(nouveau_op_dsm_muid, func0) has special
 * requirements on the fourth parameter, so a private implementation
 * instead of using acpi_check_dsm().
 */
static int nouveau_check_optimus_dsm(acpi_handle handle)
{
	int result;

	/*
	 * Function 0 returns a Buffer containing available functions.
	 * The args parameter is ignored for function 0, so just put 0 in it
	 */
	if (nouveau_optimus_dsm(handle, 0, 0, &result))
		return 0;

	/*
	 * ACPI Spec v4 9.14.1: if bit 0 is zero, no function is supported.
	 * If the n-th bit is enabled, function n is supported
	 */
	return result & 1 && result & (1 << NOUVEAU_DSM_OPTIMUS_CAPS);
}

static int nouveau_dsm(acpi_handle handle, int func, int arg)
{
	int ret = 0;
	union acpi_object *obj;
	union acpi_object argv4 = {
		.integer.type = ACPI_TYPE_INTEGER,
		.integer.value = arg,
	};

	obj = acpi_evaluate_dsm_typed(handle, nouveau_dsm_muid, 0x00000102,
				      func, &argv4, ACPI_TYPE_INTEGER);
	if (!obj) {
		acpi_handle_info(handle, "failed to evaluate _DSM\n");
		return AE_ERROR;
	} else {
		if (obj->integer.value == 0x80000002)
			ret = -ENODEV;
		ACPI_FREE(obj);
	}

	return ret;
}

static int nouveau_dsm_switch_mux(acpi_handle handle, int mux_id)
{
	mxm_wmi_call_mxmx(mux_id == NOUVEAU_DSM_LED_STAMINA ? MXM_MXDS_ADAPTER_IGD : MXM_MXDS_ADAPTER_0);
	mxm_wmi_call_mxds(mux_id == NOUVEAU_DSM_LED_STAMINA ? MXM_MXDS_ADAPTER_IGD : MXM_MXDS_ADAPTER_0);
	return nouveau_dsm(handle, NOUVEAU_DSM_LED, mux_id);
}

static int nouveau_dsm_set_discrete_state(acpi_handle handle, enum vga_switcheroo_state state)
{
	int arg;
	if (state == VGA_SWITCHEROO_ON)
		arg = NOUVEAU_DSM_POWER_SPEED;
	else
		arg = NOUVEAU_DSM_POWER_STAMINA;
	nouveau_dsm(handle, NOUVEAU_DSM_POWER, arg);
	return 0;
}

static int nouveau_dsm_switchto(enum vga_switcheroo_client_id id)
{
	if (!nouveau_dsm_priv.dsm_detected)
		return 0;
	if (id == VGA_SWITCHEROO_IGD)
		return nouveau_dsm_switch_mux(nouveau_dsm_priv.dhandle, NOUVEAU_DSM_LED_STAMINA);
	else
		return nouveau_dsm_switch_mux(nouveau_dsm_priv.dhandle, NOUVEAU_DSM_LED_SPEED);
}

static int nouveau_dsm_power_state(enum vga_switcheroo_client_id id,
				   enum vga_switcheroo_state state)
{
	if (id == VGA_SWITCHEROO_IGD)
		return 0;

	/* Optimus laptops have the card already disabled in
	 * nouveau_switcheroo_set_state */
	if (!nouveau_dsm_priv.dsm_detected)
		return 0;

	return nouveau_dsm_set_discrete_state(nouveau_dsm_priv.dhandle, state);
}

static int nouveau_dsm_get_client_id(struct pci_dev *pdev)
{
	/* easy option one - intel vendor ID means Integrated */
	if (pdev->vendor == PCI_VENDOR_ID_INTEL)
		return VGA_SWITCHEROO_IGD;

	/* is this device on Bus 0? - this may need improving */
	if (pdev->bus->number == 0)
		return VGA_SWITCHEROO_IGD;

	return VGA_SWITCHEROO_DIS;
}

static struct vga_switcheroo_handler nouveau_dsm_handler = {
	.switchto = nouveau_dsm_switchto,
	.power_state = nouveau_dsm_power_state,
	.get_client_id = nouveau_dsm_get_client_id,
};

static int nouveau_dsm_pci_probe(struct pci_dev *pdev)
{
	acpi_handle dhandle;
	int retval = 0;

	dhandle = ACPI_HANDLE(&pdev->dev);
	if (!dhandle)
		return false;

	if (!acpi_has_method(dhandle, "_DSM")) {
		nouveau_dsm_priv.other_handle = dhandle;
		return false;
	}
	if (acpi_check_dsm(dhandle, nouveau_dsm_muid, 0x00000102,
			   1 << NOUVEAU_DSM_POWER))
		retval |= NOUVEAU_DSM_HAS_MUX;

	if (nouveau_check_optimus_dsm(dhandle))
		retval |= NOUVEAU_DSM_HAS_OPT;

	if (retval & NOUVEAU_DSM_HAS_OPT) {
		uint32_t result;
		nouveau_optimus_dsm(dhandle, NOUVEAU_DSM_OPTIMUS_CAPS, 0,
				    &result);
		dev_info(&pdev->dev, "optimus capabilities: %s, status %s%s\n",
			 (result & OPTIMUS_ENABLED) ? "enabled" : "disabled",
			 (result & OPTIMUS_DYNAMIC_PWR_CAP) ? "dynamic power, " : "",
			 (result & OPTIMUS_HDA_CODEC_MASK) ? "hda bios codec supported" : "");
	}
	if (retval)
		nouveau_dsm_priv.dhandle = dhandle;

	return retval;
}

static bool nouveau_dsm_detect(void)
{
	char acpi_method_name[255] = { 0 };
	struct acpi_buffer buffer = {sizeof(acpi_method_name), acpi_method_name};
	struct pci_dev *pdev = NULL;
	int has_dsm = 0;
	int has_optimus = 0;
	int vga_count = 0;
	bool guid_valid;
	int retval;
	bool ret = false;

	/* lookup the MXM GUID */
	guid_valid = mxm_wmi_supported();

	if (guid_valid)
		printk("MXM: GUID detected in BIOS\n");

	/* now do DSM detection */
	while ((pdev = pci_get_class(PCI_CLASS_DISPLAY_VGA << 8, pdev)) != NULL) {
		vga_count++;

		retval = nouveau_dsm_pci_probe(pdev);
		if (retval & NOUVEAU_DSM_HAS_MUX)
			has_dsm |= 1;
		if (retval & NOUVEAU_DSM_HAS_OPT)
			has_optimus = 1;
	}

	while ((pdev = pci_get_class(PCI_CLASS_DISPLAY_3D << 8, pdev)) != NULL) {
		vga_count++;

		retval = nouveau_dsm_pci_probe(pdev);
		if (retval & NOUVEAU_DSM_HAS_MUX)
			has_dsm |= 1;
		if (retval & NOUVEAU_DSM_HAS_OPT)
			has_optimus = 1;
	}

	/* find the optimus DSM or the old v1 DSM */
	if (has_optimus == 1) {
		acpi_get_name(nouveau_dsm_priv.dhandle, ACPI_FULL_PATHNAME,
			&buffer);
		printk(KERN_INFO "VGA switcheroo: detected Optimus DSM method %s handle\n",
			acpi_method_name);
		nouveau_dsm_priv.optimus_detected = true;
		ret = true;
	} else if (vga_count == 2 && has_dsm && guid_valid) {
		acpi_get_name(nouveau_dsm_priv.dhandle, ACPI_FULL_PATHNAME,
			&buffer);
		printk(KERN_INFO "VGA switcheroo: detected DSM switching method %s handle\n",
			acpi_method_name);
		nouveau_dsm_priv.dsm_detected = true;
		/*
		 * On some systems hotplug events are generated for the device
		 * being switched off when _DSM is executed.  They cause ACPI
		 * hotplug to trigger and attempt to remove the device from
		 * the system, which causes it to break down.  Prevent that from
		 * happening by setting the no_hotplug flag for the involved
		 * ACPI device objects.
		 */
		acpi_bus_no_hotplug(nouveau_dsm_priv.dhandle);
		acpi_bus_no_hotplug(nouveau_dsm_priv.other_handle);
		ret = true;
	}


	return ret;
}

void nouveau_register_dsm_handler(void)
{
	bool r;

	r = nouveau_dsm_detect();
	if (!r)
		return;

	vga_switcheroo_register_handler(&nouveau_dsm_handler);
}

/* Must be called for Optimus models before the card can be turned off */
void nouveau_switcheroo_optimus_dsm(void)
{
	u32 result = 0;
	if (!nouveau_dsm_priv.optimus_detected)
		return;

	nouveau_optimus_dsm(nouveau_dsm_priv.dhandle, NOUVEAU_DSM_OPTIMUS_FLAGS,
			    0x3, &result);

	nouveau_optimus_dsm(nouveau_dsm_priv.dhandle, NOUVEAU_DSM_OPTIMUS_CAPS,
		NOUVEAU_DSM_OPTIMUS_SET_POWERDOWN, &result);

}

void nouveau_unregister_dsm_handler(void)
{
	if (nouveau_dsm_priv.optimus_detected || nouveau_dsm_priv.dsm_detected)
		vga_switcheroo_unregister_handler();
}
#else
void nouveau_register_dsm_handler(void) {}
void nouveau_unregister_dsm_handler(void) {}
<<<<<<< HEAD
=======
void nouveau_switcheroo_optimus_dsm(void) {}
>>>>>>> cfbf8d48
#endif

/* retrieve the ROM in 4k blocks */
static int nouveau_rom_call(acpi_handle rom_handle, uint8_t *bios,
			    int offset, int len)
{
	acpi_status status;
	union acpi_object rom_arg_elements[2], *obj;
	struct acpi_object_list rom_arg;
	struct acpi_buffer buffer = { ACPI_ALLOCATE_BUFFER, NULL};

	rom_arg.count = 2;
	rom_arg.pointer = &rom_arg_elements[0];

	rom_arg_elements[0].type = ACPI_TYPE_INTEGER;
	rom_arg_elements[0].integer.value = offset;

	rom_arg_elements[1].type = ACPI_TYPE_INTEGER;
	rom_arg_elements[1].integer.value = len;

	status = acpi_evaluate_object(rom_handle, NULL, &rom_arg, &buffer);
	if (ACPI_FAILURE(status)) {
		printk(KERN_INFO "failed to evaluate ROM got %s\n", acpi_format_exception(status));
		return -ENODEV;
	}
	obj = (union acpi_object *)buffer.pointer;
	memcpy(bios+offset, obj->buffer.pointer, len);
	kfree(buffer.pointer);
	return len;
}

bool nouveau_acpi_rom_supported(struct pci_dev *pdev)
{
	acpi_status status;
	acpi_handle dhandle, rom_handle;

	if (!nouveau_dsm_priv.dsm_detected && !nouveau_dsm_priv.optimus_detected)
		return false;

	dhandle = ACPI_HANDLE(&pdev->dev);
	if (!dhandle)
		return false;

	status = acpi_get_handle(dhandle, "_ROM", &rom_handle);
	if (ACPI_FAILURE(status))
		return false;

	nouveau_dsm_priv.rom_handle = rom_handle;
	return true;
}

int nouveau_acpi_get_bios_chunk(uint8_t *bios, int offset, int len)
{
	return nouveau_rom_call(nouveau_dsm_priv.rom_handle, bios, offset, len);
}

void *
nouveau_acpi_edid(struct drm_device *dev, struct drm_connector *connector)
{
	struct acpi_device *acpidev;
	acpi_handle handle;
	int type, ret;
	void *edid;

	switch (connector->connector_type) {
	case DRM_MODE_CONNECTOR_LVDS:
	case DRM_MODE_CONNECTOR_eDP:
		type = ACPI_VIDEO_DISPLAY_LCD;
		break;
	default:
		return NULL;
	}

	handle = ACPI_HANDLE(&dev->pdev->dev);
	if (!handle)
		return NULL;

	ret = acpi_bus_get_device(handle, &acpidev);
	if (ret)
		return NULL;

	ret = acpi_video_get_edid(acpidev, type, -1, &edid);
	if (ret < 0)
		return NULL;

	return kmemdup(edid, EDID_LENGTH, GFP_KERNEL);
}<|MERGE_RESOLUTION|>--- conflicted
+++ resolved
@@ -352,10 +352,7 @@
 #else
 void nouveau_register_dsm_handler(void) {}
 void nouveau_unregister_dsm_handler(void) {}
-<<<<<<< HEAD
-=======
 void nouveau_switcheroo_optimus_dsm(void) {}
->>>>>>> cfbf8d48
 #endif
 
 /* retrieve the ROM in 4k blocks */
