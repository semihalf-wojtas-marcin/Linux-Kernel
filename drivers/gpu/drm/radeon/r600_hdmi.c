/*
 * Copyright 2008 Advanced Micro Devices, Inc.
 * Copyright 2008 Red Hat Inc.
 * Copyright 2009 Christian König.
 *
 * Permission is hereby granted, free of charge, to any person obtaining a
 * copy of this software and associated documentation files (the "Software"),
 * to deal in the Software without restriction, including without limitation
 * the rights to use, copy, modify, merge, publish, distribute, sublicense,
 * and/or sell copies of the Software, and to permit persons to whom the
 * Software is furnished to do so, subject to the following conditions:
 *
 * The above copyright notice and this permission notice shall be included in
 * all copies or substantial portions of the Software.
 *
 * THE SOFTWARE IS PROVIDED "AS IS", WITHOUT WARRANTY OF ANY KIND, EXPRESS OR
 * IMPLIED, INCLUDING BUT NOT LIMITED TO THE WARRANTIES OF MERCHANTABILITY,
 * FITNESS FOR A PARTICULAR PURPOSE AND NONINFRINGEMENT.  IN NO EVENT SHALL
 * THE COPYRIGHT HOLDER(S) OR AUTHOR(S) BE LIABLE FOR ANY CLAIM, DAMAGES OR
 * OTHER LIABILITY, WHETHER IN AN ACTION OF CONTRACT, TORT OR OTHERWISE,
 * ARISING FROM, OUT OF OR IN CONNECTION WITH THE SOFTWARE OR THE USE OR
 * OTHER DEALINGS IN THE SOFTWARE.
 *
 * Authors: Christian König
 */
#include <linux/hdmi.h>
#include <drm/drmP.h>
#include <drm/radeon_drm.h>
#include "radeon.h"
#include "radeon_asic.h"
#include "r600d.h"
#include "atom.h"

/*
 * HDMI color format
 */
enum r600_hdmi_color_format {
	RGB = 0,
	YCC_422 = 1,
	YCC_444 = 2
};

/*
 * IEC60958 status bits
 */
enum r600_hdmi_iec_status_bits {
	AUDIO_STATUS_DIG_ENABLE   = 0x01,
	AUDIO_STATUS_V            = 0x02,
	AUDIO_STATUS_VCFG         = 0x04,
	AUDIO_STATUS_EMPHASIS     = 0x08,
	AUDIO_STATUS_COPYRIGHT    = 0x10,
	AUDIO_STATUS_NONAUDIO     = 0x20,
	AUDIO_STATUS_PROFESSIONAL = 0x40,
	AUDIO_STATUS_LEVEL        = 0x80
};

static const struct radeon_hdmi_acr r600_hdmi_predefined_acr[] = {
    /*	     32kHz	  44.1kHz	48kHz    */
    /* Clock      N     CTS      N     CTS      N     CTS */
    {  25174,  4576,  28125,  7007,  31250,  6864,  28125 }, /*  25,20/1.001 MHz */
    {  25200,  4096,  25200,  6272,  28000,  6144,  25200 }, /*  25.20       MHz */
    {  27000,  4096,  27000,  6272,  30000,  6144,  27000 }, /*  27.00       MHz */
    {  27027,  4096,  27027,  6272,  30030,  6144,  27027 }, /*  27.00*1.001 MHz */
    {  54000,  4096,  54000,  6272,  60000,  6144,  54000 }, /*  54.00       MHz */
    {  54054,  4096,  54054,  6272,  60060,  6144,  54054 }, /*  54.00*1.001 MHz */
    {  74175, 11648, 210937, 17836, 234375, 11648, 140625 }, /*  74.25/1.001 MHz */
    {  74250,  4096,  74250,  6272,  82500,  6144,  74250 }, /*  74.25       MHz */
    { 148351, 11648, 421875,  8918, 234375,  5824, 140625 }, /* 148.50/1.001 MHz */
    { 148500,  4096, 148500,  6272, 165000,  6144, 148500 }, /* 148.50       MHz */
    {      0,  4096,      0,  6272,      0,  6144,      0 }  /* Other */
};

/*
 * calculate CTS value if it's not found in the table
 */
static void r600_hdmi_calc_cts(uint32_t clock, int *CTS, int N, int freq)
{
	if (*CTS == 0)
		*CTS = clock * N / (128 * freq) * 1000;
	DRM_DEBUG("Using ACR timing N=%d CTS=%d for frequency %d\n",
		  N, *CTS, freq);
}

struct radeon_hdmi_acr r600_hdmi_acr(uint32_t clock)
{
	struct radeon_hdmi_acr res;
	u8 i;

	for (i = 0; r600_hdmi_predefined_acr[i].clock != clock &&
	     r600_hdmi_predefined_acr[i].clock != 0; i++)
		;
	res = r600_hdmi_predefined_acr[i];

	/* In case some CTS are missing */
	r600_hdmi_calc_cts(clock, &res.cts_32khz, res.n_32khz, 32000);
	r600_hdmi_calc_cts(clock, &res.cts_44_1khz, res.n_44_1khz, 44100);
	r600_hdmi_calc_cts(clock, &res.cts_48khz, res.n_48khz, 48000);

	return res;
}

/*
 * update the N and CTS parameters for a given pixel clock rate
 */
static void r600_hdmi_update_ACR(struct drm_encoder *encoder, uint32_t clock)
{
	struct drm_device *dev = encoder->dev;
	struct radeon_device *rdev = dev->dev_private;
	struct radeon_hdmi_acr acr = r600_hdmi_acr(clock);
	struct radeon_encoder *radeon_encoder = to_radeon_encoder(encoder);
	struct radeon_encoder_atom_dig *dig = radeon_encoder->enc_priv;
	uint32_t offset = dig->afmt->offset;

	WREG32(HDMI0_ACR_32_0 + offset, HDMI0_ACR_CTS_32(acr.cts_32khz));
	WREG32(HDMI0_ACR_32_1 + offset, acr.n_32khz);

	WREG32(HDMI0_ACR_44_0 + offset, HDMI0_ACR_CTS_44(acr.cts_44_1khz));
	WREG32(HDMI0_ACR_44_1 + offset, acr.n_44_1khz);

	WREG32(HDMI0_ACR_48_0 + offset, HDMI0_ACR_CTS_48(acr.cts_48khz));
	WREG32(HDMI0_ACR_48_1 + offset, acr.n_48khz);
}

/*
 * build a HDMI Video Info Frame
 */
static void r600_hdmi_update_avi_infoframe(struct drm_encoder *encoder,
					   void *buffer, size_t size)
{
	struct drm_device *dev = encoder->dev;
	struct radeon_device *rdev = dev->dev_private;
	struct radeon_encoder *radeon_encoder = to_radeon_encoder(encoder);
	struct radeon_encoder_atom_dig *dig = radeon_encoder->enc_priv;
	uint32_t offset = dig->afmt->offset;
	uint8_t *frame = buffer + 3;

	/* Our header values (type, version, length) should be alright, Intel
	 * is using the same. Checksum function also seems to be OK, it works
	 * fine for audio infoframe. However calculated value is always lower
	 * by 2 in comparison to fglrx. It breaks displaying anything in case
	 * of TVs that strictly check the checksum. Hack it manually here to
	 * workaround this issue. */
	frame[0x0] += 2;

	WREG32(HDMI0_AVI_INFO0 + offset,
		frame[0x0] | (frame[0x1] << 8) | (frame[0x2] << 16) | (frame[0x3] << 24));
	WREG32(HDMI0_AVI_INFO1 + offset,
		frame[0x4] | (frame[0x5] << 8) | (frame[0x6] << 16) | (frame[0x7] << 24));
	WREG32(HDMI0_AVI_INFO2 + offset,
		frame[0x8] | (frame[0x9] << 8) | (frame[0xA] << 16) | (frame[0xB] << 24));
	WREG32(HDMI0_AVI_INFO3 + offset,
		frame[0xC] | (frame[0xD] << 8));
}

/*
 * build a Audio Info Frame
 */
static void r600_hdmi_update_audio_infoframe(struct drm_encoder *encoder,
					     const void *buffer, size_t size)
{
	struct drm_device *dev = encoder->dev;
	struct radeon_device *rdev = dev->dev_private;
	struct radeon_encoder *radeon_encoder = to_radeon_encoder(encoder);
	struct radeon_encoder_atom_dig *dig = radeon_encoder->enc_priv;
	uint32_t offset = dig->afmt->offset;
	const u8 *frame = buffer + 3;

	WREG32(HDMI0_AUDIO_INFO0 + offset,
		frame[0x0] | (frame[0x1] << 8) | (frame[0x2] << 16) | (frame[0x3] << 24));
	WREG32(HDMI0_AUDIO_INFO1 + offset,
		frame[0x4] | (frame[0x5] << 8) | (frame[0x6] << 16) | (frame[0x8] << 24));
}

/*
 * test if audio buffer is filled enough to start playing
 */
static bool r600_hdmi_is_audio_buffer_filled(struct drm_encoder *encoder)
{
	struct drm_device *dev = encoder->dev;
	struct radeon_device *rdev = dev->dev_private;
	struct radeon_encoder *radeon_encoder = to_radeon_encoder(encoder);
	struct radeon_encoder_atom_dig *dig = radeon_encoder->enc_priv;
	uint32_t offset = dig->afmt->offset;

	return (RREG32(HDMI0_STATUS + offset) & 0x10) != 0;
}

/*
 * have buffer status changed since last call?
 */
int r600_hdmi_buffer_status_changed(struct drm_encoder *encoder)
{
	struct radeon_encoder *radeon_encoder = to_radeon_encoder(encoder);
	struct radeon_encoder_atom_dig *dig = radeon_encoder->enc_priv;
	int status, result;

	if (!dig->afmt || !dig->afmt->enabled)
		return 0;

	status = r600_hdmi_is_audio_buffer_filled(encoder);
	result = dig->afmt->last_buffer_filled_status != status;
	dig->afmt->last_buffer_filled_status = status;

	return result;
}

/*
 * write the audio workaround status to the hardware
 */
static void r600_hdmi_audio_workaround(struct drm_encoder *encoder)
{
	struct drm_device *dev = encoder->dev;
	struct radeon_device *rdev = dev->dev_private;
	struct radeon_encoder *radeon_encoder = to_radeon_encoder(encoder);
	struct radeon_encoder_atom_dig *dig = radeon_encoder->enc_priv;
	uint32_t offset = dig->afmt->offset;
	bool hdmi_audio_workaround = false; /* FIXME */
	u32 value;

	if (!hdmi_audio_workaround ||
	    r600_hdmi_is_audio_buffer_filled(encoder))
		value = 0; /* disable workaround */
	else
		value = HDMI0_AUDIO_TEST_EN; /* enable workaround */
	WREG32_P(HDMI0_AUDIO_PACKET_CONTROL + offset,
		 value, ~HDMI0_AUDIO_TEST_EN);
}

void r600_audio_set_dto(struct drm_encoder *encoder, u32 clock)
{
	struct drm_device *dev = encoder->dev;
	struct radeon_device *rdev = dev->dev_private;
	struct radeon_encoder *radeon_encoder = to_radeon_encoder(encoder);
	struct radeon_encoder_atom_dig *dig = radeon_encoder->enc_priv;
	u32 base_rate = 48000;

	if (!dig || !dig->afmt)
		return;

	/* there are two DTOs selected by DCCG_AUDIO_DTO_SELECT.
	 * doesn't matter which one you use.  Just use the first one.
	 */
	/* XXX: properly calculate this */
	/* XXX two dtos; generally use dto0 for hdmi */
	/* Express [24MHz / target pixel clock] as an exact rational
	 * number (coefficient of two integer numbers.  DCCG_AUDIO_DTOx_PHASE
	 * is the numerator, DCCG_AUDIO_DTOx_MODULE is the denominator
	 */
	if (ASIC_IS_DCE3(rdev)) {
		/* according to the reg specs, this should DCE3.2 only, but in
		 * practice it seems to cover DCE3.0 as well.
		 */
		WREG32(DCCG_AUDIO_DTO0_PHASE, base_rate * 50);
		WREG32(DCCG_AUDIO_DTO0_MODULE, clock * 100);
		WREG32(DCCG_AUDIO_DTO_SELECT, 0); /* select DTO0 */
	} else {
		/* according to the reg specs, this should be DCE2.0 and DCE3.0 */
		WREG32(AUDIO_DTO, AUDIO_DTO_PHASE(base_rate * 50) |
		       AUDIO_DTO_MODULE(clock * 100));
	}
}

/*
 * update the info frames with the data from the current display mode
 */
void r600_hdmi_setmode(struct drm_encoder *encoder, struct drm_display_mode *mode)
{
	struct drm_device *dev = encoder->dev;
	struct radeon_device *rdev = dev->dev_private;
	struct radeon_encoder *radeon_encoder = to_radeon_encoder(encoder);
	struct radeon_encoder_atom_dig *dig = radeon_encoder->enc_priv;
	u8 buffer[HDMI_INFOFRAME_HEADER_SIZE + HDMI_AVI_INFOFRAME_SIZE];
	struct hdmi_avi_infoframe frame;
	uint32_t offset;
	ssize_t err;

	/* Silent, r600_hdmi_enable will raise WARN for us */
	if (!dig->afmt->enabled)
		return;
	offset = dig->afmt->offset;

	r600_audio_set_dto(encoder, mode->clock);

	WREG32(HDMI0_VBI_PACKET_CONTROL + offset,
	       HDMI0_NULL_SEND); /* send null packets when required */

	WREG32(HDMI0_AUDIO_CRC_CONTROL + offset, 0x1000);

	if (ASIC_IS_DCE32(rdev)) {
		WREG32(HDMI0_AUDIO_PACKET_CONTROL + offset,
		       HDMI0_AUDIO_DELAY_EN(1) | /* default audio delay */
		       HDMI0_AUDIO_PACKETS_PER_LINE(3)); /* should be suffient for all audio modes and small enough for all hblanks */
		WREG32(AFMT_AUDIO_PACKET_CONTROL + offset,
		       AFMT_AUDIO_SAMPLE_SEND | /* send audio packets */
		       AFMT_60958_CS_UPDATE); /* allow 60958 channel status fields to be updated */
	} else {
		WREG32(HDMI0_AUDIO_PACKET_CONTROL + offset,
		       HDMI0_AUDIO_SAMPLE_SEND | /* send audio packets */
		       HDMI0_AUDIO_DELAY_EN(1) | /* default audio delay */
		       HDMI0_AUDIO_PACKETS_PER_LINE(3) | /* should be suffient for all audio modes and small enough for all hblanks */
		       HDMI0_60958_CS_UPDATE); /* allow 60958 channel status fields to be updated */
	}

	WREG32(HDMI0_ACR_PACKET_CONTROL + offset,
	       HDMI0_ACR_AUTO_SEND | /* allow hw to sent ACR packets when required */
	       HDMI0_ACR_SOURCE); /* select SW CTS value */

	WREG32(HDMI0_VBI_PACKET_CONTROL + offset,
	       HDMI0_NULL_SEND | /* send null packets when required */
	       HDMI0_GC_SEND | /* send general control packets */
	       HDMI0_GC_CONT); /* send general control packets every frame */

	/* TODO: HDMI0_AUDIO_INFO_UPDATE */
	WREG32(HDMI0_INFOFRAME_CONTROL0 + offset,
	       HDMI0_AVI_INFO_SEND | /* enable AVI info frames */
	       HDMI0_AVI_INFO_CONT | /* send AVI info frames every frame/field */
	       HDMI0_AUDIO_INFO_SEND | /* enable audio info frames (frames won't be set until audio is enabled) */
	       HDMI0_AUDIO_INFO_CONT); /* send audio info frames every frame/field */

	WREG32(HDMI0_INFOFRAME_CONTROL1 + offset,
	       HDMI0_AVI_INFO_LINE(2) | /* anything other than 0 */
	       HDMI0_AUDIO_INFO_LINE(2)); /* anything other than 0 */

	WREG32(HDMI0_GC + offset, 0); /* unset HDMI0_GC_AVMUTE */

	err = drm_hdmi_avi_infoframe_from_display_mode(&frame, mode);
	if (err < 0) {
		DRM_ERROR("failed to setup AVI infoframe: %zd\n", err);
		return;
	}

	err = hdmi_avi_infoframe_pack(&frame, buffer, sizeof(buffer));
	if (err < 0) {
		DRM_ERROR("failed to pack AVI infoframe: %zd\n", err);
		return;
	}

	r600_hdmi_update_avi_infoframe(encoder, buffer, sizeof(buffer));
	r600_hdmi_update_ACR(encoder, mode->clock);

	/* it's unknown what these bits do excatly, but it's indeed quite useful for debugging */
	WREG32(HDMI0_RAMP_CONTROL0 + offset, 0x00FFFFFF);
	WREG32(HDMI0_RAMP_CONTROL1 + offset, 0x007FFFFF);
	WREG32(HDMI0_RAMP_CONTROL2 + offset, 0x00000001);
	WREG32(HDMI0_RAMP_CONTROL3 + offset, 0x00000001);

	r600_hdmi_audio_workaround(encoder);
}

/*
 * update settings with current parameters from audio engine
 */
void r600_hdmi_update_audio_settings(struct drm_encoder *encoder)
{
	struct drm_device *dev = encoder->dev;
	struct radeon_device *rdev = dev->dev_private;
	struct radeon_encoder *radeon_encoder = to_radeon_encoder(encoder);
	struct radeon_encoder_atom_dig *dig = radeon_encoder->enc_priv;
	struct r600_audio audio = r600_audio_status(rdev);
	uint8_t buffer[HDMI_INFOFRAME_HEADER_SIZE + HDMI_AUDIO_INFOFRAME_SIZE];
	struct hdmi_audio_infoframe frame;
	uint32_t offset;
	uint32_t iec;
	ssize_t err;

	if (!dig->afmt || !dig->afmt->enabled)
		return;
	offset = dig->afmt->offset;

	DRM_DEBUG("%s with %d channels, %d Hz sampling rate, %d bits per sample,\n",
		 r600_hdmi_is_audio_buffer_filled(encoder) ? "playing" : "stopped",
		  audio.channels, audio.rate, audio.bits_per_sample);
	DRM_DEBUG("0x%02X IEC60958 status bits and 0x%02X category code\n",
		  (int)audio.status_bits, (int)audio.category_code);

	iec = 0;
	if (audio.status_bits & AUDIO_STATUS_PROFESSIONAL)
		iec |= 1 << 0;
	if (audio.status_bits & AUDIO_STATUS_NONAUDIO)
		iec |= 1 << 1;
	if (audio.status_bits & AUDIO_STATUS_COPYRIGHT)
		iec |= 1 << 2;
	if (audio.status_bits & AUDIO_STATUS_EMPHASIS)
		iec |= 1 << 3;

	iec |= HDMI0_60958_CS_CATEGORY_CODE(audio.category_code);

	switch (audio.rate) {
	case 32000:
		iec |= HDMI0_60958_CS_SAMPLING_FREQUENCY(0x3);
		break;
	case 44100:
		iec |= HDMI0_60958_CS_SAMPLING_FREQUENCY(0x0);
		break;
	case 48000:
		iec |= HDMI0_60958_CS_SAMPLING_FREQUENCY(0x2);
		break;
	case 88200:
		iec |= HDMI0_60958_CS_SAMPLING_FREQUENCY(0x8);
		break;
	case 96000:
		iec |= HDMI0_60958_CS_SAMPLING_FREQUENCY(0xa);
		break;
	case 176400:
		iec |= HDMI0_60958_CS_SAMPLING_FREQUENCY(0xc);
		break;
	case 192000:
		iec |= HDMI0_60958_CS_SAMPLING_FREQUENCY(0xe);
		break;
	}

	WREG32(HDMI0_60958_0 + offset, iec);

	iec = 0;
	switch (audio.bits_per_sample) {
	case 16:
		iec |= HDMI0_60958_CS_WORD_LENGTH(0x2);
		break;
	case 20:
		iec |= HDMI0_60958_CS_WORD_LENGTH(0x3);
		break;
	case 24:
		iec |= HDMI0_60958_CS_WORD_LENGTH(0xb);
		break;
	}
	if (audio.status_bits & AUDIO_STATUS_V)
		iec |= 0x5 << 16;
	WREG32_P(HDMI0_60958_1 + offset, iec, ~0x5000f);

	err = hdmi_audio_infoframe_init(&frame);
	if (err < 0) {
		DRM_ERROR("failed to setup audio infoframe\n");
		return;
	}

	frame.channels = audio.channels;

	err = hdmi_audio_infoframe_pack(&frame, buffer, sizeof(buffer));
	if (err < 0) {
		DRM_ERROR("failed to pack audio infoframe\n");
		return;
	}

	r600_hdmi_update_audio_infoframe(encoder, buffer, sizeof(buffer));
	r600_hdmi_audio_workaround(encoder);
}

/*
 * enable the HDMI engine
 */
void r600_hdmi_enable(struct drm_encoder *encoder, bool enable)
{
	struct drm_device *dev = encoder->dev;
	struct radeon_device *rdev = dev->dev_private;
	struct radeon_encoder *radeon_encoder = to_radeon_encoder(encoder);
	struct radeon_encoder_atom_dig *dig = radeon_encoder->enc_priv;
	u32 hdmi = HDMI0_ERROR_ACK;

	/* Silent, r600_hdmi_enable will raise WARN for us */
	if (enable && dig->afmt->enabled)
		return;
	if (!enable && !dig->afmt->enabled)
		return;

	/* Older chipsets require setting HDMI and routing manually */
<<<<<<< HEAD
	if (ASIC_IS_DCE2(rdev) && !ASIC_IS_DCE3(rdev)) {
		hdmi = HDMI0_ERROR_ACK | HDMI0_ENABLE;
=======
	if (!ASIC_IS_DCE3(rdev)) {
		if (enable)
			hdmi |= HDMI0_ENABLE;
>>>>>>> f722406f
		switch (radeon_encoder->encoder_id) {
		case ENCODER_OBJECT_ID_INTERNAL_KLDSCP_TMDS1:
			if (enable) {
				WREG32_OR(AVIVO_TMDSA_CNTL, AVIVO_TMDSA_CNTL_HDMI_EN);
				hdmi |= HDMI0_STREAM(HDMI0_STREAM_TMDSA);
			} else {
				WREG32_AND(AVIVO_TMDSA_CNTL, ~AVIVO_TMDSA_CNTL_HDMI_EN);
			}
			break;
		case ENCODER_OBJECT_ID_INTERNAL_LVTM1:
			if (enable) {
				WREG32_OR(AVIVO_LVTMA_CNTL, AVIVO_LVTMA_CNTL_HDMI_EN);
				hdmi |= HDMI0_STREAM(HDMI0_STREAM_LVTMA);
			} else {
				WREG32_AND(AVIVO_LVTMA_CNTL, ~AVIVO_LVTMA_CNTL_HDMI_EN);
			}
			break;
		case ENCODER_OBJECT_ID_INTERNAL_DDI:
			if (enable) {
				WREG32_OR(DDIA_CNTL, DDIA_HDMI_EN);
				hdmi |= HDMI0_STREAM(HDMI0_STREAM_DDIA);
			} else {
				WREG32_AND(DDIA_CNTL, ~DDIA_HDMI_EN);
			}
			break;
		case ENCODER_OBJECT_ID_INTERNAL_KLDSCP_DVO1:
			if (enable)
				hdmi |= HDMI0_STREAM(HDMI0_STREAM_DVOA);
			break;
		default:
			dev_err(rdev->dev, "Invalid encoder for HDMI: 0x%X\n",
				radeon_encoder->encoder_id);
			break;
		}
		WREG32(HDMI0_CONTROL + dig->afmt->offset, hdmi);
	}

	if (rdev->irq.installed) {
		/* if irq is available use it */
		/* XXX: shouldn't need this on any asics.  Double check DCE2/3 */
		if (enable)
			radeon_irq_kms_enable_afmt(rdev, dig->afmt->id);
		else
			radeon_irq_kms_disable_afmt(rdev, dig->afmt->id);
	}

	dig->afmt->enabled = enable;

	DRM_DEBUG("%sabling HDMI interface @ 0x%04X for encoder 0x%x\n",
		  enable ? "En" : "Dis", dig->afmt->offset, radeon_encoder->encoder_id);
}
<<<<<<< HEAD

/*
 * disable the HDMI engine
 */
void r600_hdmi_disable(struct drm_encoder *encoder)
{
	struct drm_device *dev = encoder->dev;
	struct radeon_device *rdev = dev->dev_private;
	struct radeon_encoder *radeon_encoder = to_radeon_encoder(encoder);
	struct radeon_encoder_atom_dig *dig = radeon_encoder->enc_priv;
	uint32_t offset;

	if (ASIC_IS_DCE6(rdev))
		return;

	/* Called for ATOM_ENCODER_MODE_HDMI only */
	if (!dig || !dig->afmt) {
		return;
	}
	if (!dig->afmt->enabled)
		return;
	offset = dig->afmt->offset;

	DRM_DEBUG("Disabling HDMI interface @ 0x%04X for encoder 0x%x\n",
		  offset, radeon_encoder->encoder_id);

	/* disable irq */
	radeon_irq_kms_disable_afmt(rdev, dig->afmt->id);

	/* Older chipsets not handled by AtomBIOS */
	if (ASIC_IS_DCE2(rdev) && !ASIC_IS_DCE3(rdev)) {
		switch (radeon_encoder->encoder_id) {
		case ENCODER_OBJECT_ID_INTERNAL_KLDSCP_TMDS1:
			WREG32_P(AVIVO_TMDSA_CNTL, 0,
				 ~AVIVO_TMDSA_CNTL_HDMI_EN);
			break;
		case ENCODER_OBJECT_ID_INTERNAL_LVTM1:
			WREG32_P(AVIVO_LVTMA_CNTL, 0,
				 ~AVIVO_LVTMA_CNTL_HDMI_EN);
			break;
		case ENCODER_OBJECT_ID_INTERNAL_DDI:
			WREG32_P(DDIA_CNTL, 0, ~DDIA_HDMI_EN);
			break;
		case ENCODER_OBJECT_ID_INTERNAL_KLDSCP_DVO1:
			break;
		default:
			dev_err(rdev->dev, "Invalid encoder for HDMI: 0x%X\n",
				radeon_encoder->encoder_id);
			break;
		}
		WREG32(HDMI0_CONTROL + offset, HDMI0_ERROR_ACK);
	}

	dig->afmt->enabled = false;
}
=======
>>>>>>> f722406f
<|MERGE_RESOLUTION|>--- conflicted
+++ resolved
@@ -463,14 +463,9 @@
 		return;
 
 	/* Older chipsets require setting HDMI and routing manually */
-<<<<<<< HEAD
-	if (ASIC_IS_DCE2(rdev) && !ASIC_IS_DCE3(rdev)) {
-		hdmi = HDMI0_ERROR_ACK | HDMI0_ENABLE;
-=======
 	if (!ASIC_IS_DCE3(rdev)) {
 		if (enable)
 			hdmi |= HDMI0_ENABLE;
->>>>>>> f722406f
 		switch (radeon_encoder->encoder_id) {
 		case ENCODER_OBJECT_ID_INTERNAL_KLDSCP_TMDS1:
 			if (enable) {
@@ -522,61 +517,3 @@
 	DRM_DEBUG("%sabling HDMI interface @ 0x%04X for encoder 0x%x\n",
 		  enable ? "En" : "Dis", dig->afmt->offset, radeon_encoder->encoder_id);
 }
-<<<<<<< HEAD
-
-/*
- * disable the HDMI engine
- */
-void r600_hdmi_disable(struct drm_encoder *encoder)
-{
-	struct drm_device *dev = encoder->dev;
-	struct radeon_device *rdev = dev->dev_private;
-	struct radeon_encoder *radeon_encoder = to_radeon_encoder(encoder);
-	struct radeon_encoder_atom_dig *dig = radeon_encoder->enc_priv;
-	uint32_t offset;
-
-	if (ASIC_IS_DCE6(rdev))
-		return;
-
-	/* Called for ATOM_ENCODER_MODE_HDMI only */
-	if (!dig || !dig->afmt) {
-		return;
-	}
-	if (!dig->afmt->enabled)
-		return;
-	offset = dig->afmt->offset;
-
-	DRM_DEBUG("Disabling HDMI interface @ 0x%04X for encoder 0x%x\n",
-		  offset, radeon_encoder->encoder_id);
-
-	/* disable irq */
-	radeon_irq_kms_disable_afmt(rdev, dig->afmt->id);
-
-	/* Older chipsets not handled by AtomBIOS */
-	if (ASIC_IS_DCE2(rdev) && !ASIC_IS_DCE3(rdev)) {
-		switch (radeon_encoder->encoder_id) {
-		case ENCODER_OBJECT_ID_INTERNAL_KLDSCP_TMDS1:
-			WREG32_P(AVIVO_TMDSA_CNTL, 0,
-				 ~AVIVO_TMDSA_CNTL_HDMI_EN);
-			break;
-		case ENCODER_OBJECT_ID_INTERNAL_LVTM1:
-			WREG32_P(AVIVO_LVTMA_CNTL, 0,
-				 ~AVIVO_LVTMA_CNTL_HDMI_EN);
-			break;
-		case ENCODER_OBJECT_ID_INTERNAL_DDI:
-			WREG32_P(DDIA_CNTL, 0, ~DDIA_HDMI_EN);
-			break;
-		case ENCODER_OBJECT_ID_INTERNAL_KLDSCP_DVO1:
-			break;
-		default:
-			dev_err(rdev->dev, "Invalid encoder for HDMI: 0x%X\n",
-				radeon_encoder->encoder_id);
-			break;
-		}
-		WREG32(HDMI0_CONTROL + offset, HDMI0_ERROR_ACK);
-	}
-
-	dig->afmt->enabled = false;
-}
-=======
->>>>>>> f722406f
