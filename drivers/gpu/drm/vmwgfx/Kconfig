--- conflicted
+++ resolved
@@ -1,10 +1,6 @@
 config DRM_VMWGFX
 	tristate "DRM driver for VMware Virtual GPU"
-<<<<<<< HEAD
-	depends on DRM && PCI && FB && !XEN
-=======
-	depends on DRM && PCI
->>>>>>> 4c834452
+	depends on DRM && PCI && !XEN
 	select FB_DEFERRED_IO
 	select FB_CFB_FILLRECT
 	select FB_CFB_COPYAREA
