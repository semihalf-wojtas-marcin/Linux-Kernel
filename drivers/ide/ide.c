/*
 *  Copyright (C) 1994-1998	    Linus Torvalds & authors (see below)
 *  Copyrifht (C) 2003-2005, 2007   Bartlomiej Zolnierkiewicz
 */

/*
 *  Mostly written by Mark Lord  <mlord@pobox.com>
 *                and Gadi Oxman <gadio@netvision.net.il>
 *                and Andre Hedrick <andre@linux-ide.org>
 *
 *  See linux/MAINTAINERS for address of current maintainer.
 *
 * This is the multiple IDE interface driver, as evolved from hd.c.
 * It supports up to MAX_HWIFS IDE interfaces, on one or more IRQs
 *   (usually 14 & 15).
 * There can be up to two drives per interface, as per the ATA-2 spec.
 *
 * ...
 *
 *  From hd.c:
 *  |
 *  | It traverses the request-list, using interrupts to jump between functions.
 *  | As nearly all functions can be called within interrupts, we may not sleep.
 *  | Special care is recommended.  Have Fun!
 *  |
 *  | modified by Drew Eckhardt to check nr of hd's from the CMOS.
 *  |
 *  | Thanks to Branko Lankester, lankeste@fwi.uva.nl, who found a bug
 *  | in the early extended-partition checks and added DM partitions.
 *  |
 *  | Early work on error handling by Mika Liljeberg (liljeber@cs.Helsinki.FI).
 *  |
 *  | IRQ-unmask, drive-id, multiple-mode, support for ">16 heads",
 *  | and general streamlining by Mark Lord (mlord@pobox.com).
 *
 *  October, 1994 -- Complete line-by-line overhaul for linux 1.1.x, by:
 *
 *	Mark Lord	(mlord@pobox.com)		(IDE Perf.Pkg)
 *	Delman Lee	(delman@ieee.org)		("Mr. atdisk2")
 *	Scott Snyder	(snyder@fnald0.fnal.gov)	(ATAPI IDE cd-rom)
 *
 *  This was a rewrite of just about everything from hd.c, though some original
 *  code is still sprinkled about.  Think of it as a major evolution, with
 *  inspiration from lots of linux users, esp.  hamish@zot.apana.org.au
 */

#define _IDE_C			/* Tell ide.h it's really us */

#include <linux/module.h>
#include <linux/types.h>
#include <linux/string.h>
#include <linux/kernel.h>
#include <linux/timer.h>
#include <linux/mm.h>
#include <linux/interrupt.h>
#include <linux/major.h>
#include <linux/errno.h>
#include <linux/genhd.h>
#include <linux/blkpg.h>
#include <linux/slab.h>
#include <linux/init.h>
#include <linux/pci.h>
#include <linux/delay.h>
#include <linux/ide.h>
#include <linux/completion.h>
#include <linux/reboot.h>
#include <linux/cdrom.h>
#include <linux/seq_file.h>
#include <linux/device.h>
#include <linux/bitops.h>

#include <asm/byteorder.h>
#include <asm/irq.h>
#include <asm/uaccess.h>
#include <asm/io.h>


/* default maximum number of failures */
#define IDE_DEFAULT_MAX_FAILURES 	1

static const u8 ide_hwif_to_major[] = { IDE0_MAJOR, IDE1_MAJOR,
					IDE2_MAJOR, IDE3_MAJOR,
					IDE4_MAJOR, IDE5_MAJOR,
					IDE6_MAJOR, IDE7_MAJOR,
					IDE8_MAJOR, IDE9_MAJOR };

static int idebus_parameter;	/* holds the "idebus=" parameter */
static int system_bus_speed;	/* holds what we think is VESA/PCI bus speed */

DEFINE_MUTEX(ide_cfg_mtx);
 __cacheline_aligned_in_smp DEFINE_SPINLOCK(ide_lock);

#ifdef CONFIG_IDEPCI_PCIBUS_ORDER
int ide_scan_direction; /* THIS was formerly 2.2.x pci=reverse */
#endif

int noautodma = 0;

#ifdef CONFIG_BLK_DEV_IDEACPI
int ide_noacpi = 0;
int ide_noacpitfs = 1;
int ide_noacpionboot = 1;
#endif

/*
 * This is declared extern in ide.h, for access by other IDE modules:
 */
ide_hwif_t ide_hwifs[MAX_HWIFS];	/* master data repository */

EXPORT_SYMBOL(ide_hwifs);

/*
 * Do not even *think* about calling this!
 */
void ide_init_port_data(ide_hwif_t *hwif, unsigned int index)
{
	unsigned int unit;

	/* bulk initialize hwif & drive info with zeros */
	memset(hwif, 0, sizeof(ide_hwif_t));

	/* fill in any non-zero initial values */
	hwif->index	= index;
	hwif->major	= ide_hwif_to_major[index];

	hwif->name[0]	= 'i';
	hwif->name[1]	= 'd';
	hwif->name[2]	= 'e';
	hwif->name[3]	= '0' + index;

	hwif->bus_state	= BUSSTATE_ON;

	init_completion(&hwif->gendev_rel_comp);

	default_hwif_iops(hwif);
	default_hwif_transport(hwif);
	for (unit = 0; unit < MAX_DRIVES; ++unit) {
		ide_drive_t *drive = &hwif->drives[unit];

		drive->media			= ide_disk;
		drive->select.all		= (unit<<4)|0xa0;
		drive->hwif			= hwif;
		drive->ctl			= 0x08;
		drive->ready_stat		= READY_STAT;
		drive->bad_wstat		= BAD_W_STAT;
		drive->special.b.recalibrate	= 1;
		drive->special.b.set_geometry	= 1;
		drive->name[0]			= 'h';
		drive->name[1]			= 'd';
		drive->name[2]			= 'a' + (index * MAX_DRIVES) + unit;
		drive->max_failures		= IDE_DEFAULT_MAX_FAILURES;
		drive->using_dma		= 0;
		drive->vdma			= 0;
		INIT_LIST_HEAD(&drive->list);
		init_completion(&drive->gendev_rel_comp);
	}
}
EXPORT_SYMBOL_GPL(ide_init_port_data);

static void init_hwif_default(ide_hwif_t *hwif, unsigned int index)
{
	hw_regs_t hw;

	memset(&hw, 0, sizeof(hw_regs_t));

	ide_init_hwif_ports(&hw, ide_default_io_base(index), 0, &hwif->irq);

	memcpy(hwif->io_ports, hw.io_ports, sizeof(hw.io_ports));

	hwif->noprobe = !hwif->io_ports[IDE_DATA_OFFSET];
#ifdef CONFIG_BLK_DEV_HD
	if (hwif->io_ports[IDE_DATA_OFFSET] == HD_DATA)
		hwif->noprobe = 1;	/* may be overridden by ide_setup() */
#endif
}

/*
 * init_ide_data() sets reasonable default values into all fields
 * of all instances of the hwifs and drives, but only on the first call.
 * Subsequent calls have no effect (they don't wipe out anything).
 *
 * This routine is normally called at driver initialization time,
 * but may also be called MUCH earlier during kernel "command-line"
 * parameter processing.  As such, we cannot depend on any other parts
 * of the kernel (such as memory allocation) to be functioning yet.
 *
 * This is too bad, as otherwise we could dynamically allocate the
 * ide_drive_t structs as needed, rather than always consuming memory
 * for the max possible number (MAX_HWIFS * MAX_DRIVES) of them.
 *
 * FIXME: We should stuff the setup data into __init and copy the
 * relevant hwifs/allocate them properly during boot.
 */
#define MAGIC_COOKIE 0x12345678
static void __init init_ide_data (void)
{
	ide_hwif_t *hwif;
	unsigned int index;
	static unsigned long magic_cookie = MAGIC_COOKIE;

	if (magic_cookie != MAGIC_COOKIE)
		return;		/* already initialized */
	magic_cookie = 0;

	/* Initialise all interface structures */
	for (index = 0; index < MAX_HWIFS; ++index) {
		hwif = &ide_hwifs[index];
		ide_init_port_data(hwif, index);
		init_hwif_default(hwif, index);
#if !defined(CONFIG_PPC32) || !defined(CONFIG_PCI)
		hwif->irq =
			ide_init_default_irq(hwif->io_ports[IDE_DATA_OFFSET]);
#endif
	}
}

/**
 *	ide_system_bus_speed	-	guess bus speed
 *
 *	ide_system_bus_speed() returns what we think is the system VESA/PCI
 *	bus speed (in MHz). This is used for calculating interface PIO timings.
 *	The default is 40 for known PCI systems, 50 otherwise.
 *	The "idebus=xx" parameter can be used to override this value.
 *	The actual value to be used is computed/displayed the first time
 *	through. Drivers should only use this as a last resort.
 *
 *	Returns a guessed speed in MHz.
 */

static int ide_system_bus_speed(void)
{
#ifdef CONFIG_PCI
	static struct pci_device_id pci_default[] = {
		{ PCI_DEVICE(PCI_ANY_ID, PCI_ANY_ID) },
		{ }
	};
#else
#define pci_default 0
#endif /* CONFIG_PCI */

	/* user supplied value */
	if (idebus_parameter)
		return idebus_parameter;

	/* safe default value for PCI or VESA and PCI*/
	return pci_dev_present(pci_default) ? 33 : 50;
}

ide_hwif_t * ide_find_port(unsigned long base)
{
	ide_hwif_t *hwif;
	int i;

	for (i = 0; i < MAX_HWIFS; i++) {
		hwif = &ide_hwifs[i];
		if (hwif->io_ports[IDE_DATA_OFFSET] == base)
			goto found;
	}

	for (i = 0; i < MAX_HWIFS; i++) {
		hwif = &ide_hwifs[i];
		if (hwif->io_ports[IDE_DATA_OFFSET] == 0)
			goto found;
	}

	hwif = NULL;
found:
	return hwif;
}

EXPORT_SYMBOL_GPL(ide_find_port);

static struct resource* hwif_request_region(ide_hwif_t *hwif,
					    unsigned long addr, int num)
{
	struct resource *res = request_region(addr, num, hwif->name);

	if (!res)
		printk(KERN_ERR "%s: I/O resource 0x%lX-0x%lX not free.\n",
				hwif->name, addr, addr+num-1);
	return res;
}

/**
 *	ide_hwif_request_regions - request resources for IDE
 *	@hwif: interface to use
 *
 *	Requests all the needed resources for an interface.
 *	Right now core IDE code does this work which is deeply wrong.
 *	MMIO leaves it to the controller driver,
 *	PIO will migrate this way over time.
 */

int ide_hwif_request_regions(ide_hwif_t *hwif)
{
	unsigned long addr;
	unsigned int i;

	if (hwif->mmio)
		return 0;
	addr = hwif->io_ports[IDE_CONTROL_OFFSET];
	if (addr && !hwif_request_region(hwif, addr, 1))
		goto control_region_busy;
	hwif->straight8 = 0;
	addr = hwif->io_ports[IDE_DATA_OFFSET];
	if ((addr | 7) == hwif->io_ports[IDE_STATUS_OFFSET]) {
		if (!hwif_request_region(hwif, addr, 8))
			goto data_region_busy;
		hwif->straight8 = 1;
		return 0;
	}
	for (i = IDE_DATA_OFFSET; i <= IDE_STATUS_OFFSET; i++) {
		addr = hwif->io_ports[i];
		if (!hwif_request_region(hwif, addr, 1)) {
			while (--i)
				release_region(addr, 1);
			goto data_region_busy;
		}
	}
	return 0;

data_region_busy:
	addr = hwif->io_ports[IDE_CONTROL_OFFSET];
	if (addr)
		release_region(addr, 1);
control_region_busy:
	/* If any errors are return, we drop the hwif interface. */
	return -EBUSY;
}

/**
 *	ide_hwif_release_regions - free IDE resources
 *
 *	Note that we only release the standard ports,
 *	and do not even try to handle any extra ports
 *	allocated for weird IDE interface chipsets.
 *
 *	Note also that we don't yet handle mmio resources here. More
 *	importantly our caller should be doing this so we need to 
 *	restructure this as a helper function for drivers.
 */

void ide_hwif_release_regions(ide_hwif_t *hwif)
{
	u32 i = 0;

	if (hwif->mmio)
		return;
	if (hwif->io_ports[IDE_CONTROL_OFFSET])
		release_region(hwif->io_ports[IDE_CONTROL_OFFSET], 1);
	if (hwif->straight8) {
		release_region(hwif->io_ports[IDE_DATA_OFFSET], 8);
		return;
	}
	for (i = IDE_DATA_OFFSET; i <= IDE_STATUS_OFFSET; i++)
		if (hwif->io_ports[i])
			release_region(hwif->io_ports[i], 1);
}

/**
 *	ide_hwif_restore	-	restore hwif to template
 *	@hwif: hwif to update
 *	@tmp_hwif: template
 *
 *	Restore hwif to a previous state by copying most settings
 *	from the template.
 */

static void ide_hwif_restore(ide_hwif_t *hwif, ide_hwif_t *tmp_hwif)
{
	hwif->hwgroup			= tmp_hwif->hwgroup;

	hwif->gendev.parent		= tmp_hwif->gendev.parent;

	hwif->proc			= tmp_hwif->proc;

	hwif->major			= tmp_hwif->major;
	hwif->straight8			= tmp_hwif->straight8;
	hwif->bus_state			= tmp_hwif->bus_state;

	hwif->host_flags		= tmp_hwif->host_flags;

	hwif->pio_mask			= tmp_hwif->pio_mask;

	hwif->ultra_mask		= tmp_hwif->ultra_mask;
	hwif->mwdma_mask		= tmp_hwif->mwdma_mask;
	hwif->swdma_mask		= tmp_hwif->swdma_mask;

	hwif->cbl			= tmp_hwif->cbl;

	hwif->chipset			= tmp_hwif->chipset;
	hwif->hold			= tmp_hwif->hold;

	hwif->dev			= tmp_hwif->dev;

#ifdef CONFIG_BLK_DEV_IDEPCI
	hwif->cds			= tmp_hwif->cds;
#endif

	hwif->set_pio_mode		= tmp_hwif->set_pio_mode;
	hwif->set_dma_mode		= tmp_hwif->set_dma_mode;
	hwif->mdma_filter		= tmp_hwif->mdma_filter;
	hwif->udma_filter		= tmp_hwif->udma_filter;
	hwif->selectproc		= tmp_hwif->selectproc;
	hwif->reset_poll		= tmp_hwif->reset_poll;
	hwif->pre_reset			= tmp_hwif->pre_reset;
	hwif->resetproc			= tmp_hwif->resetproc;
	hwif->maskproc			= tmp_hwif->maskproc;
	hwif->quirkproc			= tmp_hwif->quirkproc;
	hwif->busproc			= tmp_hwif->busproc;

	hwif->ata_input_data		= tmp_hwif->ata_input_data;
	hwif->ata_output_data		= tmp_hwif->ata_output_data;
	hwif->atapi_input_bytes		= tmp_hwif->atapi_input_bytes;
	hwif->atapi_output_bytes	= tmp_hwif->atapi_output_bytes;

	hwif->dma_host_set		= tmp_hwif->dma_host_set;
	hwif->dma_setup			= tmp_hwif->dma_setup;
	hwif->dma_exec_cmd		= tmp_hwif->dma_exec_cmd;
	hwif->dma_start			= tmp_hwif->dma_start;
	hwif->ide_dma_end		= tmp_hwif->ide_dma_end;
	hwif->ide_dma_test_irq		= tmp_hwif->ide_dma_test_irq;
	hwif->ide_dma_clear_irq		= tmp_hwif->ide_dma_clear_irq;
	hwif->dma_lost_irq		= tmp_hwif->dma_lost_irq;
	hwif->dma_timeout		= tmp_hwif->dma_timeout;

	hwif->OUTB			= tmp_hwif->OUTB;
	hwif->OUTBSYNC			= tmp_hwif->OUTBSYNC;
	hwif->OUTW			= tmp_hwif->OUTW;
	hwif->OUTSW			= tmp_hwif->OUTSW;
	hwif->OUTSL			= tmp_hwif->OUTSL;

	hwif->INB			= tmp_hwif->INB;
	hwif->INW			= tmp_hwif->INW;
	hwif->INSW			= tmp_hwif->INSW;
	hwif->INSL			= tmp_hwif->INSL;

	hwif->sg_max_nents		= tmp_hwif->sg_max_nents;

	hwif->mmio			= tmp_hwif->mmio;
	hwif->rqsize			= tmp_hwif->rqsize;

#ifndef CONFIG_BLK_DEV_IDECS
	hwif->irq			= tmp_hwif->irq;
#endif

	hwif->dma_base			= tmp_hwif->dma_base;
	hwif->dma_command		= tmp_hwif->dma_command;
	hwif->dma_vendor1		= tmp_hwif->dma_vendor1;
	hwif->dma_status		= tmp_hwif->dma_status;
	hwif->dma_vendor3		= tmp_hwif->dma_vendor3;
	hwif->dma_prdtable		= tmp_hwif->dma_prdtable;

	hwif->config_data		= tmp_hwif->config_data;
	hwif->select_data		= tmp_hwif->select_data;
	hwif->extra_base		= tmp_hwif->extra_base;
	hwif->extra_ports		= tmp_hwif->extra_ports;

	hwif->hwif_data			= tmp_hwif->hwif_data;
}

void ide_remove_port_from_hwgroup(ide_hwif_t *hwif)
{
	ide_hwgroup_t *hwgroup = hwif->hwgroup;

	spin_lock_irq(&ide_lock);
	/*
	 * Remove us from the hwgroup, and free
	 * the hwgroup if we were the only member
	 */
	if (hwif->next == hwif) {
		BUG_ON(hwgroup->hwif != hwif);
		kfree(hwgroup);
	} else {
		/* There is another interface in hwgroup.
		 * Unlink us, and set hwgroup->drive and ->hwif to
		 * something sane.
		 */
		ide_hwif_t *g = hwgroup->hwif;

		while (g->next != hwif)
			g = g->next;
		g->next = hwif->next;
		if (hwgroup->hwif == hwif) {
			/* Chose a random hwif for hwgroup->hwif.
			 * It's guaranteed that there are no drives
			 * left in the hwgroup.
			 */
			BUG_ON(hwgroup->drive != NULL);
			hwgroup->hwif = g;
		}
		BUG_ON(hwgroup->hwif == hwif);
	}
	spin_unlock_irq(&ide_lock);
}

/**
 *	ide_unregister		-	free an IDE interface
 *	@index: index of interface (will change soon to a pointer)
 *	@init_default: init default hwif flag
 *	@restore: restore hwif flag
 *
 *	Perform the final unregister of an IDE interface. At the moment
 *	we don't refcount interfaces so this will also get split up.
 *
 *	Locking:
 *	The caller must not hold the IDE locks
 *	The drive present/vanishing is not yet properly locked
 *	Take care with the callbacks. These have been split to avoid
 *	deadlocking the IDE layer. The shutdown callback is called
 *	before we take the lock and free resources. It is up to the
 *	caller to be sure there is no pending I/O here, and that
 *	the interface will not be reopened (present/vanishing locking
 *	isn't yet done BTW). After we commit to the final kill we
 *	call the cleanup callback with the ide locks held.
 *
 *	Unregister restores the hwif structures to the default state.
 *	This is raving bonkers.
 */

void ide_unregister(unsigned int index, int init_default, int restore)
{
	ide_drive_t *drive;
	ide_hwif_t *hwif, *g;
	static ide_hwif_t tmp_hwif; /* protected by ide_cfg_mtx */
	ide_hwgroup_t *hwgroup;
	int irq_count = 0, unit;

	BUG_ON(index >= MAX_HWIFS);

	BUG_ON(in_interrupt());
	BUG_ON(irqs_disabled());
	mutex_lock(&ide_cfg_mtx);
	spin_lock_irq(&ide_lock);
	hwif = &ide_hwifs[index];
	if (!hwif->present)
		goto abort;
	for (unit = 0; unit < MAX_DRIVES; ++unit) {
		drive = &hwif->drives[unit];
		if (!drive->present)
			continue;
		spin_unlock_irq(&ide_lock);
		device_unregister(&drive->gendev);
		wait_for_completion(&drive->gendev_rel_comp);
		spin_lock_irq(&ide_lock);
	}
	hwif->present = 0;

	spin_unlock_irq(&ide_lock);

	ide_proc_unregister_port(hwif);

	hwgroup = hwif->hwgroup;
	/*
	 * free the irq if we were the only hwif using it
	 */
	g = hwgroup->hwif;
	do {
		if (g->irq == hwif->irq)
			++irq_count;
		g = g->next;
	} while (g != hwgroup->hwif);
	if (irq_count == 1)
		free_irq(hwif->irq, hwgroup);

	ide_remove_port_from_hwgroup(hwif);

	device_unregister(&hwif->gendev);
	wait_for_completion(&hwif->gendev_rel_comp);

	/*
	 * Remove us from the kernel's knowledge
	 */
	blk_unregister_region(MKDEV(hwif->major, 0), MAX_DRIVES<<PARTN_BITS);
	kfree(hwif->sg_table);
	unregister_blkdev(hwif->major, hwif->name);
	spin_lock_irq(&ide_lock);

	if (hwif->dma_base) {
		(void) ide_release_dma(hwif);

		hwif->dma_base = 0;
		hwif->dma_command = 0;
		hwif->dma_vendor1 = 0;
		hwif->dma_status = 0;
		hwif->dma_vendor3 = 0;
		hwif->dma_prdtable = 0;

		hwif->extra_base  = 0;
		hwif->extra_ports = 0;
	}

<<<<<<< HEAD
	/*
	 * Note that we only release the standard ports,
	 * and do not even try to handle any extra ports
	 * allocated for weird IDE interface chipsets.
	 */
=======
>>>>>>> 976dde01
	ide_hwif_release_regions(hwif);

	/* copy original settings */
	tmp_hwif = *hwif;

	/* restore hwif data to pristine status */
	ide_init_port_data(hwif, index);

	if (init_default)
		init_hwif_default(hwif, index);

	if (restore)
		ide_hwif_restore(hwif, &tmp_hwif);

abort:
	spin_unlock_irq(&ide_lock);
	mutex_unlock(&ide_cfg_mtx);
}

EXPORT_SYMBOL(ide_unregister);

void ide_init_port_hw(ide_hwif_t *hwif, hw_regs_t *hw)
{
	memcpy(hwif->io_ports, hw->io_ports, sizeof(hwif->io_ports));
	hwif->irq = hw->irq;
	hwif->noprobe = 0;
	hwif->chipset = hw->chipset;
	hwif->gendev.parent = hw->dev;
	hwif->ack_intr = hw->ack_intr;
}
EXPORT_SYMBOL_GPL(ide_init_port_hw);

ide_hwif_t *ide_deprecated_find_port(unsigned long base)
{
	ide_hwif_t *hwif;
	int i;

	for (i = 0; i < MAX_HWIFS; i++) {
		hwif = &ide_hwifs[i];
		if (hwif->io_ports[IDE_DATA_OFFSET] == base)
			goto found;
	}

	for (i = 0; i < MAX_HWIFS; i++) {
		hwif = &ide_hwifs[i];
		if (hwif->hold)
			continue;
		if (!hwif->present && hwif->mate == NULL)
			goto found;
	}

	hwif = NULL;
found:
	return hwif;
}
EXPORT_SYMBOL_GPL(ide_deprecated_find_port);

/**
 *	ide_register_hw		-	register IDE interface
 *	@hw: hardware registers
 *	@quirkproc: quirkproc function
 *	@hwifp: pointer to returned hwif
 *
 *	Register an IDE interface, specifying exactly the registers etc.
 *
 *	Returns -1 on error.
 */

int ide_register_hw(hw_regs_t *hw, void (*quirkproc)(ide_drive_t *),
		    ide_hwif_t **hwifp)
{
	int index, retry = 1;
	ide_hwif_t *hwif;
	u8 idx[4] = { 0xff, 0xff, 0xff, 0xff };

	do {
		hwif = ide_deprecated_find_port(hw->io_ports[IDE_DATA_OFFSET]);
		index = hwif->index;
		if (hwif)
			goto found;
		for (index = 0; index < MAX_HWIFS; index++)
			ide_unregister(index, 1, 1);
	} while (retry--);
	return -1;
found:
	if (hwif->present)
		ide_unregister(index, 0, 1);
	else if (!hwif->hold)
		ide_init_port_data(hwif, index);

	ide_init_port_hw(hwif, hw);
	hwif->quirkproc = quirkproc;

	idx[0] = index;

	ide_device_add(idx, NULL);

	if (hwifp)
		*hwifp = hwif;

	return hwif->present ? index : -1;
}

EXPORT_SYMBOL(ide_register_hw);

/*
 *	Locks for IDE setting functionality
 */

DEFINE_MUTEX(ide_setting_mtx);

EXPORT_SYMBOL_GPL(ide_setting_mtx);

/**
 *	ide_spin_wait_hwgroup	-	wait for group
 *	@drive: drive in the group
 *
 *	Wait for an IDE device group to go non busy and then return
 *	holding the ide_lock which guards the hwgroup->busy status
 *	and right to use it.
 */

int ide_spin_wait_hwgroup (ide_drive_t *drive)
{
	ide_hwgroup_t *hwgroup = HWGROUP(drive);
	unsigned long timeout = jiffies + (3 * HZ);

	spin_lock_irq(&ide_lock);

	while (hwgroup->busy) {
		unsigned long lflags;
		spin_unlock_irq(&ide_lock);
		local_irq_set(lflags);
		if (time_after(jiffies, timeout)) {
			local_irq_restore(lflags);
			printk(KERN_ERR "%s: channel busy\n", drive->name);
			return -EBUSY;
		}
		local_irq_restore(lflags);
		spin_lock_irq(&ide_lock);
	}
	return 0;
}

EXPORT_SYMBOL(ide_spin_wait_hwgroup);

int set_io_32bit(ide_drive_t *drive, int arg)
{
	if (drive->no_io_32bit)
		return -EPERM;

	if (arg < 0 || arg > 1 + (SUPPORT_VLB_SYNC << 1))
		return -EINVAL;

	if (ide_spin_wait_hwgroup(drive))
		return -EBUSY;

	drive->io_32bit = arg;

	spin_unlock_irq(&ide_lock);

	return 0;
}

static int set_ksettings(ide_drive_t *drive, int arg)
{
	if (arg < 0 || arg > 1)
		return -EINVAL;

	if (ide_spin_wait_hwgroup(drive))
		return -EBUSY;
	drive->keep_settings = arg;
	spin_unlock_irq(&ide_lock);

	return 0;
}

int set_using_dma(ide_drive_t *drive, int arg)
{
#ifdef CONFIG_BLK_DEV_IDEDMA
	ide_hwif_t *hwif = drive->hwif;
	int err = -EPERM;

	if (arg < 0 || arg > 1)
		return -EINVAL;

	if (!drive->id || !(drive->id->capability & 1))
		goto out;

	if (hwif->dma_host_set == NULL)
		goto out;

	err = -EBUSY;
	if (ide_spin_wait_hwgroup(drive))
		goto out;
	/*
	 * set ->busy flag, unlock and let it ride
	 */
	hwif->hwgroup->busy = 1;
	spin_unlock_irq(&ide_lock);

	err = 0;

	if (arg) {
		if (ide_set_dma(drive))
			err = -EIO;
	} else
		ide_dma_off(drive);

	/*
	 * lock, clear ->busy flag and unlock before leaving
	 */
	spin_lock_irq(&ide_lock);
	hwif->hwgroup->busy = 0;
	spin_unlock_irq(&ide_lock);
out:
	return err;
#else
	if (arg < 0 || arg > 1)
		return -EINVAL;

	return -EPERM;
#endif
}

int set_pio_mode(ide_drive_t *drive, int arg)
{
	struct request rq;

	if (arg < 0 || arg > 255)
		return -EINVAL;

	if (drive->hwif->set_pio_mode == NULL)
		return -ENOSYS;

	if (drive->special.b.set_tune)
		return -EBUSY;

	ide_init_drive_cmd(&rq);
	rq.cmd_type = REQ_TYPE_ATA_TASKFILE;

	drive->tune_req = (u8) arg;
	drive->special.b.set_tune = 1;
	(void) ide_do_drive_cmd(drive, &rq, ide_wait);
	return 0;
}

static int set_unmaskirq(ide_drive_t *drive, int arg)
{
	if (drive->no_unmask)
		return -EPERM;

	if (arg < 0 || arg > 1)
		return -EINVAL;

	if (ide_spin_wait_hwgroup(drive))
		return -EBUSY;
	drive->unmask = arg;
	spin_unlock_irq(&ide_lock);

	return 0;
}

/**
 *	system_bus_clock	-	clock guess
 *
 *	External version of the bus clock guess used by very old IDE drivers
 *	for things like VLB timings. Should not be used.
 */

int system_bus_clock (void)
{
	return system_bus_speed;
}

EXPORT_SYMBOL(system_bus_clock);

static int generic_ide_suspend(struct device *dev, pm_message_t mesg)
{
	ide_drive_t *drive = dev->driver_data;
	ide_hwif_t *hwif = HWIF(drive);
	struct request rq;
	struct request_pm_state rqpm;
	ide_task_t args;
	int ret;

	/* Call ACPI _GTM only once */
	if (!(drive->dn % 2))
		ide_acpi_get_timing(hwif);

	memset(&rq, 0, sizeof(rq));
	memset(&rqpm, 0, sizeof(rqpm));
	memset(&args, 0, sizeof(args));
	rq.cmd_type = REQ_TYPE_PM_SUSPEND;
	rq.special = &args;
	rq.data = &rqpm;
	rqpm.pm_step = ide_pm_state_start_suspend;
	if (mesg.event == PM_EVENT_PRETHAW)
		mesg.event = PM_EVENT_FREEZE;
	rqpm.pm_state = mesg.event;

	ret = ide_do_drive_cmd(drive, &rq, ide_wait);
	/* only call ACPI _PS3 after both drivers are suspended */
	if (!ret && (((drive->dn % 2) && hwif->drives[0].present
		 && hwif->drives[1].present)
		 || !hwif->drives[0].present
		 || !hwif->drives[1].present))
		ide_acpi_set_state(hwif, 0);
	return ret;
}

static int generic_ide_resume(struct device *dev)
{
	ide_drive_t *drive = dev->driver_data;
	ide_hwif_t *hwif = HWIF(drive);
	struct request rq;
	struct request_pm_state rqpm;
	ide_task_t args;
	int err;

	/* Call ACPI _STM only once */
	if (!(drive->dn % 2)) {
		ide_acpi_set_state(hwif, 1);
		ide_acpi_push_timing(hwif);
	}

	ide_acpi_exec_tfs(drive);

	memset(&rq, 0, sizeof(rq));
	memset(&rqpm, 0, sizeof(rqpm));
	memset(&args, 0, sizeof(args));
	rq.cmd_type = REQ_TYPE_PM_RESUME;
	rq.special = &args;
	rq.data = &rqpm;
	rqpm.pm_step = ide_pm_state_start_resume;
	rqpm.pm_state = PM_EVENT_ON;

	err = ide_do_drive_cmd(drive, &rq, ide_head_wait);

	if (err == 0 && dev->driver) {
		ide_driver_t *drv = to_ide_driver(dev->driver);

		if (drv->resume)
			drv->resume(drive);
	}

	return err;
}

int generic_ide_ioctl(ide_drive_t *drive, struct file *file, struct block_device *bdev,
			unsigned int cmd, unsigned long arg)
{
	unsigned long flags;
	ide_driver_t *drv;
	void __user *p = (void __user *)arg;
	int err = 0, (*setfunc)(ide_drive_t *, int);
	u8 *val;

	switch (cmd) {
	case HDIO_GET_32BIT:	    val = &drive->io_32bit;	 goto read_val;
	case HDIO_GET_KEEPSETTINGS: val = &drive->keep_settings; goto read_val;
	case HDIO_GET_UNMASKINTR:   val = &drive->unmask;	 goto read_val;
	case HDIO_GET_DMA:	    val = &drive->using_dma;	 goto read_val;
	case HDIO_SET_32BIT:	    setfunc = set_io_32bit;	 goto set_val;
	case HDIO_SET_KEEPSETTINGS: setfunc = set_ksettings;	 goto set_val;
	case HDIO_SET_PIO_MODE:	    setfunc = set_pio_mode;	 goto set_val;
	case HDIO_SET_UNMASKINTR:   setfunc = set_unmaskirq;	 goto set_val;
	case HDIO_SET_DMA:	    setfunc = set_using_dma;	 goto set_val;
	}

	switch (cmd) {
		case HDIO_OBSOLETE_IDENTITY:
		case HDIO_GET_IDENTITY:
			if (bdev != bdev->bd_contains)
				return -EINVAL;
			if (drive->id_read == 0)
				return -ENOMSG;
			if (copy_to_user(p, drive->id, (cmd == HDIO_GET_IDENTITY) ? sizeof(*drive->id) : 142))
				return -EFAULT;
			return 0;

		case HDIO_GET_NICE:
			return put_user(drive->dsc_overlap	<<	IDE_NICE_DSC_OVERLAP	|
					drive->atapi_overlap	<<	IDE_NICE_ATAPI_OVERLAP	|
					drive->nice1 << IDE_NICE_1,
					(long __user *) arg);
#ifdef CONFIG_IDE_TASK_IOCTL
		case HDIO_DRIVE_TASKFILE:
		        if (!capable(CAP_SYS_ADMIN) || !capable(CAP_SYS_RAWIO))
				return -EACCES;
			switch(drive->media) {
				case ide_disk:
					return ide_taskfile_ioctl(drive, cmd, arg);
				default:
					return -ENOMSG;
			}
#endif /* CONFIG_IDE_TASK_IOCTL */

		case HDIO_DRIVE_CMD:
			if (!capable(CAP_SYS_RAWIO))
				return -EACCES;
			return ide_cmd_ioctl(drive, cmd, arg);

		case HDIO_DRIVE_TASK:
			if (!capable(CAP_SYS_RAWIO))
				return -EACCES;
			return ide_task_ioctl(drive, cmd, arg);

		case HDIO_SCAN_HWIF:
		{
			hw_regs_t hw;
			int args[3];
			if (!capable(CAP_SYS_RAWIO)) return -EACCES;
			if (copy_from_user(args, p, 3 * sizeof(int)))
				return -EFAULT;
			memset(&hw, 0, sizeof(hw));
			ide_init_hwif_ports(&hw, (unsigned long) args[0],
					    (unsigned long) args[1], NULL);
			hw.irq = args[2];
			if (ide_register_hw(&hw, NULL, NULL) == -1)
				return -EIO;
			return 0;
		}
	        case HDIO_UNREGISTER_HWIF:
			if (!capable(CAP_SYS_RAWIO)) return -EACCES;
			/* (arg > MAX_HWIFS) checked in function */
			ide_unregister(arg, 1, 1);
			return 0;
		case HDIO_SET_NICE:
			if (!capable(CAP_SYS_ADMIN)) return -EACCES;
			if (arg != (arg & ((1 << IDE_NICE_DSC_OVERLAP) | (1 << IDE_NICE_1))))
				return -EPERM;
			drive->dsc_overlap = (arg >> IDE_NICE_DSC_OVERLAP) & 1;
			drv = *(ide_driver_t **)bdev->bd_disk->private_data;
			if (drive->dsc_overlap && !drv->supports_dsc_overlap) {
				drive->dsc_overlap = 0;
				return -EPERM;
			}
			drive->nice1 = (arg >> IDE_NICE_1) & 1;
			return 0;
		case HDIO_DRIVE_RESET:
			if (!capable(CAP_SYS_ADMIN))
				return -EACCES;

			/*
			 *	Abort the current command on the
			 *	group if there is one, taking
			 *	care not to allow anything else
			 *	to be queued and to die on the
			 *	spot if we miss one somehow
			 */

			spin_lock_irqsave(&ide_lock, flags);

			if (HWGROUP(drive)->resetting) {
				spin_unlock_irqrestore(&ide_lock, flags);
				return -EBUSY;
			}

			ide_abort(drive, "drive reset");

			BUG_ON(HWGROUP(drive)->handler);

			/* Ensure nothing gets queued after we
			   drop the lock. Reset will clear the busy */

			HWGROUP(drive)->busy = 1;
			spin_unlock_irqrestore(&ide_lock, flags);
			(void) ide_do_reset(drive);

			return 0;
		case HDIO_GET_BUSSTATE:
			if (!capable(CAP_SYS_ADMIN))
				return -EACCES;
			if (put_user(HWIF(drive)->bus_state, (long __user *)arg))
				return -EFAULT;
			return 0;

		case HDIO_SET_BUSSTATE:
			if (!capable(CAP_SYS_ADMIN))
				return -EACCES;
			if (HWIF(drive)->busproc)
				return HWIF(drive)->busproc(drive, (int)arg);
			return -EOPNOTSUPP;
		default:
			return -EINVAL;
	}

read_val:
	mutex_lock(&ide_setting_mtx);
	spin_lock_irqsave(&ide_lock, flags);
	err = *val;
	spin_unlock_irqrestore(&ide_lock, flags);
	mutex_unlock(&ide_setting_mtx);
	return err >= 0 ? put_user(err, (long __user *)arg) : err;

set_val:
	if (bdev != bdev->bd_contains)
		err = -EINVAL;
	else {
		if (!capable(CAP_SYS_ADMIN))
			err = -EACCES;
		else {
			mutex_lock(&ide_setting_mtx);
			err = setfunc(drive, arg);
			mutex_unlock(&ide_setting_mtx);
		}
	}
	return err;
}

EXPORT_SYMBOL(generic_ide_ioctl);

/*
 * stridx() returns the offset of c within s,
 * or -1 if c is '\0' or not found within s.
 */
static int __init stridx (const char *s, char c)
{
	char *i = strchr(s, c);
	return (i && c) ? i - s : -1;
}

/*
 * match_parm() does parsing for ide_setup():
 *
 * 1. the first char of s must be '='.
 * 2. if the remainder matches one of the supplied keywords,
 *     the index (1 based) of the keyword is negated and returned.
 * 3. if the remainder is a series of no more than max_vals numbers
 *     separated by commas, the numbers are saved in vals[] and a
 *     count of how many were saved is returned.  Base10 is assumed,
 *     and base16 is allowed when prefixed with "0x".
 * 4. otherwise, zero is returned.
 */
static int __init match_parm (char *s, const char *keywords[], int vals[], int max_vals)
{
	static const char *decimal = "0123456789";
	static const char *hex = "0123456789abcdef";
	int i, n;

	if (*s++ == '=') {
		/*
		 * Try matching against the supplied keywords,
		 * and return -(index+1) if we match one
		 */
		if (keywords != NULL) {
			for (i = 0; *keywords != NULL; ++i) {
				if (!strcmp(s, *keywords++))
					return -(i+1);
			}
		}
		/*
		 * Look for a series of no more than "max_vals"
		 * numeric values separated by commas, in base10,
		 * or base16 when prefixed with "0x".
		 * Return a count of how many were found.
		 */
		for (n = 0; (i = stridx(decimal, *s)) >= 0;) {
			vals[n] = i;
			while ((i = stridx(decimal, *++s)) >= 0)
				vals[n] = (vals[n] * 10) + i;
			if (*s == 'x' && !vals[n]) {
				while ((i = stridx(hex, *++s)) >= 0)
					vals[n] = (vals[n] * 0x10) + i;
			}
			if (++n == max_vals)
				break;
			if (*s == ',' || *s == ';')
				++s;
		}
		if (!*s)
			return n;
	}
	return 0;	/* zero = nothing matched */
}

extern int probe_ali14xx;
extern int probe_umc8672;
extern int probe_dtc2278;
extern int probe_ht6560b;
extern int probe_qd65xx;
extern int cmd640_vlb;

static int __initdata is_chipset_set[MAX_HWIFS];

/*
 * ide_setup() gets called VERY EARLY during initialization,
 * to handle kernel "command line" strings beginning with "hdx=" or "ide".
 *
 * Remember to update Documentation/ide.txt if you change something here.
 */
static int __init ide_setup(char *s)
{
	int i, vals[3];
	ide_hwif_t *hwif;
	ide_drive_t *drive;
	unsigned int hw, unit;
	const char max_drive = 'a' + ((MAX_HWIFS * MAX_DRIVES) - 1);
	const char max_hwif  = '0' + (MAX_HWIFS - 1);

	
	if (strncmp(s,"hd",2) == 0 && s[2] == '=')	/* hd= is for hd.c   */
		return 0;				/* driver and not us */

	if (strncmp(s,"ide",3) && strncmp(s,"idebus",6) && strncmp(s,"hd",2))
		return 0;

	printk(KERN_INFO "ide_setup: %s", s);
	init_ide_data ();

#ifdef CONFIG_BLK_DEV_IDEDOUBLER
	if (!strcmp(s, "ide=doubler")) {
		extern int ide_doubler;

		printk(" : Enabled support for IDE doublers\n");
		ide_doubler = 1;
		return 1;
	}
#endif /* CONFIG_BLK_DEV_IDEDOUBLER */

	if (!strcmp(s, "ide=nodma")) {
		printk(" : Prevented DMA\n");
		noautodma = 1;
		goto obsolete_option;
	}

#ifdef CONFIG_IDEPCI_PCIBUS_ORDER
	if (!strcmp(s, "ide=reverse")) {
		ide_scan_direction = 1;
		printk(" : Enabled support for IDE inverse scan order.\n");
		goto obsolete_option;
	}
#endif

#ifdef CONFIG_BLK_DEV_IDEACPI
	if (!strcmp(s, "ide=noacpi")) {
		//printk(" : Disable IDE ACPI support.\n");
		ide_noacpi = 1;
		return 1;
	}
	if (!strcmp(s, "ide=acpigtf")) {
		//printk(" : Enable IDE ACPI _GTF support.\n");
		ide_noacpitfs = 0;
		return 1;
	}
	if (!strcmp(s, "ide=acpionboot")) {
		//printk(" : Call IDE ACPI methods on boot.\n");
		ide_noacpionboot = 0;
		return 1;
	}
#endif /* CONFIG_BLK_DEV_IDEACPI */

	/*
	 * Look for drive options:  "hdx="
	 */
	if (s[0] == 'h' && s[1] == 'd' && s[2] >= 'a' && s[2] <= max_drive) {
		const char *hd_words[] = {
			"none", "noprobe", "nowerr", "cdrom", "nodma",
			"autotune", "noautotune", "-8", "-9", "-10",
			"noflush", "remap", "remap63", "scsi", NULL };
		unit = s[2] - 'a';
		hw   = unit / MAX_DRIVES;
		unit = unit % MAX_DRIVES;
		hwif = &ide_hwifs[hw];
		drive = &hwif->drives[unit];
		if (strncmp(s + 4, "ide-", 4) == 0) {
			strlcpy(drive->driver_req, s + 4, sizeof(drive->driver_req));
			goto done;
		}
		switch (match_parm(&s[3], hd_words, vals, 3)) {
			case -1: /* "none" */
			case -2: /* "noprobe" */
				drive->noprobe = 1;
				goto done;
			case -3: /* "nowerr" */
				drive->bad_wstat = BAD_R_STAT;
				hwif->noprobe = 0;
				goto done;
			case -4: /* "cdrom" */
				drive->present = 1;
				drive->media = ide_cdrom;
				/* an ATAPI device ignores DRDY */
				drive->ready_stat = 0;
				hwif->noprobe = 0;
				goto done;
			case -5: /* nodma */
				drive->nodma = 1;
				goto done;
			case -6: /* "autotune" */
				drive->autotune = IDE_TUNE_AUTO;
				goto obsolete_option;
			case -7: /* "noautotune" */
				drive->autotune = IDE_TUNE_NOAUTO;
				goto obsolete_option;
			case -11: /* noflush */
				drive->noflush = 1;
				goto done;
			case -12: /* "remap" */
				drive->remap_0_to_1 = 1;
				goto done;
			case -13: /* "remap63" */
				drive->sect0 = 63;
				goto done;
			case -14: /* "scsi" */
				drive->scsi = 1;
				goto done;
			case 3: /* cyl,head,sect */
				drive->media	= ide_disk;
				drive->ready_stat = READY_STAT;
				drive->cyl	= drive->bios_cyl  = vals[0];
				drive->head	= drive->bios_head = vals[1];
				drive->sect	= drive->bios_sect = vals[2];
				drive->present	= 1;
				drive->forced_geom = 1;
				hwif->noprobe = 0;
				goto done;
			default:
				goto bad_option;
		}
	}

	if (s[0] != 'i' || s[1] != 'd' || s[2] != 'e')
		goto bad_option;
	/*
	 * Look for bus speed option:  "idebus="
	 */
	if (s[3] == 'b' && s[4] == 'u' && s[5] == 's') {
		if (match_parm(&s[6], NULL, vals, 1) != 1)
			goto bad_option;
		if (vals[0] >= 20 && vals[0] <= 66) {
			idebus_parameter = vals[0];
		} else
			printk(" -- BAD BUS SPEED! Expected value from 20 to 66");
		goto done;
	}
	/*
	 * Look for interface options:  "idex="
	 */
	if (s[3] >= '0' && s[3] <= max_hwif) {
		/*
		 * Be VERY CAREFUL changing this: note hardcoded indexes below
		 * (-8, -9, -10) are reserved to ease the hardcoding.
		 */
		static const char *ide_words[] = {
			"noprobe", "serialize", "minus3", "minus4",
			"reset", "minus6", "ata66", "minus8", "minus9",
			"minus10", "four", "qd65xx", "ht6560b", "cmd640_vlb",
			"dtc2278", "umc8672", "ali14xx", NULL };

		hw_regs_t hwregs;

		hw = s[3] - '0';
		hwif = &ide_hwifs[hw];
		i = match_parm(&s[4], ide_words, vals, 3);

		/*
		 * Cryptic check to ensure chipset not already set for hwif.
		 * Note: we can't depend on hwif->chipset here.
		 */
		if ((i >= -18 && i <= -11) || (i > 0 && i <= 3)) {
			/* chipset already specified */
			if (is_chipset_set[hw])
				goto bad_option;
			if (i > -18 && i <= -11) {
				/* these drivers are for "ide0=" only */
				if (hw != 0)
					goto bad_hwif;
				/* chipset already specified for 2nd port */
				if (is_chipset_set[hw+1])
					goto bad_option;
			}
			is_chipset_set[hw] = 1;
			printk("\n");
		}

		switch (i) {
#ifdef CONFIG_BLK_DEV_ALI14XX
			case -17: /* "ali14xx" */
				probe_ali14xx = 1;
				goto done;
#endif
#ifdef CONFIG_BLK_DEV_UMC8672
			case -16: /* "umc8672" */
				probe_umc8672 = 1;
				goto done;
#endif
#ifdef CONFIG_BLK_DEV_DTC2278
			case -15: /* "dtc2278" */
				probe_dtc2278 = 1;
				goto done;
#endif
#ifdef CONFIG_BLK_DEV_CMD640
			case -14: /* "cmd640_vlb" */
				cmd640_vlb = 1;
				goto done;
#endif
#ifdef CONFIG_BLK_DEV_HT6560B
			case -13: /* "ht6560b" */
				probe_ht6560b = 1;
				goto done;
#endif
#ifdef CONFIG_BLK_DEV_QD65XX
			case -12: /* "qd65xx" */
				probe_qd65xx = 1;
				goto done;
#endif
#ifdef CONFIG_BLK_DEV_4DRIVES
			case -11: /* "four" drives on one set of ports */
			{
				ide_hwif_t *mate = &ide_hwifs[hw^1];
				mate->drives[0].select.all ^= 0x20;
				mate->drives[1].select.all ^= 0x20;
				hwif->chipset = mate->chipset = ide_4drives;
				mate->irq = hwif->irq;
				memcpy(mate->io_ports, hwif->io_ports, sizeof(hwif->io_ports));
				hwif->mate = mate;
				mate->mate = hwif;
				hwif->serialized = mate->serialized = 1;
				goto obsolete_option;
			}
#endif /* CONFIG_BLK_DEV_4DRIVES */
			case -10: /* minus10 */
			case -9: /* minus9 */
			case -8: /* minus8 */
			case -6:
			case -4:
			case -3:
				goto bad_option;
			case -7: /* ata66 */
#ifdef CONFIG_BLK_DEV_IDEPCI
				/*
				 * Use ATA_CBL_PATA40_SHORT so drive side
				 * cable detection is also overriden.
				 */
				hwif->cbl = ATA_CBL_PATA40_SHORT;
				goto obsolete_option;
#else
				goto bad_hwif;
#endif
			case -5: /* "reset" */
				hwif->reset = 1;
				goto obsolete_option;
			case -2: /* "serialize" */
				hwif->mate = &ide_hwifs[hw^1];
				hwif->mate->mate = hwif;
				hwif->serialized = hwif->mate->serialized = 1;
				goto obsolete_option;

			case -1: /* "noprobe" */
				hwif->noprobe = 1;
				goto obsolete_option;

			case 1:	/* base */
				vals[1] = vals[0] + 0x206; /* default ctl */
			case 2: /* base,ctl */
				vals[2] = 0;	/* default irq = probe for it */
			case 3: /* base,ctl,irq */
				memset(&hwregs, 0, sizeof(hwregs));
				ide_init_hwif_ports(&hwregs, vals[0], vals[1], &hwif->irq);
				memcpy(hwif->io_ports, hwregs.io_ports, sizeof(hwif->io_ports));
				hwif->irq      = vals[2];
				hwif->noprobe  = 0;
				hwif->chipset  = ide_forced;
				goto obsolete_option;

			case 0: goto bad_option;
			default:
				printk(" -- SUPPORT NOT CONFIGURED IN THIS KERNEL\n");
				return 1;
		}
	}
bad_option:
	printk(" -- BAD OPTION\n");
	return 1;
obsolete_option:
	printk(" -- OBSOLETE OPTION, WILL BE REMOVED SOON!\n");
	return 1;
bad_hwif:
	printk("-- NOT SUPPORTED ON ide%d", hw);
done:
	printk("\n");
	return 1;
}

EXPORT_SYMBOL(ide_lock);

static int ide_bus_match(struct device *dev, struct device_driver *drv)
{
	return 1;
}

static char *media_string(ide_drive_t *drive)
{
	switch (drive->media) {
	case ide_disk:
		return "disk";
	case ide_cdrom:
		return "cdrom";
	case ide_tape:
		return "tape";
	case ide_floppy:
		return "floppy";
	case ide_optical:
		return "optical";
	default:
		return "UNKNOWN";
	}
}

static ssize_t media_show(struct device *dev, struct device_attribute *attr, char *buf)
{
	ide_drive_t *drive = to_ide_device(dev);
	return sprintf(buf, "%s\n", media_string(drive));
}

static ssize_t drivename_show(struct device *dev, struct device_attribute *attr, char *buf)
{
	ide_drive_t *drive = to_ide_device(dev);
	return sprintf(buf, "%s\n", drive->name);
}

static ssize_t modalias_show(struct device *dev, struct device_attribute *attr, char *buf)
{
	ide_drive_t *drive = to_ide_device(dev);
	return sprintf(buf, "ide:m-%s\n", media_string(drive));
}

static ssize_t model_show(struct device *dev, struct device_attribute *attr,
			  char *buf)
{
	ide_drive_t *drive = to_ide_device(dev);
	return sprintf(buf, "%s\n", drive->id->model);
}

static ssize_t firmware_show(struct device *dev, struct device_attribute *attr,
			     char *buf)
{
	ide_drive_t *drive = to_ide_device(dev);
	return sprintf(buf, "%s\n", drive->id->fw_rev);
}

static ssize_t serial_show(struct device *dev, struct device_attribute *attr,
			   char *buf)
{
	ide_drive_t *drive = to_ide_device(dev);
	return sprintf(buf, "%s\n", drive->id->serial_no);
}

static struct device_attribute ide_dev_attrs[] = {
	__ATTR_RO(media),
	__ATTR_RO(drivename),
	__ATTR_RO(modalias),
	__ATTR_RO(model),
	__ATTR_RO(firmware),
	__ATTR(serial, 0400, serial_show, NULL),
	__ATTR_NULL
};

static int ide_uevent(struct device *dev, struct kobj_uevent_env *env)
{
	ide_drive_t *drive = to_ide_device(dev);

	add_uevent_var(env, "MEDIA=%s", media_string(drive));
	add_uevent_var(env, "DRIVENAME=%s", drive->name);
	add_uevent_var(env, "MODALIAS=ide:m-%s", media_string(drive));
	return 0;
}

static int generic_ide_probe(struct device *dev)
{
	ide_drive_t *drive = to_ide_device(dev);
	ide_driver_t *drv = to_ide_driver(dev->driver);

	return drv->probe ? drv->probe(drive) : -ENODEV;
}

static int generic_ide_remove(struct device *dev)
{
	ide_drive_t *drive = to_ide_device(dev);
	ide_driver_t *drv = to_ide_driver(dev->driver);

	if (drv->remove)
		drv->remove(drive);

	return 0;
}

static void generic_ide_shutdown(struct device *dev)
{
	ide_drive_t *drive = to_ide_device(dev);
	ide_driver_t *drv = to_ide_driver(dev->driver);

	if (dev->driver && drv->shutdown)
		drv->shutdown(drive);
}

struct bus_type ide_bus_type = {
	.name		= "ide",
	.match		= ide_bus_match,
	.uevent		= ide_uevent,
	.probe		= generic_ide_probe,
	.remove		= generic_ide_remove,
	.shutdown	= generic_ide_shutdown,
	.dev_attrs	= ide_dev_attrs,
	.suspend	= generic_ide_suspend,
	.resume		= generic_ide_resume,
};

EXPORT_SYMBOL_GPL(ide_bus_type);

/*
 * This is gets invoked once during initialization, to set *everything* up
 */
static int __init ide_init(void)
{
	int ret;

	printk(KERN_INFO "Uniform Multi-Platform E-IDE driver\n");
	system_bus_speed = ide_system_bus_speed();

	printk(KERN_INFO "ide: Assuming %dMHz system bus speed "
			 "for PIO modes%s\n", system_bus_speed,
			idebus_parameter ? "" : "; override with idebus=xx");

	ret = bus_register(&ide_bus_type);
	if (ret < 0) {
		printk(KERN_WARNING "IDE: bus_register error: %d\n", ret);
		return ret;
	}

	init_ide_data();

	proc_ide_create();

	return 0;
}

#ifdef MODULE
static char *options = NULL;
module_param(options, charp, 0);
MODULE_LICENSE("GPL");

static void __init parse_options (char *line)
{
	char *next = line;

	if (line == NULL || !*line)
		return;
	while ((line = next) != NULL) {
 		if ((next = strchr(line,' ')) != NULL)
			*next++ = 0;
		if (!ide_setup(line))
			printk (KERN_INFO "Unknown option '%s'\n", line);
	}
}

int __init init_module (void)
{
	parse_options(options);
	return ide_init();
}

void __exit cleanup_module (void)
{
	int index;

	for (index = 0; index < MAX_HWIFS; ++index)
		ide_unregister(index, 0, 0);

	proc_ide_destroy();

	bus_unregister(&ide_bus_type);
}

#else /* !MODULE */

__setup("", ide_setup);

module_init(ide_init);

#endif /* MODULE */<|MERGE_RESOLUTION|>--- conflicted
+++ resolved
@@ -590,14 +590,6 @@
 		hwif->extra_ports = 0;
 	}
 
-<<<<<<< HEAD
-	/*
-	 * Note that we only release the standard ports,
-	 * and do not even try to handle any extra ports
-	 * allocated for weird IDE interface chipsets.
-	 */
-=======
->>>>>>> 976dde01
 	ide_hwif_release_regions(hwif);
 
 	/* copy original settings */
