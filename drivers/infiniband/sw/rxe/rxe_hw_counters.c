--- conflicted
+++ resolved
@@ -43,11 +43,7 @@
 struct rdma_hw_stats *rxe_ib_alloc_hw_port_stats(struct ib_device *ibdev,
 						 u32 port_num)
 {
-<<<<<<< HEAD
-	BUILD_BUG_ON(ARRAY_SIZE(rxe_counter_name) != RXE_NUM_OF_COUNTERS);
-=======
 	BUILD_BUG_ON(ARRAY_SIZE(rxe_counter_descs) != RXE_NUM_OF_COUNTERS);
->>>>>>> df0cc57e
 
 	return rdma_alloc_hw_stats_struct(rxe_counter_descs,
 					  ARRAY_SIZE(rxe_counter_descs),
