/*******************************************************************************
 * Filename:  target_core_transport.c
 *
 * This file contains the Generic Target Engine Core.
 *
 * (c) Copyright 2002-2013 Datera, Inc.
 *
 * Nicholas A. Bellinger <nab@kernel.org>
 *
 * This program is free software; you can redistribute it and/or modify
 * it under the terms of the GNU General Public License as published by
 * the Free Software Foundation; either version 2 of the License, or
 * (at your option) any later version.
 *
 * This program is distributed in the hope that it will be useful,
 * but WITHOUT ANY WARRANTY; without even the implied warranty of
 * MERCHANTABILITY or FITNESS FOR A PARTICULAR PURPOSE.  See the
 * GNU General Public License for more details.
 *
 * You should have received a copy of the GNU General Public License
 * along with this program; if not, write to the Free Software
 * Foundation, Inc., 59 Temple Place - Suite 330, Boston, MA 02111-1307, USA.
 *
 ******************************************************************************/

#include <linux/net.h>
#include <linux/delay.h>
#include <linux/string.h>
#include <linux/timer.h>
#include <linux/slab.h>
#include <linux/spinlock.h>
#include <linux/kthread.h>
#include <linux/in.h>
#include <linux/cdrom.h>
#include <linux/module.h>
#include <linux/ratelimit.h>
#include <linux/vmalloc.h>
#include <asm/unaligned.h>
#include <net/sock.h>
#include <net/tcp.h>
#include <scsi/scsi_proto.h>
#include <scsi/scsi_common.h>

#include <target/target_core_base.h>
#include <target/target_core_backend.h>
#include <target/target_core_fabric.h>

#include "target_core_internal.h"
#include "target_core_alua.h"
#include "target_core_pr.h"
#include "target_core_ua.h"

#define CREATE_TRACE_POINTS
#include <trace/events/target.h>

static struct workqueue_struct *target_completion_wq;
static struct kmem_cache *se_sess_cache;
struct kmem_cache *se_ua_cache;
struct kmem_cache *t10_pr_reg_cache;
struct kmem_cache *t10_alua_lu_gp_cache;
struct kmem_cache *t10_alua_lu_gp_mem_cache;
struct kmem_cache *t10_alua_tg_pt_gp_cache;
struct kmem_cache *t10_alua_lba_map_cache;
struct kmem_cache *t10_alua_lba_map_mem_cache;

static void transport_complete_task_attr(struct se_cmd *cmd);
static void transport_handle_queue_full(struct se_cmd *cmd,
		struct se_device *dev);
static int transport_put_cmd(struct se_cmd *cmd);
static void target_complete_ok_work(struct work_struct *work);

int init_se_kmem_caches(void)
{
	se_sess_cache = kmem_cache_create("se_sess_cache",
			sizeof(struct se_session), __alignof__(struct se_session),
			0, NULL);
	if (!se_sess_cache) {
		pr_err("kmem_cache_create() for struct se_session"
				" failed\n");
		goto out;
	}
	se_ua_cache = kmem_cache_create("se_ua_cache",
			sizeof(struct se_ua), __alignof__(struct se_ua),
			0, NULL);
	if (!se_ua_cache) {
		pr_err("kmem_cache_create() for struct se_ua failed\n");
		goto out_free_sess_cache;
	}
	t10_pr_reg_cache = kmem_cache_create("t10_pr_reg_cache",
			sizeof(struct t10_pr_registration),
			__alignof__(struct t10_pr_registration), 0, NULL);
	if (!t10_pr_reg_cache) {
		pr_err("kmem_cache_create() for struct t10_pr_registration"
				" failed\n");
		goto out_free_ua_cache;
	}
	t10_alua_lu_gp_cache = kmem_cache_create("t10_alua_lu_gp_cache",
			sizeof(struct t10_alua_lu_gp), __alignof__(struct t10_alua_lu_gp),
			0, NULL);
	if (!t10_alua_lu_gp_cache) {
		pr_err("kmem_cache_create() for t10_alua_lu_gp_cache"
				" failed\n");
		goto out_free_pr_reg_cache;
	}
	t10_alua_lu_gp_mem_cache = kmem_cache_create("t10_alua_lu_gp_mem_cache",
			sizeof(struct t10_alua_lu_gp_member),
			__alignof__(struct t10_alua_lu_gp_member), 0, NULL);
	if (!t10_alua_lu_gp_mem_cache) {
		pr_err("kmem_cache_create() for t10_alua_lu_gp_mem_"
				"cache failed\n");
		goto out_free_lu_gp_cache;
	}
	t10_alua_tg_pt_gp_cache = kmem_cache_create("t10_alua_tg_pt_gp_cache",
			sizeof(struct t10_alua_tg_pt_gp),
			__alignof__(struct t10_alua_tg_pt_gp), 0, NULL);
	if (!t10_alua_tg_pt_gp_cache) {
		pr_err("kmem_cache_create() for t10_alua_tg_pt_gp_"
				"cache failed\n");
		goto out_free_lu_gp_mem_cache;
	}
	t10_alua_lba_map_cache = kmem_cache_create(
			"t10_alua_lba_map_cache",
			sizeof(struct t10_alua_lba_map),
			__alignof__(struct t10_alua_lba_map), 0, NULL);
	if (!t10_alua_lba_map_cache) {
		pr_err("kmem_cache_create() for t10_alua_lba_map_"
				"cache failed\n");
		goto out_free_tg_pt_gp_cache;
	}
	t10_alua_lba_map_mem_cache = kmem_cache_create(
			"t10_alua_lba_map_mem_cache",
			sizeof(struct t10_alua_lba_map_member),
			__alignof__(struct t10_alua_lba_map_member), 0, NULL);
	if (!t10_alua_lba_map_mem_cache) {
		pr_err("kmem_cache_create() for t10_alua_lba_map_mem_"
				"cache failed\n");
		goto out_free_lba_map_cache;
	}

	target_completion_wq = alloc_workqueue("target_completion",
					       WQ_MEM_RECLAIM, 0);
	if (!target_completion_wq)
		goto out_free_lba_map_mem_cache;

	return 0;

out_free_lba_map_mem_cache:
	kmem_cache_destroy(t10_alua_lba_map_mem_cache);
out_free_lba_map_cache:
	kmem_cache_destroy(t10_alua_lba_map_cache);
out_free_tg_pt_gp_cache:
	kmem_cache_destroy(t10_alua_tg_pt_gp_cache);
out_free_lu_gp_mem_cache:
	kmem_cache_destroy(t10_alua_lu_gp_mem_cache);
out_free_lu_gp_cache:
	kmem_cache_destroy(t10_alua_lu_gp_cache);
out_free_pr_reg_cache:
	kmem_cache_destroy(t10_pr_reg_cache);
out_free_ua_cache:
	kmem_cache_destroy(se_ua_cache);
out_free_sess_cache:
	kmem_cache_destroy(se_sess_cache);
out:
	return -ENOMEM;
}

void release_se_kmem_caches(void)
{
	destroy_workqueue(target_completion_wq);
	kmem_cache_destroy(se_sess_cache);
	kmem_cache_destroy(se_ua_cache);
	kmem_cache_destroy(t10_pr_reg_cache);
	kmem_cache_destroy(t10_alua_lu_gp_cache);
	kmem_cache_destroy(t10_alua_lu_gp_mem_cache);
	kmem_cache_destroy(t10_alua_tg_pt_gp_cache);
	kmem_cache_destroy(t10_alua_lba_map_cache);
	kmem_cache_destroy(t10_alua_lba_map_mem_cache);
}

/* This code ensures unique mib indexes are handed out. */
static DEFINE_SPINLOCK(scsi_mib_index_lock);
static u32 scsi_mib_index[SCSI_INDEX_TYPE_MAX];

/*
 * Allocate a new row index for the entry type specified
 */
u32 scsi_get_new_index(scsi_index_t type)
{
	u32 new_index;

	BUG_ON((type < 0) || (type >= SCSI_INDEX_TYPE_MAX));

	spin_lock(&scsi_mib_index_lock);
	new_index = ++scsi_mib_index[type];
	spin_unlock(&scsi_mib_index_lock);

	return new_index;
}

void transport_subsystem_check_init(void)
{
	int ret;
	static int sub_api_initialized;

	if (sub_api_initialized)
		return;

	ret = request_module("target_core_iblock");
	if (ret != 0)
		pr_err("Unable to load target_core_iblock\n");

	ret = request_module("target_core_file");
	if (ret != 0)
		pr_err("Unable to load target_core_file\n");

	ret = request_module("target_core_pscsi");
	if (ret != 0)
		pr_err("Unable to load target_core_pscsi\n");

	ret = request_module("target_core_user");
	if (ret != 0)
		pr_err("Unable to load target_core_user\n");

	sub_api_initialized = 1;
}

struct se_session *transport_init_session(enum target_prot_op sup_prot_ops)
{
	struct se_session *se_sess;

	se_sess = kmem_cache_zalloc(se_sess_cache, GFP_KERNEL);
	if (!se_sess) {
		pr_err("Unable to allocate struct se_session from"
				" se_sess_cache\n");
		return ERR_PTR(-ENOMEM);
	}
	INIT_LIST_HEAD(&se_sess->sess_list);
	INIT_LIST_HEAD(&se_sess->sess_acl_list);
	INIT_LIST_HEAD(&se_sess->sess_cmd_list);
	INIT_LIST_HEAD(&se_sess->sess_wait_list);
	spin_lock_init(&se_sess->sess_cmd_lock);
	kref_init(&se_sess->sess_kref);
	se_sess->sup_prot_ops = sup_prot_ops;

	return se_sess;
}
EXPORT_SYMBOL(transport_init_session);

int transport_alloc_session_tags(struct se_session *se_sess,
			         unsigned int tag_num, unsigned int tag_size)
{
	int rc;

	se_sess->sess_cmd_map = kzalloc(tag_num * tag_size,
					GFP_KERNEL | __GFP_NOWARN | __GFP_REPEAT);
	if (!se_sess->sess_cmd_map) {
		se_sess->sess_cmd_map = vzalloc(tag_num * tag_size);
		if (!se_sess->sess_cmd_map) {
			pr_err("Unable to allocate se_sess->sess_cmd_map\n");
			return -ENOMEM;
		}
	}

	rc = percpu_ida_init(&se_sess->sess_tag_pool, tag_num);
	if (rc < 0) {
		pr_err("Unable to init se_sess->sess_tag_pool,"
			" tag_num: %u\n", tag_num);
		kvfree(se_sess->sess_cmd_map);
		se_sess->sess_cmd_map = NULL;
		return -ENOMEM;
	}

	return 0;
}
EXPORT_SYMBOL(transport_alloc_session_tags);

struct se_session *transport_init_session_tags(unsigned int tag_num,
					       unsigned int tag_size,
					       enum target_prot_op sup_prot_ops)
{
	struct se_session *se_sess;
	int rc;

	if (tag_num != 0 && !tag_size) {
		pr_err("init_session_tags called with percpu-ida tag_num:"
		       " %u, but zero tag_size\n", tag_num);
		return ERR_PTR(-EINVAL);
	}
	if (!tag_num && tag_size) {
		pr_err("init_session_tags called with percpu-ida tag_size:"
		       " %u, but zero tag_num\n", tag_size);
		return ERR_PTR(-EINVAL);
	}

	se_sess = transport_init_session(sup_prot_ops);
	if (IS_ERR(se_sess))
		return se_sess;

	rc = transport_alloc_session_tags(se_sess, tag_num, tag_size);
	if (rc < 0) {
		transport_free_session(se_sess);
		return ERR_PTR(-ENOMEM);
	}

	return se_sess;
}
EXPORT_SYMBOL(transport_init_session_tags);

/*
 * Called with spin_lock_irqsave(&struct se_portal_group->session_lock called.
 */
void __transport_register_session(
	struct se_portal_group *se_tpg,
	struct se_node_acl *se_nacl,
	struct se_session *se_sess,
	void *fabric_sess_ptr)
{
	const struct target_core_fabric_ops *tfo = se_tpg->se_tpg_tfo;
	unsigned char buf[PR_REG_ISID_LEN];

	se_sess->se_tpg = se_tpg;
	se_sess->fabric_sess_ptr = fabric_sess_ptr;
	/*
	 * Used by struct se_node_acl's under ConfigFS to locate active se_session-t
	 *
	 * Only set for struct se_session's that will actually be moving I/O.
	 * eg: *NOT* discovery sessions.
	 */
	if (se_nacl) {
		/*
		 *
		 * Determine if fabric allows for T10-PI feature bits exposed to
		 * initiators for device backends with !dev->dev_attrib.pi_prot_type.
		 *
		 * If so, then always save prot_type on a per se_node_acl node
		 * basis and re-instate the previous sess_prot_type to avoid
		 * disabling PI from below any previously initiator side
		 * registered LUNs.
		 */
		if (se_nacl->saved_prot_type)
			se_sess->sess_prot_type = se_nacl->saved_prot_type;
		else if (tfo->tpg_check_prot_fabric_only)
			se_sess->sess_prot_type = se_nacl->saved_prot_type =
					tfo->tpg_check_prot_fabric_only(se_tpg);
		/*
		 * If the fabric module supports an ISID based TransportID,
		 * save this value in binary from the fabric I_T Nexus now.
		 */
		if (se_tpg->se_tpg_tfo->sess_get_initiator_sid != NULL) {
			memset(&buf[0], 0, PR_REG_ISID_LEN);
			se_tpg->se_tpg_tfo->sess_get_initiator_sid(se_sess,
					&buf[0], PR_REG_ISID_LEN);
			se_sess->sess_bin_isid = get_unaligned_be64(&buf[0]);
		}

		spin_lock_irq(&se_nacl->nacl_sess_lock);
		/*
		 * The se_nacl->nacl_sess pointer will be set to the
		 * last active I_T Nexus for each struct se_node_acl.
		 */
		se_nacl->nacl_sess = se_sess;

		list_add_tail(&se_sess->sess_acl_list,
			      &se_nacl->acl_sess_list);
		spin_unlock_irq(&se_nacl->nacl_sess_lock);
	}
	list_add_tail(&se_sess->sess_list, &se_tpg->tpg_sess_list);

	pr_debug("TARGET_CORE[%s]: Registered fabric_sess_ptr: %p\n",
		se_tpg->se_tpg_tfo->get_fabric_name(), se_sess->fabric_sess_ptr);
}
EXPORT_SYMBOL(__transport_register_session);

void transport_register_session(
	struct se_portal_group *se_tpg,
	struct se_node_acl *se_nacl,
	struct se_session *se_sess,
	void *fabric_sess_ptr)
{
	unsigned long flags;

	spin_lock_irqsave(&se_tpg->session_lock, flags);
	__transport_register_session(se_tpg, se_nacl, se_sess, fabric_sess_ptr);
	spin_unlock_irqrestore(&se_tpg->session_lock, flags);
}
EXPORT_SYMBOL(transport_register_session);

struct se_session *
target_alloc_session(struct se_portal_group *tpg,
		     unsigned int tag_num, unsigned int tag_size,
		     enum target_prot_op prot_op,
		     const char *initiatorname, void *private,
		     int (*callback)(struct se_portal_group *,
				     struct se_session *, void *))
{
	struct se_session *sess;

	/*
	 * If the fabric driver is using percpu-ida based pre allocation
	 * of I/O descriptor tags, go ahead and perform that setup now..
	 */
	if (tag_num != 0)
		sess = transport_init_session_tags(tag_num, tag_size, prot_op);
	else
		sess = transport_init_session(prot_op);

	if (IS_ERR(sess))
		return sess;

	sess->se_node_acl = core_tpg_check_initiator_node_acl(tpg,
					(unsigned char *)initiatorname);
	if (!sess->se_node_acl) {
		transport_free_session(sess);
		return ERR_PTR(-EACCES);
	}
	/*
	 * Go ahead and perform any remaining fabric setup that is
	 * required before transport_register_session().
	 */
	if (callback != NULL) {
		int rc = callback(tpg, sess, private);
		if (rc) {
			transport_free_session(sess);
			return ERR_PTR(rc);
		}
	}

	transport_register_session(tpg, sess->se_node_acl, sess, private);
	return sess;
}
EXPORT_SYMBOL(target_alloc_session);

static void target_release_session(struct kref *kref)
{
	struct se_session *se_sess = container_of(kref,
			struct se_session, sess_kref);
	struct se_portal_group *se_tpg = se_sess->se_tpg;

	se_tpg->se_tpg_tfo->close_session(se_sess);
}

int target_get_session(struct se_session *se_sess)
{
	return kref_get_unless_zero(&se_sess->sess_kref);
}
EXPORT_SYMBOL(target_get_session);

void target_put_session(struct se_session *se_sess)
{
	kref_put(&se_sess->sess_kref, target_release_session);
}
EXPORT_SYMBOL(target_put_session);

ssize_t target_show_dynamic_sessions(struct se_portal_group *se_tpg, char *page)
{
	struct se_session *se_sess;
	ssize_t len = 0;

	spin_lock_bh(&se_tpg->session_lock);
	list_for_each_entry(se_sess, &se_tpg->tpg_sess_list, sess_list) {
		if (!se_sess->se_node_acl)
			continue;
		if (!se_sess->se_node_acl->dynamic_node_acl)
			continue;
		if (strlen(se_sess->se_node_acl->initiatorname) + 1 + len > PAGE_SIZE)
			break;

		len += snprintf(page + len, PAGE_SIZE - len, "%s\n",
				se_sess->se_node_acl->initiatorname);
		len += 1; /* Include NULL terminator */
	}
	spin_unlock_bh(&se_tpg->session_lock);

	return len;
}
EXPORT_SYMBOL(target_show_dynamic_sessions);

static void target_complete_nacl(struct kref *kref)
{
	struct se_node_acl *nacl = container_of(kref,
				struct se_node_acl, acl_kref);
	struct se_portal_group *se_tpg = nacl->se_tpg;

	if (!nacl->dynamic_stop) {
		complete(&nacl->acl_free_comp);
		return;
	}

	mutex_lock(&se_tpg->acl_node_mutex);
	list_del(&nacl->acl_list);
	mutex_unlock(&se_tpg->acl_node_mutex);

	core_tpg_wait_for_nacl_pr_ref(nacl);
	core_free_device_list_for_node(nacl, se_tpg);
	kfree(nacl);
}

void target_put_nacl(struct se_node_acl *nacl)
{
	kref_put(&nacl->acl_kref, target_complete_nacl);
}
EXPORT_SYMBOL(target_put_nacl);

void transport_deregister_session_configfs(struct se_session *se_sess)
{
	struct se_node_acl *se_nacl;
	unsigned long flags;
	/*
	 * Used by struct se_node_acl's under ConfigFS to locate active struct se_session
	 */
	se_nacl = se_sess->se_node_acl;
	if (se_nacl) {
		spin_lock_irqsave(&se_nacl->nacl_sess_lock, flags);
		if (se_nacl->acl_stop == 0)
			list_del(&se_sess->sess_acl_list);
		/*
		 * If the session list is empty, then clear the pointer.
		 * Otherwise, set the struct se_session pointer from the tail
		 * element of the per struct se_node_acl active session list.
		 */
		if (list_empty(&se_nacl->acl_sess_list))
			se_nacl->nacl_sess = NULL;
		else {
			se_nacl->nacl_sess = container_of(
					se_nacl->acl_sess_list.prev,
					struct se_session, sess_acl_list);
		}
		spin_unlock_irqrestore(&se_nacl->nacl_sess_lock, flags);
	}
}
EXPORT_SYMBOL(transport_deregister_session_configfs);

void transport_free_session(struct se_session *se_sess)
{
	struct se_node_acl *se_nacl = se_sess->se_node_acl;
<<<<<<< HEAD
=======

>>>>>>> 49616e71
	/*
	 * Drop the se_node_acl->nacl_kref obtained from within
	 * core_tpg_get_initiator_node_acl().
	 */
	if (se_nacl) {
<<<<<<< HEAD
		se_sess->se_node_acl = NULL;
=======
		struct se_portal_group *se_tpg = se_nacl->se_tpg;
		const struct target_core_fabric_ops *se_tfo = se_tpg->se_tpg_tfo;
		unsigned long flags;

		se_sess->se_node_acl = NULL;

		/*
		 * Also determine if we need to drop the extra ->cmd_kref if
		 * it had been previously dynamically generated, and
		 * the endpoint is not caching dynamic ACLs.
		 */
		mutex_lock(&se_tpg->acl_node_mutex);
		if (se_nacl->dynamic_node_acl &&
		    !se_tfo->tpg_check_demo_mode_cache(se_tpg)) {
			spin_lock_irqsave(&se_nacl->nacl_sess_lock, flags);
			if (list_empty(&se_nacl->acl_sess_list))
				se_nacl->dynamic_stop = true;
			spin_unlock_irqrestore(&se_nacl->nacl_sess_lock, flags);

			if (se_nacl->dynamic_stop)
				list_del(&se_nacl->acl_list);
		}
		mutex_unlock(&se_tpg->acl_node_mutex);

		if (se_nacl->dynamic_stop)
			target_put_nacl(se_nacl);

>>>>>>> 49616e71
		target_put_nacl(se_nacl);
	}
	if (se_sess->sess_cmd_map) {
		percpu_ida_destroy(&se_sess->sess_tag_pool);
		kvfree(se_sess->sess_cmd_map);
	}
	kmem_cache_free(se_sess_cache, se_sess);
}
EXPORT_SYMBOL(transport_free_session);

void transport_deregister_session(struct se_session *se_sess)
{
	struct se_portal_group *se_tpg = se_sess->se_tpg;
	unsigned long flags;
<<<<<<< HEAD
	bool drop_nacl = false;
=======
>>>>>>> 49616e71

	if (!se_tpg) {
		transport_free_session(se_sess);
		return;
	}

	spin_lock_irqsave(&se_tpg->session_lock, flags);
	list_del(&se_sess->sess_list);
	se_sess->se_tpg = NULL;
	se_sess->fabric_sess_ptr = NULL;
	spin_unlock_irqrestore(&se_tpg->session_lock, flags);

<<<<<<< HEAD
	/*
	 * Determine if we need to do extra work for this initiator node's
	 * struct se_node_acl if it had been previously dynamically generated.
	 */
	se_nacl = se_sess->se_node_acl;

	mutex_lock(&se_tpg->acl_node_mutex);
	if (se_nacl && se_nacl->dynamic_node_acl) {
		if (!se_tfo->tpg_check_demo_mode_cache(se_tpg)) {
			list_del(&se_nacl->acl_list);
			drop_nacl = true;
		}
	}
	mutex_unlock(&se_tpg->acl_node_mutex);

	if (drop_nacl) {
		core_tpg_wait_for_nacl_pr_ref(se_nacl);
		core_free_device_list_for_node(se_nacl, se_tpg);
		se_sess->se_node_acl = NULL;
		kfree(se_nacl);
	}
=======
>>>>>>> 49616e71
	pr_debug("TARGET_CORE[%s]: Deregistered fabric_sess\n",
		se_tpg->se_tpg_tfo->get_fabric_name());
	/*
	 * If last kref is dropping now for an explicit NodeACL, awake sleeping
	 * ->acl_free_comp caller to wakeup configfs se_node_acl->acl_group
	 * removal context from within transport_free_session() code.
<<<<<<< HEAD
=======
	 *
	 * For dynamic ACL, target_put_nacl() uses target_complete_nacl()
	 * to release all remaining generate_node_acl=1 created ACL resources.
>>>>>>> 49616e71
	 */

	transport_free_session(se_sess);
}
EXPORT_SYMBOL(transport_deregister_session);

static void target_remove_from_state_list(struct se_cmd *cmd)
{
	struct se_device *dev = cmd->se_dev;
	unsigned long flags;

	if (!dev)
		return;

	if (cmd->transport_state & CMD_T_BUSY)
		return;

	spin_lock_irqsave(&dev->execute_task_lock, flags);
	if (cmd->state_active) {
		list_del(&cmd->state_list);
		cmd->state_active = false;
	}
	spin_unlock_irqrestore(&dev->execute_task_lock, flags);
}

static int transport_cmd_check_stop(struct se_cmd *cmd, bool remove_from_lists,
				    bool write_pending)
{
	unsigned long flags;

	if (remove_from_lists) {
		target_remove_from_state_list(cmd);

		/*
		 * Clear struct se_cmd->se_lun before the handoff to FE.
		 */
		cmd->se_lun = NULL;
	}

	spin_lock_irqsave(&cmd->t_state_lock, flags);
	if (write_pending)
		cmd->t_state = TRANSPORT_WRITE_PENDING;

	/*
	 * Determine if frontend context caller is requesting the stopping of
	 * this command for frontend exceptions.
	 */
	if (cmd->transport_state & CMD_T_STOP) {
		pr_debug("%s:%d CMD_T_STOP for ITT: 0x%08llx\n",
			__func__, __LINE__, cmd->tag);

		spin_unlock_irqrestore(&cmd->t_state_lock, flags);

		complete_all(&cmd->t_transport_stop_comp);
		return 1;
	}

	cmd->transport_state &= ~CMD_T_ACTIVE;
	if (remove_from_lists) {
		/*
		 * Some fabric modules like tcm_loop can release
		 * their internally allocated I/O reference now and
		 * struct se_cmd now.
		 *
		 * Fabric modules are expected to return '1' here if the
		 * se_cmd being passed is released at this point,
		 * or zero if not being released.
		 */
		if (cmd->se_tfo->check_stop_free != NULL) {
			spin_unlock_irqrestore(&cmd->t_state_lock, flags);
			return cmd->se_tfo->check_stop_free(cmd);
		}
	}

	spin_unlock_irqrestore(&cmd->t_state_lock, flags);
	return 0;
}

static int transport_cmd_check_stop_to_fabric(struct se_cmd *cmd)
{
	return transport_cmd_check_stop(cmd, true, false);
}

static void transport_lun_remove_cmd(struct se_cmd *cmd)
{
	struct se_lun *lun = cmd->se_lun;

	if (!lun)
		return;

	if (cmpxchg(&cmd->lun_ref_active, true, false))
		percpu_ref_put(&lun->lun_ref);
}

void transport_cmd_finish_abort(struct se_cmd *cmd, int remove)
{
	bool ack_kref = (cmd->se_cmd_flags & SCF_ACK_KREF);

	if (cmd->se_cmd_flags & SCF_SE_LUN_CMD)
		transport_lun_remove_cmd(cmd);
	/*
	 * Allow the fabric driver to unmap any resources before
	 * releasing the descriptor via TFO->release_cmd()
	 */
	if (remove)
		cmd->se_tfo->aborted_task(cmd);

	if (transport_cmd_check_stop_to_fabric(cmd))
		return;
	if (remove && ack_kref)
		transport_put_cmd(cmd);
}

static void target_complete_failure_work(struct work_struct *work)
{
	struct se_cmd *cmd = container_of(work, struct se_cmd, work);

	transport_generic_request_failure(cmd, cmd->sense_reason);
}

/*
 * Used when asking transport to copy Sense Data from the underlying
 * Linux/SCSI struct scsi_cmnd
 */
static unsigned char *transport_get_sense_buffer(struct se_cmd *cmd)
{
	struct se_device *dev = cmd->se_dev;

	WARN_ON(!cmd->se_lun);

	if (!dev)
		return NULL;

	if (cmd->se_cmd_flags & SCF_SENT_CHECK_CONDITION)
		return NULL;

	cmd->scsi_sense_length = TRANSPORT_SENSE_BUFFER;

	pr_debug("HBA_[%u]_PLUG[%s]: Requesting sense for SAM STATUS: 0x%02x\n",
		dev->se_hba->hba_id, dev->transport->name, cmd->scsi_status);
	return cmd->sense_buffer;
}

static void __target_complete_cmd(struct se_cmd *cmd, u8 scsi_status,
				  sense_reason_t sense_reason)
{
	struct se_device *dev = cmd->se_dev;
	int success = scsi_status == GOOD;
	unsigned long flags;

	cmd->scsi_status = scsi_status;
	cmd->sense_reason = sense_reason;

	spin_lock_irqsave(&cmd->t_state_lock, flags);
	cmd->transport_state &= ~CMD_T_BUSY;

	if (dev && dev->transport->transport_complete) {
		dev->transport->transport_complete(cmd,
				cmd->t_data_sg,
				transport_get_sense_buffer(cmd));
		if (cmd->se_cmd_flags & SCF_TRANSPORT_TASK_SENSE)
			success = 1;
	}

	/*
	 * Check for case where an explicit ABORT_TASK has been received
	 * and transport_wait_for_tasks() will be waiting for completion..
	 */
	if (cmd->transport_state & CMD_T_ABORTED ||
	    cmd->transport_state & CMD_T_STOP) {
		spin_unlock_irqrestore(&cmd->t_state_lock, flags);
		complete_all(&cmd->t_transport_stop_comp);
		return;
	} else if (!success) {
		INIT_WORK(&cmd->work, target_complete_failure_work);
	} else {
		INIT_WORK(&cmd->work, target_complete_ok_work);
	}

	cmd->t_state = TRANSPORT_COMPLETE;
	cmd->transport_state |= (CMD_T_COMPLETE | CMD_T_ACTIVE);
	spin_unlock_irqrestore(&cmd->t_state_lock, flags);

	if (cmd->se_cmd_flags & SCF_USE_CPUID)
		queue_work_on(cmd->cpuid, target_completion_wq, &cmd->work);
	else
		queue_work(target_completion_wq, &cmd->work);
}

void target_complete_cmd(struct se_cmd *cmd, u8 scsi_status)
{
	__target_complete_cmd(cmd, scsi_status, scsi_status ?
			     TCM_LOGICAL_UNIT_COMMUNICATION_FAILURE :
			     TCM_NO_SENSE);
}
EXPORT_SYMBOL(target_complete_cmd);

void target_complete_cmd_with_sense(struct se_cmd *cmd,
				    sense_reason_t sense_reason)
{
	__target_complete_cmd(cmd, SAM_STAT_CHECK_CONDITION, sense_reason);
}
EXPORT_SYMBOL(target_complete_cmd_with_sense);

void target_complete_cmd_with_length(struct se_cmd *cmd, u8 scsi_status, int length)
{
	if (scsi_status == SAM_STAT_GOOD && length < cmd->data_length) {
		if (cmd->se_cmd_flags & SCF_UNDERFLOW_BIT) {
			cmd->residual_count += cmd->data_length - length;
		} else {
			cmd->se_cmd_flags |= SCF_UNDERFLOW_BIT;
			cmd->residual_count = cmd->data_length - length;
		}

		cmd->data_length = length;
	}

	target_complete_cmd(cmd, scsi_status);
}
EXPORT_SYMBOL(target_complete_cmd_with_length);

static void target_add_to_state_list(struct se_cmd *cmd)
{
	struct se_device *dev = cmd->se_dev;
	unsigned long flags;

	spin_lock_irqsave(&dev->execute_task_lock, flags);
	if (!cmd->state_active) {
		list_add_tail(&cmd->state_list, &dev->state_list);
		cmd->state_active = true;
	}
	spin_unlock_irqrestore(&dev->execute_task_lock, flags);
}

/*
 * Handle QUEUE_FULL / -EAGAIN and -ENOMEM status
 */
static void transport_write_pending_qf(struct se_cmd *cmd);
static void transport_complete_qf(struct se_cmd *cmd);

void target_qf_do_work(struct work_struct *work)
{
	struct se_device *dev = container_of(work, struct se_device,
					qf_work_queue);
	LIST_HEAD(qf_cmd_list);
	struct se_cmd *cmd, *cmd_tmp;

	spin_lock_irq(&dev->qf_cmd_lock);
	list_splice_init(&dev->qf_cmd_list, &qf_cmd_list);
	spin_unlock_irq(&dev->qf_cmd_lock);

	list_for_each_entry_safe(cmd, cmd_tmp, &qf_cmd_list, se_qf_node) {
		list_del(&cmd->se_qf_node);
		atomic_dec_mb(&dev->dev_qf_count);

		pr_debug("Processing %s cmd: %p QUEUE_FULL in work queue"
			" context: %s\n", cmd->se_tfo->get_fabric_name(), cmd,
			(cmd->t_state == TRANSPORT_COMPLETE_QF_OK) ? "COMPLETE_OK" :
			(cmd->t_state == TRANSPORT_COMPLETE_QF_WP) ? "WRITE_PENDING"
			: "UNKNOWN");

		if (cmd->t_state == TRANSPORT_COMPLETE_QF_WP)
			transport_write_pending_qf(cmd);
		else if (cmd->t_state == TRANSPORT_COMPLETE_QF_OK)
			transport_complete_qf(cmd);
	}
}

unsigned char *transport_dump_cmd_direction(struct se_cmd *cmd)
{
	switch (cmd->data_direction) {
	case DMA_NONE:
		return "NONE";
	case DMA_FROM_DEVICE:
		return "READ";
	case DMA_TO_DEVICE:
		return "WRITE";
	case DMA_BIDIRECTIONAL:
		return "BIDI";
	default:
		break;
	}

	return "UNKNOWN";
}

void transport_dump_dev_state(
	struct se_device *dev,
	char *b,
	int *bl)
{
	*bl += sprintf(b + *bl, "Status: ");
	if (dev->export_count)
		*bl += sprintf(b + *bl, "ACTIVATED");
	else
		*bl += sprintf(b + *bl, "DEACTIVATED");

	*bl += sprintf(b + *bl, "  Max Queue Depth: %d", dev->queue_depth);
	*bl += sprintf(b + *bl, "  SectorSize: %u  HwMaxSectors: %u\n",
		dev->dev_attrib.block_size,
		dev->dev_attrib.hw_max_sectors);
	*bl += sprintf(b + *bl, "        ");
}

void transport_dump_vpd_proto_id(
	struct t10_vpd *vpd,
	unsigned char *p_buf,
	int p_buf_len)
{
	unsigned char buf[VPD_TMP_BUF_SIZE];
	int len;

	memset(buf, 0, VPD_TMP_BUF_SIZE);
	len = sprintf(buf, "T10 VPD Protocol Identifier: ");

	switch (vpd->protocol_identifier) {
	case 0x00:
		sprintf(buf+len, "Fibre Channel\n");
		break;
	case 0x10:
		sprintf(buf+len, "Parallel SCSI\n");
		break;
	case 0x20:
		sprintf(buf+len, "SSA\n");
		break;
	case 0x30:
		sprintf(buf+len, "IEEE 1394\n");
		break;
	case 0x40:
		sprintf(buf+len, "SCSI Remote Direct Memory Access"
				" Protocol\n");
		break;
	case 0x50:
		sprintf(buf+len, "Internet SCSI (iSCSI)\n");
		break;
	case 0x60:
		sprintf(buf+len, "SAS Serial SCSI Protocol\n");
		break;
	case 0x70:
		sprintf(buf+len, "Automation/Drive Interface Transport"
				" Protocol\n");
		break;
	case 0x80:
		sprintf(buf+len, "AT Attachment Interface ATA/ATAPI\n");
		break;
	default:
		sprintf(buf+len, "Unknown 0x%02x\n",
				vpd->protocol_identifier);
		break;
	}

	if (p_buf)
		strncpy(p_buf, buf, p_buf_len);
	else
		pr_debug("%s", buf);
}

void
transport_set_vpd_proto_id(struct t10_vpd *vpd, unsigned char *page_83)
{
	/*
	 * Check if the Protocol Identifier Valid (PIV) bit is set..
	 *
	 * from spc3r23.pdf section 7.5.1
	 */
	 if (page_83[1] & 0x80) {
		vpd->protocol_identifier = (page_83[0] & 0xf0);
		vpd->protocol_identifier_set = 1;
		transport_dump_vpd_proto_id(vpd, NULL, 0);
	}
}
EXPORT_SYMBOL(transport_set_vpd_proto_id);

int transport_dump_vpd_assoc(
	struct t10_vpd *vpd,
	unsigned char *p_buf,
	int p_buf_len)
{
	unsigned char buf[VPD_TMP_BUF_SIZE];
	int ret = 0;
	int len;

	memset(buf, 0, VPD_TMP_BUF_SIZE);
	len = sprintf(buf, "T10 VPD Identifier Association: ");

	switch (vpd->association) {
	case 0x00:
		sprintf(buf+len, "addressed logical unit\n");
		break;
	case 0x10:
		sprintf(buf+len, "target port\n");
		break;
	case 0x20:
		sprintf(buf+len, "SCSI target device\n");
		break;
	default:
		sprintf(buf+len, "Unknown 0x%02x\n", vpd->association);
		ret = -EINVAL;
		break;
	}

	if (p_buf)
		strncpy(p_buf, buf, p_buf_len);
	else
		pr_debug("%s", buf);

	return ret;
}

int transport_set_vpd_assoc(struct t10_vpd *vpd, unsigned char *page_83)
{
	/*
	 * The VPD identification association..
	 *
	 * from spc3r23.pdf Section 7.6.3.1 Table 297
	 */
	vpd->association = (page_83[1] & 0x30);
	return transport_dump_vpd_assoc(vpd, NULL, 0);
}
EXPORT_SYMBOL(transport_set_vpd_assoc);

int transport_dump_vpd_ident_type(
	struct t10_vpd *vpd,
	unsigned char *p_buf,
	int p_buf_len)
{
	unsigned char buf[VPD_TMP_BUF_SIZE];
	int ret = 0;
	int len;

	memset(buf, 0, VPD_TMP_BUF_SIZE);
	len = sprintf(buf, "T10 VPD Identifier Type: ");

	switch (vpd->device_identifier_type) {
	case 0x00:
		sprintf(buf+len, "Vendor specific\n");
		break;
	case 0x01:
		sprintf(buf+len, "T10 Vendor ID based\n");
		break;
	case 0x02:
		sprintf(buf+len, "EUI-64 based\n");
		break;
	case 0x03:
		sprintf(buf+len, "NAA\n");
		break;
	case 0x04:
		sprintf(buf+len, "Relative target port identifier\n");
		break;
	case 0x08:
		sprintf(buf+len, "SCSI name string\n");
		break;
	default:
		sprintf(buf+len, "Unsupported: 0x%02x\n",
				vpd->device_identifier_type);
		ret = -EINVAL;
		break;
	}

	if (p_buf) {
		if (p_buf_len < strlen(buf)+1)
			return -EINVAL;
		strncpy(p_buf, buf, p_buf_len);
	} else {
		pr_debug("%s", buf);
	}

	return ret;
}

int transport_set_vpd_ident_type(struct t10_vpd *vpd, unsigned char *page_83)
{
	/*
	 * The VPD identifier type..
	 *
	 * from spc3r23.pdf Section 7.6.3.1 Table 298
	 */
	vpd->device_identifier_type = (page_83[1] & 0x0f);
	return transport_dump_vpd_ident_type(vpd, NULL, 0);
}
EXPORT_SYMBOL(transport_set_vpd_ident_type);

int transport_dump_vpd_ident(
	struct t10_vpd *vpd,
	unsigned char *p_buf,
	int p_buf_len)
{
	unsigned char buf[VPD_TMP_BUF_SIZE];
	int ret = 0;

	memset(buf, 0, VPD_TMP_BUF_SIZE);

	switch (vpd->device_identifier_code_set) {
	case 0x01: /* Binary */
		snprintf(buf, sizeof(buf),
			"T10 VPD Binary Device Identifier: %s\n",
			&vpd->device_identifier[0]);
		break;
	case 0x02: /* ASCII */
		snprintf(buf, sizeof(buf),
			"T10 VPD ASCII Device Identifier: %s\n",
			&vpd->device_identifier[0]);
		break;
	case 0x03: /* UTF-8 */
		snprintf(buf, sizeof(buf),
			"T10 VPD UTF-8 Device Identifier: %s\n",
			&vpd->device_identifier[0]);
		break;
	default:
		sprintf(buf, "T10 VPD Device Identifier encoding unsupported:"
			" 0x%02x", vpd->device_identifier_code_set);
		ret = -EINVAL;
		break;
	}

	if (p_buf)
		strncpy(p_buf, buf, p_buf_len);
	else
		pr_debug("%s", buf);

	return ret;
}

int
transport_set_vpd_ident(struct t10_vpd *vpd, unsigned char *page_83)
{
	static const char hex_str[] = "0123456789abcdef";
	int j = 0, i = 4; /* offset to start of the identifier */

	/*
	 * The VPD Code Set (encoding)
	 *
	 * from spc3r23.pdf Section 7.6.3.1 Table 296
	 */
	vpd->device_identifier_code_set = (page_83[0] & 0x0f);
	switch (vpd->device_identifier_code_set) {
	case 0x01: /* Binary */
		vpd->device_identifier[j++] =
				hex_str[vpd->device_identifier_type];
		while (i < (4 + page_83[3])) {
			vpd->device_identifier[j++] =
				hex_str[(page_83[i] & 0xf0) >> 4];
			vpd->device_identifier[j++] =
				hex_str[page_83[i] & 0x0f];
			i++;
		}
		break;
	case 0x02: /* ASCII */
	case 0x03: /* UTF-8 */
		while (i < (4 + page_83[3]))
			vpd->device_identifier[j++] = page_83[i++];
		break;
	default:
		break;
	}

	return transport_dump_vpd_ident(vpd, NULL, 0);
}
EXPORT_SYMBOL(transport_set_vpd_ident);

static sense_reason_t
target_check_max_data_sg_nents(struct se_cmd *cmd, struct se_device *dev,
			       unsigned int size)
{
	u32 mtl;

	if (!cmd->se_tfo->max_data_sg_nents)
		return TCM_NO_SENSE;
	/*
	 * Check if fabric enforced maximum SGL entries per I/O descriptor
	 * exceeds se_cmd->data_length.  If true, set SCF_UNDERFLOW_BIT +
	 * residual_count and reduce original cmd->data_length to maximum
	 * length based on single PAGE_SIZE entry scatter-lists.
	 */
	mtl = (cmd->se_tfo->max_data_sg_nents * PAGE_SIZE);
	if (cmd->data_length > mtl) {
		/*
		 * If an existing CDB overflow is present, calculate new residual
		 * based on CDB size minus fabric maximum transfer length.
		 *
		 * If an existing CDB underflow is present, calculate new residual
		 * based on original cmd->data_length minus fabric maximum transfer
		 * length.
		 *
		 * Otherwise, set the underflow residual based on cmd->data_length
		 * minus fabric maximum transfer length.
		 */
		if (cmd->se_cmd_flags & SCF_OVERFLOW_BIT) {
			cmd->residual_count = (size - mtl);
		} else if (cmd->se_cmd_flags & SCF_UNDERFLOW_BIT) {
			u32 orig_dl = size + cmd->residual_count;
			cmd->residual_count = (orig_dl - mtl);
		} else {
			cmd->se_cmd_flags |= SCF_UNDERFLOW_BIT;
			cmd->residual_count = (cmd->data_length - mtl);
		}
		cmd->data_length = mtl;
		/*
		 * Reset sbc_check_prot() calculated protection payload
		 * length based upon the new smaller MTL.
		 */
		if (cmd->prot_length) {
			u32 sectors = (mtl / dev->dev_attrib.block_size);
			cmd->prot_length = dev->prot_length * sectors;
		}
	}
	return TCM_NO_SENSE;
}

sense_reason_t
target_cmd_size_check(struct se_cmd *cmd, unsigned int size)
{
	struct se_device *dev = cmd->se_dev;

	if (cmd->unknown_data_length) {
		cmd->data_length = size;
	} else if (size != cmd->data_length) {
		pr_warn("TARGET_CORE[%s]: Expected Transfer Length:"
			" %u does not match SCSI CDB Length: %u for SAM Opcode:"
			" 0x%02x\n", cmd->se_tfo->get_fabric_name(),
				cmd->data_length, size, cmd->t_task_cdb[0]);

		if (cmd->data_direction == DMA_TO_DEVICE &&
		    cmd->se_cmd_flags & SCF_SCSI_DATA_CDB) {
			pr_err("Rejecting underflow/overflow WRITE data\n");
			return TCM_INVALID_CDB_FIELD;
		}
		/*
		 * Reject READ_* or WRITE_* with overflow/underflow for
		 * type SCF_SCSI_DATA_CDB.
		 */
		if (dev->dev_attrib.block_size != 512)  {
			pr_err("Failing OVERFLOW/UNDERFLOW for LBA op"
				" CDB on non 512-byte sector setup subsystem"
				" plugin: %s\n", dev->transport->name);
			/* Returns CHECK_CONDITION + INVALID_CDB_FIELD */
			return TCM_INVALID_CDB_FIELD;
		}
		/*
		 * For the overflow case keep the existing fabric provided
		 * ->data_length.  Otherwise for the underflow case, reset
		 * ->data_length to the smaller SCSI expected data transfer
		 * length.
		 */
		if (size > cmd->data_length) {
			cmd->se_cmd_flags |= SCF_OVERFLOW_BIT;
			cmd->residual_count = (size - cmd->data_length);
		} else {
			cmd->se_cmd_flags |= SCF_UNDERFLOW_BIT;
			cmd->residual_count = (cmd->data_length - size);
			cmd->data_length = size;
		}
	}

	return target_check_max_data_sg_nents(cmd, dev, size);

}

/*
 * Used by fabric modules containing a local struct se_cmd within their
 * fabric dependent per I/O descriptor.
 *
 * Preserves the value of @cmd->tag.
 */
void transport_init_se_cmd(
	struct se_cmd *cmd,
	const struct target_core_fabric_ops *tfo,
	struct se_session *se_sess,
	u32 data_length,
	int data_direction,
	int task_attr,
	unsigned char *sense_buffer)
{
	INIT_LIST_HEAD(&cmd->se_delayed_node);
	INIT_LIST_HEAD(&cmd->se_qf_node);
	INIT_LIST_HEAD(&cmd->se_cmd_list);
	INIT_LIST_HEAD(&cmd->state_list);
	init_completion(&cmd->t_transport_stop_comp);
	init_completion(&cmd->cmd_wait_comp);
	spin_lock_init(&cmd->t_state_lock);
	kref_init(&cmd->cmd_kref);
	cmd->transport_state = CMD_T_DEV_ACTIVE;

	cmd->se_tfo = tfo;
	cmd->se_sess = se_sess;
	cmd->data_length = data_length;
	cmd->data_direction = data_direction;
	cmd->sam_task_attr = task_attr;
	cmd->sense_buffer = sense_buffer;

	cmd->state_active = false;
}
EXPORT_SYMBOL(transport_init_se_cmd);

static sense_reason_t
transport_check_alloc_task_attr(struct se_cmd *cmd)
{
	struct se_device *dev = cmd->se_dev;

	/*
	 * Check if SAM Task Attribute emulation is enabled for this
	 * struct se_device storage object
	 */
	if (dev->transport->transport_flags & TRANSPORT_FLAG_PASSTHROUGH)
		return 0;

	if (cmd->sam_task_attr == TCM_ACA_TAG) {
		pr_debug("SAM Task Attribute ACA"
			" emulation is not supported\n");
		return TCM_INVALID_CDB_FIELD;
	}

	return 0;
}

sense_reason_t
target_setup_cmd_from_cdb(struct se_cmd *cmd, unsigned char *cdb)
{
	struct se_device *dev = cmd->se_dev;
	sense_reason_t ret;

	/*
	 * Ensure that the received CDB is less than the max (252 + 8) bytes
	 * for VARIABLE_LENGTH_CMD
	 */
	if (scsi_command_size(cdb) > SCSI_MAX_VARLEN_CDB_SIZE) {
		pr_err("Received SCSI CDB with command_size: %d that"
			" exceeds SCSI_MAX_VARLEN_CDB_SIZE: %d\n",
			scsi_command_size(cdb), SCSI_MAX_VARLEN_CDB_SIZE);
		return TCM_INVALID_CDB_FIELD;
	}
	/*
	 * If the received CDB is larger than TCM_MAX_COMMAND_SIZE,
	 * allocate the additional extended CDB buffer now..  Otherwise
	 * setup the pointer from __t_task_cdb to t_task_cdb.
	 */
	if (scsi_command_size(cdb) > sizeof(cmd->__t_task_cdb)) {
		cmd->t_task_cdb = kzalloc(scsi_command_size(cdb),
						GFP_KERNEL);
		if (!cmd->t_task_cdb) {
			pr_err("Unable to allocate cmd->t_task_cdb"
				" %u > sizeof(cmd->__t_task_cdb): %lu ops\n",
				scsi_command_size(cdb),
				(unsigned long)sizeof(cmd->__t_task_cdb));
			return TCM_OUT_OF_RESOURCES;
		}
	} else
		cmd->t_task_cdb = &cmd->__t_task_cdb[0];
	/*
	 * Copy the original CDB into cmd->
	 */
	memcpy(cmd->t_task_cdb, cdb, scsi_command_size(cdb));

	trace_target_sequencer_start(cmd);

	ret = dev->transport->parse_cdb(cmd);
	if (ret == TCM_UNSUPPORTED_SCSI_OPCODE)
		pr_warn_ratelimited("%s/%s: Unsupported SCSI Opcode 0x%02x, sending CHECK_CONDITION.\n",
				    cmd->se_tfo->get_fabric_name(),
				    cmd->se_sess->se_node_acl->initiatorname,
				    cmd->t_task_cdb[0]);
	if (ret)
		return ret;

	ret = transport_check_alloc_task_attr(cmd);
	if (ret)
		return ret;

	cmd->se_cmd_flags |= SCF_SUPPORTED_SAM_OPCODE;
	atomic_long_inc(&cmd->se_lun->lun_stats.cmd_pdus);
	return 0;
}
EXPORT_SYMBOL(target_setup_cmd_from_cdb);

/*
 * Used by fabric module frontends to queue tasks directly.
 * May only be used from process context.
 */
int transport_handle_cdb_direct(
	struct se_cmd *cmd)
{
	sense_reason_t ret;

	if (!cmd->se_lun) {
		dump_stack();
		pr_err("cmd->se_lun is NULL\n");
		return -EINVAL;
	}
	if (in_interrupt()) {
		dump_stack();
		pr_err("transport_generic_handle_cdb cannot be called"
				" from interrupt context\n");
		return -EINVAL;
	}
	/*
	 * Set TRANSPORT_NEW_CMD state and CMD_T_ACTIVE to ensure that
	 * outstanding descriptors are handled correctly during shutdown via
	 * transport_wait_for_tasks()
	 *
	 * Also, we don't take cmd->t_state_lock here as we only expect
	 * this to be called for initial descriptor submission.
	 */
	cmd->t_state = TRANSPORT_NEW_CMD;
	cmd->transport_state |= CMD_T_ACTIVE;

	/*
	 * transport_generic_new_cmd() is already handling QUEUE_FULL,
	 * so follow TRANSPORT_NEW_CMD processing thread context usage
	 * and call transport_generic_request_failure() if necessary..
	 */
	ret = transport_generic_new_cmd(cmd);
	if (ret)
		transport_generic_request_failure(cmd, ret);
	return 0;
}
EXPORT_SYMBOL(transport_handle_cdb_direct);

sense_reason_t
transport_generic_map_mem_to_cmd(struct se_cmd *cmd, struct scatterlist *sgl,
		u32 sgl_count, struct scatterlist *sgl_bidi, u32 sgl_bidi_count)
{
	if (!sgl || !sgl_count)
		return 0;

	/*
	 * Reject SCSI data overflow with map_mem_to_cmd() as incoming
	 * scatterlists already have been set to follow what the fabric
	 * passes for the original expected data transfer length.
	 */
	if (cmd->se_cmd_flags & SCF_OVERFLOW_BIT) {
		pr_warn("Rejecting SCSI DATA overflow for fabric using"
			" SCF_PASSTHROUGH_SG_TO_MEM_NOALLOC\n");
		return TCM_INVALID_CDB_FIELD;
	}

	cmd->t_data_sg = sgl;
	cmd->t_data_nents = sgl_count;
	cmd->t_bidi_data_sg = sgl_bidi;
	cmd->t_bidi_data_nents = sgl_bidi_count;

	cmd->se_cmd_flags |= SCF_PASSTHROUGH_SG_TO_MEM_NOALLOC;
	return 0;
}

/*
 * target_submit_cmd_map_sgls - lookup unpacked lun and submit uninitialized
 * 			 se_cmd + use pre-allocated SGL memory.
 *
 * @se_cmd: command descriptor to submit
 * @se_sess: associated se_sess for endpoint
 * @cdb: pointer to SCSI CDB
 * @sense: pointer to SCSI sense buffer
 * @unpacked_lun: unpacked LUN to reference for struct se_lun
 * @data_length: fabric expected data transfer length
 * @task_addr: SAM task attribute
 * @data_dir: DMA data direction
 * @flags: flags for command submission from target_sc_flags_tables
 * @sgl: struct scatterlist memory for unidirectional mapping
 * @sgl_count: scatterlist count for unidirectional mapping
 * @sgl_bidi: struct scatterlist memory for bidirectional READ mapping
 * @sgl_bidi_count: scatterlist count for bidirectional READ mapping
 * @sgl_prot: struct scatterlist memory protection information
 * @sgl_prot_count: scatterlist count for protection information
 *
 * Task tags are supported if the caller has set @se_cmd->tag.
 *
 * Returns non zero to signal active I/O shutdown failure.  All other
 * setup exceptions will be returned as a SCSI CHECK_CONDITION response,
 * but still return zero here.
 *
 * This may only be called from process context, and also currently
 * assumes internal allocation of fabric payload buffer by target-core.
 */
int target_submit_cmd_map_sgls(struct se_cmd *se_cmd, struct se_session *se_sess,
		unsigned char *cdb, unsigned char *sense, u64 unpacked_lun,
		u32 data_length, int task_attr, int data_dir, int flags,
		struct scatterlist *sgl, u32 sgl_count,
		struct scatterlist *sgl_bidi, u32 sgl_bidi_count,
		struct scatterlist *sgl_prot, u32 sgl_prot_count)
{
	struct se_portal_group *se_tpg;
	sense_reason_t rc;
	int ret;

	se_tpg = se_sess->se_tpg;
	BUG_ON(!se_tpg);
	BUG_ON(se_cmd->se_tfo || se_cmd->se_sess);
	BUG_ON(in_interrupt());
	/*
	 * Initialize se_cmd for target operation.  From this point
	 * exceptions are handled by sending exception status via
	 * target_core_fabric_ops->queue_status() callback
	 */
	transport_init_se_cmd(se_cmd, se_tpg->se_tpg_tfo, se_sess,
				data_length, data_dir, task_attr, sense);

	if (flags & TARGET_SCF_USE_CPUID)
		se_cmd->se_cmd_flags |= SCF_USE_CPUID;
	else
		se_cmd->cpuid = WORK_CPU_UNBOUND;

	if (flags & TARGET_SCF_UNKNOWN_SIZE)
		se_cmd->unknown_data_length = 1;
	/*
	 * Obtain struct se_cmd->cmd_kref reference and add new cmd to
	 * se_sess->sess_cmd_list.  A second kref_get here is necessary
	 * for fabrics using TARGET_SCF_ACK_KREF that expect a second
	 * kref_put() to happen during fabric packet acknowledgement.
	 */
	ret = target_get_sess_cmd(se_cmd, flags & TARGET_SCF_ACK_KREF);
	if (ret)
		return ret;
	/*
	 * Signal bidirectional data payloads to target-core
	 */
	if (flags & TARGET_SCF_BIDI_OP)
		se_cmd->se_cmd_flags |= SCF_BIDI;
	/*
	 * Locate se_lun pointer and attach it to struct se_cmd
	 */
	rc = transport_lookup_cmd_lun(se_cmd, unpacked_lun);
	if (rc) {
		transport_send_check_condition_and_sense(se_cmd, rc, 0);
		target_put_sess_cmd(se_cmd);
		return 0;
	}

	rc = target_setup_cmd_from_cdb(se_cmd, cdb);
	if (rc != 0) {
		transport_generic_request_failure(se_cmd, rc);
		return 0;
	}

	/*
	 * Save pointers for SGLs containing protection information,
	 * if present.
	 */
	if (sgl_prot_count) {
		se_cmd->t_prot_sg = sgl_prot;
		se_cmd->t_prot_nents = sgl_prot_count;
		se_cmd->se_cmd_flags |= SCF_PASSTHROUGH_PROT_SG_TO_MEM_NOALLOC;
	}

	/*
	 * When a non zero sgl_count has been passed perform SGL passthrough
	 * mapping for pre-allocated fabric memory instead of having target
	 * core perform an internal SGL allocation..
	 */
	if (sgl_count != 0) {
		BUG_ON(!sgl);

		/*
		 * A work-around for tcm_loop as some userspace code via
		 * scsi-generic do not memset their associated read buffers,
		 * so go ahead and do that here for type non-data CDBs.  Also
		 * note that this is currently guaranteed to be a single SGL
		 * for this case by target core in target_setup_cmd_from_cdb()
		 * -> transport_generic_cmd_sequencer().
		 */
		if (!(se_cmd->se_cmd_flags & SCF_SCSI_DATA_CDB) &&
		     se_cmd->data_direction == DMA_FROM_DEVICE) {
			unsigned char *buf = NULL;

			if (sgl)
				buf = kmap(sg_page(sgl)) + sgl->offset;

			if (buf) {
				memset(buf, 0, sgl->length);
				kunmap(sg_page(sgl));
			}
		}

		rc = transport_generic_map_mem_to_cmd(se_cmd, sgl, sgl_count,
				sgl_bidi, sgl_bidi_count);
		if (rc != 0) {
			transport_generic_request_failure(se_cmd, rc);
			return 0;
		}
	}

	/*
	 * Check if we need to delay processing because of ALUA
	 * Active/NonOptimized primary access state..
	 */
	core_alua_check_nonop_delay(se_cmd);

	transport_handle_cdb_direct(se_cmd);
	return 0;
}
EXPORT_SYMBOL(target_submit_cmd_map_sgls);

/*
 * target_submit_cmd - lookup unpacked lun and submit uninitialized se_cmd
 *
 * @se_cmd: command descriptor to submit
 * @se_sess: associated se_sess for endpoint
 * @cdb: pointer to SCSI CDB
 * @sense: pointer to SCSI sense buffer
 * @unpacked_lun: unpacked LUN to reference for struct se_lun
 * @data_length: fabric expected data transfer length
 * @task_addr: SAM task attribute
 * @data_dir: DMA data direction
 * @flags: flags for command submission from target_sc_flags_tables
 *
 * Task tags are supported if the caller has set @se_cmd->tag.
 *
 * Returns non zero to signal active I/O shutdown failure.  All other
 * setup exceptions will be returned as a SCSI CHECK_CONDITION response,
 * but still return zero here.
 *
 * This may only be called from process context, and also currently
 * assumes internal allocation of fabric payload buffer by target-core.
 *
 * It also assumes interal target core SGL memory allocation.
 */
int target_submit_cmd(struct se_cmd *se_cmd, struct se_session *se_sess,
		unsigned char *cdb, unsigned char *sense, u64 unpacked_lun,
		u32 data_length, int task_attr, int data_dir, int flags)
{
	return target_submit_cmd_map_sgls(se_cmd, se_sess, cdb, sense,
			unpacked_lun, data_length, task_attr, data_dir,
			flags, NULL, 0, NULL, 0, NULL, 0);
}
EXPORT_SYMBOL(target_submit_cmd);

static void target_complete_tmr_failure(struct work_struct *work)
{
	struct se_cmd *se_cmd = container_of(work, struct se_cmd, work);

	se_cmd->se_tmr_req->response = TMR_LUN_DOES_NOT_EXIST;
	se_cmd->se_tfo->queue_tm_rsp(se_cmd);

	transport_cmd_check_stop_to_fabric(se_cmd);
}

/**
 * target_submit_tmr - lookup unpacked lun and submit uninitialized se_cmd
 *                     for TMR CDBs
 *
 * @se_cmd: command descriptor to submit
 * @se_sess: associated se_sess for endpoint
 * @sense: pointer to SCSI sense buffer
 * @unpacked_lun: unpacked LUN to reference for struct se_lun
 * @fabric_context: fabric context for TMR req
 * @tm_type: Type of TM request
 * @gfp: gfp type for caller
 * @tag: referenced task tag for TMR_ABORT_TASK
 * @flags: submit cmd flags
 *
 * Callable from all contexts.
 **/

int target_submit_tmr(struct se_cmd *se_cmd, struct se_session *se_sess,
		unsigned char *sense, u64 unpacked_lun,
		void *fabric_tmr_ptr, unsigned char tm_type,
		gfp_t gfp, u64 tag, int flags)
{
	struct se_portal_group *se_tpg;
	int ret;

	se_tpg = se_sess->se_tpg;
	BUG_ON(!se_tpg);

	transport_init_se_cmd(se_cmd, se_tpg->se_tpg_tfo, se_sess,
			      0, DMA_NONE, TCM_SIMPLE_TAG, sense);
	/*
	 * FIXME: Currently expect caller to handle se_cmd->se_tmr_req
	 * allocation failure.
	 */
	ret = core_tmr_alloc_req(se_cmd, fabric_tmr_ptr, tm_type, gfp);
	if (ret < 0)
		return -ENOMEM;

	if (tm_type == TMR_ABORT_TASK)
		se_cmd->se_tmr_req->ref_task_tag = tag;

	/* See target_submit_cmd for commentary */
	ret = target_get_sess_cmd(se_cmd, flags & TARGET_SCF_ACK_KREF);
	if (ret) {
		core_tmr_release_req(se_cmd->se_tmr_req);
		return ret;
	}

	ret = transport_lookup_tmr_lun(se_cmd, unpacked_lun);
	if (ret) {
		/*
		 * For callback during failure handling, push this work off
		 * to process context with TMR_LUN_DOES_NOT_EXIST status.
		 */
		INIT_WORK(&se_cmd->work, target_complete_tmr_failure);
		schedule_work(&se_cmd->work);
		return 0;
	}
	transport_generic_handle_tmr(se_cmd);
	return 0;
}
EXPORT_SYMBOL(target_submit_tmr);

/*
 * Handle SAM-esque emulation for generic transport request failures.
 */
void transport_generic_request_failure(struct se_cmd *cmd,
		sense_reason_t sense_reason)
{
	int ret = 0, post_ret = 0;

	pr_debug("-----[ Storage Engine Exception for cmd: %p ITT: 0x%08llx"
		" CDB: 0x%02x\n", cmd, cmd->tag, cmd->t_task_cdb[0]);
	pr_debug("-----[ i_state: %d t_state: %d sense_reason: %d\n",
		cmd->se_tfo->get_cmd_state(cmd),
		cmd->t_state, sense_reason);
	pr_debug("-----[ CMD_T_ACTIVE: %d CMD_T_STOP: %d CMD_T_SENT: %d\n",
		(cmd->transport_state & CMD_T_ACTIVE) != 0,
		(cmd->transport_state & CMD_T_STOP) != 0,
		(cmd->transport_state & CMD_T_SENT) != 0);

	/*
	 * For SAM Task Attribute emulation for failed struct se_cmd
	 */
	transport_complete_task_attr(cmd);
	/*
	 * Handle special case for COMPARE_AND_WRITE failure, where the
	 * callback is expected to drop the per device ->caw_sem.
	 */
	if ((cmd->se_cmd_flags & SCF_COMPARE_AND_WRITE) &&
	     cmd->transport_complete_callback)
		cmd->transport_complete_callback(cmd, false, &post_ret);

	switch (sense_reason) {
	case TCM_NON_EXISTENT_LUN:
	case TCM_UNSUPPORTED_SCSI_OPCODE:
	case TCM_INVALID_CDB_FIELD:
	case TCM_INVALID_PARAMETER_LIST:
	case TCM_PARAMETER_LIST_LENGTH_ERROR:
	case TCM_LOGICAL_UNIT_COMMUNICATION_FAILURE:
	case TCM_UNKNOWN_MODE_PAGE:
	case TCM_WRITE_PROTECTED:
	case TCM_ADDRESS_OUT_OF_RANGE:
	case TCM_CHECK_CONDITION_ABORT_CMD:
	case TCM_CHECK_CONDITION_UNIT_ATTENTION:
	case TCM_CHECK_CONDITION_NOT_READY:
	case TCM_LOGICAL_BLOCK_GUARD_CHECK_FAILED:
	case TCM_LOGICAL_BLOCK_APP_TAG_CHECK_FAILED:
	case TCM_LOGICAL_BLOCK_REF_TAG_CHECK_FAILED:
	case TCM_MISCOMPARE_VERIFY:
	case TCM_COPY_TARGET_DEVICE_NOT_REACHABLE:
	case TCM_TOO_MANY_TARGET_DESCS:
	case TCM_UNSUPPORTED_TARGET_DESC_TYPE_CODE:
	case TCM_TOO_MANY_SEGMENT_DESCS:
	case TCM_UNSUPPORTED_SEGMENT_DESC_TYPE_CODE:
		break;
	case TCM_OUT_OF_RESOURCES:
		sense_reason = TCM_LOGICAL_UNIT_COMMUNICATION_FAILURE;
		break;
	case TCM_RESERVATION_CONFLICT:
		/*
		 * No SENSE Data payload for this case, set SCSI Status
		 * and queue the response to $FABRIC_MOD.
		 *
		 * Uses linux/include/scsi/scsi.h SAM status codes defs
		 */
		cmd->scsi_status = SAM_STAT_RESERVATION_CONFLICT;
		/*
		 * For UA Interlock Code 11b, a RESERVATION CONFLICT will
		 * establish a UNIT ATTENTION with PREVIOUS RESERVATION
		 * CONFLICT STATUS.
		 *
		 * See spc4r17, section 7.4.6 Control Mode Page, Table 349
		 */
		if (cmd->se_sess &&
		    cmd->se_dev->dev_attrib.emulate_ua_intlck_ctrl == 2) {
			target_ua_allocate_lun(cmd->se_sess->se_node_acl,
					       cmd->orig_fe_lun, 0x2C,
					ASCQ_2CH_PREVIOUS_RESERVATION_CONFLICT_STATUS);
		}
		trace_target_cmd_complete(cmd);
		ret = cmd->se_tfo->queue_status(cmd);
		if (ret == -EAGAIN || ret == -ENOMEM)
			goto queue_full;
		goto check_stop;
	default:
		pr_err("Unknown transport error for CDB 0x%02x: %d\n",
			cmd->t_task_cdb[0], sense_reason);
		sense_reason = TCM_UNSUPPORTED_SCSI_OPCODE;
		break;
	}

	ret = transport_send_check_condition_and_sense(cmd, sense_reason, 0);
	if (ret == -EAGAIN || ret == -ENOMEM)
		goto queue_full;

check_stop:
	transport_lun_remove_cmd(cmd);
	transport_cmd_check_stop_to_fabric(cmd);
	return;

queue_full:
	cmd->t_state = TRANSPORT_COMPLETE_QF_OK;
	transport_handle_queue_full(cmd, cmd->se_dev);
}
EXPORT_SYMBOL(transport_generic_request_failure);

void __target_execute_cmd(struct se_cmd *cmd, bool do_checks)
{
	sense_reason_t ret;

	if (!cmd->execute_cmd) {
		ret = TCM_LOGICAL_UNIT_COMMUNICATION_FAILURE;
		goto err;
	}
	if (do_checks) {
		/*
		 * Check for an existing UNIT ATTENTION condition after
		 * target_handle_task_attr() has done SAM task attr
		 * checking, and possibly have already defered execution
		 * out to target_restart_delayed_cmds() context.
		 */
		ret = target_scsi3_ua_check(cmd);
		if (ret)
			goto err;

		ret = target_alua_state_check(cmd);
		if (ret)
			goto err;

		ret = target_check_reservation(cmd);
		if (ret) {
			cmd->scsi_status = SAM_STAT_RESERVATION_CONFLICT;
			goto err;
		}
	}

	ret = cmd->execute_cmd(cmd);
	if (!ret)
		return;
err:
	spin_lock_irq(&cmd->t_state_lock);
	cmd->transport_state &= ~(CMD_T_BUSY|CMD_T_SENT);
	spin_unlock_irq(&cmd->t_state_lock);

	transport_generic_request_failure(cmd, ret);
}

static int target_write_prot_action(struct se_cmd *cmd)
{
	u32 sectors;
	/*
	 * Perform WRITE_INSERT of PI using software emulation when backend
	 * device has PI enabled, if the transport has not already generated
	 * PI using hardware WRITE_INSERT offload.
	 */
	switch (cmd->prot_op) {
	case TARGET_PROT_DOUT_INSERT:
		if (!(cmd->se_sess->sup_prot_ops & TARGET_PROT_DOUT_INSERT))
			sbc_dif_generate(cmd);
		break;
	case TARGET_PROT_DOUT_STRIP:
		if (cmd->se_sess->sup_prot_ops & TARGET_PROT_DOUT_STRIP)
			break;

		sectors = cmd->data_length >> ilog2(cmd->se_dev->dev_attrib.block_size);
		cmd->pi_err = sbc_dif_verify(cmd, cmd->t_task_lba,
					     sectors, 0, cmd->t_prot_sg, 0);
		if (unlikely(cmd->pi_err)) {
			spin_lock_irq(&cmd->t_state_lock);
			cmd->transport_state &= ~(CMD_T_BUSY|CMD_T_SENT);
			spin_unlock_irq(&cmd->t_state_lock);
			transport_generic_request_failure(cmd, cmd->pi_err);
			return -1;
		}
		break;
	default:
		break;
	}

	return 0;
}

static bool target_handle_task_attr(struct se_cmd *cmd)
{
	struct se_device *dev = cmd->se_dev;

	if (dev->transport->transport_flags & TRANSPORT_FLAG_PASSTHROUGH)
		return false;

	cmd->se_cmd_flags |= SCF_TASK_ATTR_SET;

	/*
	 * Check for the existence of HEAD_OF_QUEUE, and if true return 1
	 * to allow the passed struct se_cmd list of tasks to the front of the list.
	 */
	switch (cmd->sam_task_attr) {
	case TCM_HEAD_TAG:
		pr_debug("Added HEAD_OF_QUEUE for CDB: 0x%02x\n",
			 cmd->t_task_cdb[0]);
		return false;
	case TCM_ORDERED_TAG:
		atomic_inc_mb(&dev->dev_ordered_sync);

		pr_debug("Added ORDERED for CDB: 0x%02x to ordered list\n",
			 cmd->t_task_cdb[0]);

		/*
		 * Execute an ORDERED command if no other older commands
		 * exist that need to be completed first.
		 */
		if (!atomic_read(&dev->simple_cmds))
			return false;
		break;
	default:
		/*
		 * For SIMPLE and UNTAGGED Task Attribute commands
		 */
		atomic_inc_mb(&dev->simple_cmds);
		break;
	}

	if (atomic_read(&dev->dev_ordered_sync) == 0)
		return false;

	spin_lock(&dev->delayed_cmd_lock);
	list_add_tail(&cmd->se_delayed_node, &dev->delayed_cmd_list);
	spin_unlock(&dev->delayed_cmd_lock);

	pr_debug("Added CDB: 0x%02x Task Attr: 0x%02x to delayed CMD listn",
		cmd->t_task_cdb[0], cmd->sam_task_attr);
	return true;
}

static int __transport_check_aborted_status(struct se_cmd *, int);

void target_execute_cmd(struct se_cmd *cmd)
{
	/*
	 * Determine if frontend context caller is requesting the stopping of
	 * this command for frontend exceptions.
	 *
	 * If the received CDB has aleady been aborted stop processing it here.
	 */
	spin_lock_irq(&cmd->t_state_lock);
	if (__transport_check_aborted_status(cmd, 1)) {
		spin_unlock_irq(&cmd->t_state_lock);
		return;
	}
	if (cmd->transport_state & CMD_T_STOP) {
		pr_debug("%s:%d CMD_T_STOP for ITT: 0x%08llx\n",
			__func__, __LINE__, cmd->tag);

		spin_unlock_irq(&cmd->t_state_lock);
		complete_all(&cmd->t_transport_stop_comp);
		return;
	}

	cmd->t_state = TRANSPORT_PROCESSING;
	cmd->transport_state |= CMD_T_ACTIVE|CMD_T_BUSY|CMD_T_SENT;
	spin_unlock_irq(&cmd->t_state_lock);

	if (target_write_prot_action(cmd))
		return;

	if (target_handle_task_attr(cmd)) {
		spin_lock_irq(&cmd->t_state_lock);
		cmd->transport_state &= ~(CMD_T_BUSY | CMD_T_SENT);
		spin_unlock_irq(&cmd->t_state_lock);
		return;
	}

	__target_execute_cmd(cmd, true);
}
EXPORT_SYMBOL(target_execute_cmd);

/*
 * Process all commands up to the last received ORDERED task attribute which
 * requires another blocking boundary
 */
static void target_restart_delayed_cmds(struct se_device *dev)
{
	for (;;) {
		struct se_cmd *cmd;

		spin_lock(&dev->delayed_cmd_lock);
		if (list_empty(&dev->delayed_cmd_list)) {
			spin_unlock(&dev->delayed_cmd_lock);
			break;
		}

		cmd = list_entry(dev->delayed_cmd_list.next,
				 struct se_cmd, se_delayed_node);
		list_del(&cmd->se_delayed_node);
		spin_unlock(&dev->delayed_cmd_lock);

		__target_execute_cmd(cmd, true);

		if (cmd->sam_task_attr == TCM_ORDERED_TAG)
			break;
	}
}

/*
 * Called from I/O completion to determine which dormant/delayed
 * and ordered cmds need to have their tasks added to the execution queue.
 */
static void transport_complete_task_attr(struct se_cmd *cmd)
{
	struct se_device *dev = cmd->se_dev;

	if (dev->transport->transport_flags & TRANSPORT_FLAG_PASSTHROUGH)
		return;

	if (!(cmd->se_cmd_flags & SCF_TASK_ATTR_SET))
		goto restart;

	if (cmd->sam_task_attr == TCM_SIMPLE_TAG) {
		atomic_dec_mb(&dev->simple_cmds);
		dev->dev_cur_ordered_id++;
		pr_debug("Incremented dev->dev_cur_ordered_id: %u for SIMPLE\n",
			 dev->dev_cur_ordered_id);
	} else if (cmd->sam_task_attr == TCM_HEAD_TAG) {
		dev->dev_cur_ordered_id++;
		pr_debug("Incremented dev_cur_ordered_id: %u for HEAD_OF_QUEUE\n",
			 dev->dev_cur_ordered_id);
	} else if (cmd->sam_task_attr == TCM_ORDERED_TAG) {
		atomic_dec_mb(&dev->dev_ordered_sync);

		dev->dev_cur_ordered_id++;
		pr_debug("Incremented dev_cur_ordered_id: %u for ORDERED\n",
			 dev->dev_cur_ordered_id);
	}
restart:
	target_restart_delayed_cmds(dev);
}

static void transport_complete_qf(struct se_cmd *cmd)
{
	int ret = 0;

	transport_complete_task_attr(cmd);

	if (cmd->se_cmd_flags & SCF_TRANSPORT_TASK_SENSE) {
		trace_target_cmd_complete(cmd);
		ret = cmd->se_tfo->queue_status(cmd);
		goto out;
	}

	switch (cmd->data_direction) {
	case DMA_FROM_DEVICE:
		if (cmd->scsi_status)
			goto queue_status;

		trace_target_cmd_complete(cmd);
		ret = cmd->se_tfo->queue_data_in(cmd);
		break;
	case DMA_TO_DEVICE:
		if (cmd->se_cmd_flags & SCF_BIDI) {
			ret = cmd->se_tfo->queue_data_in(cmd);
			break;
		}
		/* Fall through for DMA_TO_DEVICE */
	case DMA_NONE:
queue_status:
		trace_target_cmd_complete(cmd);
		ret = cmd->se_tfo->queue_status(cmd);
		break;
	default:
		break;
	}

out:
	if (ret < 0) {
		transport_handle_queue_full(cmd, cmd->se_dev);
		return;
	}
	transport_lun_remove_cmd(cmd);
	transport_cmd_check_stop_to_fabric(cmd);
}

static void transport_handle_queue_full(
	struct se_cmd *cmd,
	struct se_device *dev)
{
	spin_lock_irq(&dev->qf_cmd_lock);
	list_add_tail(&cmd->se_qf_node, &cmd->se_dev->qf_cmd_list);
	atomic_inc_mb(&dev->dev_qf_count);
	spin_unlock_irq(&cmd->se_dev->qf_cmd_lock);

	schedule_work(&cmd->se_dev->qf_work_queue);
}

static bool target_read_prot_action(struct se_cmd *cmd)
{
	switch (cmd->prot_op) {
	case TARGET_PROT_DIN_STRIP:
		if (!(cmd->se_sess->sup_prot_ops & TARGET_PROT_DIN_STRIP)) {
			u32 sectors = cmd->data_length >>
				  ilog2(cmd->se_dev->dev_attrib.block_size);

			cmd->pi_err = sbc_dif_verify(cmd, cmd->t_task_lba,
						     sectors, 0, cmd->t_prot_sg,
						     0);
			if (cmd->pi_err)
				return true;
		}
		break;
	case TARGET_PROT_DIN_INSERT:
		if (cmd->se_sess->sup_prot_ops & TARGET_PROT_DIN_INSERT)
			break;

		sbc_dif_generate(cmd);
		break;
	default:
		break;
	}

	return false;
}

static void target_complete_ok_work(struct work_struct *work)
{
	struct se_cmd *cmd = container_of(work, struct se_cmd, work);
	int ret;

	/*
	 * Check if we need to move delayed/dormant tasks from cmds on the
	 * delayed execution list after a HEAD_OF_QUEUE or ORDERED Task
	 * Attribute.
	 */
	transport_complete_task_attr(cmd);

	/*
	 * Check to schedule QUEUE_FULL work, or execute an existing
	 * cmd->transport_qf_callback()
	 */
	if (atomic_read(&cmd->se_dev->dev_qf_count) != 0)
		schedule_work(&cmd->se_dev->qf_work_queue);

	/*
	 * Check if we need to send a sense buffer from
	 * the struct se_cmd in question.
	 */
	if (cmd->se_cmd_flags & SCF_TRANSPORT_TASK_SENSE) {
		WARN_ON(!cmd->scsi_status);
		ret = transport_send_check_condition_and_sense(
					cmd, 0, 1);
		if (ret == -EAGAIN || ret == -ENOMEM)
			goto queue_full;

		transport_lun_remove_cmd(cmd);
		transport_cmd_check_stop_to_fabric(cmd);
		return;
	}
	/*
	 * Check for a callback, used by amongst other things
	 * XDWRITE_READ_10 and COMPARE_AND_WRITE emulation.
	 */
	if (cmd->transport_complete_callback) {
		sense_reason_t rc;
		bool caw = (cmd->se_cmd_flags & SCF_COMPARE_AND_WRITE);
		bool zero_dl = !(cmd->data_length);
		int post_ret = 0;

		rc = cmd->transport_complete_callback(cmd, true, &post_ret);
		if (!rc && !post_ret) {
			if (caw && zero_dl)
				goto queue_rsp;

			return;
		} else if (rc) {
			ret = transport_send_check_condition_and_sense(cmd,
						rc, 0);
			if (ret == -EAGAIN || ret == -ENOMEM)
				goto queue_full;

			transport_lun_remove_cmd(cmd);
			transport_cmd_check_stop_to_fabric(cmd);
			return;
		}
	}

queue_rsp:
	switch (cmd->data_direction) {
	case DMA_FROM_DEVICE:
		if (cmd->scsi_status)
			goto queue_status;

		atomic_long_add(cmd->data_length,
				&cmd->se_lun->lun_stats.tx_data_octets);
		/*
		 * Perform READ_STRIP of PI using software emulation when
		 * backend had PI enabled, if the transport will not be
		 * performing hardware READ_STRIP offload.
		 */
		if (target_read_prot_action(cmd)) {
			ret = transport_send_check_condition_and_sense(cmd,
						cmd->pi_err, 0);
			if (ret == -EAGAIN || ret == -ENOMEM)
				goto queue_full;

			transport_lun_remove_cmd(cmd);
			transport_cmd_check_stop_to_fabric(cmd);
			return;
		}

		trace_target_cmd_complete(cmd);
		ret = cmd->se_tfo->queue_data_in(cmd);
		if (ret == -EAGAIN || ret == -ENOMEM)
			goto queue_full;
		break;
	case DMA_TO_DEVICE:
		atomic_long_add(cmd->data_length,
				&cmd->se_lun->lun_stats.rx_data_octets);
		/*
		 * Check if we need to send READ payload for BIDI-COMMAND
		 */
		if (cmd->se_cmd_flags & SCF_BIDI) {
			atomic_long_add(cmd->data_length,
					&cmd->se_lun->lun_stats.tx_data_octets);
			ret = cmd->se_tfo->queue_data_in(cmd);
			if (ret == -EAGAIN || ret == -ENOMEM)
				goto queue_full;
			break;
		}
		/* Fall through for DMA_TO_DEVICE */
	case DMA_NONE:
queue_status:
		trace_target_cmd_complete(cmd);
		ret = cmd->se_tfo->queue_status(cmd);
		if (ret == -EAGAIN || ret == -ENOMEM)
			goto queue_full;
		break;
	default:
		break;
	}

	transport_lun_remove_cmd(cmd);
	transport_cmd_check_stop_to_fabric(cmd);
	return;

queue_full:
	pr_debug("Handling complete_ok QUEUE_FULL: se_cmd: %p,"
		" data_direction: %d\n", cmd, cmd->data_direction);
	cmd->t_state = TRANSPORT_COMPLETE_QF_OK;
	transport_handle_queue_full(cmd, cmd->se_dev);
}

static inline void transport_free_sgl(struct scatterlist *sgl, int nents)
{
	struct scatterlist *sg;
	int count;

	for_each_sg(sgl, sg, nents, count)
		__free_page(sg_page(sg));

	kfree(sgl);
}

static inline void transport_reset_sgl_orig(struct se_cmd *cmd)
{
	/*
	 * Check for saved t_data_sg that may be used for COMPARE_AND_WRITE
	 * emulation, and free + reset pointers if necessary..
	 */
	if (!cmd->t_data_sg_orig)
		return;

	kfree(cmd->t_data_sg);
	cmd->t_data_sg = cmd->t_data_sg_orig;
	cmd->t_data_sg_orig = NULL;
	cmd->t_data_nents = cmd->t_data_nents_orig;
	cmd->t_data_nents_orig = 0;
}

static inline void transport_free_pages(struct se_cmd *cmd)
{
	if (!(cmd->se_cmd_flags & SCF_PASSTHROUGH_PROT_SG_TO_MEM_NOALLOC)) {
		transport_free_sgl(cmd->t_prot_sg, cmd->t_prot_nents);
		cmd->t_prot_sg = NULL;
		cmd->t_prot_nents = 0;
	}

	if (cmd->se_cmd_flags & SCF_PASSTHROUGH_SG_TO_MEM_NOALLOC) {
		/*
		 * Release special case READ buffer payload required for
		 * SG_TO_MEM_NOALLOC to function with COMPARE_AND_WRITE
		 */
		if (cmd->se_cmd_flags & SCF_COMPARE_AND_WRITE) {
			transport_free_sgl(cmd->t_bidi_data_sg,
					   cmd->t_bidi_data_nents);
			cmd->t_bidi_data_sg = NULL;
			cmd->t_bidi_data_nents = 0;
		}
		transport_reset_sgl_orig(cmd);
		return;
	}
	transport_reset_sgl_orig(cmd);

	transport_free_sgl(cmd->t_data_sg, cmd->t_data_nents);
	cmd->t_data_sg = NULL;
	cmd->t_data_nents = 0;

	transport_free_sgl(cmd->t_bidi_data_sg, cmd->t_bidi_data_nents);
	cmd->t_bidi_data_sg = NULL;
	cmd->t_bidi_data_nents = 0;
}

/**
 * transport_put_cmd - release a reference to a command
 * @cmd:       command to release
 *
 * This routine releases our reference to the command and frees it if possible.
 */
static int transport_put_cmd(struct se_cmd *cmd)
{
	BUG_ON(!cmd->se_tfo);
	/*
	 * If this cmd has been setup with target_get_sess_cmd(), drop
	 * the kref and call ->release_cmd() in kref callback.
	 */
	return target_put_sess_cmd(cmd);
}

void *transport_kmap_data_sg(struct se_cmd *cmd)
{
	struct scatterlist *sg = cmd->t_data_sg;
	struct page **pages;
	int i;

	/*
	 * We need to take into account a possible offset here for fabrics like
	 * tcm_loop who may be using a contig buffer from the SCSI midlayer for
	 * control CDBs passed as SGLs via transport_generic_map_mem_to_cmd()
	 */
	if (!cmd->t_data_nents)
		return NULL;

	BUG_ON(!sg);
	if (cmd->t_data_nents == 1)
		return kmap(sg_page(sg)) + sg->offset;

	/* >1 page. use vmap */
	pages = kmalloc(sizeof(*pages) * cmd->t_data_nents, GFP_KERNEL);
	if (!pages)
		return NULL;

	/* convert sg[] to pages[] */
	for_each_sg(cmd->t_data_sg, sg, cmd->t_data_nents, i) {
		pages[i] = sg_page(sg);
	}

	cmd->t_data_vmap = vmap(pages, cmd->t_data_nents,  VM_MAP, PAGE_KERNEL);
	kfree(pages);
	if (!cmd->t_data_vmap)
		return NULL;

	return cmd->t_data_vmap + cmd->t_data_sg[0].offset;
}
EXPORT_SYMBOL(transport_kmap_data_sg);

void transport_kunmap_data_sg(struct se_cmd *cmd)
{
	if (!cmd->t_data_nents) {
		return;
	} else if (cmd->t_data_nents == 1) {
		kunmap(sg_page(cmd->t_data_sg));
		return;
	}

	vunmap(cmd->t_data_vmap);
	cmd->t_data_vmap = NULL;
}
EXPORT_SYMBOL(transport_kunmap_data_sg);

int
target_alloc_sgl(struct scatterlist **sgl, unsigned int *nents, u32 length,
		 bool zero_page)
{
	struct scatterlist *sg;
	struct page *page;
	gfp_t zero_flag = (zero_page) ? __GFP_ZERO : 0;
	unsigned int nent;
	int i = 0;

	nent = DIV_ROUND_UP(length, PAGE_SIZE);
	sg = kmalloc(sizeof(struct scatterlist) * nent, GFP_KERNEL);
	if (!sg)
		return -ENOMEM;

	sg_init_table(sg, nent);

	while (length) {
		u32 page_len = min_t(u32, length, PAGE_SIZE);
		page = alloc_page(GFP_KERNEL | zero_flag);
		if (!page)
			goto out;

		sg_set_page(&sg[i], page, page_len, 0);
		length -= page_len;
		i++;
	}
	*sgl = sg;
	*nents = nent;
	return 0;

out:
	while (i > 0) {
		i--;
		__free_page(sg_page(&sg[i]));
	}
	kfree(sg);
	return -ENOMEM;
}

/*
 * Allocate any required resources to execute the command.  For writes we
 * might not have the payload yet, so notify the fabric via a call to
 * ->write_pending instead. Otherwise place it on the execution queue.
 */
sense_reason_t
transport_generic_new_cmd(struct se_cmd *cmd)
{
	int ret = 0;
	bool zero_flag = !(cmd->se_cmd_flags & SCF_SCSI_DATA_CDB);

	if (cmd->prot_op != TARGET_PROT_NORMAL &&
	    !(cmd->se_cmd_flags & SCF_PASSTHROUGH_PROT_SG_TO_MEM_NOALLOC)) {
		ret = target_alloc_sgl(&cmd->t_prot_sg, &cmd->t_prot_nents,
				       cmd->prot_length, true);
		if (ret < 0)
			return TCM_LOGICAL_UNIT_COMMUNICATION_FAILURE;
	}

	/*
	 * Determine is the TCM fabric module has already allocated physical
	 * memory, and is directly calling transport_generic_map_mem_to_cmd()
	 * beforehand.
	 */
	if (!(cmd->se_cmd_flags & SCF_PASSTHROUGH_SG_TO_MEM_NOALLOC) &&
	    cmd->data_length) {

		if ((cmd->se_cmd_flags & SCF_BIDI) ||
		    (cmd->se_cmd_flags & SCF_COMPARE_AND_WRITE)) {
			u32 bidi_length;

			if (cmd->se_cmd_flags & SCF_COMPARE_AND_WRITE)
				bidi_length = cmd->t_task_nolb *
					      cmd->se_dev->dev_attrib.block_size;
			else
				bidi_length = cmd->data_length;

			ret = target_alloc_sgl(&cmd->t_bidi_data_sg,
					       &cmd->t_bidi_data_nents,
					       bidi_length, zero_flag);
			if (ret < 0)
				return TCM_LOGICAL_UNIT_COMMUNICATION_FAILURE;
		}

		ret = target_alloc_sgl(&cmd->t_data_sg, &cmd->t_data_nents,
				       cmd->data_length, zero_flag);
		if (ret < 0)
			return TCM_LOGICAL_UNIT_COMMUNICATION_FAILURE;
	} else if ((cmd->se_cmd_flags & SCF_COMPARE_AND_WRITE) &&
		    cmd->data_length) {
		/*
		 * Special case for COMPARE_AND_WRITE with fabrics
		 * using SCF_PASSTHROUGH_SG_TO_MEM_NOALLOC.
		 */
		u32 caw_length = cmd->t_task_nolb *
				 cmd->se_dev->dev_attrib.block_size;

		ret = target_alloc_sgl(&cmd->t_bidi_data_sg,
				       &cmd->t_bidi_data_nents,
				       caw_length, zero_flag);
		if (ret < 0)
			return TCM_LOGICAL_UNIT_COMMUNICATION_FAILURE;
	}
	/*
	 * If this command is not a write we can execute it right here,
	 * for write buffers we need to notify the fabric driver first
	 * and let it call back once the write buffers are ready.
	 */
	target_add_to_state_list(cmd);
	if (cmd->data_direction != DMA_TO_DEVICE || cmd->data_length == 0) {
		target_execute_cmd(cmd);
		return 0;
	}
	transport_cmd_check_stop(cmd, false, true);

	ret = cmd->se_tfo->write_pending(cmd);
	if (ret == -EAGAIN || ret == -ENOMEM)
		goto queue_full;

	/* fabric drivers should only return -EAGAIN or -ENOMEM as error */
	WARN_ON(ret);

	return (!ret) ? 0 : TCM_LOGICAL_UNIT_COMMUNICATION_FAILURE;

queue_full:
	pr_debug("Handling write_pending QUEUE__FULL: se_cmd: %p\n", cmd);
	cmd->t_state = TRANSPORT_COMPLETE_QF_WP;
	transport_handle_queue_full(cmd, cmd->se_dev);
	return 0;
}
EXPORT_SYMBOL(transport_generic_new_cmd);

static void transport_write_pending_qf(struct se_cmd *cmd)
{
	int ret;

	ret = cmd->se_tfo->write_pending(cmd);
	if (ret == -EAGAIN || ret == -ENOMEM) {
		pr_debug("Handling write_pending QUEUE__FULL: se_cmd: %p\n",
			 cmd);
		transport_handle_queue_full(cmd, cmd->se_dev);
	}
}

static bool
__transport_wait_for_tasks(struct se_cmd *, bool, bool *, bool *,
			   unsigned long *flags);

static void target_wait_free_cmd(struct se_cmd *cmd, bool *aborted, bool *tas)
{
	unsigned long flags;

	spin_lock_irqsave(&cmd->t_state_lock, flags);
	__transport_wait_for_tasks(cmd, true, aborted, tas, &flags);
	spin_unlock_irqrestore(&cmd->t_state_lock, flags);
}

int transport_generic_free_cmd(struct se_cmd *cmd, int wait_for_tasks)
{
	int ret = 0;
	bool aborted = false, tas = false;

	if (!(cmd->se_cmd_flags & SCF_SE_LUN_CMD)) {
		if (wait_for_tasks && (cmd->se_cmd_flags & SCF_SCSI_TMR_CDB))
			target_wait_free_cmd(cmd, &aborted, &tas);

		if (!aborted || tas)
			ret = transport_put_cmd(cmd);
	} else {
		if (wait_for_tasks)
			target_wait_free_cmd(cmd, &aborted, &tas);
		/*
		 * Handle WRITE failure case where transport_generic_new_cmd()
		 * has already added se_cmd to state_list, but fabric has
		 * failed command before I/O submission.
		 */
		if (cmd->state_active)
			target_remove_from_state_list(cmd);

		if (cmd->se_lun)
			transport_lun_remove_cmd(cmd);

		if (!aborted || tas)
			ret = transport_put_cmd(cmd);
	}
	/*
	 * If the task has been internally aborted due to TMR ABORT_TASK
	 * or LUN_RESET, target_core_tmr.c is responsible for performing
	 * the remaining calls to target_put_sess_cmd(), and not the
	 * callers of this function.
	 */
	if (aborted && !cmd->cmd_wait_set) {
		pr_debug("Detected CMD_T_ABORTED for ITT: %llu\n", cmd->tag);
		wait_for_completion(&cmd->cmd_wait_comp);
		cmd->se_tfo->release_cmd(cmd);
		ret = 1;
	}
	return ret;
}
EXPORT_SYMBOL(transport_generic_free_cmd);

/* target_get_sess_cmd - Add command to active ->sess_cmd_list
 * @se_cmd:	command descriptor to add
 * @ack_kref:	Signal that fabric will perform an ack target_put_sess_cmd()
 */
int target_get_sess_cmd(struct se_cmd *se_cmd, bool ack_kref)
{
	struct se_session *se_sess = se_cmd->se_sess;
	unsigned long flags;
	int ret = 0;

	/*
	 * Add a second kref if the fabric caller is expecting to handle
	 * fabric acknowledgement that requires two target_put_sess_cmd()
	 * invocations before se_cmd descriptor release.
	 */
	if (ack_kref) {
		kref_get(&se_cmd->cmd_kref);
		se_cmd->se_cmd_flags |= SCF_ACK_KREF;
	}

	spin_lock_irqsave(&se_sess->sess_cmd_lock, flags);
	if (se_sess->sess_tearing_down) {
		ret = -ESHUTDOWN;
		goto out;
	}
	list_add_tail(&se_cmd->se_cmd_list, &se_sess->sess_cmd_list);
out:
	spin_unlock_irqrestore(&se_sess->sess_cmd_lock, flags);

	if (ret && ack_kref)
		target_put_sess_cmd(se_cmd);

	return ret;
}
EXPORT_SYMBOL(target_get_sess_cmd);

static void target_free_cmd_mem(struct se_cmd *cmd)
{
	transport_free_pages(cmd);

	if (cmd->se_cmd_flags & SCF_SCSI_TMR_CDB)
		core_tmr_release_req(cmd->se_tmr_req);
	if (cmd->t_task_cdb != cmd->__t_task_cdb)
		kfree(cmd->t_task_cdb);
}

static void target_release_cmd_kref(struct kref *kref)
{
	struct se_cmd *se_cmd = container_of(kref, struct se_cmd, cmd_kref);
	struct se_session *se_sess = se_cmd->se_sess;
	unsigned long flags;
	bool fabric_stop;

	spin_lock_irqsave(&se_sess->sess_cmd_lock, flags);

	spin_lock(&se_cmd->t_state_lock);
	fabric_stop = (se_cmd->transport_state & CMD_T_FABRIC_STOP) &&
		      (se_cmd->transport_state & CMD_T_ABORTED);
	spin_unlock(&se_cmd->t_state_lock);

	if (se_cmd->cmd_wait_set || fabric_stop) {
		list_del_init(&se_cmd->se_cmd_list);
		spin_unlock_irqrestore(&se_sess->sess_cmd_lock, flags);
		target_free_cmd_mem(se_cmd);
		complete(&se_cmd->cmd_wait_comp);
		return;
	}
	list_del_init(&se_cmd->se_cmd_list);
	spin_unlock_irqrestore(&se_sess->sess_cmd_lock, flags);

	target_free_cmd_mem(se_cmd);
	se_cmd->se_tfo->release_cmd(se_cmd);
}

/* target_put_sess_cmd - Check for active I/O shutdown via kref_put
 * @se_cmd:	command descriptor to drop
 */
int target_put_sess_cmd(struct se_cmd *se_cmd)
{
	struct se_session *se_sess = se_cmd->se_sess;

	if (!se_sess) {
		target_free_cmd_mem(se_cmd);
		se_cmd->se_tfo->release_cmd(se_cmd);
		return 1;
	}
	return kref_put(&se_cmd->cmd_kref, target_release_cmd_kref);
}
EXPORT_SYMBOL(target_put_sess_cmd);

/* target_sess_cmd_list_set_waiting - Flag all commands in
 *         sess_cmd_list to complete cmd_wait_comp.  Set
 *         sess_tearing_down so no more commands are queued.
 * @se_sess:	session to flag
 */
void target_sess_cmd_list_set_waiting(struct se_session *se_sess)
{
	struct se_cmd *se_cmd;
	unsigned long flags;
	int rc;

	spin_lock_irqsave(&se_sess->sess_cmd_lock, flags);
	if (se_sess->sess_tearing_down) {
		spin_unlock_irqrestore(&se_sess->sess_cmd_lock, flags);
		return;
	}
	se_sess->sess_tearing_down = 1;
	list_splice_init(&se_sess->sess_cmd_list, &se_sess->sess_wait_list);

	list_for_each_entry(se_cmd, &se_sess->sess_wait_list, se_cmd_list) {
		rc = kref_get_unless_zero(&se_cmd->cmd_kref);
		if (rc) {
			spin_lock(&se_cmd->t_state_lock);
			if (!(se_cmd->transport_state & CMD_T_FABRIC_STOP)) {
				se_cmd->cmd_wait_set = 1;
				se_cmd->transport_state |= CMD_T_FABRIC_STOP;
			}
			spin_unlock(&se_cmd->t_state_lock);
		}
	}

	spin_unlock_irqrestore(&se_sess->sess_cmd_lock, flags);
}
EXPORT_SYMBOL(target_sess_cmd_list_set_waiting);

/* target_wait_for_sess_cmds - Wait for outstanding descriptors
 * @se_sess:    session to wait for active I/O
 */
void target_wait_for_sess_cmds(struct se_session *se_sess)
{
	struct se_cmd *se_cmd, *tmp_cmd;
	unsigned long flags;
	bool tas;

	list_for_each_entry_safe(se_cmd, tmp_cmd,
				&se_sess->sess_wait_list, se_cmd_list) {
		int cmd_wait;
		pr_debug("Waiting for se_cmd: %p t_state: %d, fabric state:"
			" %d\n", se_cmd, se_cmd->t_state,
			se_cmd->se_tfo->get_cmd_state(se_cmd));

		spin_lock_irqsave(&se_cmd->t_state_lock, flags);
		tas = (se_cmd->transport_state & CMD_T_TAS);
		cmd_wait = se_cmd->cmd_wait_set;
		spin_unlock_irqrestore(&se_cmd->t_state_lock, flags);
		if (!target_put_sess_cmd(se_cmd)) {
			if (tas)
				target_put_sess_cmd(se_cmd);
		}
		if (!cmd_wait)
			continue;
		wait_for_completion(&se_cmd->cmd_wait_comp);
		pr_debug("After cmd_wait_comp: se_cmd: %p t_state: %d"
			" fabric state: %d\n", se_cmd, se_cmd->t_state,
			se_cmd->se_tfo->get_cmd_state(se_cmd));
		se_cmd->cmd_wait_set = 0;
		se_cmd->se_tfo->release_cmd(se_cmd);
	}

	spin_lock_irqsave(&se_sess->sess_cmd_lock, flags);
	WARN_ON(!list_empty(&se_sess->sess_cmd_list));
	spin_unlock_irqrestore(&se_sess->sess_cmd_lock, flags);

}
EXPORT_SYMBOL(target_wait_for_sess_cmds);

void transport_clear_lun_ref(struct se_lun *lun)
{
	percpu_ref_kill(&lun->lun_ref);
	wait_for_completion(&lun->lun_ref_comp);
}

static bool
__transport_wait_for_tasks(struct se_cmd *cmd, bool fabric_stop,
			   bool *aborted, bool *tas, unsigned long *flags)
	__releases(&cmd->t_state_lock)
	__acquires(&cmd->t_state_lock)
{

	assert_spin_locked(&cmd->t_state_lock);
	WARN_ON_ONCE(!irqs_disabled());

	if (fabric_stop)
		cmd->transport_state |= CMD_T_FABRIC_STOP;

	if (cmd->transport_state & CMD_T_ABORTED)
		*aborted = true;

	if (cmd->transport_state & CMD_T_TAS)
		*tas = true;

	if (!(cmd->se_cmd_flags & SCF_SE_LUN_CMD) &&
	    !(cmd->se_cmd_flags & SCF_SCSI_TMR_CDB))
		return false;

	if (!(cmd->se_cmd_flags & SCF_SUPPORTED_SAM_OPCODE) &&
	    !(cmd->se_cmd_flags & SCF_SCSI_TMR_CDB))
		return false;

	if (!(cmd->transport_state & CMD_T_ACTIVE))
		return false;

	if (fabric_stop && *aborted)
		return false;

	cmd->transport_state |= CMD_T_STOP;

	pr_debug("wait_for_tasks: Stopping %p ITT: 0x%08llx i_state: %d,"
		 " t_state: %d, CMD_T_STOP\n", cmd, cmd->tag,
		 cmd->se_tfo->get_cmd_state(cmd), cmd->t_state);

	spin_unlock_irqrestore(&cmd->t_state_lock, *flags);

	wait_for_completion(&cmd->t_transport_stop_comp);

	spin_lock_irqsave(&cmd->t_state_lock, *flags);
	cmd->transport_state &= ~(CMD_T_ACTIVE | CMD_T_STOP);

	pr_debug("wait_for_tasks: Stopped wait_for_completion(&cmd->"
		 "t_transport_stop_comp) for ITT: 0x%08llx\n", cmd->tag);

	return true;
}

/**
 * transport_wait_for_tasks - wait for completion to occur
 * @cmd:	command to wait
 *
 * Called from frontend fabric context to wait for storage engine
 * to pause and/or release frontend generated struct se_cmd.
 */
bool transport_wait_for_tasks(struct se_cmd *cmd)
{
	unsigned long flags;
	bool ret, aborted = false, tas = false;

	spin_lock_irqsave(&cmd->t_state_lock, flags);
	ret = __transport_wait_for_tasks(cmd, false, &aborted, &tas, &flags);
	spin_unlock_irqrestore(&cmd->t_state_lock, flags);

	return ret;
}
EXPORT_SYMBOL(transport_wait_for_tasks);


struct sense_info {
	u8 key;
	u8 asc;
	u8 ascq;
	bool add_sector_info;
	bool add_sense_info;
};

static const struct sense_info sense_info_table[] = {
	[TCM_NO_SENSE] = {
		.key = NOT_READY
	},
	[TCM_NON_EXISTENT_LUN] = {
		.key = ILLEGAL_REQUEST,
		.asc = 0x25 /* LOGICAL UNIT NOT SUPPORTED */
	},
	[TCM_UNSUPPORTED_SCSI_OPCODE] = {
		.key = ILLEGAL_REQUEST,
		.asc = 0x20, /* INVALID COMMAND OPERATION CODE */
	},
	[TCM_SECTOR_COUNT_TOO_MANY] = {
		.key = ILLEGAL_REQUEST,
		.asc = 0x20, /* INVALID COMMAND OPERATION CODE */
	},
	[TCM_UNKNOWN_MODE_PAGE] = {
		.key = ILLEGAL_REQUEST,
		.asc = 0x24, /* INVALID FIELD IN CDB */
	},
	[TCM_CHECK_CONDITION_ABORT_CMD] = {
		.key = ABORTED_COMMAND,
		.asc = 0x29, /* BUS DEVICE RESET FUNCTION OCCURRED */
		.ascq = 0x03,
	},
	[TCM_INCORRECT_AMOUNT_OF_DATA] = {
		.key = ABORTED_COMMAND,
		.asc = 0x0c, /* WRITE ERROR */
		.ascq = 0x0d, /* NOT ENOUGH UNSOLICITED DATA */
	},
	[TCM_INVALID_CDB_FIELD] = {
		.key = ILLEGAL_REQUEST,
		.asc = 0x24, /* INVALID FIELD IN CDB */
	},
	[TCM_INVALID_PARAMETER_LIST] = {
		.key = ILLEGAL_REQUEST,
		.asc = 0x26, /* INVALID FIELD IN PARAMETER LIST */
	},
	[TCM_TOO_MANY_TARGET_DESCS] = {
		.key = ILLEGAL_REQUEST,
		.asc = 0x26,
		.ascq = 0x06, /* TOO MANY TARGET DESCRIPTORS */
	},
	[TCM_UNSUPPORTED_TARGET_DESC_TYPE_CODE] = {
		.key = ILLEGAL_REQUEST,
		.asc = 0x26,
		.ascq = 0x07, /* UNSUPPORTED TARGET DESCRIPTOR TYPE CODE */
	},
	[TCM_TOO_MANY_SEGMENT_DESCS] = {
		.key = ILLEGAL_REQUEST,
		.asc = 0x26,
		.ascq = 0x08, /* TOO MANY SEGMENT DESCRIPTORS */
	},
	[TCM_UNSUPPORTED_SEGMENT_DESC_TYPE_CODE] = {
		.key = ILLEGAL_REQUEST,
		.asc = 0x26,
		.ascq = 0x09, /* UNSUPPORTED SEGMENT DESCRIPTOR TYPE CODE */
	},
	[TCM_PARAMETER_LIST_LENGTH_ERROR] = {
		.key = ILLEGAL_REQUEST,
		.asc = 0x1a, /* PARAMETER LIST LENGTH ERROR */
	},
	[TCM_UNEXPECTED_UNSOLICITED_DATA] = {
		.key = ILLEGAL_REQUEST,
		.asc = 0x0c, /* WRITE ERROR */
		.ascq = 0x0c, /* UNEXPECTED_UNSOLICITED_DATA */
	},
	[TCM_SERVICE_CRC_ERROR] = {
		.key = ABORTED_COMMAND,
		.asc = 0x47, /* PROTOCOL SERVICE CRC ERROR */
		.ascq = 0x05, /* N/A */
	},
	[TCM_SNACK_REJECTED] = {
		.key = ABORTED_COMMAND,
		.asc = 0x11, /* READ ERROR */
		.ascq = 0x13, /* FAILED RETRANSMISSION REQUEST */
	},
	[TCM_WRITE_PROTECTED] = {
		.key = DATA_PROTECT,
		.asc = 0x27, /* WRITE PROTECTED */
	},
	[TCM_ADDRESS_OUT_OF_RANGE] = {
		.key = ILLEGAL_REQUEST,
		.asc = 0x21, /* LOGICAL BLOCK ADDRESS OUT OF RANGE */
	},
	[TCM_CHECK_CONDITION_UNIT_ATTENTION] = {
		.key = UNIT_ATTENTION,
	},
	[TCM_CHECK_CONDITION_NOT_READY] = {
		.key = NOT_READY,
	},
	[TCM_MISCOMPARE_VERIFY] = {
		.key = MISCOMPARE,
		.asc = 0x1d, /* MISCOMPARE DURING VERIFY OPERATION */
		.ascq = 0x00,
		.add_sense_info = true,
	},
	[TCM_LOGICAL_BLOCK_GUARD_CHECK_FAILED] = {
		.key = ABORTED_COMMAND,
		.asc = 0x10,
		.ascq = 0x01, /* LOGICAL BLOCK GUARD CHECK FAILED */
		.add_sector_info = true,
	},
	[TCM_LOGICAL_BLOCK_APP_TAG_CHECK_FAILED] = {
		.key = ABORTED_COMMAND,
		.asc = 0x10,
		.ascq = 0x02, /* LOGICAL BLOCK APPLICATION TAG CHECK FAILED */
		.add_sector_info = true,
	},
	[TCM_LOGICAL_BLOCK_REF_TAG_CHECK_FAILED] = {
		.key = ABORTED_COMMAND,
		.asc = 0x10,
		.ascq = 0x03, /* LOGICAL BLOCK REFERENCE TAG CHECK FAILED */
		.add_sector_info = true,
	},
	[TCM_COPY_TARGET_DEVICE_NOT_REACHABLE] = {
		.key = COPY_ABORTED,
		.asc = 0x0d,
		.ascq = 0x02, /* COPY TARGET DEVICE NOT REACHABLE */

	},
	[TCM_LOGICAL_UNIT_COMMUNICATION_FAILURE] = {
		/*
		 * Returning ILLEGAL REQUEST would cause immediate IO errors on
		 * Solaris initiators.  Returning NOT READY instead means the
		 * operations will be retried a finite number of times and we
		 * can survive intermittent errors.
		 */
		.key = NOT_READY,
		.asc = 0x08, /* LOGICAL UNIT COMMUNICATION FAILURE */
	},
};

static void transport_err_sense_info(unsigned char *buffer, u32 info)
{
	buffer[SPC_INFO_VALIDITY_OFFSET] |= 0x80;
	/* Sense Information */
	put_unaligned_be32(info, &buffer[3]);
}

static int translate_sense_reason(struct se_cmd *cmd, sense_reason_t reason)
{
	const struct sense_info *si;
	u8 *buffer = cmd->sense_buffer;
	int r = (__force int)reason;
	u8 asc, ascq;
	bool desc_format = target_sense_desc_format(cmd->se_dev);

	if (r < ARRAY_SIZE(sense_info_table) && sense_info_table[r].key)
		si = &sense_info_table[r];
	else
		si = &sense_info_table[(__force int)
				       TCM_LOGICAL_UNIT_COMMUNICATION_FAILURE];

	if (reason == TCM_CHECK_CONDITION_UNIT_ATTENTION) {
		core_scsi3_ua_for_check_condition(cmd, &asc, &ascq);
		WARN_ON_ONCE(asc == 0);
	} else if (si->asc == 0) {
		WARN_ON_ONCE(cmd->scsi_asc == 0);
		asc = cmd->scsi_asc;
		ascq = cmd->scsi_ascq;
	} else {
		asc = si->asc;
		ascq = si->ascq;
	}

	scsi_build_sense_buffer(desc_format, buffer, si->key, asc, ascq);
	if (si->add_sector_info)
		return scsi_set_sense_information(buffer,
						  cmd->scsi_sense_length,
						  cmd->bad_sector);

	if (si->add_sense_info)
		transport_err_sense_info(buffer, cmd->sense_info);

	return 0;
}

int
transport_send_check_condition_and_sense(struct se_cmd *cmd,
		sense_reason_t reason, int from_transport)
{
	unsigned long flags;

	spin_lock_irqsave(&cmd->t_state_lock, flags);
	if (cmd->se_cmd_flags & SCF_SENT_CHECK_CONDITION) {
		spin_unlock_irqrestore(&cmd->t_state_lock, flags);
		return 0;
	}
	cmd->se_cmd_flags |= SCF_SENT_CHECK_CONDITION;
	spin_unlock_irqrestore(&cmd->t_state_lock, flags);

	if (!from_transport) {
		int rc;

		cmd->se_cmd_flags |= SCF_EMULATED_TASK_SENSE;
		cmd->scsi_status = SAM_STAT_CHECK_CONDITION;
		cmd->scsi_sense_length  = TRANSPORT_SENSE_BUFFER;
		rc = translate_sense_reason(cmd, reason);
		if (rc)
			return rc;
	}

	trace_target_cmd_complete(cmd);
	return cmd->se_tfo->queue_status(cmd);
}
EXPORT_SYMBOL(transport_send_check_condition_and_sense);

static int __transport_check_aborted_status(struct se_cmd *cmd, int send_status)
	__releases(&cmd->t_state_lock)
	__acquires(&cmd->t_state_lock)
{
	assert_spin_locked(&cmd->t_state_lock);
	WARN_ON_ONCE(!irqs_disabled());

	if (!(cmd->transport_state & CMD_T_ABORTED))
		return 0;
	/*
	 * If cmd has been aborted but either no status is to be sent or it has
	 * already been sent, just return
	 */
	if (!send_status || !(cmd->se_cmd_flags & SCF_SEND_DELAYED_TAS)) {
		if (send_status)
			cmd->se_cmd_flags |= SCF_SEND_DELAYED_TAS;
		return 1;
	}

	pr_debug("Sending delayed SAM_STAT_TASK_ABORTED status for CDB:"
		" 0x%02x ITT: 0x%08llx\n", cmd->t_task_cdb[0], cmd->tag);

	cmd->se_cmd_flags &= ~SCF_SEND_DELAYED_TAS;
	cmd->scsi_status = SAM_STAT_TASK_ABORTED;
	trace_target_cmd_complete(cmd);

	spin_unlock_irq(&cmd->t_state_lock);
	cmd->se_tfo->queue_status(cmd);
	spin_lock_irq(&cmd->t_state_lock);

	return 1;
}

int transport_check_aborted_status(struct se_cmd *cmd, int send_status)
{
	int ret;

	spin_lock_irq(&cmd->t_state_lock);
	ret = __transport_check_aborted_status(cmd, send_status);
	spin_unlock_irq(&cmd->t_state_lock);

	return ret;
}
EXPORT_SYMBOL(transport_check_aborted_status);

void transport_send_task_abort(struct se_cmd *cmd)
{
	unsigned long flags;

	spin_lock_irqsave(&cmd->t_state_lock, flags);
	if (cmd->se_cmd_flags & (SCF_SENT_CHECK_CONDITION)) {
		spin_unlock_irqrestore(&cmd->t_state_lock, flags);
		return;
	}
	spin_unlock_irqrestore(&cmd->t_state_lock, flags);

	/*
	 * If there are still expected incoming fabric WRITEs, we wait
	 * until until they have completed before sending a TASK_ABORTED
	 * response.  This response with TASK_ABORTED status will be
	 * queued back to fabric module by transport_check_aborted_status().
	 */
	if (cmd->data_direction == DMA_TO_DEVICE) {
		if (cmd->se_tfo->write_pending_status(cmd) != 0) {
			spin_lock_irqsave(&cmd->t_state_lock, flags);
			if (cmd->se_cmd_flags & SCF_SEND_DELAYED_TAS) {
				spin_unlock_irqrestore(&cmd->t_state_lock, flags);
				goto send_abort;
			}
			cmd->se_cmd_flags |= SCF_SEND_DELAYED_TAS;
			spin_unlock_irqrestore(&cmd->t_state_lock, flags);
			return;
		}
	}
send_abort:
	cmd->scsi_status = SAM_STAT_TASK_ABORTED;

	transport_lun_remove_cmd(cmd);

	pr_debug("Setting SAM_STAT_TASK_ABORTED status for CDB: 0x%02x, ITT: 0x%08llx\n",
		 cmd->t_task_cdb[0], cmd->tag);

	trace_target_cmd_complete(cmd);
	cmd->se_tfo->queue_status(cmd);
}

static void target_tmr_work(struct work_struct *work)
{
	struct se_cmd *cmd = container_of(work, struct se_cmd, work);
	struct se_device *dev = cmd->se_dev;
	struct se_tmr_req *tmr = cmd->se_tmr_req;
	unsigned long flags;
	int ret;

	spin_lock_irqsave(&cmd->t_state_lock, flags);
	if (cmd->transport_state & CMD_T_ABORTED) {
		tmr->response = TMR_FUNCTION_REJECTED;
		spin_unlock_irqrestore(&cmd->t_state_lock, flags);
		goto check_stop;
	}
	spin_unlock_irqrestore(&cmd->t_state_lock, flags);

	switch (tmr->function) {
	case TMR_ABORT_TASK:
		core_tmr_abort_task(dev, tmr, cmd->se_sess);
		break;
	case TMR_ABORT_TASK_SET:
	case TMR_CLEAR_ACA:
	case TMR_CLEAR_TASK_SET:
		tmr->response = TMR_TASK_MGMT_FUNCTION_NOT_SUPPORTED;
		break;
	case TMR_LUN_RESET:
		ret = core_tmr_lun_reset(dev, tmr, NULL, NULL);
		tmr->response = (!ret) ? TMR_FUNCTION_COMPLETE :
					 TMR_FUNCTION_REJECTED;
		if (tmr->response == TMR_FUNCTION_COMPLETE) {
			target_ua_allocate_lun(cmd->se_sess->se_node_acl,
					       cmd->orig_fe_lun, 0x29,
					       ASCQ_29H_BUS_DEVICE_RESET_FUNCTION_OCCURRED);
		}
		break;
	case TMR_TARGET_WARM_RESET:
		tmr->response = TMR_FUNCTION_REJECTED;
		break;
	case TMR_TARGET_COLD_RESET:
		tmr->response = TMR_FUNCTION_REJECTED;
		break;
	default:
		pr_err("Uknown TMR function: 0x%02x.\n",
				tmr->function);
		tmr->response = TMR_FUNCTION_REJECTED;
		break;
	}

	spin_lock_irqsave(&cmd->t_state_lock, flags);
	if (cmd->transport_state & CMD_T_ABORTED) {
		spin_unlock_irqrestore(&cmd->t_state_lock, flags);
		goto check_stop;
	}
	spin_unlock_irqrestore(&cmd->t_state_lock, flags);

	cmd->se_tfo->queue_tm_rsp(cmd);

check_stop:
	transport_cmd_check_stop_to_fabric(cmd);
}

int transport_generic_handle_tmr(
	struct se_cmd *cmd)
{
	unsigned long flags;
	bool aborted = false;

	spin_lock_irqsave(&cmd->t_state_lock, flags);
	if (cmd->transport_state & CMD_T_ABORTED) {
		aborted = true;
	} else {
		cmd->t_state = TRANSPORT_ISTATE_PROCESSING;
		cmd->transport_state |= CMD_T_ACTIVE;
	}
	spin_unlock_irqrestore(&cmd->t_state_lock, flags);

	if (aborted) {
		pr_warn_ratelimited("handle_tmr caught CMD_T_ABORTED TMR %d"
			"ref_tag: %llu tag: %llu\n", cmd->se_tmr_req->function,
			cmd->se_tmr_req->ref_task_tag, cmd->tag);
		transport_cmd_check_stop_to_fabric(cmd);
		return 0;
	}

	INIT_WORK(&cmd->work, target_tmr_work);
	queue_work(cmd->se_dev->tmr_wq, &cmd->work);
	return 0;
}
EXPORT_SYMBOL(transport_generic_handle_tmr);

bool
target_check_wce(struct se_device *dev)
{
	bool wce = false;

	if (dev->transport->get_write_cache)
		wce = dev->transport->get_write_cache(dev);
	else if (dev->dev_attrib.emulate_write_cache > 0)
		wce = true;

	return wce;
}

bool
target_check_fua(struct se_device *dev)
{
	return target_check_wce(dev) && dev->dev_attrib.emulate_fua_write > 0;
}<|MERGE_RESOLUTION|>--- conflicted
+++ resolved
@@ -533,18 +533,12 @@
 void transport_free_session(struct se_session *se_sess)
 {
 	struct se_node_acl *se_nacl = se_sess->se_node_acl;
-<<<<<<< HEAD
-=======
-
->>>>>>> 49616e71
+
 	/*
 	 * Drop the se_node_acl->nacl_kref obtained from within
 	 * core_tpg_get_initiator_node_acl().
 	 */
 	if (se_nacl) {
-<<<<<<< HEAD
-		se_sess->se_node_acl = NULL;
-=======
 		struct se_portal_group *se_tpg = se_nacl->se_tpg;
 		const struct target_core_fabric_ops *se_tfo = se_tpg->se_tpg_tfo;
 		unsigned long flags;
@@ -572,7 +566,6 @@
 		if (se_nacl->dynamic_stop)
 			target_put_nacl(se_nacl);
 
->>>>>>> 49616e71
 		target_put_nacl(se_nacl);
 	}
 	if (se_sess->sess_cmd_map) {
@@ -587,10 +580,6 @@
 {
 	struct se_portal_group *se_tpg = se_sess->se_tpg;
 	unsigned long flags;
-<<<<<<< HEAD
-	bool drop_nacl = false;
-=======
->>>>>>> 49616e71
 
 	if (!se_tpg) {
 		transport_free_session(se_sess);
@@ -603,42 +592,15 @@
 	se_sess->fabric_sess_ptr = NULL;
 	spin_unlock_irqrestore(&se_tpg->session_lock, flags);
 
-<<<<<<< HEAD
-	/*
-	 * Determine if we need to do extra work for this initiator node's
-	 * struct se_node_acl if it had been previously dynamically generated.
-	 */
-	se_nacl = se_sess->se_node_acl;
-
-	mutex_lock(&se_tpg->acl_node_mutex);
-	if (se_nacl && se_nacl->dynamic_node_acl) {
-		if (!se_tfo->tpg_check_demo_mode_cache(se_tpg)) {
-			list_del(&se_nacl->acl_list);
-			drop_nacl = true;
-		}
-	}
-	mutex_unlock(&se_tpg->acl_node_mutex);
-
-	if (drop_nacl) {
-		core_tpg_wait_for_nacl_pr_ref(se_nacl);
-		core_free_device_list_for_node(se_nacl, se_tpg);
-		se_sess->se_node_acl = NULL;
-		kfree(se_nacl);
-	}
-=======
->>>>>>> 49616e71
 	pr_debug("TARGET_CORE[%s]: Deregistered fabric_sess\n",
 		se_tpg->se_tpg_tfo->get_fabric_name());
 	/*
 	 * If last kref is dropping now for an explicit NodeACL, awake sleeping
 	 * ->acl_free_comp caller to wakeup configfs se_node_acl->acl_group
 	 * removal context from within transport_free_session() code.
-<<<<<<< HEAD
-=======
 	 *
 	 * For dynamic ACL, target_put_nacl() uses target_complete_nacl()
 	 * to release all remaining generate_node_acl=1 created ACL resources.
->>>>>>> 49616e71
 	 */
 
 	transport_free_session(se_sess);
