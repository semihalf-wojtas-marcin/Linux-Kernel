--- conflicted
+++ resolved
@@ -457,26 +457,16 @@
 	}
 	np->np_thread_state = ISCSI_NP_THREAD_SHUTDOWN;
 	spin_unlock_bh(&np->np_thread_lock);
-	/* Give __iscsi_target_login_thread() a chance to run */
-	schedule();
-	spin_lock_bh(&np->np_thread_lock);
-	if ((np->np_thread_state == ISCSI_NP_THREAD_SHUTDOWN)
-	    && np->np_thread) {
-		np->np_thread_state = ISCSI_NP_THREAD_EXIT;
-		spin_unlock_bh(&np->np_thread_lock);
+
+	if (np->np_thread) {
 		/*
 		 * We need to send the signal to wakeup Linux/Net
 		 * which may be sleeping in sock_accept()..
 		 */
 		send_sig(SIGINT, np->np_thread, 1);
 		kthread_stop(np->np_thread);
-<<<<<<< HEAD
-	} else
-		spin_unlock_bh(&np->np_thread_lock);
-=======
 		np->np_thread = NULL;
 	}
->>>>>>> 413541dd
 
 	np->np_transport->iscsit_free_np(np);
 
