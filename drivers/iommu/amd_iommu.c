/*
 * Copyright (C) 2007-2010 Advanced Micro Devices, Inc.
 * Author: Joerg Roedel <jroedel@suse.de>
 *         Leo Duran <leo.duran@amd.com>
 *
 * This program is free software; you can redistribute it and/or modify it
 * under the terms of the GNU General Public License version 2 as published
 * by the Free Software Foundation.
 *
 * This program is distributed in the hope that it will be useful,
 * but WITHOUT ANY WARRANTY; without even the implied warranty of
 * MERCHANTABILITY or FITNESS FOR A PARTICULAR PURPOSE.  See the
 * GNU General Public License for more details.
 *
 * You should have received a copy of the GNU General Public License
 * along with this program; if not, write to the Free Software
 * Foundation, Inc., 59 Temple Place, Suite 330, Boston, MA  02111-1307 USA
 */

#include <linux/ratelimit.h>
#include <linux/pci.h>
#include <linux/acpi.h>
#include <linux/amba/bus.h>
#include <linux/pci-ats.h>
#include <linux/bitmap.h>
#include <linux/slab.h>
#include <linux/debugfs.h>
#include <linux/scatterlist.h>
#include <linux/dma-mapping.h>
#include <linux/iommu-helper.h>
#include <linux/iommu.h>
#include <linux/delay.h>
#include <linux/amd-iommu.h>
#include <linux/notifier.h>
#include <linux/export.h>
#include <linux/irq.h>
#include <linux/msi.h>
#include <linux/dma-contiguous.h>
#include <linux/irqdomain.h>
#include <asm/irq_remapping.h>
#include <asm/io_apic.h>
#include <asm/apic.h>
#include <asm/hw_irq.h>
#include <asm/msidef.h>
#include <asm/proto.h>
#include <asm/iommu.h>
#include <asm/gart.h>
#include <asm/dma.h>

#include "amd_iommu_proto.h"
#include "amd_iommu_types.h"
#include "irq_remapping.h"

#define CMD_SET_TYPE(cmd, t) ((cmd)->data[1] |= ((t) << 28))

#define LOOP_TIMEOUT	100000

/*
 * This bitmap is used to advertise the page sizes our hardware support
 * to the IOMMU core, which will then use this information to split
 * physically contiguous memory regions it is mapping into page sizes
 * that we support.
 *
 * 512GB Pages are not supported due to a hardware bug
 */
#define AMD_IOMMU_PGSIZES	((~0xFFFUL) & ~(2ULL << 38))

static DEFINE_RWLOCK(amd_iommu_devtable_lock);

/* List of all available dev_data structures */
static LIST_HEAD(dev_data_list);
static DEFINE_SPINLOCK(dev_data_list_lock);

LIST_HEAD(ioapic_map);
LIST_HEAD(hpet_map);
LIST_HEAD(acpihid_map);

/*
 * Domain for untranslated devices - only allocated
 * if iommu=pt passed on kernel cmd line.
 */
static const struct iommu_ops amd_iommu_ops;

static ATOMIC_NOTIFIER_HEAD(ppr_notifier);
int amd_iommu_max_glx_val = -1;

static struct dma_map_ops amd_iommu_dma_ops;

/*
 * This struct contains device specific data for the IOMMU
 */
struct iommu_dev_data {
	struct list_head list;		  /* For domain->dev_list */
	struct list_head dev_data_list;	  /* For global dev_data_list */
	struct protection_domain *domain; /* Domain the device is bound to */
	u16 devid;			  /* PCI Device ID */
	u16 alias;			  /* Alias Device ID */
	bool iommu_v2;			  /* Device can make use of IOMMUv2 */
	bool passthrough;		  /* Device is identity mapped */
	struct {
		bool enabled;
		int qdep;
	} ats;				  /* ATS state */
	bool pri_tlp;			  /* PASID TLB required for
					     PPR completions */
	u32 errata;			  /* Bitmap for errata to apply */
};

/*
 * general struct to manage commands send to an IOMMU
 */
struct iommu_cmd {
	u32 data[4];
};

struct kmem_cache *amd_iommu_irq_cache;

static void update_domain(struct protection_domain *domain);
static int protection_domain_init(struct protection_domain *domain);

/****************************************************************************
 *
 * Helper functions
 *
 ****************************************************************************/

static inline u16 get_pci_device_id(struct device *dev);
static inline int get_acpihid_device_id(struct device *dev,
					struct acpihid_map_entry **entry);

static struct protection_domain *to_pdomain(struct iommu_domain *dom)
{
	return container_of(dom, struct protection_domain, domain);
}

<<<<<<< HEAD
static inline int get_device_id(struct device *dev)
{
	int devid;

	if (dev_is_pci(dev))
		devid = get_pci_device_id(dev);
	else
		devid = get_acpihid_device_id(dev, NULL);

	return devid;
=======
static inline u16 get_device_id(struct device *dev)
{
	struct pci_dev *pdev = to_pci_dev(dev);

	return PCI_DEVID(pdev->bus->number, pdev->devfn);
>>>>>>> 1a1a512b
}

static struct iommu_dev_data *alloc_dev_data(u16 devid)
{
	struct iommu_dev_data *dev_data;
	unsigned long flags;

	dev_data = kzalloc(sizeof(*dev_data), GFP_KERNEL);
	if (!dev_data)
		return NULL;

	dev_data->devid = devid;

	spin_lock_irqsave(&dev_data_list_lock, flags);
	list_add_tail(&dev_data->dev_data_list, &dev_data_list);
	spin_unlock_irqrestore(&dev_data_list_lock, flags);

	return dev_data;
}

static struct iommu_dev_data *search_dev_data(u16 devid)
{
	struct iommu_dev_data *dev_data;
	unsigned long flags;

	spin_lock_irqsave(&dev_data_list_lock, flags);
	list_for_each_entry(dev_data, &dev_data_list, dev_data_list) {
		if (dev_data->devid == devid)
			goto out_unlock;
	}

	dev_data = NULL;

out_unlock:
	spin_unlock_irqrestore(&dev_data_list_lock, flags);

	return dev_data;
}

static int __last_alias(struct pci_dev *pdev, u16 alias, void *data)
{
	*(u16 *)data = alias;
	return 0;
}

static u16 get_alias(struct device *dev)
{
	struct pci_dev *pdev = to_pci_dev(dev);
	u16 devid, ivrs_alias, pci_alias;

	devid = get_device_id(dev);
	ivrs_alias = amd_iommu_alias_table[devid];
	pci_for_each_dma_alias(pdev, __last_alias, &pci_alias);

	if (ivrs_alias == pci_alias)
		return ivrs_alias;

	/*
	 * DMA alias showdown
	 *
	 * The IVRS is fairly reliable in telling us about aliases, but it
	 * can't know about every screwy device.  If we don't have an IVRS
	 * reported alias, use the PCI reported alias.  In that case we may
	 * still need to initialize the rlookup and dev_table entries if the
	 * alias is to a non-existent device.
	 */
	if (ivrs_alias == devid) {
		if (!amd_iommu_rlookup_table[pci_alias]) {
			amd_iommu_rlookup_table[pci_alias] =
				amd_iommu_rlookup_table[devid];
			memcpy(amd_iommu_dev_table[pci_alias].data,
			       amd_iommu_dev_table[devid].data,
			       sizeof(amd_iommu_dev_table[pci_alias].data));
		}

		return pci_alias;
	}

	pr_info("AMD-Vi: Using IVRS reported alias %02x:%02x.%d "
		"for device %s[%04x:%04x], kernel reported alias "
		"%02x:%02x.%d\n", PCI_BUS_NUM(ivrs_alias), PCI_SLOT(ivrs_alias),
		PCI_FUNC(ivrs_alias), dev_name(dev), pdev->vendor, pdev->device,
		PCI_BUS_NUM(pci_alias), PCI_SLOT(pci_alias),
		PCI_FUNC(pci_alias));

	/*
	 * If we don't have a PCI DMA alias and the IVRS alias is on the same
	 * bus, then the IVRS table may know about a quirk that we don't.
	 */
	if (pci_alias == devid &&
	    PCI_BUS_NUM(ivrs_alias) == pdev->bus->number) {
<<<<<<< HEAD
		pci_add_dma_alias(pdev, ivrs_alias & 0xff);
=======
		pdev->dev_flags |= PCI_DEV_FLAGS_DMA_ALIAS_DEVFN;
		pdev->dma_alias_devfn = ivrs_alias & 0xff;
>>>>>>> 1a1a512b
		pr_info("AMD-Vi: Added PCI DMA alias %02x.%d for %s\n",
			PCI_SLOT(ivrs_alias), PCI_FUNC(ivrs_alias),
			dev_name(dev));
	}

	return ivrs_alias;
}

static struct iommu_dev_data *find_dev_data(u16 devid)
{
	struct iommu_dev_data *dev_data;

	dev_data = search_dev_data(devid);

	if (dev_data == NULL)
		dev_data = alloc_dev_data(devid);

	return dev_data;
}

<<<<<<< HEAD
static inline int match_hid_uid(struct device *dev,
				struct acpihid_map_entry *entry)
{
	const char *hid, *uid;

	hid = acpi_device_hid(ACPI_COMPANION(dev));
	uid = acpi_device_uid(ACPI_COMPANION(dev));

	if (!hid || !(*hid))
		return -ENODEV;

	if (!uid || !(*uid))
		return strcmp(hid, entry->hid);

	if (!(*entry->uid))
		return strcmp(hid, entry->hid);

	return (strcmp(hid, entry->hid) || strcmp(uid, entry->uid));
}

static inline u16 get_pci_device_id(struct device *dev)
{
	struct pci_dev *pdev = to_pci_dev(dev);

	return PCI_DEVID(pdev->bus->number, pdev->devfn);
}

static inline int get_acpihid_device_id(struct device *dev,
					struct acpihid_map_entry **entry)
{
	struct acpihid_map_entry *p;

	list_for_each_entry(p, &acpihid_map, list) {
		if (!match_hid_uid(dev, p)) {
			if (entry)
				*entry = p;
			return p->devid;
		}
	}
	return -EINVAL;
}

=======
>>>>>>> 1a1a512b
static struct iommu_dev_data *get_dev_data(struct device *dev)
{
	return dev->archdata.iommu;
}

/*
* Find or create an IOMMU group for a acpihid device.
*/
static struct iommu_group *acpihid_device_group(struct device *dev)
{
	struct acpihid_map_entry *p, *entry = NULL;
	int devid;

	devid = get_acpihid_device_id(dev, &entry);
	if (devid < 0)
		return ERR_PTR(devid);

	list_for_each_entry(p, &acpihid_map, list) {
		if ((devid == p->devid) && p->group)
			entry->group = p->group;
	}

	if (!entry->group)
		entry->group = generic_device_group(dev);

	return entry->group;
}

static bool pci_iommuv2_capable(struct pci_dev *pdev)
{
	static const int caps[] = {
		PCI_EXT_CAP_ID_ATS,
		PCI_EXT_CAP_ID_PRI,
		PCI_EXT_CAP_ID_PASID,
	};
	int i, pos;

	for (i = 0; i < 3; ++i) {
		pos = pci_find_ext_capability(pdev, caps[i]);
		if (pos == 0)
			return false;
	}

	return true;
}

static bool pdev_pri_erratum(struct pci_dev *pdev, u32 erratum)
{
	struct iommu_dev_data *dev_data;

	dev_data = get_dev_data(&pdev->dev);

	return dev_data->errata & (1 << erratum) ? true : false;
}

/*
 * This function actually applies the mapping to the page table of the
 * dma_ops domain.
 */
static void alloc_unity_mapping(struct dma_ops_domain *dma_dom,
				struct unity_map_entry *e)
{
	u64 addr;

	for (addr = e->address_start; addr < e->address_end;
	     addr += PAGE_SIZE) {
		if (addr < dma_dom->aperture_size)
			__set_bit(addr >> PAGE_SHIFT,
				  dma_dom->aperture[0]->bitmap);
	}
}

/*
 * Inits the unity mappings required for a specific device
 */
static void init_unity_mappings_for_device(struct device *dev,
					   struct dma_ops_domain *dma_dom)
{
	struct unity_map_entry *e;
	int devid;

	devid = get_device_id(dev);
	if (IS_ERR_VALUE(devid))
		return;

	list_for_each_entry(e, &amd_iommu_unity_map, list) {
		if (!(devid >= e->devid_start && devid <= e->devid_end))
			continue;
		alloc_unity_mapping(dma_dom, e);
	}
}

/*
 * This function checks if the driver got a valid device from the caller to
 * avoid dereferencing invalid pointers.
 */
static bool check_device(struct device *dev)
{
	int devid;

	if (!dev || !dev->dma_mask)
		return false;

	devid = get_device_id(dev);
	if (IS_ERR_VALUE(devid))
		return false;

	/* Out of our scope? */
	if (devid > amd_iommu_last_bdf)
		return false;

	if (amd_iommu_rlookup_table[devid] == NULL)
		return false;

	return true;
}

static void init_iommu_group(struct device *dev)
{
	struct dma_ops_domain *dma_domain;
	struct iommu_domain *domain;
	struct iommu_group *group;

	group = iommu_group_get_for_dev(dev);
	if (IS_ERR(group))
		return;

	domain = iommu_group_default_domain(group);
	if (!domain)
		goto out;

	dma_domain = to_pdomain(domain)->priv;

	init_unity_mappings_for_device(dev, dma_domain);
out:
	iommu_group_put(group);
}

static int iommu_init_device(struct device *dev)
{
	struct iommu_dev_data *dev_data;
	int devid;

	if (dev->archdata.iommu)
		return 0;

	devid = get_device_id(dev);
	if (IS_ERR_VALUE(devid))
		return devid;

	dev_data = find_dev_data(devid);
	if (!dev_data)
		return -ENOMEM;

<<<<<<< HEAD
	if (dev_is_pci(dev))
		dev_data->alias = get_alias(dev);
	else
		dev_data->alias = amd_iommu_alias_table[devid];

	if (dev_is_pci(dev) && pci_iommuv2_capable(to_pci_dev(dev))) {
=======
	dev_data->alias = get_alias(dev);

	if (pci_iommuv2_capable(pdev)) {
>>>>>>> 1a1a512b
		struct amd_iommu *iommu;

		iommu = amd_iommu_rlookup_table[dev_data->devid];
		dev_data->iommu_v2 = iommu->is_iommu_v2;
	}

	dev->archdata.iommu = dev_data;

	iommu_device_link(amd_iommu_rlookup_table[dev_data->devid]->iommu_dev,
			  dev);

	return 0;
}

static void iommu_ignore_device(struct device *dev)
{
	u16 alias;
	int devid;

	devid = get_device_id(dev);
<<<<<<< HEAD
	if (IS_ERR_VALUE(devid))
		return;

	if (dev_is_pci(dev))
		alias = get_alias(dev);
	else
		alias = amd_iommu_alias_table[devid];
=======
	alias = get_alias(dev);
>>>>>>> 1a1a512b

	memset(&amd_iommu_dev_table[devid], 0, sizeof(struct dev_table_entry));
	memset(&amd_iommu_dev_table[alias], 0, sizeof(struct dev_table_entry));

	amd_iommu_rlookup_table[devid] = NULL;
	amd_iommu_rlookup_table[alias] = NULL;
}

static void iommu_uninit_device(struct device *dev)
{
	int devid;
	struct iommu_dev_data *dev_data;

	devid = get_device_id(dev);
	if (IS_ERR_VALUE(devid))
		return;

	dev_data = search_dev_data(devid);
	if (!dev_data)
		return;

	iommu_device_unlink(amd_iommu_rlookup_table[dev_data->devid]->iommu_dev,
			    dev);

	iommu_group_remove_device(dev);

	/* Remove dma-ops */
	dev->archdata.dma_ops = NULL;

	/*
	 * We keep dev_data around for unplugged devices and reuse it when the
	 * device is re-plugged - not doing so would introduce a ton of races.
	 */
}

#ifdef CONFIG_AMD_IOMMU_STATS

/*
 * Initialization code for statistics collection
 */

DECLARE_STATS_COUNTER(compl_wait);
DECLARE_STATS_COUNTER(cnt_map_single);
DECLARE_STATS_COUNTER(cnt_unmap_single);
DECLARE_STATS_COUNTER(cnt_map_sg);
DECLARE_STATS_COUNTER(cnt_unmap_sg);
DECLARE_STATS_COUNTER(cnt_alloc_coherent);
DECLARE_STATS_COUNTER(cnt_free_coherent);
DECLARE_STATS_COUNTER(cross_page);
DECLARE_STATS_COUNTER(domain_flush_single);
DECLARE_STATS_COUNTER(domain_flush_all);
DECLARE_STATS_COUNTER(alloced_io_mem);
DECLARE_STATS_COUNTER(total_map_requests);
DECLARE_STATS_COUNTER(complete_ppr);
DECLARE_STATS_COUNTER(invalidate_iotlb);
DECLARE_STATS_COUNTER(invalidate_iotlb_all);
DECLARE_STATS_COUNTER(pri_requests);

static struct dentry *stats_dir;
static struct dentry *de_fflush;

static void amd_iommu_stats_add(struct __iommu_counter *cnt)
{
	if (stats_dir == NULL)
		return;

	cnt->dent = debugfs_create_u64(cnt->name, 0444, stats_dir,
				       &cnt->value);
}

static void amd_iommu_stats_init(void)
{
	stats_dir = debugfs_create_dir("amd-iommu", NULL);
	if (stats_dir == NULL)
		return;

	de_fflush  = debugfs_create_bool("fullflush", 0444, stats_dir,
					 &amd_iommu_unmap_flush);

	amd_iommu_stats_add(&compl_wait);
	amd_iommu_stats_add(&cnt_map_single);
	amd_iommu_stats_add(&cnt_unmap_single);
	amd_iommu_stats_add(&cnt_map_sg);
	amd_iommu_stats_add(&cnt_unmap_sg);
	amd_iommu_stats_add(&cnt_alloc_coherent);
	amd_iommu_stats_add(&cnt_free_coherent);
	amd_iommu_stats_add(&cross_page);
	amd_iommu_stats_add(&domain_flush_single);
	amd_iommu_stats_add(&domain_flush_all);
	amd_iommu_stats_add(&alloced_io_mem);
	amd_iommu_stats_add(&total_map_requests);
	amd_iommu_stats_add(&complete_ppr);
	amd_iommu_stats_add(&invalidate_iotlb);
	amd_iommu_stats_add(&invalidate_iotlb_all);
	amd_iommu_stats_add(&pri_requests);
}

#endif

/****************************************************************************
 *
 * Interrupt handling functions
 *
 ****************************************************************************/

static void dump_dte_entry(u16 devid)
{
	int i;

	for (i = 0; i < 4; ++i)
		pr_err("AMD-Vi: DTE[%d]: %016llx\n", i,
			amd_iommu_dev_table[devid].data[i]);
}

static void dump_command(unsigned long phys_addr)
{
	struct iommu_cmd *cmd = phys_to_virt(phys_addr);
	int i;

	for (i = 0; i < 4; ++i)
		pr_err("AMD-Vi: CMD[%d]: %08x\n", i, cmd->data[i]);
}

static void iommu_print_event(struct amd_iommu *iommu, void *__evt)
{
	int type, devid, domid, flags;
	volatile u32 *event = __evt;
	int count = 0;
	u64 address;

retry:
	type    = (event[1] >> EVENT_TYPE_SHIFT)  & EVENT_TYPE_MASK;
	devid   = (event[0] >> EVENT_DEVID_SHIFT) & EVENT_DEVID_MASK;
	domid   = (event[1] >> EVENT_DOMID_SHIFT) & EVENT_DOMID_MASK;
	flags   = (event[1] >> EVENT_FLAGS_SHIFT) & EVENT_FLAGS_MASK;
	address = (u64)(((u64)event[3]) << 32) | event[2];

	if (type == 0) {
		/* Did we hit the erratum? */
		if (++count == LOOP_TIMEOUT) {
			pr_err("AMD-Vi: No event written to event log\n");
			return;
		}
		udelay(1);
		goto retry;
	}

	printk(KERN_ERR "AMD-Vi: Event logged [");

	switch (type) {
	case EVENT_TYPE_ILL_DEV:
		printk("ILLEGAL_DEV_TABLE_ENTRY device=%02x:%02x.%x "
		       "address=0x%016llx flags=0x%04x]\n",
		       PCI_BUS_NUM(devid), PCI_SLOT(devid), PCI_FUNC(devid),
		       address, flags);
		dump_dte_entry(devid);
		break;
	case EVENT_TYPE_IO_FAULT:
		printk("IO_PAGE_FAULT device=%02x:%02x.%x "
		       "domain=0x%04x address=0x%016llx flags=0x%04x]\n",
		       PCI_BUS_NUM(devid), PCI_SLOT(devid), PCI_FUNC(devid),
		       domid, address, flags);
		break;
	case EVENT_TYPE_DEV_TAB_ERR:
		printk("DEV_TAB_HARDWARE_ERROR device=%02x:%02x.%x "
		       "address=0x%016llx flags=0x%04x]\n",
		       PCI_BUS_NUM(devid), PCI_SLOT(devid), PCI_FUNC(devid),
		       address, flags);
		break;
	case EVENT_TYPE_PAGE_TAB_ERR:
		printk("PAGE_TAB_HARDWARE_ERROR device=%02x:%02x.%x "
		       "domain=0x%04x address=0x%016llx flags=0x%04x]\n",
		       PCI_BUS_NUM(devid), PCI_SLOT(devid), PCI_FUNC(devid),
		       domid, address, flags);
		break;
	case EVENT_TYPE_ILL_CMD:
		printk("ILLEGAL_COMMAND_ERROR address=0x%016llx]\n", address);
		dump_command(address);
		break;
	case EVENT_TYPE_CMD_HARD_ERR:
		printk("COMMAND_HARDWARE_ERROR address=0x%016llx "
		       "flags=0x%04x]\n", address, flags);
		break;
	case EVENT_TYPE_IOTLB_INV_TO:
		printk("IOTLB_INV_TIMEOUT device=%02x:%02x.%x "
		       "address=0x%016llx]\n",
		       PCI_BUS_NUM(devid), PCI_SLOT(devid), PCI_FUNC(devid),
		       address);
		break;
	case EVENT_TYPE_INV_DEV_REQ:
		printk("INVALID_DEVICE_REQUEST device=%02x:%02x.%x "
		       "address=0x%016llx flags=0x%04x]\n",
		       PCI_BUS_NUM(devid), PCI_SLOT(devid), PCI_FUNC(devid),
		       address, flags);
		break;
	default:
		printk(KERN_ERR "UNKNOWN type=0x%02x]\n", type);
	}

	memset(__evt, 0, 4 * sizeof(u32));
}

static void iommu_poll_events(struct amd_iommu *iommu)
{
	u32 head, tail;

	head = readl(iommu->mmio_base + MMIO_EVT_HEAD_OFFSET);
	tail = readl(iommu->mmio_base + MMIO_EVT_TAIL_OFFSET);

	while (head != tail) {
		iommu_print_event(iommu, iommu->evt_buf + head);
		head = (head + EVENT_ENTRY_SIZE) % EVT_BUFFER_SIZE;
	}

	writel(head, iommu->mmio_base + MMIO_EVT_HEAD_OFFSET);
}

static void iommu_handle_ppr_entry(struct amd_iommu *iommu, u64 *raw)
{
	struct amd_iommu_fault fault;

	INC_STATS_COUNTER(pri_requests);

	if (PPR_REQ_TYPE(raw[0]) != PPR_REQ_FAULT) {
		pr_err_ratelimited("AMD-Vi: Unknown PPR request received\n");
		return;
	}

	fault.address   = raw[1];
	fault.pasid     = PPR_PASID(raw[0]);
	fault.device_id = PPR_DEVID(raw[0]);
	fault.tag       = PPR_TAG(raw[0]);
	fault.flags     = PPR_FLAGS(raw[0]);

	atomic_notifier_call_chain(&ppr_notifier, 0, &fault);
}

static void iommu_poll_ppr_log(struct amd_iommu *iommu)
{
	u32 head, tail;

	if (iommu->ppr_log == NULL)
		return;

	head = readl(iommu->mmio_base + MMIO_PPR_HEAD_OFFSET);
	tail = readl(iommu->mmio_base + MMIO_PPR_TAIL_OFFSET);

	while (head != tail) {
		volatile u64 *raw;
		u64 entry[2];
		int i;

		raw = (u64 *)(iommu->ppr_log + head);

		/*
		 * Hardware bug: Interrupt may arrive before the entry is
		 * written to memory. If this happens we need to wait for the
		 * entry to arrive.
		 */
		for (i = 0; i < LOOP_TIMEOUT; ++i) {
			if (PPR_REQ_TYPE(raw[0]) != 0)
				break;
			udelay(1);
		}

		/* Avoid memcpy function-call overhead */
		entry[0] = raw[0];
		entry[1] = raw[1];

		/*
		 * To detect the hardware bug we need to clear the entry
		 * back to zero.
		 */
		raw[0] = raw[1] = 0UL;

		/* Update head pointer of hardware ring-buffer */
		head = (head + PPR_ENTRY_SIZE) % PPR_LOG_SIZE;
		writel(head, iommu->mmio_base + MMIO_PPR_HEAD_OFFSET);

		/* Handle PPR entry */
		iommu_handle_ppr_entry(iommu, entry);

		/* Refresh ring-buffer information */
		head = readl(iommu->mmio_base + MMIO_PPR_HEAD_OFFSET);
		tail = readl(iommu->mmio_base + MMIO_PPR_TAIL_OFFSET);
	}
}

irqreturn_t amd_iommu_int_thread(int irq, void *data)
{
	struct amd_iommu *iommu = (struct amd_iommu *) data;
	u32 status = readl(iommu->mmio_base + MMIO_STATUS_OFFSET);

	while (status & (MMIO_STATUS_EVT_INT_MASK | MMIO_STATUS_PPR_INT_MASK)) {
		/* Enable EVT and PPR interrupts again */
		writel((MMIO_STATUS_EVT_INT_MASK | MMIO_STATUS_PPR_INT_MASK),
			iommu->mmio_base + MMIO_STATUS_OFFSET);

		if (status & MMIO_STATUS_EVT_INT_MASK) {
			pr_devel("AMD-Vi: Processing IOMMU Event Log\n");
			iommu_poll_events(iommu);
		}

		if (status & MMIO_STATUS_PPR_INT_MASK) {
			pr_devel("AMD-Vi: Processing IOMMU PPR Log\n");
			iommu_poll_ppr_log(iommu);
		}

		/*
		 * Hardware bug: ERBT1312
		 * When re-enabling interrupt (by writing 1
		 * to clear the bit), the hardware might also try to set
		 * the interrupt bit in the event status register.
		 * In this scenario, the bit will be set, and disable
		 * subsequent interrupts.
		 *
		 * Workaround: The IOMMU driver should read back the
		 * status register and check if the interrupt bits are cleared.
		 * If not, driver will need to go through the interrupt handler
		 * again and re-clear the bits
		 */
		status = readl(iommu->mmio_base + MMIO_STATUS_OFFSET);
	}
	return IRQ_HANDLED;
}

irqreturn_t amd_iommu_int_handler(int irq, void *data)
{
	return IRQ_WAKE_THREAD;
}

/****************************************************************************
 *
 * IOMMU command queuing functions
 *
 ****************************************************************************/

static int wait_on_sem(volatile u64 *sem)
{
	int i = 0;

	while (*sem == 0 && i < LOOP_TIMEOUT) {
		udelay(1);
		i += 1;
	}

	if (i == LOOP_TIMEOUT) {
		pr_alert("AMD-Vi: Completion-Wait loop timed out\n");
		return -EIO;
	}

	return 0;
}

static void copy_cmd_to_buffer(struct amd_iommu *iommu,
			       struct iommu_cmd *cmd,
			       u32 tail)
{
	u8 *target;

	target = iommu->cmd_buf + tail;
	tail   = (tail + sizeof(*cmd)) % CMD_BUFFER_SIZE;

	/* Copy command to buffer */
	memcpy(target, cmd, sizeof(*cmd));

	/* Tell the IOMMU about it */
	writel(tail, iommu->mmio_base + MMIO_CMD_TAIL_OFFSET);
}

static void build_completion_wait(struct iommu_cmd *cmd, u64 address)
{
	WARN_ON(address & 0x7ULL);

	memset(cmd, 0, sizeof(*cmd));
	cmd->data[0] = lower_32_bits(__pa(address)) | CMD_COMPL_WAIT_STORE_MASK;
	cmd->data[1] = upper_32_bits(__pa(address));
	cmd->data[2] = 1;
	CMD_SET_TYPE(cmd, CMD_COMPL_WAIT);
}

static void build_inv_dte(struct iommu_cmd *cmd, u16 devid)
{
	memset(cmd, 0, sizeof(*cmd));
	cmd->data[0] = devid;
	CMD_SET_TYPE(cmd, CMD_INV_DEV_ENTRY);
}

static void build_inv_iommu_pages(struct iommu_cmd *cmd, u64 address,
				  size_t size, u16 domid, int pde)
{
	u64 pages;
	bool s;

	pages = iommu_num_pages(address, size, PAGE_SIZE);
	s     = false;

	if (pages > 1) {
		/*
		 * If we have to flush more than one page, flush all
		 * TLB entries for this domain
		 */
		address = CMD_INV_IOMMU_ALL_PAGES_ADDRESS;
		s = true;
	}

	address &= PAGE_MASK;

	memset(cmd, 0, sizeof(*cmd));
	cmd->data[1] |= domid;
	cmd->data[2]  = lower_32_bits(address);
	cmd->data[3]  = upper_32_bits(address);
	CMD_SET_TYPE(cmd, CMD_INV_IOMMU_PAGES);
	if (s) /* size bit - we flush more than one 4kb page */
		cmd->data[2] |= CMD_INV_IOMMU_PAGES_SIZE_MASK;
	if (pde) /* PDE bit - we want to flush everything, not only the PTEs */
		cmd->data[2] |= CMD_INV_IOMMU_PAGES_PDE_MASK;
}

static void build_inv_iotlb_pages(struct iommu_cmd *cmd, u16 devid, int qdep,
				  u64 address, size_t size)
{
	u64 pages;
	bool s;

	pages = iommu_num_pages(address, size, PAGE_SIZE);
	s     = false;

	if (pages > 1) {
		/*
		 * If we have to flush more than one page, flush all
		 * TLB entries for this domain
		 */
		address = CMD_INV_IOMMU_ALL_PAGES_ADDRESS;
		s = true;
	}

	address &= PAGE_MASK;

	memset(cmd, 0, sizeof(*cmd));
	cmd->data[0]  = devid;
	cmd->data[0] |= (qdep & 0xff) << 24;
	cmd->data[1]  = devid;
	cmd->data[2]  = lower_32_bits(address);
	cmd->data[3]  = upper_32_bits(address);
	CMD_SET_TYPE(cmd, CMD_INV_IOTLB_PAGES);
	if (s)
		cmd->data[2] |= CMD_INV_IOMMU_PAGES_SIZE_MASK;
}

static void build_inv_iommu_pasid(struct iommu_cmd *cmd, u16 domid, int pasid,
				  u64 address, bool size)
{
	memset(cmd, 0, sizeof(*cmd));

	address &= ~(0xfffULL);

	cmd->data[0]  = pasid;
	cmd->data[1]  = domid;
	cmd->data[2]  = lower_32_bits(address);
	cmd->data[3]  = upper_32_bits(address);
	cmd->data[2] |= CMD_INV_IOMMU_PAGES_PDE_MASK;
	cmd->data[2] |= CMD_INV_IOMMU_PAGES_GN_MASK;
	if (size)
		cmd->data[2] |= CMD_INV_IOMMU_PAGES_SIZE_MASK;
	CMD_SET_TYPE(cmd, CMD_INV_IOMMU_PAGES);
}

static void build_inv_iotlb_pasid(struct iommu_cmd *cmd, u16 devid, int pasid,
				  int qdep, u64 address, bool size)
{
	memset(cmd, 0, sizeof(*cmd));

	address &= ~(0xfffULL);

	cmd->data[0]  = devid;
	cmd->data[0] |= ((pasid >> 8) & 0xff) << 16;
	cmd->data[0] |= (qdep  & 0xff) << 24;
	cmd->data[1]  = devid;
	cmd->data[1] |= (pasid & 0xff) << 16;
	cmd->data[2]  = lower_32_bits(address);
	cmd->data[2] |= CMD_INV_IOMMU_PAGES_GN_MASK;
	cmd->data[3]  = upper_32_bits(address);
	if (size)
		cmd->data[2] |= CMD_INV_IOMMU_PAGES_SIZE_MASK;
	CMD_SET_TYPE(cmd, CMD_INV_IOTLB_PAGES);
}

static void build_complete_ppr(struct iommu_cmd *cmd, u16 devid, int pasid,
			       int status, int tag, bool gn)
{
	memset(cmd, 0, sizeof(*cmd));

	cmd->data[0]  = devid;
	if (gn) {
		cmd->data[1]  = pasid;
		cmd->data[2]  = CMD_INV_IOMMU_PAGES_GN_MASK;
	}
	cmd->data[3]  = tag & 0x1ff;
	cmd->data[3] |= (status & PPR_STATUS_MASK) << PPR_STATUS_SHIFT;

	CMD_SET_TYPE(cmd, CMD_COMPLETE_PPR);
}

static void build_inv_all(struct iommu_cmd *cmd)
{
	memset(cmd, 0, sizeof(*cmd));
	CMD_SET_TYPE(cmd, CMD_INV_ALL);
}

static void build_inv_irt(struct iommu_cmd *cmd, u16 devid)
{
	memset(cmd, 0, sizeof(*cmd));
	cmd->data[0] = devid;
	CMD_SET_TYPE(cmd, CMD_INV_IRT);
}

/*
 * Writes the command to the IOMMUs command buffer and informs the
 * hardware about the new command.
 */
static int iommu_queue_command_sync(struct amd_iommu *iommu,
				    struct iommu_cmd *cmd,
				    bool sync)
{
	u32 left, tail, head, next_tail;
	unsigned long flags;

again:
	spin_lock_irqsave(&iommu->lock, flags);

	head      = readl(iommu->mmio_base + MMIO_CMD_HEAD_OFFSET);
	tail      = readl(iommu->mmio_base + MMIO_CMD_TAIL_OFFSET);
	next_tail = (tail + sizeof(*cmd)) % CMD_BUFFER_SIZE;
	left      = (head - next_tail) % CMD_BUFFER_SIZE;

	if (left <= 2) {
		struct iommu_cmd sync_cmd;
		volatile u64 sem = 0;
		int ret;

		build_completion_wait(&sync_cmd, (u64)&sem);
		copy_cmd_to_buffer(iommu, &sync_cmd, tail);

		spin_unlock_irqrestore(&iommu->lock, flags);

		if ((ret = wait_on_sem(&sem)) != 0)
			return ret;

		goto again;
	}

	copy_cmd_to_buffer(iommu, cmd, tail);

	/* We need to sync now to make sure all commands are processed */
	iommu->need_sync = sync;

	spin_unlock_irqrestore(&iommu->lock, flags);

	return 0;
}

static int iommu_queue_command(struct amd_iommu *iommu, struct iommu_cmd *cmd)
{
	return iommu_queue_command_sync(iommu, cmd, true);
}

/*
 * This function queues a completion wait command into the command
 * buffer of an IOMMU
 */
static int iommu_completion_wait(struct amd_iommu *iommu)
{
	struct iommu_cmd cmd;
	volatile u64 sem = 0;
	int ret;

	if (!iommu->need_sync)
		return 0;

	build_completion_wait(&cmd, (u64)&sem);

	ret = iommu_queue_command_sync(iommu, &cmd, false);
	if (ret)
		return ret;

	return wait_on_sem(&sem);
}

static int iommu_flush_dte(struct amd_iommu *iommu, u16 devid)
{
	struct iommu_cmd cmd;

	build_inv_dte(&cmd, devid);

	return iommu_queue_command(iommu, &cmd);
}

static void iommu_flush_dte_all(struct amd_iommu *iommu)
{
	u32 devid;

	for (devid = 0; devid <= 0xffff; ++devid)
		iommu_flush_dte(iommu, devid);

	iommu_completion_wait(iommu);
}

/*
 * This function uses heavy locking and may disable irqs for some time. But
 * this is no issue because it is only called during resume.
 */
static void iommu_flush_tlb_all(struct amd_iommu *iommu)
{
	u32 dom_id;

	for (dom_id = 0; dom_id <= 0xffff; ++dom_id) {
		struct iommu_cmd cmd;
		build_inv_iommu_pages(&cmd, 0, CMD_INV_IOMMU_ALL_PAGES_ADDRESS,
				      dom_id, 1);
		iommu_queue_command(iommu, &cmd);
	}

	iommu_completion_wait(iommu);
}

static void iommu_flush_all(struct amd_iommu *iommu)
{
	struct iommu_cmd cmd;

	build_inv_all(&cmd);

	iommu_queue_command(iommu, &cmd);
	iommu_completion_wait(iommu);
}

static void iommu_flush_irt(struct amd_iommu *iommu, u16 devid)
{
	struct iommu_cmd cmd;

	build_inv_irt(&cmd, devid);

	iommu_queue_command(iommu, &cmd);
}

static void iommu_flush_irt_all(struct amd_iommu *iommu)
{
	u32 devid;

	for (devid = 0; devid <= MAX_DEV_TABLE_ENTRIES; devid++)
		iommu_flush_irt(iommu, devid);

	iommu_completion_wait(iommu);
}

void iommu_flush_all_caches(struct amd_iommu *iommu)
{
	if (iommu_feature(iommu, FEATURE_IA)) {
		iommu_flush_all(iommu);
	} else {
		iommu_flush_dte_all(iommu);
		iommu_flush_irt_all(iommu);
		iommu_flush_tlb_all(iommu);
	}
}

/*
 * Command send function for flushing on-device TLB
 */
static int device_flush_iotlb(struct iommu_dev_data *dev_data,
			      u64 address, size_t size)
{
	struct amd_iommu *iommu;
	struct iommu_cmd cmd;
	int qdep;

	qdep     = dev_data->ats.qdep;
	iommu    = amd_iommu_rlookup_table[dev_data->devid];

	build_inv_iotlb_pages(&cmd, dev_data->devid, qdep, address, size);

	return iommu_queue_command(iommu, &cmd);
}

/*
 * Command send function for invalidating a device table entry
 */
static int device_flush_dte(struct iommu_dev_data *dev_data)
{
	struct amd_iommu *iommu;
	u16 alias;
	int ret;

	iommu = amd_iommu_rlookup_table[dev_data->devid];
	alias = dev_data->alias;

	ret = iommu_flush_dte(iommu, dev_data->devid);
	if (!ret && alias != dev_data->devid)
		ret = iommu_flush_dte(iommu, alias);
	if (ret)
		return ret;

	if (dev_data->ats.enabled)
		ret = device_flush_iotlb(dev_data, 0, ~0UL);

	return ret;
}

/*
 * TLB invalidation function which is called from the mapping functions.
 * It invalidates a single PTE if the range to flush is within a single
 * page. Otherwise it flushes the whole TLB of the IOMMU.
 */
static void __domain_flush_pages(struct protection_domain *domain,
				 u64 address, size_t size, int pde)
{
	struct iommu_dev_data *dev_data;
	struct iommu_cmd cmd;
	int ret = 0, i;

	build_inv_iommu_pages(&cmd, address, size, domain->id, pde);

	for (i = 0; i < amd_iommus_present; ++i) {
		if (!domain->dev_iommu[i])
			continue;

		/*
		 * Devices of this domain are behind this IOMMU
		 * We need a TLB flush
		 */
		ret |= iommu_queue_command(amd_iommus[i], &cmd);
	}

	list_for_each_entry(dev_data, &domain->dev_list, list) {

		if (!dev_data->ats.enabled)
			continue;

		ret |= device_flush_iotlb(dev_data, address, size);
	}

	WARN_ON(ret);
}

static void domain_flush_pages(struct protection_domain *domain,
			       u64 address, size_t size)
{
	__domain_flush_pages(domain, address, size, 0);
}

/* Flush the whole IO/TLB for a given protection domain */
static void domain_flush_tlb(struct protection_domain *domain)
{
	__domain_flush_pages(domain, 0, CMD_INV_IOMMU_ALL_PAGES_ADDRESS, 0);
}

/* Flush the whole IO/TLB for a given protection domain - including PDE */
static void domain_flush_tlb_pde(struct protection_domain *domain)
{
	__domain_flush_pages(domain, 0, CMD_INV_IOMMU_ALL_PAGES_ADDRESS, 1);
}

static void domain_flush_complete(struct protection_domain *domain)
{
	int i;

	for (i = 0; i < amd_iommus_present; ++i) {
		if (!domain->dev_iommu[i])
			continue;

		/*
		 * Devices of this domain are behind this IOMMU
		 * We need to wait for completion of all commands.
		 */
		iommu_completion_wait(amd_iommus[i]);
	}
}


/*
 * This function flushes the DTEs for all devices in domain
 */
static void domain_flush_devices(struct protection_domain *domain)
{
	struct iommu_dev_data *dev_data;

	list_for_each_entry(dev_data, &domain->dev_list, list)
		device_flush_dte(dev_data);
}

/****************************************************************************
 *
 * The functions below are used the create the page table mappings for
 * unity mapped regions.
 *
 ****************************************************************************/

/*
 * This function is used to add another level to an IO page table. Adding
 * another level increases the size of the address space by 9 bits to a size up
 * to 64 bits.
 */
static bool increase_address_space(struct protection_domain *domain,
				   gfp_t gfp)
{
	u64 *pte;

	if (domain->mode == PAGE_MODE_6_LEVEL)
		/* address space already 64 bit large */
		return false;

	pte = (void *)get_zeroed_page(gfp);
	if (!pte)
		return false;

	*pte             = PM_LEVEL_PDE(domain->mode,
					virt_to_phys(domain->pt_root));
	domain->pt_root  = pte;
	domain->mode    += 1;
	domain->updated  = true;

	return true;
}

static u64 *alloc_pte(struct protection_domain *domain,
		      unsigned long address,
		      unsigned long page_size,
		      u64 **pte_page,
		      gfp_t gfp)
{
	int level, end_lvl;
	u64 *pte, *page;

	BUG_ON(!is_power_of_2(page_size));

	while (address > PM_LEVEL_SIZE(domain->mode))
		increase_address_space(domain, gfp);

	level   = domain->mode - 1;
	pte     = &domain->pt_root[PM_LEVEL_INDEX(level, address)];
	address = PAGE_SIZE_ALIGN(address, page_size);
	end_lvl = PAGE_SIZE_LEVEL(page_size);

	while (level > end_lvl) {
		if (!IOMMU_PTE_PRESENT(*pte)) {
			page = (u64 *)get_zeroed_page(gfp);
			if (!page)
				return NULL;
			*pte = PM_LEVEL_PDE(level, virt_to_phys(page));
		}

		/* No level skipping support yet */
		if (PM_PTE_LEVEL(*pte) != level)
			return NULL;

		level -= 1;

		pte = IOMMU_PTE_PAGE(*pte);

		if (pte_page && level == end_lvl)
			*pte_page = pte;

		pte = &pte[PM_LEVEL_INDEX(level, address)];
	}

	return pte;
}

/*
 * This function checks if there is a PTE for a given dma address. If
 * there is one, it returns the pointer to it.
 */
static u64 *fetch_pte(struct protection_domain *domain,
		      unsigned long address,
		      unsigned long *page_size)
{
	int level;
	u64 *pte;

	if (address > PM_LEVEL_SIZE(domain->mode))
		return NULL;

	level	   =  domain->mode - 1;
	pte	   = &domain->pt_root[PM_LEVEL_INDEX(level, address)];
	*page_size =  PTE_LEVEL_PAGE_SIZE(level);

	while (level > 0) {

		/* Not Present */
		if (!IOMMU_PTE_PRESENT(*pte))
			return NULL;

		/* Large PTE */
		if (PM_PTE_LEVEL(*pte) == 7 ||
		    PM_PTE_LEVEL(*pte) == 0)
			break;

		/* No level skipping support yet */
		if (PM_PTE_LEVEL(*pte) != level)
			return NULL;

		level -= 1;

		/* Walk to the next level */
		pte	   = IOMMU_PTE_PAGE(*pte);
		pte	   = &pte[PM_LEVEL_INDEX(level, address)];
		*page_size = PTE_LEVEL_PAGE_SIZE(level);
	}

	if (PM_PTE_LEVEL(*pte) == 0x07) {
		unsigned long pte_mask;

		/*
		 * If we have a series of large PTEs, make
		 * sure to return a pointer to the first one.
		 */
		*page_size = pte_mask = PTE_PAGE_SIZE(*pte);
		pte_mask   = ~((PAGE_SIZE_PTE_COUNT(pte_mask) << 3) - 1);
		pte        = (u64 *)(((unsigned long)pte) & pte_mask);
	}

	return pte;
}

/*
 * Generic mapping functions. It maps a physical address into a DMA
 * address space. It allocates the page table pages if necessary.
 * In the future it can be extended to a generic mapping function
 * supporting all features of AMD IOMMU page tables like level skipping
 * and full 64 bit address spaces.
 */
static int iommu_map_page(struct protection_domain *dom,
			  unsigned long bus_addr,
			  unsigned long phys_addr,
			  int prot,
			  unsigned long page_size)
{
	u64 __pte, *pte;
	int i, count;

	BUG_ON(!IS_ALIGNED(bus_addr, page_size));
	BUG_ON(!IS_ALIGNED(phys_addr, page_size));

	if (!(prot & IOMMU_PROT_MASK))
		return -EINVAL;

	count = PAGE_SIZE_PTE_COUNT(page_size);
	pte   = alloc_pte(dom, bus_addr, page_size, NULL, GFP_KERNEL);

	if (!pte)
		return -ENOMEM;

	for (i = 0; i < count; ++i)
		if (IOMMU_PTE_PRESENT(pte[i]))
			return -EBUSY;

	if (count > 1) {
		__pte = PAGE_SIZE_PTE(phys_addr, page_size);
		__pte |= PM_LEVEL_ENC(7) | IOMMU_PTE_P | IOMMU_PTE_FC;
	} else
		__pte = phys_addr | IOMMU_PTE_P | IOMMU_PTE_FC;

	if (prot & IOMMU_PROT_IR)
		__pte |= IOMMU_PTE_IR;
	if (prot & IOMMU_PROT_IW)
		__pte |= IOMMU_PTE_IW;

	for (i = 0; i < count; ++i)
		pte[i] = __pte;

	update_domain(dom);

	return 0;
}

static unsigned long iommu_unmap_page(struct protection_domain *dom,
				      unsigned long bus_addr,
				      unsigned long page_size)
{
	unsigned long long unmapped;
	unsigned long unmap_size;
	u64 *pte;

	BUG_ON(!is_power_of_2(page_size));

	unmapped = 0;

	while (unmapped < page_size) {

		pte = fetch_pte(dom, bus_addr, &unmap_size);

		if (pte) {
			int i, count;

			count = PAGE_SIZE_PTE_COUNT(unmap_size);
			for (i = 0; i < count; i++)
				pte[i] = 0ULL;
		}

		bus_addr  = (bus_addr & ~(unmap_size - 1)) + unmap_size;
		unmapped += unmap_size;
	}

	BUG_ON(unmapped && !is_power_of_2(unmapped));

	return unmapped;
}

/****************************************************************************
 *
 * The next functions belong to the address allocator for the dma_ops
 * interface functions. They work like the allocators in the other IOMMU
 * drivers. Its basically a bitmap which marks the allocated pages in
 * the aperture. Maybe it could be enhanced in the future to a more
 * efficient allocator.
 *
 ****************************************************************************/

/*
 * The address allocator core functions.
 *
 * called with domain->lock held
 */

/*
 * Used to reserve address ranges in the aperture (e.g. for exclusion
 * ranges.
 */
static void dma_ops_reserve_addresses(struct dma_ops_domain *dom,
				      unsigned long start_page,
				      unsigned int pages)
{
	unsigned int i, last_page = dom->aperture_size >> PAGE_SHIFT;

	if (start_page + pages > last_page)
		pages = last_page - start_page;

	for (i = start_page; i < start_page + pages; ++i) {
		int index = i / APERTURE_RANGE_PAGES;
		int page  = i % APERTURE_RANGE_PAGES;
		__set_bit(page, dom->aperture[index]->bitmap);
	}
}

/*
 * This function is used to add a new aperture range to an existing
 * aperture in case of dma_ops domain allocation or address allocation
 * failure.
 */
static int alloc_new_range(struct dma_ops_domain *dma_dom,
			   bool populate, gfp_t gfp)
{
	int index = dma_dom->aperture_size >> APERTURE_RANGE_SHIFT;
	struct amd_iommu *iommu;
	unsigned long i, old_size, pte_pgsize;

#ifdef CONFIG_IOMMU_STRESS
	populate = false;
#endif

	if (index >= APERTURE_MAX_RANGES)
		return -ENOMEM;

	dma_dom->aperture[index] = kzalloc(sizeof(struct aperture_range), gfp);
	if (!dma_dom->aperture[index])
		return -ENOMEM;

	dma_dom->aperture[index]->bitmap = (void *)get_zeroed_page(gfp);
	if (!dma_dom->aperture[index]->bitmap)
		goto out_free;

	dma_dom->aperture[index]->offset = dma_dom->aperture_size;

	if (populate) {
		unsigned long address = dma_dom->aperture_size;
		int i, num_ptes = APERTURE_RANGE_PAGES / 512;
		u64 *pte, *pte_page;

		for (i = 0; i < num_ptes; ++i) {
			pte = alloc_pte(&dma_dom->domain, address, PAGE_SIZE,
					&pte_page, gfp);
			if (!pte)
				goto out_free;

			dma_dom->aperture[index]->pte_pages[i] = pte_page;

			address += APERTURE_RANGE_SIZE / 64;
		}
	}

	old_size                = dma_dom->aperture_size;
	dma_dom->aperture_size += APERTURE_RANGE_SIZE;

	/* Reserve address range used for MSI messages */
	if (old_size < MSI_ADDR_BASE_LO &&
	    dma_dom->aperture_size > MSI_ADDR_BASE_LO) {
		unsigned long spage;
		int pages;

		pages = iommu_num_pages(MSI_ADDR_BASE_LO, 0x10000, PAGE_SIZE);
		spage = MSI_ADDR_BASE_LO >> PAGE_SHIFT;

		dma_ops_reserve_addresses(dma_dom, spage, pages);
	}

	/* Initialize the exclusion range if necessary */
	for_each_iommu(iommu) {
		if (iommu->exclusion_start &&
		    iommu->exclusion_start >= dma_dom->aperture[index]->offset
		    && iommu->exclusion_start < dma_dom->aperture_size) {
			unsigned long startpage;
			int pages = iommu_num_pages(iommu->exclusion_start,
						    iommu->exclusion_length,
						    PAGE_SIZE);
			startpage = iommu->exclusion_start >> PAGE_SHIFT;
			dma_ops_reserve_addresses(dma_dom, startpage, pages);
		}
	}

	/*
	 * Check for areas already mapped as present in the new aperture
	 * range and mark those pages as reserved in the allocator. Such
	 * mappings may already exist as a result of requested unity
	 * mappings for devices.
	 */
	for (i = dma_dom->aperture[index]->offset;
	     i < dma_dom->aperture_size;
	     i += pte_pgsize) {
		u64 *pte = fetch_pte(&dma_dom->domain, i, &pte_pgsize);
		if (!pte || !IOMMU_PTE_PRESENT(*pte))
			continue;

		dma_ops_reserve_addresses(dma_dom, i >> PAGE_SHIFT,
					  pte_pgsize >> 12);
	}

	update_domain(&dma_dom->domain);

	return 0;

out_free:
	update_domain(&dma_dom->domain);

	free_page((unsigned long)dma_dom->aperture[index]->bitmap);

	kfree(dma_dom->aperture[index]);
	dma_dom->aperture[index] = NULL;

	return -ENOMEM;
}

static unsigned long dma_ops_area_alloc(struct device *dev,
					struct dma_ops_domain *dom,
					unsigned int pages,
					unsigned long align_mask,
					u64 dma_mask,
					unsigned long start)
{
	unsigned long next_bit = dom->next_address % APERTURE_RANGE_SIZE;
	int max_index = dom->aperture_size >> APERTURE_RANGE_SHIFT;
	int i = start >> APERTURE_RANGE_SHIFT;
	unsigned long boundary_size, mask;
	unsigned long address = -1;
	unsigned long limit;

	next_bit >>= PAGE_SHIFT;

	mask = dma_get_seg_boundary(dev);

	boundary_size = mask + 1 ? ALIGN(mask + 1, PAGE_SIZE) >> PAGE_SHIFT :
				   1UL << (BITS_PER_LONG - PAGE_SHIFT);

	for (;i < max_index; ++i) {
		unsigned long offset = dom->aperture[i]->offset >> PAGE_SHIFT;

		if (dom->aperture[i]->offset >= dma_mask)
			break;

		limit = iommu_device_max_index(APERTURE_RANGE_PAGES, offset,
					       dma_mask >> PAGE_SHIFT);

		address = iommu_area_alloc(dom->aperture[i]->bitmap,
					   limit, next_bit, pages, 0,
					    boundary_size, align_mask);
		if (address != -1) {
			address = dom->aperture[i]->offset +
				  (address << PAGE_SHIFT);
			dom->next_address = address + (pages << PAGE_SHIFT);
			break;
		}

		next_bit = 0;
	}

	return address;
}

static unsigned long dma_ops_alloc_addresses(struct device *dev,
					     struct dma_ops_domain *dom,
					     unsigned int pages,
					     unsigned long align_mask,
					     u64 dma_mask)
{
	unsigned long address;

#ifdef CONFIG_IOMMU_STRESS
	dom->next_address = 0;
	dom->need_flush = true;
#endif

	address = dma_ops_area_alloc(dev, dom, pages, align_mask,
				     dma_mask, dom->next_address);

	if (address == -1) {
		dom->next_address = 0;
		address = dma_ops_area_alloc(dev, dom, pages, align_mask,
					     dma_mask, 0);
		dom->need_flush = true;
	}

	if (unlikely(address == -1))
		address = DMA_ERROR_CODE;

	WARN_ON((address + (PAGE_SIZE*pages)) > dom->aperture_size);

	return address;
}

/*
 * The address free function.
 *
 * called with domain->lock held
 */
static void dma_ops_free_addresses(struct dma_ops_domain *dom,
				   unsigned long address,
				   unsigned int pages)
{
	unsigned i = address >> APERTURE_RANGE_SHIFT;
	struct aperture_range *range = dom->aperture[i];

	BUG_ON(i >= APERTURE_MAX_RANGES || range == NULL);

#ifdef CONFIG_IOMMU_STRESS
	if (i < 4)
		return;
#endif

	if (address >= dom->next_address)
		dom->need_flush = true;

	address = (address % APERTURE_RANGE_SIZE) >> PAGE_SHIFT;

	bitmap_clear(range->bitmap, address, pages);

}

/****************************************************************************
 *
 * The next functions belong to the domain allocation. A domain is
 * allocated for every IOMMU as the default domain. If device isolation
 * is enabled, every device get its own domain. The most important thing
 * about domains is the page table mapping the DMA address space they
 * contain.
 *
 ****************************************************************************/

/*
 * This function adds a protection domain to the global protection domain list
 */
static void add_domain_to_list(struct protection_domain *domain)
{
	unsigned long flags;

	spin_lock_irqsave(&amd_iommu_pd_lock, flags);
	list_add(&domain->list, &amd_iommu_pd_list);
	spin_unlock_irqrestore(&amd_iommu_pd_lock, flags);
}

/*
 * This function removes a protection domain to the global
 * protection domain list
 */
static void del_domain_from_list(struct protection_domain *domain)
{
	unsigned long flags;

	spin_lock_irqsave(&amd_iommu_pd_lock, flags);
	list_del(&domain->list);
	spin_unlock_irqrestore(&amd_iommu_pd_lock, flags);
}

static u16 domain_id_alloc(void)
{
	unsigned long flags;
	int id;

	write_lock_irqsave(&amd_iommu_devtable_lock, flags);
	id = find_first_zero_bit(amd_iommu_pd_alloc_bitmap, MAX_DOMAIN_ID);
	BUG_ON(id == 0);
	if (id > 0 && id < MAX_DOMAIN_ID)
		__set_bit(id, amd_iommu_pd_alloc_bitmap);
	else
		id = 0;
	write_unlock_irqrestore(&amd_iommu_devtable_lock, flags);

	return id;
}

static void domain_id_free(int id)
{
	unsigned long flags;

	write_lock_irqsave(&amd_iommu_devtable_lock, flags);
	if (id > 0 && id < MAX_DOMAIN_ID)
		__clear_bit(id, amd_iommu_pd_alloc_bitmap);
	write_unlock_irqrestore(&amd_iommu_devtable_lock, flags);
}

#define DEFINE_FREE_PT_FN(LVL, FN)				\
static void free_pt_##LVL (unsigned long __pt)			\
{								\
	unsigned long p;					\
	u64 *pt;						\
	int i;							\
								\
	pt = (u64 *)__pt;					\
								\
	for (i = 0; i < 512; ++i) {				\
		/* PTE present? */				\
		if (!IOMMU_PTE_PRESENT(pt[i]))			\
			continue;				\
								\
		/* Large PTE? */				\
		if (PM_PTE_LEVEL(pt[i]) == 0 ||			\
		    PM_PTE_LEVEL(pt[i]) == 7)			\
			continue;				\
								\
		p = (unsigned long)IOMMU_PTE_PAGE(pt[i]);	\
		FN(p);						\
	}							\
	free_page((unsigned long)pt);				\
}

DEFINE_FREE_PT_FN(l2, free_page)
DEFINE_FREE_PT_FN(l3, free_pt_l2)
DEFINE_FREE_PT_FN(l4, free_pt_l3)
DEFINE_FREE_PT_FN(l5, free_pt_l4)
DEFINE_FREE_PT_FN(l6, free_pt_l5)

static void free_pagetable(struct protection_domain *domain)
{
	unsigned long root = (unsigned long)domain->pt_root;

	switch (domain->mode) {
	case PAGE_MODE_NONE:
		break;
	case PAGE_MODE_1_LEVEL:
		free_page(root);
		break;
	case PAGE_MODE_2_LEVEL:
		free_pt_l2(root);
		break;
	case PAGE_MODE_3_LEVEL:
		free_pt_l3(root);
		break;
	case PAGE_MODE_4_LEVEL:
		free_pt_l4(root);
		break;
	case PAGE_MODE_5_LEVEL:
		free_pt_l5(root);
		break;
	case PAGE_MODE_6_LEVEL:
		free_pt_l6(root);
		break;
	default:
		BUG();
	}
}

static void free_gcr3_tbl_level1(u64 *tbl)
{
	u64 *ptr;
	int i;

	for (i = 0; i < 512; ++i) {
		if (!(tbl[i] & GCR3_VALID))
			continue;

		ptr = __va(tbl[i] & PAGE_MASK);

		free_page((unsigned long)ptr);
	}
}

static void free_gcr3_tbl_level2(u64 *tbl)
{
	u64 *ptr;
	int i;

	for (i = 0; i < 512; ++i) {
		if (!(tbl[i] & GCR3_VALID))
			continue;

		ptr = __va(tbl[i] & PAGE_MASK);

		free_gcr3_tbl_level1(ptr);
	}
}

static void free_gcr3_table(struct protection_domain *domain)
{
	if (domain->glx == 2)
		free_gcr3_tbl_level2(domain->gcr3_tbl);
	else if (domain->glx == 1)
		free_gcr3_tbl_level1(domain->gcr3_tbl);
	else
		BUG_ON(domain->glx != 0);

	free_page((unsigned long)domain->gcr3_tbl);
}

/*
 * Free a domain, only used if something went wrong in the
 * allocation path and we need to free an already allocated page table
 */
static void dma_ops_domain_free(struct dma_ops_domain *dom)
{
	int i;

	if (!dom)
		return;

	del_domain_from_list(&dom->domain);

	free_pagetable(&dom->domain);

	for (i = 0; i < APERTURE_MAX_RANGES; ++i) {
		if (!dom->aperture[i])
			continue;
		free_page((unsigned long)dom->aperture[i]->bitmap);
		kfree(dom->aperture[i]);
	}

	kfree(dom);
}

/*
 * Allocates a new protection domain usable for the dma_ops functions.
 * It also initializes the page table and the address allocator data
 * structures required for the dma_ops interface
 */
static struct dma_ops_domain *dma_ops_domain_alloc(void)
{
	struct dma_ops_domain *dma_dom;

	dma_dom = kzalloc(sizeof(struct dma_ops_domain), GFP_KERNEL);
	if (!dma_dom)
		return NULL;

	if (protection_domain_init(&dma_dom->domain))
		goto free_dma_dom;

	dma_dom->domain.mode = PAGE_MODE_2_LEVEL;
	dma_dom->domain.pt_root = (void *)get_zeroed_page(GFP_KERNEL);
	dma_dom->domain.flags = PD_DMA_OPS_MASK;
	dma_dom->domain.priv = dma_dom;
	if (!dma_dom->domain.pt_root)
		goto free_dma_dom;

	dma_dom->need_flush = false;

	add_domain_to_list(&dma_dom->domain);

	if (alloc_new_range(dma_dom, true, GFP_KERNEL))
		goto free_dma_dom;

	/*
	 * mark the first page as allocated so we never return 0 as
	 * a valid dma-address. So we can use 0 as error value
	 */
	dma_dom->aperture[0]->bitmap[0] = 1;
	dma_dom->next_address = 0;


	return dma_dom;

free_dma_dom:
	dma_ops_domain_free(dma_dom);

	return NULL;
}

/*
 * little helper function to check whether a given protection domain is a
 * dma_ops domain
 */
static bool dma_ops_domain(struct protection_domain *domain)
{
	return domain->flags & PD_DMA_OPS_MASK;
}

static void set_dte_entry(u16 devid, struct protection_domain *domain, bool ats)
{
	u64 pte_root = 0;
	u64 flags = 0;

	if (domain->mode != PAGE_MODE_NONE)
		pte_root = virt_to_phys(domain->pt_root);

	pte_root |= (domain->mode & DEV_ENTRY_MODE_MASK)
		    << DEV_ENTRY_MODE_SHIFT;
	pte_root |= IOMMU_PTE_IR | IOMMU_PTE_IW | IOMMU_PTE_P | IOMMU_PTE_TV;

	flags = amd_iommu_dev_table[devid].data[1];

	if (ats)
		flags |= DTE_FLAG_IOTLB;

	if (domain->flags & PD_IOMMUV2_MASK) {
		u64 gcr3 = __pa(domain->gcr3_tbl);
		u64 glx  = domain->glx;
		u64 tmp;

		pte_root |= DTE_FLAG_GV;
		pte_root |= (glx & DTE_GLX_MASK) << DTE_GLX_SHIFT;

		/* First mask out possible old values for GCR3 table */
		tmp = DTE_GCR3_VAL_B(~0ULL) << DTE_GCR3_SHIFT_B;
		flags    &= ~tmp;

		tmp = DTE_GCR3_VAL_C(~0ULL) << DTE_GCR3_SHIFT_C;
		flags    &= ~tmp;

		/* Encode GCR3 table into DTE */
		tmp = DTE_GCR3_VAL_A(gcr3) << DTE_GCR3_SHIFT_A;
		pte_root |= tmp;

		tmp = DTE_GCR3_VAL_B(gcr3) << DTE_GCR3_SHIFT_B;
		flags    |= tmp;

		tmp = DTE_GCR3_VAL_C(gcr3) << DTE_GCR3_SHIFT_C;
		flags    |= tmp;
	}

	flags &= ~(0xffffUL);
	flags |= domain->id;

	amd_iommu_dev_table[devid].data[1]  = flags;
	amd_iommu_dev_table[devid].data[0]  = pte_root;
}

static void clear_dte_entry(u16 devid)
{
	/* remove entry from the device table seen by the hardware */
	amd_iommu_dev_table[devid].data[0]  = IOMMU_PTE_P | IOMMU_PTE_TV;
	amd_iommu_dev_table[devid].data[1] &= DTE_FLAG_MASK;

	amd_iommu_apply_erratum_63(devid);
}

static void do_attach(struct iommu_dev_data *dev_data,
		      struct protection_domain *domain)
{
	struct amd_iommu *iommu;
	u16 alias;
	bool ats;

	iommu = amd_iommu_rlookup_table[dev_data->devid];
	alias = dev_data->alias;
	ats   = dev_data->ats.enabled;

	/* Update data structures */
	dev_data->domain = domain;
	list_add(&dev_data->list, &domain->dev_list);

	/* Do reference counting */
	domain->dev_iommu[iommu->index] += 1;
	domain->dev_cnt                 += 1;

	/* Update device table */
	set_dte_entry(dev_data->devid, domain, ats);
	if (alias != dev_data->devid)
		set_dte_entry(alias, domain, ats);

	device_flush_dte(dev_data);
}

static void do_detach(struct iommu_dev_data *dev_data)
{
	struct amd_iommu *iommu;
	u16 alias;

	/*
	 * First check if the device is still attached. It might already
	 * be detached from its domain because the generic
	 * iommu_detach_group code detached it and we try again here in
	 * our alias handling.
	 */
	if (!dev_data->domain)
		return;

	iommu = amd_iommu_rlookup_table[dev_data->devid];
	alias = dev_data->alias;

	/* decrease reference counters */
	dev_data->domain->dev_iommu[iommu->index] -= 1;
	dev_data->domain->dev_cnt                 -= 1;

	/* Update data structures */
	dev_data->domain = NULL;
	list_del(&dev_data->list);
	clear_dte_entry(dev_data->devid);
	if (alias != dev_data->devid)
		clear_dte_entry(alias);

	/* Flush the DTE entry */
	device_flush_dte(dev_data);
}

/*
 * If a device is not yet associated with a domain, this function does
 * assigns it visible for the hardware
 */
static int __attach_device(struct iommu_dev_data *dev_data,
			   struct protection_domain *domain)
{
	int ret;

	/*
	 * Must be called with IRQs disabled. Warn here to detect early
	 * when its not.
	 */
	WARN_ON(!irqs_disabled());

	/* lock domain */
	spin_lock(&domain->lock);

	ret = -EBUSY;
	if (dev_data->domain != NULL)
		goto out_unlock;

	/* Attach alias group root */
	do_attach(dev_data, domain);

	ret = 0;

out_unlock:

	/* ready */
	spin_unlock(&domain->lock);

	return ret;
}


static void pdev_iommuv2_disable(struct pci_dev *pdev)
{
	pci_disable_ats(pdev);
	pci_disable_pri(pdev);
	pci_disable_pasid(pdev);
}

/* FIXME: Change generic reset-function to do the same */
static int pri_reset_while_enabled(struct pci_dev *pdev)
{
	u16 control;
	int pos;

	pos = pci_find_ext_capability(pdev, PCI_EXT_CAP_ID_PRI);
	if (!pos)
		return -EINVAL;

	pci_read_config_word(pdev, pos + PCI_PRI_CTRL, &control);
	control |= PCI_PRI_CTRL_RESET;
	pci_write_config_word(pdev, pos + PCI_PRI_CTRL, control);

	return 0;
}

static int pdev_iommuv2_enable(struct pci_dev *pdev)
{
	bool reset_enable;
	int reqs, ret;

	/* FIXME: Hardcode number of outstanding requests for now */
	reqs = 32;
	if (pdev_pri_erratum(pdev, AMD_PRI_DEV_ERRATUM_LIMIT_REQ_ONE))
		reqs = 1;
	reset_enable = pdev_pri_erratum(pdev, AMD_PRI_DEV_ERRATUM_ENABLE_RESET);

	/* Only allow access to user-accessible pages */
	ret = pci_enable_pasid(pdev, 0);
	if (ret)
		goto out_err;

	/* First reset the PRI state of the device */
	ret = pci_reset_pri(pdev);
	if (ret)
		goto out_err;

	/* Enable PRI */
	ret = pci_enable_pri(pdev, reqs);
	if (ret)
		goto out_err;

	if (reset_enable) {
		ret = pri_reset_while_enabled(pdev);
		if (ret)
			goto out_err;
	}

	ret = pci_enable_ats(pdev, PAGE_SHIFT);
	if (ret)
		goto out_err;

	return 0;

out_err:
	pci_disable_pri(pdev);
	pci_disable_pasid(pdev);

	return ret;
}

/* FIXME: Move this to PCI code */
#define PCI_PRI_TLP_OFF		(1 << 15)

static bool pci_pri_tlp_required(struct pci_dev *pdev)
{
	u16 status;
	int pos;

	pos = pci_find_ext_capability(pdev, PCI_EXT_CAP_ID_PRI);
	if (!pos)
		return false;

	pci_read_config_word(pdev, pos + PCI_PRI_STATUS, &status);

	return (status & PCI_PRI_TLP_OFF) ? true : false;
}

/*
 * If a device is not yet associated with a domain, this function
 * assigns it visible for the hardware
 */
static int attach_device(struct device *dev,
			 struct protection_domain *domain)
{
	struct pci_dev *pdev;
	struct iommu_dev_data *dev_data;
	unsigned long flags;
	int ret;

	dev_data = get_dev_data(dev);

	if (!dev_is_pci(dev))
		goto skip_ats_check;

	pdev = to_pci_dev(dev);
	if (domain->flags & PD_IOMMUV2_MASK) {
		if (!dev_data->passthrough)
			return -EINVAL;

		if (dev_data->iommu_v2) {
			if (pdev_iommuv2_enable(pdev) != 0)
				return -EINVAL;

			dev_data->ats.enabled = true;
			dev_data->ats.qdep    = pci_ats_queue_depth(pdev);
			dev_data->pri_tlp     = pci_pri_tlp_required(pdev);
		}
	} else if (amd_iommu_iotlb_sup &&
		   pci_enable_ats(pdev, PAGE_SHIFT) == 0) {
		dev_data->ats.enabled = true;
		dev_data->ats.qdep    = pci_ats_queue_depth(pdev);
	}

skip_ats_check:
	write_lock_irqsave(&amd_iommu_devtable_lock, flags);
	ret = __attach_device(dev_data, domain);
	write_unlock_irqrestore(&amd_iommu_devtable_lock, flags);

	/*
	 * We might boot into a crash-kernel here. The crashed kernel
	 * left the caches in the IOMMU dirty. So we have to flush
	 * here to evict all dirty stuff.
	 */
	domain_flush_tlb_pde(domain);

	return ret;
}

/*
 * Removes a device from a protection domain (unlocked)
 */
static void __detach_device(struct iommu_dev_data *dev_data)
{
	struct protection_domain *domain;

	/*
	 * Must be called with IRQs disabled. Warn here to detect early
	 * when its not.
	 */
	WARN_ON(!irqs_disabled());

	if (WARN_ON(!dev_data->domain))
		return;

	domain = dev_data->domain;

	spin_lock(&domain->lock);

	do_detach(dev_data);

	spin_unlock(&domain->lock);
}

/*
 * Removes a device from a protection domain (with devtable_lock held)
 */
static void detach_device(struct device *dev)
{
	struct protection_domain *domain;
	struct iommu_dev_data *dev_data;
	unsigned long flags;

	dev_data = get_dev_data(dev);
	domain   = dev_data->domain;

	/* lock device table */
	write_lock_irqsave(&amd_iommu_devtable_lock, flags);
	__detach_device(dev_data);
	write_unlock_irqrestore(&amd_iommu_devtable_lock, flags);

	if (!dev_is_pci(dev))
		return;

	if (domain->flags & PD_IOMMUV2_MASK && dev_data->iommu_v2)
		pdev_iommuv2_disable(to_pci_dev(dev));
	else if (dev_data->ats.enabled)
		pci_disable_ats(to_pci_dev(dev));

	dev_data->ats.enabled = false;
}

static int amd_iommu_add_device(struct device *dev)
{
	struct iommu_dev_data *dev_data;
	struct iommu_domain *domain;
	struct amd_iommu *iommu;
	int ret, devid;

	if (!check_device(dev) || get_dev_data(dev))
		return 0;

	devid = get_device_id(dev);
	if (IS_ERR_VALUE(devid))
		return devid;

	iommu = amd_iommu_rlookup_table[devid];

	ret = iommu_init_device(dev);
	if (ret) {
		if (ret != -ENOTSUPP)
			pr_err("Failed to initialize device %s - trying to proceed anyway\n",
				dev_name(dev));

		iommu_ignore_device(dev);
		dev->archdata.dma_ops = &nommu_dma_ops;
		goto out;
	}
	init_iommu_group(dev);

	dev_data = get_dev_data(dev);

	BUG_ON(!dev_data);

	if (iommu_pass_through || dev_data->iommu_v2)
		iommu_request_dm_for_dev(dev);

	/* Domains are initialized for this device - have a look what we ended up with */
	domain = iommu_get_domain_for_dev(dev);
	if (domain->type == IOMMU_DOMAIN_IDENTITY)
		dev_data->passthrough = true;
	else
		dev->archdata.dma_ops = &amd_iommu_dma_ops;

out:
	iommu_completion_wait(iommu);

	return 0;
}

static void amd_iommu_remove_device(struct device *dev)
{
	struct amd_iommu *iommu;
	int devid;

	if (!check_device(dev))
		return;

	devid = get_device_id(dev);
	if (IS_ERR_VALUE(devid))
		return;

	iommu = amd_iommu_rlookup_table[devid];

	iommu_uninit_device(dev);
	iommu_completion_wait(iommu);
}

static struct iommu_group *amd_iommu_device_group(struct device *dev)
{
	if (dev_is_pci(dev))
		return pci_device_group(dev);

	return acpihid_device_group(dev);
}

/*****************************************************************************
 *
 * The next functions belong to the dma_ops mapping/unmapping code.
 *
 *****************************************************************************/

/*
 * In the dma_ops path we only have the struct device. This function
 * finds the corresponding IOMMU, the protection domain and the
 * requestor id for a given device.
 * If the device is not yet associated with a domain this is also done
 * in this function.
 */
static struct protection_domain *get_domain(struct device *dev)
{
	struct protection_domain *domain;
	struct iommu_domain *io_domain;

	if (!check_device(dev))
		return ERR_PTR(-EINVAL);

	io_domain = iommu_get_domain_for_dev(dev);
	if (!io_domain)
		return NULL;

	domain = to_pdomain(io_domain);
	if (!dma_ops_domain(domain))
		return ERR_PTR(-EBUSY);

	return domain;
}

static void update_device_table(struct protection_domain *domain)
{
	struct iommu_dev_data *dev_data;

	list_for_each_entry(dev_data, &domain->dev_list, list)
		set_dte_entry(dev_data->devid, domain, dev_data->ats.enabled);
}

static void update_domain(struct protection_domain *domain)
{
	if (!domain->updated)
		return;

	update_device_table(domain);

	domain_flush_devices(domain);
	domain_flush_tlb_pde(domain);

	domain->updated = false;
}

/*
 * This function fetches the PTE for a given address in the aperture
 */
static u64* dma_ops_get_pte(struct dma_ops_domain *dom,
			    unsigned long address)
{
	struct aperture_range *aperture;
	u64 *pte, *pte_page;

	aperture = dom->aperture[APERTURE_RANGE_INDEX(address)];
	if (!aperture)
		return NULL;

	pte = aperture->pte_pages[APERTURE_PAGE_INDEX(address)];
	if (!pte) {
		pte = alloc_pte(&dom->domain, address, PAGE_SIZE, &pte_page,
				GFP_ATOMIC);
		aperture->pte_pages[APERTURE_PAGE_INDEX(address)] = pte_page;
	} else
		pte += PM_LEVEL_INDEX(0, address);

	update_domain(&dom->domain);

	return pte;
}

/*
 * This is the generic map function. It maps one 4kb page at paddr to
 * the given address in the DMA address space for the domain.
 */
static dma_addr_t dma_ops_domain_map(struct dma_ops_domain *dom,
				     unsigned long address,
				     phys_addr_t paddr,
				     int direction)
{
	u64 *pte, __pte;

	WARN_ON(address > dom->aperture_size);

	paddr &= PAGE_MASK;

	pte  = dma_ops_get_pte(dom, address);
	if (!pte)
		return DMA_ERROR_CODE;

	__pte = paddr | IOMMU_PTE_P | IOMMU_PTE_FC;

	if (direction == DMA_TO_DEVICE)
		__pte |= IOMMU_PTE_IR;
	else if (direction == DMA_FROM_DEVICE)
		__pte |= IOMMU_PTE_IW;
	else if (direction == DMA_BIDIRECTIONAL)
		__pte |= IOMMU_PTE_IR | IOMMU_PTE_IW;

	WARN_ON(*pte);

	*pte = __pte;

	return (dma_addr_t)address;
}

/*
 * The generic unmapping function for on page in the DMA address space.
 */
static void dma_ops_domain_unmap(struct dma_ops_domain *dom,
				 unsigned long address)
{
	struct aperture_range *aperture;
	u64 *pte;

	if (address >= dom->aperture_size)
		return;

	aperture = dom->aperture[APERTURE_RANGE_INDEX(address)];
	if (!aperture)
		return;

	pte  = aperture->pte_pages[APERTURE_PAGE_INDEX(address)];
	if (!pte)
		return;

	pte += PM_LEVEL_INDEX(0, address);

	WARN_ON(!*pte);

	*pte = 0ULL;
}

/*
 * This function contains common code for mapping of a physically
 * contiguous memory region into DMA address space. It is used by all
 * mapping functions provided with this IOMMU driver.
 * Must be called with the domain lock held.
 */
static dma_addr_t __map_single(struct device *dev,
			       struct dma_ops_domain *dma_dom,
			       phys_addr_t paddr,
			       size_t size,
			       int dir,
			       bool align,
			       u64 dma_mask)
{
	dma_addr_t offset = paddr & ~PAGE_MASK;
	dma_addr_t address, start, ret;
	unsigned int pages;
	unsigned long align_mask = 0;
	int i;

	pages = iommu_num_pages(paddr, size, PAGE_SIZE);
	paddr &= PAGE_MASK;

	INC_STATS_COUNTER(total_map_requests);

	if (pages > 1)
		INC_STATS_COUNTER(cross_page);

	if (align)
		align_mask = (1UL << get_order(size)) - 1;

retry:
	address = dma_ops_alloc_addresses(dev, dma_dom, pages, align_mask,
					  dma_mask);
	if (unlikely(address == DMA_ERROR_CODE)) {
		/*
		 * setting next_address here will let the address
		 * allocator only scan the new allocated range in the
		 * first run. This is a small optimization.
		 */
		dma_dom->next_address = dma_dom->aperture_size;

		if (alloc_new_range(dma_dom, false, GFP_ATOMIC))
			goto out;

		/*
		 * aperture was successfully enlarged by 128 MB, try
		 * allocation again
		 */
		goto retry;
	}

	start = address;
	for (i = 0; i < pages; ++i) {
		ret = dma_ops_domain_map(dma_dom, start, paddr, dir);
		if (ret == DMA_ERROR_CODE)
			goto out_unmap;

		paddr += PAGE_SIZE;
		start += PAGE_SIZE;
	}
	address += offset;

	ADD_STATS_COUNTER(alloced_io_mem, size);

	if (unlikely(dma_dom->need_flush && !amd_iommu_unmap_flush)) {
		domain_flush_tlb(&dma_dom->domain);
		dma_dom->need_flush = false;
	} else if (unlikely(amd_iommu_np_cache))
		domain_flush_pages(&dma_dom->domain, address, size);

out:
	return address;

out_unmap:

	for (--i; i >= 0; --i) {
		start -= PAGE_SIZE;
		dma_ops_domain_unmap(dma_dom, start);
	}

	dma_ops_free_addresses(dma_dom, address, pages);

	return DMA_ERROR_CODE;
}

/*
 * Does the reverse of the __map_single function. Must be called with
 * the domain lock held too
 */
static void __unmap_single(struct dma_ops_domain *dma_dom,
			   dma_addr_t dma_addr,
			   size_t size,
			   int dir)
{
	dma_addr_t flush_addr;
	dma_addr_t i, start;
	unsigned int pages;

	if ((dma_addr == DMA_ERROR_CODE) ||
	    (dma_addr + size > dma_dom->aperture_size))
		return;

	flush_addr = dma_addr;
	pages = iommu_num_pages(dma_addr, size, PAGE_SIZE);
	dma_addr &= PAGE_MASK;
	start = dma_addr;

	for (i = 0; i < pages; ++i) {
		dma_ops_domain_unmap(dma_dom, start);
		start += PAGE_SIZE;
	}

	SUB_STATS_COUNTER(alloced_io_mem, size);

	dma_ops_free_addresses(dma_dom, dma_addr, pages);

	if (amd_iommu_unmap_flush || dma_dom->need_flush) {
		domain_flush_pages(&dma_dom->domain, flush_addr, size);
		dma_dom->need_flush = false;
	}
}

/*
 * The exported map_single function for dma_ops.
 */
static dma_addr_t map_page(struct device *dev, struct page *page,
			   unsigned long offset, size_t size,
			   enum dma_data_direction dir,
			   struct dma_attrs *attrs)
{
	unsigned long flags;
	struct protection_domain *domain;
	dma_addr_t addr;
	u64 dma_mask;
	phys_addr_t paddr = page_to_phys(page) + offset;

	INC_STATS_COUNTER(cnt_map_single);

	domain = get_domain(dev);
	if (PTR_ERR(domain) == -EINVAL)
		return (dma_addr_t)paddr;
	else if (IS_ERR(domain))
		return DMA_ERROR_CODE;

	dma_mask = *dev->dma_mask;

	spin_lock_irqsave(&domain->lock, flags);

	addr = __map_single(dev, domain->priv, paddr, size, dir, false,
			    dma_mask);
	if (addr == DMA_ERROR_CODE)
		goto out;

	domain_flush_complete(domain);

out:
	spin_unlock_irqrestore(&domain->lock, flags);

	return addr;
}

/*
 * The exported unmap_single function for dma_ops.
 */
static void unmap_page(struct device *dev, dma_addr_t dma_addr, size_t size,
		       enum dma_data_direction dir, struct dma_attrs *attrs)
{
	unsigned long flags;
	struct protection_domain *domain;

	INC_STATS_COUNTER(cnt_unmap_single);

	domain = get_domain(dev);
	if (IS_ERR(domain))
		return;

	spin_lock_irqsave(&domain->lock, flags);

	__unmap_single(domain->priv, dma_addr, size, dir);

	domain_flush_complete(domain);

	spin_unlock_irqrestore(&domain->lock, flags);
}

/*
 * The exported map_sg function for dma_ops (handles scatter-gather
 * lists).
 */
static int map_sg(struct device *dev, struct scatterlist *sglist,
		  int nelems, enum dma_data_direction dir,
		  struct dma_attrs *attrs)
{
	unsigned long flags;
	struct protection_domain *domain;
	int i;
	struct scatterlist *s;
	phys_addr_t paddr;
	int mapped_elems = 0;
	u64 dma_mask;

	INC_STATS_COUNTER(cnt_map_sg);

	domain = get_domain(dev);
	if (IS_ERR(domain))
		return 0;

	dma_mask = *dev->dma_mask;

	spin_lock_irqsave(&domain->lock, flags);

	for_each_sg(sglist, s, nelems, i) {
		paddr = sg_phys(s);

		s->dma_address = __map_single(dev, domain->priv,
					      paddr, s->length, dir, false,
					      dma_mask);

		if (s->dma_address) {
			s->dma_length = s->length;
			mapped_elems++;
		} else
			goto unmap;
	}

	domain_flush_complete(domain);

out:
	spin_unlock_irqrestore(&domain->lock, flags);

	return mapped_elems;
unmap:
	for_each_sg(sglist, s, mapped_elems, i) {
		if (s->dma_address)
			__unmap_single(domain->priv, s->dma_address,
				       s->dma_length, dir);
		s->dma_address = s->dma_length = 0;
	}

	mapped_elems = 0;

	goto out;
}

/*
 * The exported map_sg function for dma_ops (handles scatter-gather
 * lists).
 */
static void unmap_sg(struct device *dev, struct scatterlist *sglist,
		     int nelems, enum dma_data_direction dir,
		     struct dma_attrs *attrs)
{
	unsigned long flags;
	struct protection_domain *domain;
	struct scatterlist *s;
	int i;

	INC_STATS_COUNTER(cnt_unmap_sg);

	domain = get_domain(dev);
	if (IS_ERR(domain))
		return;

	spin_lock_irqsave(&domain->lock, flags);

	for_each_sg(sglist, s, nelems, i) {
		__unmap_single(domain->priv, s->dma_address,
			       s->dma_length, dir);
		s->dma_address = s->dma_length = 0;
	}

	domain_flush_complete(domain);

	spin_unlock_irqrestore(&domain->lock, flags);
}

/*
 * The exported alloc_coherent function for dma_ops.
 */
static void *alloc_coherent(struct device *dev, size_t size,
			    dma_addr_t *dma_addr, gfp_t flag,
			    struct dma_attrs *attrs)
{
	u64 dma_mask = dev->coherent_dma_mask;
	struct protection_domain *domain;
	unsigned long flags;
	struct page *page;

	INC_STATS_COUNTER(cnt_alloc_coherent);

	domain = get_domain(dev);
	if (PTR_ERR(domain) == -EINVAL) {
		page = alloc_pages(flag, get_order(size));
		*dma_addr = page_to_phys(page);
		return page_address(page);
	} else if (IS_ERR(domain))
		return NULL;

	size	  = PAGE_ALIGN(size);
	dma_mask  = dev->coherent_dma_mask;
	flag     &= ~(__GFP_DMA | __GFP_HIGHMEM | __GFP_DMA32);
	flag     |= __GFP_ZERO;

	page = alloc_pages(flag | __GFP_NOWARN,  get_order(size));
	if (!page) {
		if (!gfpflags_allow_blocking(flag))
			return NULL;

		page = dma_alloc_from_contiguous(dev, size >> PAGE_SHIFT,
						 get_order(size));
		if (!page)
			return NULL;
	}

	if (!dma_mask)
		dma_mask = *dev->dma_mask;

	spin_lock_irqsave(&domain->lock, flags);

	*dma_addr = __map_single(dev, domain->priv, page_to_phys(page),
				 size, DMA_BIDIRECTIONAL, true, dma_mask);

	if (*dma_addr == DMA_ERROR_CODE) {
		spin_unlock_irqrestore(&domain->lock, flags);
		goto out_free;
	}

	domain_flush_complete(domain);

	spin_unlock_irqrestore(&domain->lock, flags);

	return page_address(page);

out_free:

	if (!dma_release_from_contiguous(dev, page, size >> PAGE_SHIFT))
		__free_pages(page, get_order(size));

	return NULL;
}

/*
 * The exported free_coherent function for dma_ops.
 */
static void free_coherent(struct device *dev, size_t size,
			  void *virt_addr, dma_addr_t dma_addr,
			  struct dma_attrs *attrs)
{
	struct protection_domain *domain;
	unsigned long flags;
	struct page *page;

	INC_STATS_COUNTER(cnt_free_coherent);

	page = virt_to_page(virt_addr);
	size = PAGE_ALIGN(size);

	domain = get_domain(dev);
	if (IS_ERR(domain))
		goto free_mem;

	spin_lock_irqsave(&domain->lock, flags);

	__unmap_single(domain->priv, dma_addr, size, DMA_BIDIRECTIONAL);

	domain_flush_complete(domain);

	spin_unlock_irqrestore(&domain->lock, flags);

free_mem:
	if (!dma_release_from_contiguous(dev, page, size >> PAGE_SHIFT))
		__free_pages(page, get_order(size));
}

/*
 * This function is called by the DMA layer to find out if we can handle a
 * particular device. It is part of the dma_ops.
 */
static int amd_iommu_dma_supported(struct device *dev, u64 mask)
{
	return check_device(dev);
}

static struct dma_map_ops amd_iommu_dma_ops = {
	.alloc = alloc_coherent,
	.free = free_coherent,
	.map_page = map_page,
	.unmap_page = unmap_page,
	.map_sg = map_sg,
	.unmap_sg = unmap_sg,
	.dma_supported = amd_iommu_dma_supported,
};

int __init amd_iommu_init_api(void)
{
	int err = 0;

	err = bus_set_iommu(&pci_bus_type, &amd_iommu_ops);
	if (err)
		return err;
#ifdef CONFIG_ARM_AMBA
	err = bus_set_iommu(&amba_bustype, &amd_iommu_ops);
	if (err)
		return err;
#endif
	return 0;
}

int __init amd_iommu_init_dma_ops(void)
{
	swiotlb        = iommu_pass_through ? 1 : 0;
	iommu_detected = 1;

	/*
	 * In case we don't initialize SWIOTLB (actually the common case
	 * when AMD IOMMU is enabled), make sure there are global
	 * dma_ops set as a fall-back for devices not handled by this
	 * driver (for example non-PCI devices).
	 */
	if (!swiotlb)
		dma_ops = &nommu_dma_ops;

	amd_iommu_stats_init();

	if (amd_iommu_unmap_flush)
		pr_info("AMD-Vi: IO/TLB flush on unmap enabled\n");
	else
		pr_info("AMD-Vi: Lazy IO/TLB flushing enabled\n");

	return 0;
}

/*****************************************************************************
 *
 * The following functions belong to the exported interface of AMD IOMMU
 *
 * This interface allows access to lower level functions of the IOMMU
 * like protection domain handling and assignement of devices to domains
 * which is not possible with the dma_ops interface.
 *
 *****************************************************************************/

static void cleanup_domain(struct protection_domain *domain)
{
	struct iommu_dev_data *entry;
	unsigned long flags;

	write_lock_irqsave(&amd_iommu_devtable_lock, flags);

	while (!list_empty(&domain->dev_list)) {
		entry = list_first_entry(&domain->dev_list,
					 struct iommu_dev_data, list);
		__detach_device(entry);
	}

	write_unlock_irqrestore(&amd_iommu_devtable_lock, flags);
}

static void protection_domain_free(struct protection_domain *domain)
{
	if (!domain)
		return;

	del_domain_from_list(domain);

	if (domain->id)
		domain_id_free(domain->id);

	kfree(domain);
}

static int protection_domain_init(struct protection_domain *domain)
{
	spin_lock_init(&domain->lock);
	mutex_init(&domain->api_lock);
	domain->id = domain_id_alloc();
	if (!domain->id)
		return -ENOMEM;
	INIT_LIST_HEAD(&domain->dev_list);

	return 0;
}

static struct protection_domain *protection_domain_alloc(void)
{
	struct protection_domain *domain;

	domain = kzalloc(sizeof(*domain), GFP_KERNEL);
	if (!domain)
		return NULL;

	if (protection_domain_init(domain))
		goto out_err;

	add_domain_to_list(domain);

	return domain;

out_err:
	kfree(domain);

	return NULL;
}

static struct iommu_domain *amd_iommu_domain_alloc(unsigned type)
{
	struct protection_domain *pdomain;
	struct dma_ops_domain *dma_domain;

	switch (type) {
	case IOMMU_DOMAIN_UNMANAGED:
		pdomain = protection_domain_alloc();
		if (!pdomain)
			return NULL;

		pdomain->mode    = PAGE_MODE_3_LEVEL;
		pdomain->pt_root = (void *)get_zeroed_page(GFP_KERNEL);
		if (!pdomain->pt_root) {
			protection_domain_free(pdomain);
			return NULL;
		}

		pdomain->domain.geometry.aperture_start = 0;
		pdomain->domain.geometry.aperture_end   = ~0ULL;
		pdomain->domain.geometry.force_aperture = true;

		break;
	case IOMMU_DOMAIN_DMA:
		dma_domain = dma_ops_domain_alloc();
		if (!dma_domain) {
			pr_err("AMD-Vi: Failed to allocate\n");
			return NULL;
		}
		pdomain = &dma_domain->domain;
		break;
	case IOMMU_DOMAIN_IDENTITY:
		pdomain = protection_domain_alloc();
		if (!pdomain)
			return NULL;

		pdomain->mode = PAGE_MODE_NONE;
		break;
	default:
		return NULL;
	}

	return &pdomain->domain;
}

static void amd_iommu_domain_free(struct iommu_domain *dom)
{
	struct protection_domain *domain;

	if (!dom)
		return;

	domain = to_pdomain(dom);

	if (domain->dev_cnt > 0)
		cleanup_domain(domain);

	BUG_ON(domain->dev_cnt != 0);

	if (domain->mode != PAGE_MODE_NONE)
		free_pagetable(domain);

	if (domain->flags & PD_IOMMUV2_MASK)
		free_gcr3_table(domain);

	protection_domain_free(domain);
}

static void amd_iommu_detach_device(struct iommu_domain *dom,
				    struct device *dev)
{
	struct iommu_dev_data *dev_data = dev->archdata.iommu;
	struct amd_iommu *iommu;
	int devid;

	if (!check_device(dev))
		return;

	devid = get_device_id(dev);
	if (IS_ERR_VALUE(devid))
		return;

	if (dev_data->domain != NULL)
		detach_device(dev);

	iommu = amd_iommu_rlookup_table[devid];
	if (!iommu)
		return;

	iommu_completion_wait(iommu);
}

static int amd_iommu_attach_device(struct iommu_domain *dom,
				   struct device *dev)
{
	struct protection_domain *domain = to_pdomain(dom);
	struct iommu_dev_data *dev_data;
	struct amd_iommu *iommu;
	int ret;

	if (!check_device(dev))
		return -EINVAL;

	dev_data = dev->archdata.iommu;

	iommu = amd_iommu_rlookup_table[dev_data->devid];
	if (!iommu)
		return -EINVAL;

	if (dev_data->domain)
		detach_device(dev);

	ret = attach_device(dev, domain);

	iommu_completion_wait(iommu);

	return ret;
}

static int amd_iommu_map(struct iommu_domain *dom, unsigned long iova,
			 phys_addr_t paddr, size_t page_size, int iommu_prot)
{
	struct protection_domain *domain = to_pdomain(dom);
	int prot = 0;
	int ret;

	if (domain->mode == PAGE_MODE_NONE)
		return -EINVAL;

	if (iommu_prot & IOMMU_READ)
		prot |= IOMMU_PROT_IR;
	if (iommu_prot & IOMMU_WRITE)
		prot |= IOMMU_PROT_IW;

	mutex_lock(&domain->api_lock);
	ret = iommu_map_page(domain, iova, paddr, prot, page_size);
	mutex_unlock(&domain->api_lock);

	return ret;
}

static size_t amd_iommu_unmap(struct iommu_domain *dom, unsigned long iova,
			   size_t page_size)
{
	struct protection_domain *domain = to_pdomain(dom);
	size_t unmap_size;

	if (domain->mode == PAGE_MODE_NONE)
		return -EINVAL;

	mutex_lock(&domain->api_lock);
	unmap_size = iommu_unmap_page(domain, iova, page_size);
	mutex_unlock(&domain->api_lock);

	domain_flush_tlb_pde(domain);

	return unmap_size;
}

static phys_addr_t amd_iommu_iova_to_phys(struct iommu_domain *dom,
					  dma_addr_t iova)
{
	struct protection_domain *domain = to_pdomain(dom);
	unsigned long offset_mask, pte_pgsize;
	u64 *pte, __pte;

	if (domain->mode == PAGE_MODE_NONE)
		return iova;

	pte = fetch_pte(domain, iova, &pte_pgsize);

	if (!pte || !IOMMU_PTE_PRESENT(*pte))
		return 0;

	offset_mask = pte_pgsize - 1;
	__pte	    = *pte & PM_ADDR_MASK;

	return (__pte & ~offset_mask) | (iova & offset_mask);
}

static bool amd_iommu_capable(enum iommu_cap cap)
{
	switch (cap) {
	case IOMMU_CAP_CACHE_COHERENCY:
		return true;
	case IOMMU_CAP_INTR_REMAP:
		return (irq_remapping_enabled == 1);
	case IOMMU_CAP_NOEXEC:
		return false;
	}

	return false;
}

static void amd_iommu_get_dm_regions(struct device *dev,
				     struct list_head *head)
{
	struct unity_map_entry *entry;
	int devid;

	devid = get_device_id(dev);
	if (IS_ERR_VALUE(devid))
		return;

	list_for_each_entry(entry, &amd_iommu_unity_map, list) {
		struct iommu_dm_region *region;

		if (devid < entry->devid_start || devid > entry->devid_end)
			continue;

		region = kzalloc(sizeof(*region), GFP_KERNEL);
		if (!region) {
			pr_err("Out of memory allocating dm-regions for %s\n",
				dev_name(dev));
			return;
		}

		region->start = entry->address_start;
		region->length = entry->address_end - entry->address_start;
		if (entry->prot & IOMMU_PROT_IR)
			region->prot |= IOMMU_READ;
		if (entry->prot & IOMMU_PROT_IW)
			region->prot |= IOMMU_WRITE;

		list_add_tail(&region->list, head);
	}
}

static void amd_iommu_put_dm_regions(struct device *dev,
				     struct list_head *head)
{
	struct iommu_dm_region *entry, *next;

	list_for_each_entry_safe(entry, next, head, list)
		kfree(entry);
}

static const struct iommu_ops amd_iommu_ops = {
	.capable = amd_iommu_capable,
	.domain_alloc = amd_iommu_domain_alloc,
	.domain_free  = amd_iommu_domain_free,
	.attach_dev = amd_iommu_attach_device,
	.detach_dev = amd_iommu_detach_device,
	.map = amd_iommu_map,
	.unmap = amd_iommu_unmap,
	.map_sg = default_iommu_map_sg,
	.iova_to_phys = amd_iommu_iova_to_phys,
	.add_device = amd_iommu_add_device,
	.remove_device = amd_iommu_remove_device,
	.device_group = amd_iommu_device_group,
	.get_dm_regions = amd_iommu_get_dm_regions,
	.put_dm_regions = amd_iommu_put_dm_regions,
	.pgsize_bitmap	= AMD_IOMMU_PGSIZES,
};

/*****************************************************************************
 *
 * The next functions do a basic initialization of IOMMU for pass through
 * mode
 *
 * In passthrough mode the IOMMU is initialized and enabled but not used for
 * DMA-API translation.
 *
 *****************************************************************************/

/* IOMMUv2 specific functions */
int amd_iommu_register_ppr_notifier(struct notifier_block *nb)
{
	return atomic_notifier_chain_register(&ppr_notifier, nb);
}
EXPORT_SYMBOL(amd_iommu_register_ppr_notifier);

int amd_iommu_unregister_ppr_notifier(struct notifier_block *nb)
{
	return atomic_notifier_chain_unregister(&ppr_notifier, nb);
}
EXPORT_SYMBOL(amd_iommu_unregister_ppr_notifier);

void amd_iommu_domain_direct_map(struct iommu_domain *dom)
{
	struct protection_domain *domain = to_pdomain(dom);
	unsigned long flags;

	spin_lock_irqsave(&domain->lock, flags);

	/* Update data structure */
	domain->mode    = PAGE_MODE_NONE;
	domain->updated = true;

	/* Make changes visible to IOMMUs */
	update_domain(domain);

	/* Page-table is not visible to IOMMU anymore, so free it */
	free_pagetable(domain);

	spin_unlock_irqrestore(&domain->lock, flags);
}
EXPORT_SYMBOL(amd_iommu_domain_direct_map);

int amd_iommu_domain_enable_v2(struct iommu_domain *dom, int pasids)
{
	struct protection_domain *domain = to_pdomain(dom);
	unsigned long flags;
	int levels, ret;

	if (pasids <= 0 || pasids > (PASID_MASK + 1))
		return -EINVAL;

	/* Number of GCR3 table levels required */
	for (levels = 0; (pasids - 1) & ~0x1ff; pasids >>= 9)
		levels += 1;

	if (levels > amd_iommu_max_glx_val)
		return -EINVAL;

	spin_lock_irqsave(&domain->lock, flags);

	/*
	 * Save us all sanity checks whether devices already in the
	 * domain support IOMMUv2. Just force that the domain has no
	 * devices attached when it is switched into IOMMUv2 mode.
	 */
	ret = -EBUSY;
	if (domain->dev_cnt > 0 || domain->flags & PD_IOMMUV2_MASK)
		goto out;

	ret = -ENOMEM;
	domain->gcr3_tbl = (void *)get_zeroed_page(GFP_ATOMIC);
	if (domain->gcr3_tbl == NULL)
		goto out;

	domain->glx      = levels;
	domain->flags   |= PD_IOMMUV2_MASK;
	domain->updated  = true;

	update_domain(domain);

	ret = 0;

out:
	spin_unlock_irqrestore(&domain->lock, flags);

	return ret;
}
EXPORT_SYMBOL(amd_iommu_domain_enable_v2);

static int __flush_pasid(struct protection_domain *domain, int pasid,
			 u64 address, bool size)
{
	struct iommu_dev_data *dev_data;
	struct iommu_cmd cmd;
	int i, ret;

	if (!(domain->flags & PD_IOMMUV2_MASK))
		return -EINVAL;

	build_inv_iommu_pasid(&cmd, domain->id, pasid, address, size);

	/*
	 * IOMMU TLB needs to be flushed before Device TLB to
	 * prevent device TLB refill from IOMMU TLB
	 */
	for (i = 0; i < amd_iommus_present; ++i) {
		if (domain->dev_iommu[i] == 0)
			continue;

		ret = iommu_queue_command(amd_iommus[i], &cmd);
		if (ret != 0)
			goto out;
	}

	/* Wait until IOMMU TLB flushes are complete */
	domain_flush_complete(domain);

	/* Now flush device TLBs */
	list_for_each_entry(dev_data, &domain->dev_list, list) {
		struct amd_iommu *iommu;
		int qdep;

		/*
		   There might be non-IOMMUv2 capable devices in an IOMMUv2
		 * domain.
		 */
		if (!dev_data->ats.enabled)
			continue;

		qdep  = dev_data->ats.qdep;
		iommu = amd_iommu_rlookup_table[dev_data->devid];

		build_inv_iotlb_pasid(&cmd, dev_data->devid, pasid,
				      qdep, address, size);

		ret = iommu_queue_command(iommu, &cmd);
		if (ret != 0)
			goto out;
	}

	/* Wait until all device TLBs are flushed */
	domain_flush_complete(domain);

	ret = 0;

out:

	return ret;
}

static int __amd_iommu_flush_page(struct protection_domain *domain, int pasid,
				  u64 address)
{
	INC_STATS_COUNTER(invalidate_iotlb);

	return __flush_pasid(domain, pasid, address, false);
}

int amd_iommu_flush_page(struct iommu_domain *dom, int pasid,
			 u64 address)
{
	struct protection_domain *domain = to_pdomain(dom);
	unsigned long flags;
	int ret;

	spin_lock_irqsave(&domain->lock, flags);
	ret = __amd_iommu_flush_page(domain, pasid, address);
	spin_unlock_irqrestore(&domain->lock, flags);

	return ret;
}
EXPORT_SYMBOL(amd_iommu_flush_page);

static int __amd_iommu_flush_tlb(struct protection_domain *domain, int pasid)
{
	INC_STATS_COUNTER(invalidate_iotlb_all);

	return __flush_pasid(domain, pasid, CMD_INV_IOMMU_ALL_PAGES_ADDRESS,
			     true);
}

int amd_iommu_flush_tlb(struct iommu_domain *dom, int pasid)
{
	struct protection_domain *domain = to_pdomain(dom);
	unsigned long flags;
	int ret;

	spin_lock_irqsave(&domain->lock, flags);
	ret = __amd_iommu_flush_tlb(domain, pasid);
	spin_unlock_irqrestore(&domain->lock, flags);

	return ret;
}
EXPORT_SYMBOL(amd_iommu_flush_tlb);

static u64 *__get_gcr3_pte(u64 *root, int level, int pasid, bool alloc)
{
	int index;
	u64 *pte;

	while (true) {

		index = (pasid >> (9 * level)) & 0x1ff;
		pte   = &root[index];

		if (level == 0)
			break;

		if (!(*pte & GCR3_VALID)) {
			if (!alloc)
				return NULL;

			root = (void *)get_zeroed_page(GFP_ATOMIC);
			if (root == NULL)
				return NULL;

			*pte = __pa(root) | GCR3_VALID;
		}

		root = __va(*pte & PAGE_MASK);

		level -= 1;
	}

	return pte;
}

static int __set_gcr3(struct protection_domain *domain, int pasid,
		      unsigned long cr3)
{
	u64 *pte;

	if (domain->mode != PAGE_MODE_NONE)
		return -EINVAL;

	pte = __get_gcr3_pte(domain->gcr3_tbl, domain->glx, pasid, true);
	if (pte == NULL)
		return -ENOMEM;

	*pte = (cr3 & PAGE_MASK) | GCR3_VALID;

	return __amd_iommu_flush_tlb(domain, pasid);
}

static int __clear_gcr3(struct protection_domain *domain, int pasid)
{
	u64 *pte;

	if (domain->mode != PAGE_MODE_NONE)
		return -EINVAL;

	pte = __get_gcr3_pte(domain->gcr3_tbl, domain->glx, pasid, false);
	if (pte == NULL)
		return 0;

	*pte = 0;

	return __amd_iommu_flush_tlb(domain, pasid);
}

int amd_iommu_domain_set_gcr3(struct iommu_domain *dom, int pasid,
			      unsigned long cr3)
{
	struct protection_domain *domain = to_pdomain(dom);
	unsigned long flags;
	int ret;

	spin_lock_irqsave(&domain->lock, flags);
	ret = __set_gcr3(domain, pasid, cr3);
	spin_unlock_irqrestore(&domain->lock, flags);

	return ret;
}
EXPORT_SYMBOL(amd_iommu_domain_set_gcr3);

int amd_iommu_domain_clear_gcr3(struct iommu_domain *dom, int pasid)
{
	struct protection_domain *domain = to_pdomain(dom);
	unsigned long flags;
	int ret;

	spin_lock_irqsave(&domain->lock, flags);
	ret = __clear_gcr3(domain, pasid);
	spin_unlock_irqrestore(&domain->lock, flags);

	return ret;
}
EXPORT_SYMBOL(amd_iommu_domain_clear_gcr3);

int amd_iommu_complete_ppr(struct pci_dev *pdev, int pasid,
			   int status, int tag)
{
	struct iommu_dev_data *dev_data;
	struct amd_iommu *iommu;
	struct iommu_cmd cmd;

	INC_STATS_COUNTER(complete_ppr);

	dev_data = get_dev_data(&pdev->dev);
	iommu    = amd_iommu_rlookup_table[dev_data->devid];

	build_complete_ppr(&cmd, dev_data->devid, pasid, status,
			   tag, dev_data->pri_tlp);

	return iommu_queue_command(iommu, &cmd);
}
EXPORT_SYMBOL(amd_iommu_complete_ppr);

struct iommu_domain *amd_iommu_get_v2_domain(struct pci_dev *pdev)
{
	struct protection_domain *pdomain;

	pdomain = get_domain(&pdev->dev);
	if (IS_ERR(pdomain))
		return NULL;

	/* Only return IOMMUv2 domains */
	if (!(pdomain->flags & PD_IOMMUV2_MASK))
		return NULL;

	return &pdomain->domain;
}
EXPORT_SYMBOL(amd_iommu_get_v2_domain);

void amd_iommu_enable_device_erratum(struct pci_dev *pdev, u32 erratum)
{
	struct iommu_dev_data *dev_data;

	if (!amd_iommu_v2_supported())
		return;

	dev_data = get_dev_data(&pdev->dev);
	dev_data->errata |= (1 << erratum);
}
EXPORT_SYMBOL(amd_iommu_enable_device_erratum);

int amd_iommu_device_info(struct pci_dev *pdev,
                          struct amd_iommu_device_info *info)
{
	int max_pasids;
	int pos;

	if (pdev == NULL || info == NULL)
		return -EINVAL;

	if (!amd_iommu_v2_supported())
		return -EINVAL;

	memset(info, 0, sizeof(*info));

	pos = pci_find_ext_capability(pdev, PCI_EXT_CAP_ID_ATS);
	if (pos)
		info->flags |= AMD_IOMMU_DEVICE_FLAG_ATS_SUP;

	pos = pci_find_ext_capability(pdev, PCI_EXT_CAP_ID_PRI);
	if (pos)
		info->flags |= AMD_IOMMU_DEVICE_FLAG_PRI_SUP;

	pos = pci_find_ext_capability(pdev, PCI_EXT_CAP_ID_PASID);
	if (pos) {
		int features;

		max_pasids = 1 << (9 * (amd_iommu_max_glx_val + 1));
		max_pasids = min(max_pasids, (1 << 20));

		info->flags |= AMD_IOMMU_DEVICE_FLAG_PASID_SUP;
		info->max_pasids = min(pci_max_pasids(pdev), max_pasids);

		features = pci_pasid_features(pdev);
		if (features & PCI_PASID_CAP_EXEC)
			info->flags |= AMD_IOMMU_DEVICE_FLAG_EXEC_SUP;
		if (features & PCI_PASID_CAP_PRIV)
			info->flags |= AMD_IOMMU_DEVICE_FLAG_PRIV_SUP;
	}

	return 0;
}
EXPORT_SYMBOL(amd_iommu_device_info);

#ifdef CONFIG_IRQ_REMAP

/*****************************************************************************
 *
 * Interrupt Remapping Implementation
 *
 *****************************************************************************/

union irte {
	u32 val;
	struct {
		u32 valid	: 1,
		    no_fault	: 1,
		    int_type	: 3,
		    rq_eoi	: 1,
		    dm		: 1,
		    rsvd_1	: 1,
		    destination	: 8,
		    vector	: 8,
		    rsvd_2	: 8;
	} fields;
};

struct irq_2_irte {
	u16 devid; /* Device ID for IRTE table */
	u16 index; /* Index into IRTE table*/
};

struct amd_ir_data {
	struct irq_2_irte			irq_2_irte;
	union irte				irte_entry;
	union {
		struct msi_msg			msi_entry;
	};
};

static struct irq_chip amd_ir_chip;

#define DTE_IRQ_PHYS_ADDR_MASK	(((1ULL << 45)-1) << 6)
#define DTE_IRQ_REMAP_INTCTL    (2ULL << 60)
#define DTE_IRQ_TABLE_LEN       (8ULL << 1)
#define DTE_IRQ_REMAP_ENABLE    1ULL

static void set_dte_irq_entry(u16 devid, struct irq_remap_table *table)
{
	u64 dte;

	dte	= amd_iommu_dev_table[devid].data[2];
	dte	&= ~DTE_IRQ_PHYS_ADDR_MASK;
	dte	|= virt_to_phys(table->table);
	dte	|= DTE_IRQ_REMAP_INTCTL;
	dte	|= DTE_IRQ_TABLE_LEN;
	dte	|= DTE_IRQ_REMAP_ENABLE;

	amd_iommu_dev_table[devid].data[2] = dte;
}

#define IRTE_ALLOCATED (~1U)

static struct irq_remap_table *get_irq_table(u16 devid, bool ioapic)
{
	struct irq_remap_table *table = NULL;
	struct amd_iommu *iommu;
	unsigned long flags;
	u16 alias;

	write_lock_irqsave(&amd_iommu_devtable_lock, flags);

	iommu = amd_iommu_rlookup_table[devid];
	if (!iommu)
		goto out_unlock;

	table = irq_lookup_table[devid];
	if (table)
		goto out;

	alias = amd_iommu_alias_table[devid];
	table = irq_lookup_table[alias];
	if (table) {
		irq_lookup_table[devid] = table;
		set_dte_irq_entry(devid, table);
		iommu_flush_dte(iommu, devid);
		goto out;
	}

	/* Nothing there yet, allocate new irq remapping table */
	table = kzalloc(sizeof(*table), GFP_ATOMIC);
	if (!table)
		goto out;

	/* Initialize table spin-lock */
	spin_lock_init(&table->lock);

	if (ioapic)
		/* Keep the first 32 indexes free for IOAPIC interrupts */
		table->min_index = 32;

	table->table = kmem_cache_alloc(amd_iommu_irq_cache, GFP_ATOMIC);
	if (!table->table) {
		kfree(table);
		table = NULL;
		goto out;
	}

	memset(table->table, 0, MAX_IRQS_PER_TABLE * sizeof(u32));

	if (ioapic) {
		int i;

		for (i = 0; i < 32; ++i)
			table->table[i] = IRTE_ALLOCATED;
	}

	irq_lookup_table[devid] = table;
	set_dte_irq_entry(devid, table);
	iommu_flush_dte(iommu, devid);
	if (devid != alias) {
		irq_lookup_table[alias] = table;
		set_dte_irq_entry(alias, table);
		iommu_flush_dte(iommu, alias);
	}

out:
	iommu_completion_wait(iommu);

out_unlock:
	write_unlock_irqrestore(&amd_iommu_devtable_lock, flags);

	return table;
}

static int alloc_irq_index(u16 devid, int count)
{
	struct irq_remap_table *table;
	unsigned long flags;
	int index, c;

	table = get_irq_table(devid, false);
	if (!table)
		return -ENODEV;

	spin_lock_irqsave(&table->lock, flags);

	/* Scan table for free entries */
	for (c = 0, index = table->min_index;
	     index < MAX_IRQS_PER_TABLE;
	     ++index) {
		if (table->table[index] == 0)
			c += 1;
		else
			c = 0;

		if (c == count)	{
			for (; c != 0; --c)
				table->table[index - c + 1] = IRTE_ALLOCATED;

			index -= count - 1;
			goto out;
		}
	}

	index = -ENOSPC;

out:
	spin_unlock_irqrestore(&table->lock, flags);

	return index;
}

static int modify_irte(u16 devid, int index, union irte irte)
{
	struct irq_remap_table *table;
	struct amd_iommu *iommu;
	unsigned long flags;

	iommu = amd_iommu_rlookup_table[devid];
	if (iommu == NULL)
		return -EINVAL;

	table = get_irq_table(devid, false);
	if (!table)
		return -ENOMEM;

	spin_lock_irqsave(&table->lock, flags);
	table->table[index] = irte.val;
	spin_unlock_irqrestore(&table->lock, flags);

	iommu_flush_irt(iommu, devid);
	iommu_completion_wait(iommu);

	return 0;
}

static void free_irte(u16 devid, int index)
{
	struct irq_remap_table *table;
	struct amd_iommu *iommu;
	unsigned long flags;

	iommu = amd_iommu_rlookup_table[devid];
	if (iommu == NULL)
		return;

	table = get_irq_table(devid, false);
	if (!table)
		return;

	spin_lock_irqsave(&table->lock, flags);
	table->table[index] = 0;
	spin_unlock_irqrestore(&table->lock, flags);

	iommu_flush_irt(iommu, devid);
	iommu_completion_wait(iommu);
}

static int get_devid(struct irq_alloc_info *info)
{
	int devid = -1;

	switch (info->type) {
	case X86_IRQ_ALLOC_TYPE_IOAPIC:
		devid     = get_ioapic_devid(info->ioapic_id);
		break;
	case X86_IRQ_ALLOC_TYPE_HPET:
		devid     = get_hpet_devid(info->hpet_id);
		break;
	case X86_IRQ_ALLOC_TYPE_MSI:
	case X86_IRQ_ALLOC_TYPE_MSIX:
		devid = get_device_id(&info->msi_dev->dev);
		break;
	default:
		BUG_ON(1);
		break;
	}

	return devid;
}

static struct irq_domain *get_ir_irq_domain(struct irq_alloc_info *info)
{
	struct amd_iommu *iommu;
	int devid;

	if (!info)
		return NULL;

	devid = get_devid(info);
	if (devid >= 0) {
		iommu = amd_iommu_rlookup_table[devid];
		if (iommu)
			return iommu->ir_domain;
	}

	return NULL;
}

static struct irq_domain *get_irq_domain(struct irq_alloc_info *info)
{
	struct amd_iommu *iommu;
	int devid;

	if (!info)
		return NULL;

	switch (info->type) {
	case X86_IRQ_ALLOC_TYPE_MSI:
	case X86_IRQ_ALLOC_TYPE_MSIX:
		devid = get_device_id(&info->msi_dev->dev);
		if (IS_ERR_VALUE(devid))
			return NULL;

		if (devid >= 0) {
			iommu = amd_iommu_rlookup_table[devid];
			if (iommu)
				return iommu->msi_domain;
		}
		break;
	default:
		break;
	}

	return NULL;
}

struct irq_remap_ops amd_iommu_irq_ops = {
	.prepare		= amd_iommu_prepare,
	.enable			= amd_iommu_enable,
	.disable		= amd_iommu_disable,
	.reenable		= amd_iommu_reenable,
	.enable_faulting	= amd_iommu_enable_faulting,
	.get_ir_irq_domain	= get_ir_irq_domain,
	.get_irq_domain		= get_irq_domain,
};

static void irq_remapping_prepare_irte(struct amd_ir_data *data,
				       struct irq_cfg *irq_cfg,
				       struct irq_alloc_info *info,
				       int devid, int index, int sub_handle)
{
	struct irq_2_irte *irte_info = &data->irq_2_irte;
	struct msi_msg *msg = &data->msi_entry;
	union irte *irte = &data->irte_entry;
	struct IO_APIC_route_entry *entry;

	data->irq_2_irte.devid = devid;
	data->irq_2_irte.index = index + sub_handle;

	/* Setup IRTE for IOMMU */
	irte->val = 0;
	irte->fields.vector      = irq_cfg->vector;
	irte->fields.int_type    = apic->irq_delivery_mode;
	irte->fields.destination = irq_cfg->dest_apicid;
	irte->fields.dm          = apic->irq_dest_mode;
	irte->fields.valid       = 1;

	switch (info->type) {
	case X86_IRQ_ALLOC_TYPE_IOAPIC:
		/* Setup IOAPIC entry */
		entry = info->ioapic_entry;
		info->ioapic_entry = NULL;
		memset(entry, 0, sizeof(*entry));
		entry->vector        = index;
		entry->mask          = 0;
		entry->trigger       = info->ioapic_trigger;
		entry->polarity      = info->ioapic_polarity;
		/* Mask level triggered irqs. */
		if (info->ioapic_trigger)
			entry->mask = 1;
		break;

	case X86_IRQ_ALLOC_TYPE_HPET:
	case X86_IRQ_ALLOC_TYPE_MSI:
	case X86_IRQ_ALLOC_TYPE_MSIX:
		msg->address_hi = MSI_ADDR_BASE_HI;
		msg->address_lo = MSI_ADDR_BASE_LO;
		msg->data = irte_info->index;
		break;

	default:
		BUG_ON(1);
		break;
	}
}

static int irq_remapping_alloc(struct irq_domain *domain, unsigned int virq,
			       unsigned int nr_irqs, void *arg)
{
	struct irq_alloc_info *info = arg;
	struct irq_data *irq_data;
	struct amd_ir_data *data;
	struct irq_cfg *cfg;
	int i, ret, devid;
	int index = -1;

	if (!info)
		return -EINVAL;
	if (nr_irqs > 1 && info->type != X86_IRQ_ALLOC_TYPE_MSI &&
	    info->type != X86_IRQ_ALLOC_TYPE_MSIX)
		return -EINVAL;

	/*
	 * With IRQ remapping enabled, don't need contiguous CPU vectors
	 * to support multiple MSI interrupts.
	 */
	if (info->type == X86_IRQ_ALLOC_TYPE_MSI)
		info->flags &= ~X86_IRQ_ALLOC_CONTIGUOUS_VECTORS;

	devid = get_devid(info);
	if (devid < 0)
		return -EINVAL;

	ret = irq_domain_alloc_irqs_parent(domain, virq, nr_irqs, arg);
	if (ret < 0)
		return ret;

	if (info->type == X86_IRQ_ALLOC_TYPE_IOAPIC) {
		if (get_irq_table(devid, true))
			index = info->ioapic_pin;
		else
			ret = -ENOMEM;
	} else {
		index = alloc_irq_index(devid, nr_irqs);
	}
	if (index < 0) {
		pr_warn("Failed to allocate IRTE\n");
		goto out_free_parent;
	}

	for (i = 0; i < nr_irqs; i++) {
		irq_data = irq_domain_get_irq_data(domain, virq + i);
		cfg = irqd_cfg(irq_data);
		if (!irq_data || !cfg) {
			ret = -EINVAL;
			goto out_free_data;
		}

		ret = -ENOMEM;
		data = kzalloc(sizeof(*data), GFP_KERNEL);
		if (!data)
			goto out_free_data;

		irq_data->hwirq = (devid << 16) + i;
		irq_data->chip_data = data;
		irq_data->chip = &amd_ir_chip;
		irq_remapping_prepare_irte(data, cfg, info, devid, index, i);
		irq_set_status_flags(virq + i, IRQ_MOVE_PCNTXT);
	}

	return 0;

out_free_data:
	for (i--; i >= 0; i--) {
		irq_data = irq_domain_get_irq_data(domain, virq + i);
		if (irq_data)
			kfree(irq_data->chip_data);
	}
	for (i = 0; i < nr_irqs; i++)
		free_irte(devid, index + i);
out_free_parent:
	irq_domain_free_irqs_common(domain, virq, nr_irqs);
	return ret;
}

static void irq_remapping_free(struct irq_domain *domain, unsigned int virq,
			       unsigned int nr_irqs)
{
	struct irq_2_irte *irte_info;
	struct irq_data *irq_data;
	struct amd_ir_data *data;
	int i;

	for (i = 0; i < nr_irqs; i++) {
		irq_data = irq_domain_get_irq_data(domain, virq  + i);
		if (irq_data && irq_data->chip_data) {
			data = irq_data->chip_data;
			irte_info = &data->irq_2_irte;
			free_irte(irte_info->devid, irte_info->index);
			kfree(data);
		}
	}
	irq_domain_free_irqs_common(domain, virq, nr_irqs);
}

static void irq_remapping_activate(struct irq_domain *domain,
				   struct irq_data *irq_data)
{
	struct amd_ir_data *data = irq_data->chip_data;
	struct irq_2_irte *irte_info = &data->irq_2_irte;

	modify_irte(irte_info->devid, irte_info->index, data->irte_entry);
}

static void irq_remapping_deactivate(struct irq_domain *domain,
				     struct irq_data *irq_data)
{
	struct amd_ir_data *data = irq_data->chip_data;
	struct irq_2_irte *irte_info = &data->irq_2_irte;
	union irte entry;

	entry.val = 0;
	modify_irte(irte_info->devid, irte_info->index, data->irte_entry);
}

static struct irq_domain_ops amd_ir_domain_ops = {
	.alloc = irq_remapping_alloc,
	.free = irq_remapping_free,
	.activate = irq_remapping_activate,
	.deactivate = irq_remapping_deactivate,
};

static int amd_ir_set_affinity(struct irq_data *data,
			       const struct cpumask *mask, bool force)
{
	struct amd_ir_data *ir_data = data->chip_data;
	struct irq_2_irte *irte_info = &ir_data->irq_2_irte;
	struct irq_cfg *cfg = irqd_cfg(data);
	struct irq_data *parent = data->parent_data;
	int ret;

	ret = parent->chip->irq_set_affinity(parent, mask, force);
	if (ret < 0 || ret == IRQ_SET_MASK_OK_DONE)
		return ret;

	/*
	 * Atomically updates the IRTE with the new destination, vector
	 * and flushes the interrupt entry cache.
	 */
	ir_data->irte_entry.fields.vector = cfg->vector;
	ir_data->irte_entry.fields.destination = cfg->dest_apicid;
	modify_irte(irte_info->devid, irte_info->index, ir_data->irte_entry);

	/*
	 * After this point, all the interrupts will start arriving
	 * at the new destination. So, time to cleanup the previous
	 * vector allocation.
	 */
	send_cleanup_vector(cfg);

	return IRQ_SET_MASK_OK_DONE;
}

static void ir_compose_msi_msg(struct irq_data *irq_data, struct msi_msg *msg)
{
	struct amd_ir_data *ir_data = irq_data->chip_data;

	*msg = ir_data->msi_entry;
}

static struct irq_chip amd_ir_chip = {
	.irq_ack = ir_ack_apic_edge,
	.irq_set_affinity = amd_ir_set_affinity,
	.irq_compose_msi_msg = ir_compose_msi_msg,
};

int amd_iommu_create_irq_domain(struct amd_iommu *iommu)
{
	iommu->ir_domain = irq_domain_add_tree(NULL, &amd_ir_domain_ops, iommu);
	if (!iommu->ir_domain)
		return -ENOMEM;

	iommu->ir_domain->parent = arch_get_ir_parent_domain();
	iommu->msi_domain = arch_create_msi_irq_domain(iommu->ir_domain);

	return 0;
}
#endif<|MERGE_RESOLUTION|>--- conflicted
+++ resolved
@@ -124,33 +124,16 @@
  *
  ****************************************************************************/
 
-static inline u16 get_pci_device_id(struct device *dev);
-static inline int get_acpihid_device_id(struct device *dev,
-					struct acpihid_map_entry **entry);
-
 static struct protection_domain *to_pdomain(struct iommu_domain *dom)
 {
 	return container_of(dom, struct protection_domain, domain);
 }
 
-<<<<<<< HEAD
-static inline int get_device_id(struct device *dev)
-{
-	int devid;
-
-	if (dev_is_pci(dev))
-		devid = get_pci_device_id(dev);
-	else
-		devid = get_acpihid_device_id(dev, NULL);
-
-	return devid;
-=======
-static inline u16 get_device_id(struct device *dev)
+static inline u16 get_pci_device_id(struct device *dev)
 {
 	struct pci_dev *pdev = to_pci_dev(dev);
 
 	return PCI_DEVID(pdev->bus->number, pdev->devfn);
->>>>>>> 1a1a512b
 }
 
 static struct iommu_dev_data *alloc_dev_data(u16 devid)
@@ -201,7 +184,7 @@
 	struct pci_dev *pdev = to_pci_dev(dev);
 	u16 devid, ivrs_alias, pci_alias;
 
-	devid = get_device_id(dev);
+	devid = get_pci_device_id(dev);
 	ivrs_alias = amd_iommu_alias_table[devid];
 	pci_for_each_dma_alias(pdev, __last_alias, &pci_alias);
 
@@ -242,12 +225,7 @@
 	 */
 	if (pci_alias == devid &&
 	    PCI_BUS_NUM(ivrs_alias) == pdev->bus->number) {
-<<<<<<< HEAD
 		pci_add_dma_alias(pdev, ivrs_alias & 0xff);
-=======
-		pdev->dev_flags |= PCI_DEV_FLAGS_DMA_ALIAS_DEVFN;
-		pdev->dma_alias_devfn = ivrs_alias & 0xff;
->>>>>>> 1a1a512b
 		pr_info("AMD-Vi: Added PCI DMA alias %02x.%d for %s\n",
 			PCI_SLOT(ivrs_alias), PCI_FUNC(ivrs_alias),
 			dev_name(dev));
@@ -268,7 +246,6 @@
 	return dev_data;
 }
 
-<<<<<<< HEAD
 static inline int match_hid_uid(struct device *dev,
 				struct acpihid_map_entry *entry)
 {
@@ -287,13 +264,6 @@
 		return strcmp(hid, entry->hid);
 
 	return (strcmp(hid, entry->hid) || strcmp(uid, entry->uid));
-}
-
-static inline u16 get_pci_device_id(struct device *dev)
-{
-	struct pci_dev *pdev = to_pci_dev(dev);
-
-	return PCI_DEVID(pdev->bus->number, pdev->devfn);
 }
 
 static inline int get_acpihid_device_id(struct device *dev,
@@ -311,8 +281,18 @@
 	return -EINVAL;
 }
 
-=======
->>>>>>> 1a1a512b
+static inline int get_device_id(struct device *dev)
+{
+	int devid;
+
+	if (dev_is_pci(dev))
+		devid = get_pci_device_id(dev);
+	else
+		devid = get_acpihid_device_id(dev, NULL);
+
+	return devid;
+}
+
 static struct iommu_dev_data *get_dev_data(struct device *dev)
 {
 	return dev->archdata.iommu;
@@ -467,18 +447,9 @@
 	if (!dev_data)
 		return -ENOMEM;
 
-<<<<<<< HEAD
-	if (dev_is_pci(dev))
-		dev_data->alias = get_alias(dev);
-	else
-		dev_data->alias = amd_iommu_alias_table[devid];
+	dev_data->alias = get_alias(dev);
 
 	if (dev_is_pci(dev) && pci_iommuv2_capable(to_pci_dev(dev))) {
-=======
-	dev_data->alias = get_alias(dev);
-
-	if (pci_iommuv2_capable(pdev)) {
->>>>>>> 1a1a512b
 		struct amd_iommu *iommu;
 
 		iommu = amd_iommu_rlookup_table[dev_data->devid];
@@ -499,17 +470,10 @@
 	int devid;
 
 	devid = get_device_id(dev);
-<<<<<<< HEAD
 	if (IS_ERR_VALUE(devid))
 		return;
 
-	if (dev_is_pci(dev))
-		alias = get_alias(dev);
-	else
-		alias = amd_iommu_alias_table[devid];
-=======
 	alias = get_alias(dev);
->>>>>>> 1a1a512b
 
 	memset(&amd_iommu_dev_table[devid], 0, sizeof(struct dev_table_entry));
 	memset(&amd_iommu_dev_table[alias], 0, sizeof(struct dev_table_entry));
