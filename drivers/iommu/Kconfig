--- conflicted
+++ resolved
@@ -4,11 +4,7 @@
 
 menuconfig IOMMU_SUPPORT
 	bool "IOMMU Hardware Support"
-<<<<<<< HEAD
-	depends on !XEN
-=======
-	depends on MMU
->>>>>>> 06e5801b
+	depends on MMU && !XEN
 	default y
 	---help---
 	  Say Y here if you want to compile device drivers for IO Memory
