/* Realtek USB Memstick Card Interface driver
 *
 * Copyright(c) 2009-2013 Realtek Semiconductor Corp. All rights reserved.
 *
 * This program is free software; you can redistribute it and/or modify it
 * under the terms of the GNU General Public License version 2
 * as published by the Free Software Foundation.
 *
 * This program is distributed in the hope that it will be useful, but
 * WITHOUT ANY WARRANTY; without even the implied warranty of
 * MERCHANTABILITY or FITNESS FOR A PARTICULAR PURPOSE.  See the GNU
 * General Public License for more details.
 *
 * You should have received a copy of the GNU General Public License along
 * with this program; if not, see <http://www.gnu.org/licenses/>.
 *
 * Author:
 *   Roger Tseng <rogerable@realtek.com>
 */

#include <linux/module.h>
#include <linux/highmem.h>
#include <linux/delay.h>
#include <linux/platform_device.h>
#include <linux/workqueue.h>
#include <linux/memstick.h>
#include <linux/kthread.h>
#include <linux/mfd/rtsx_usb.h>
#include <linux/pm_runtime.h>
#include <linux/mutex.h>
#include <linux/sched.h>
#include <linux/completion.h>
#include <asm/unaligned.h>

struct rtsx_usb_ms {
	struct platform_device	*pdev;
	struct rtsx_ucr	*ucr;
	struct memstick_host	*msh;
	struct memstick_request	*req;

	struct mutex		host_mutex;
	struct work_struct	handle_req;

	struct task_struct	*detect_ms;
	struct completion	detect_ms_exit;

	u8			ssc_depth;
	unsigned int		clock;
	int			power_mode;
	unsigned char           ifmode;
	bool			eject;
};

static inline struct device *ms_dev(struct rtsx_usb_ms *host)
{
	return &(host->pdev->dev);
}

static inline void ms_clear_error(struct rtsx_usb_ms *host)
{
	struct rtsx_ucr *ucr = host->ucr;
	rtsx_usb_ep0_write_register(ucr, CARD_STOP,
				  MS_STOP | MS_CLR_ERR,
				  MS_STOP | MS_CLR_ERR);

	rtsx_usb_clear_dma_err(ucr);
	rtsx_usb_clear_fsm_err(ucr);
}

#ifdef DEBUG

static void ms_print_debug_regs(struct rtsx_usb_ms *host)
{
	struct rtsx_ucr *ucr = host->ucr;
	u16 i;
	u8 *ptr;

	/* Print MS host internal registers */
	rtsx_usb_init_cmd(ucr);

	/* MS_CFG to MS_INT_REG */
	for (i = 0xFD40; i <= 0xFD44; i++)
		rtsx_usb_add_cmd(ucr, READ_REG_CMD, i, 0, 0);

	/* CARD_SHARE_MODE to CARD_GPIO */
	for (i = 0xFD51; i <= 0xFD56; i++)
		rtsx_usb_add_cmd(ucr, READ_REG_CMD, i, 0, 0);

	/* CARD_PULL_CTLx */
	for (i = 0xFD60; i <= 0xFD65; i++)
		rtsx_usb_add_cmd(ucr, READ_REG_CMD, i, 0, 0);

	/* CARD_DATA_SOURCE, CARD_SELECT, CARD_CLK_EN, CARD_PWR_CTL */
	rtsx_usb_add_cmd(ucr, READ_REG_CMD, CARD_DATA_SOURCE, 0, 0);
	rtsx_usb_add_cmd(ucr, READ_REG_CMD, CARD_SELECT, 0, 0);
	rtsx_usb_add_cmd(ucr, READ_REG_CMD, CARD_CLK_EN, 0, 0);
	rtsx_usb_add_cmd(ucr, READ_REG_CMD, CARD_PWR_CTL, 0, 0);

	rtsx_usb_send_cmd(ucr, MODE_CR, 100);
	rtsx_usb_get_rsp(ucr, 21, 100);

	ptr = ucr->rsp_buf;
	for (i = 0xFD40; i <= 0xFD44; i++)
		dev_dbg(ms_dev(host), "0x%04X: 0x%02x\n", i, *(ptr++));
	for (i = 0xFD51; i <= 0xFD56; i++)
		dev_dbg(ms_dev(host), "0x%04X: 0x%02x\n", i, *(ptr++));
	for (i = 0xFD60; i <= 0xFD65; i++)
		dev_dbg(ms_dev(host), "0x%04X: 0x%02x\n", i, *(ptr++));

	dev_dbg(ms_dev(host), "0x%04X: 0x%02x\n", CARD_DATA_SOURCE, *(ptr++));
	dev_dbg(ms_dev(host), "0x%04X: 0x%02x\n", CARD_SELECT, *(ptr++));
	dev_dbg(ms_dev(host), "0x%04X: 0x%02x\n", CARD_CLK_EN, *(ptr++));
	dev_dbg(ms_dev(host), "0x%04X: 0x%02x\n", CARD_PWR_CTL, *(ptr++));
}

#else

static void ms_print_debug_regs(struct rtsx_usb_ms *host)
{
}

#endif

static int ms_pull_ctl_disable_lqfp48(struct rtsx_ucr *ucr)
{
	rtsx_usb_init_cmd(ucr);

	rtsx_usb_add_cmd(ucr, WRITE_REG_CMD, CARD_PULL_CTL1, 0xFF, 0x55);
	rtsx_usb_add_cmd(ucr, WRITE_REG_CMD, CARD_PULL_CTL2, 0xFF, 0x55);
	rtsx_usb_add_cmd(ucr, WRITE_REG_CMD, CARD_PULL_CTL3, 0xFF, 0x95);
	rtsx_usb_add_cmd(ucr, WRITE_REG_CMD, CARD_PULL_CTL4, 0xFF, 0x55);
	rtsx_usb_add_cmd(ucr, WRITE_REG_CMD, CARD_PULL_CTL5, 0xFF, 0x55);
	rtsx_usb_add_cmd(ucr, WRITE_REG_CMD, CARD_PULL_CTL6, 0xFF, 0xA5);

	return rtsx_usb_send_cmd(ucr, MODE_C, 100);
}

static int ms_pull_ctl_disable_qfn24(struct rtsx_ucr *ucr)
{
	rtsx_usb_init_cmd(ucr);

	rtsx_usb_add_cmd(ucr, WRITE_REG_CMD, CARD_PULL_CTL1, 0xFF, 0x65);
	rtsx_usb_add_cmd(ucr, WRITE_REG_CMD, CARD_PULL_CTL2, 0xFF, 0x55);
	rtsx_usb_add_cmd(ucr, WRITE_REG_CMD, CARD_PULL_CTL3, 0xFF, 0x95);
	rtsx_usb_add_cmd(ucr, WRITE_REG_CMD, CARD_PULL_CTL4, 0xFF, 0x55);
	rtsx_usb_add_cmd(ucr, WRITE_REG_CMD, CARD_PULL_CTL5, 0xFF, 0x56);
	rtsx_usb_add_cmd(ucr, WRITE_REG_CMD, CARD_PULL_CTL6, 0xFF, 0x59);

	return rtsx_usb_send_cmd(ucr, MODE_C, 100);
}

static int ms_pull_ctl_enable_lqfp48(struct rtsx_ucr *ucr)
{
	rtsx_usb_init_cmd(ucr);

	rtsx_usb_add_cmd(ucr, WRITE_REG_CMD, CARD_PULL_CTL1, 0xFF, 0x55);
	rtsx_usb_add_cmd(ucr, WRITE_REG_CMD, CARD_PULL_CTL2, 0xFF, 0x55);
	rtsx_usb_add_cmd(ucr, WRITE_REG_CMD, CARD_PULL_CTL3, 0xFF, 0x95);
	rtsx_usb_add_cmd(ucr, WRITE_REG_CMD, CARD_PULL_CTL4, 0xFF, 0x55);
	rtsx_usb_add_cmd(ucr, WRITE_REG_CMD, CARD_PULL_CTL5, 0xFF, 0x55);
	rtsx_usb_add_cmd(ucr, WRITE_REG_CMD, CARD_PULL_CTL6, 0xFF, 0xA5);

	return rtsx_usb_send_cmd(ucr, MODE_C, 100);
}

static int ms_pull_ctl_enable_qfn24(struct rtsx_ucr *ucr)
{
	rtsx_usb_init_cmd(ucr);

	rtsx_usb_add_cmd(ucr, WRITE_REG_CMD, CARD_PULL_CTL1, 0xFF, 0x65);
	rtsx_usb_add_cmd(ucr, WRITE_REG_CMD, CARD_PULL_CTL2, 0xFF, 0x55);
	rtsx_usb_add_cmd(ucr, WRITE_REG_CMD, CARD_PULL_CTL3, 0xFF, 0x95);
	rtsx_usb_add_cmd(ucr, WRITE_REG_CMD, CARD_PULL_CTL4, 0xFF, 0x55);
	rtsx_usb_add_cmd(ucr, WRITE_REG_CMD, CARD_PULL_CTL5, 0xFF, 0x55);
	rtsx_usb_add_cmd(ucr, WRITE_REG_CMD, CARD_PULL_CTL6, 0xFF, 0x59);

	return rtsx_usb_send_cmd(ucr, MODE_C, 100);
}

static int ms_power_on(struct rtsx_usb_ms *host)
{
	struct rtsx_ucr *ucr = host->ucr;
	int err;

	dev_dbg(ms_dev(host), "%s\n", __func__);

	rtsx_usb_init_cmd(ucr);
	rtsx_usb_add_cmd(ucr, WRITE_REG_CMD, CARD_SELECT, 0x07, MS_MOD_SEL);
	rtsx_usb_add_cmd(ucr, WRITE_REG_CMD, CARD_SHARE_MODE,
			CARD_SHARE_MASK, CARD_SHARE_MS);
	rtsx_usb_add_cmd(ucr, WRITE_REG_CMD, CARD_CLK_EN,
			MS_CLK_EN, MS_CLK_EN);
	err = rtsx_usb_send_cmd(ucr, MODE_C, 100);
	if (err < 0)
		return err;

	if (CHECK_PKG(ucr, LQFP48))
		err = ms_pull_ctl_enable_lqfp48(ucr);
	else
		err = ms_pull_ctl_enable_qfn24(ucr);
	if (err < 0)
		return err;

	err = rtsx_usb_write_register(ucr, CARD_PWR_CTL,
			POWER_MASK, PARTIAL_POWER_ON);
	if (err)
		return err;

	usleep_range(800, 1000);

	rtsx_usb_init_cmd(ucr);
	rtsx_usb_add_cmd(ucr, WRITE_REG_CMD, CARD_PWR_CTL,
			POWER_MASK, POWER_ON);
	rtsx_usb_add_cmd(ucr, WRITE_REG_CMD, CARD_OE,
			MS_OUTPUT_EN, MS_OUTPUT_EN);

	return rtsx_usb_send_cmd(ucr, MODE_C, 100);
}

static int ms_power_off(struct rtsx_usb_ms *host)
{
	struct rtsx_ucr *ucr = host->ucr;
	int err;

	dev_dbg(ms_dev(host), "%s\n", __func__);

	rtsx_usb_init_cmd(ucr);

	rtsx_usb_add_cmd(ucr, WRITE_REG_CMD, CARD_CLK_EN, MS_CLK_EN, 0);
	rtsx_usb_add_cmd(ucr, WRITE_REG_CMD, CARD_OE, MS_OUTPUT_EN, 0);

	err = rtsx_usb_send_cmd(ucr, MODE_C, 100);
	if (err < 0)
		return err;

	if (CHECK_PKG(ucr, LQFP48))
		return ms_pull_ctl_disable_lqfp48(ucr);

	return ms_pull_ctl_disable_qfn24(ucr);
}

static int ms_transfer_data(struct rtsx_usb_ms *host, unsigned char data_dir,
		u8 tpc, u8 cfg, struct scatterlist *sg)
{
	struct rtsx_ucr *ucr = host->ucr;
	int err;
	unsigned int length = sg->length;
	u16 sec_cnt = (u16)(length / 512);
	u8 trans_mode, dma_dir, flag;
	unsigned int pipe;
	struct memstick_dev *card = host->msh->card;

	dev_dbg(ms_dev(host), "%s: tpc = 0x%02x, data_dir = %s, length = %d\n",
			__func__, tpc, (data_dir == READ) ? "READ" : "WRITE",
			length);

	if (data_dir == READ) {
		flag = MODE_CDIR;
		dma_dir = DMA_DIR_FROM_CARD;
		if (card->id.type != MEMSTICK_TYPE_PRO)
			trans_mode = MS_TM_NORMAL_READ;
		else
			trans_mode = MS_TM_AUTO_READ;
		pipe = usb_rcvbulkpipe(ucr->pusb_dev, EP_BULK_IN);
	} else {
		flag = MODE_CDOR;
		dma_dir = DMA_DIR_TO_CARD;
		if (card->id.type != MEMSTICK_TYPE_PRO)
			trans_mode = MS_TM_NORMAL_WRITE;
		else
			trans_mode = MS_TM_AUTO_WRITE;
		pipe = usb_sndbulkpipe(ucr->pusb_dev, EP_BULK_OUT);
	}

	rtsx_usb_init_cmd(ucr);

	rtsx_usb_add_cmd(ucr, WRITE_REG_CMD, MS_TPC, 0xFF, tpc);
	if (card->id.type == MEMSTICK_TYPE_PRO) {
		rtsx_usb_add_cmd(ucr, WRITE_REG_CMD, MS_SECTOR_CNT_H,
				0xFF, (u8)(sec_cnt >> 8));
		rtsx_usb_add_cmd(ucr, WRITE_REG_CMD, MS_SECTOR_CNT_L,
				0xFF, (u8)sec_cnt);
	}
	rtsx_usb_add_cmd(ucr, WRITE_REG_CMD, MS_TRANS_CFG, 0xFF, cfg);

	rtsx_usb_add_cmd(ucr, WRITE_REG_CMD, MC_DMA_TC3,
			0xFF, (u8)(length >> 24));
	rtsx_usb_add_cmd(ucr, WRITE_REG_CMD, MC_DMA_TC2,
			0xFF, (u8)(length >> 16));
	rtsx_usb_add_cmd(ucr, WRITE_REG_CMD, MC_DMA_TC1,
			0xFF, (u8)(length >> 8));
	rtsx_usb_add_cmd(ucr, WRITE_REG_CMD, MC_DMA_TC0, 0xFF,
			(u8)length);
	rtsx_usb_add_cmd(ucr, WRITE_REG_CMD, MC_DMA_CTL,
			0x03 | DMA_PACK_SIZE_MASK, dma_dir | DMA_EN | DMA_512);
	rtsx_usb_add_cmd(ucr, WRITE_REG_CMD, CARD_DATA_SOURCE,
			0x01, RING_BUFFER);

	rtsx_usb_add_cmd(ucr, WRITE_REG_CMD, MS_TRANSFER,
			0xFF, MS_TRANSFER_START | trans_mode);
	rtsx_usb_add_cmd(ucr, CHECK_REG_CMD, MS_TRANSFER,
			MS_TRANSFER_END, MS_TRANSFER_END);

	err = rtsx_usb_send_cmd(ucr, flag | STAGE_MS_STATUS, 100);
	if (err)
		return err;

	err = rtsx_usb_transfer_data(ucr, pipe, sg, length,
			1, NULL, 10000);
	if (err)
		goto err_out;

	err = rtsx_usb_get_rsp(ucr, 3, 15000);
	if (err)
		goto err_out;

	if (ucr->rsp_buf[0] & MS_TRANSFER_ERR ||
	    ucr->rsp_buf[1] & (MS_CRC16_ERR | MS_RDY_TIMEOUT)) {
		err = -EIO;
		goto err_out;
	}
	return 0;
err_out:
	ms_clear_error(host);
	return err;
}

static int ms_write_bytes(struct rtsx_usb_ms *host, u8 tpc,
		u8 cfg, u8 cnt, u8 *data, u8 *int_reg)
{
	struct rtsx_ucr *ucr = host->ucr;
	int err, i;

	dev_dbg(ms_dev(host), "%s: tpc = 0x%02x\n", __func__, tpc);

	rtsx_usb_init_cmd(ucr);

	for (i = 0; i < cnt; i++)
		rtsx_usb_add_cmd(ucr, WRITE_REG_CMD,
				PPBUF_BASE2 + i, 0xFF, data[i]);

	if (cnt % 2)
		rtsx_usb_add_cmd(ucr, WRITE_REG_CMD,
				PPBUF_BASE2 + i, 0xFF, 0xFF);

	rtsx_usb_add_cmd(ucr, WRITE_REG_CMD, MS_TPC, 0xFF, tpc);
	rtsx_usb_add_cmd(ucr, WRITE_REG_CMD, MS_BYTE_CNT, 0xFF, cnt);
	rtsx_usb_add_cmd(ucr, WRITE_REG_CMD, MS_TRANS_CFG, 0xFF, cfg);
	rtsx_usb_add_cmd(ucr, WRITE_REG_CMD, CARD_DATA_SOURCE,
			0x01, PINGPONG_BUFFER);

	rtsx_usb_add_cmd(ucr, WRITE_REG_CMD, MS_TRANSFER,
			0xFF, MS_TRANSFER_START | MS_TM_WRITE_BYTES);
	rtsx_usb_add_cmd(ucr, CHECK_REG_CMD, MS_TRANSFER,
			MS_TRANSFER_END, MS_TRANSFER_END);
	rtsx_usb_add_cmd(ucr, READ_REG_CMD, MS_TRANS_CFG, 0, 0);

	err = rtsx_usb_send_cmd(ucr, MODE_CR, 100);
	if (err)
		return err;

	err = rtsx_usb_get_rsp(ucr, 2, 5000);
	if (err || (ucr->rsp_buf[0] & MS_TRANSFER_ERR)) {
		u8 val;

		rtsx_usb_ep0_read_register(ucr, MS_TRANS_CFG, &val);
		dev_dbg(ms_dev(host), "MS_TRANS_CFG: 0x%02x\n", val);

		if (int_reg)
			*int_reg = val & 0x0F;

		ms_print_debug_regs(host);

		ms_clear_error(host);

		if (!(tpc & 0x08)) {
			if (val & MS_CRC16_ERR)
				return -EIO;
		} else {
			if (!(val & 0x80)) {
				if (val & (MS_INT_ERR | MS_INT_CMDNK))
					return -EIO;
			}
		}

		return -ETIMEDOUT;
	}

	if (int_reg)
		*int_reg = ucr->rsp_buf[1] & 0x0F;

	return 0;
}

static int ms_read_bytes(struct rtsx_usb_ms *host, u8 tpc,
		u8 cfg, u8 cnt, u8 *data, u8 *int_reg)
{
	struct rtsx_ucr *ucr = host->ucr;
	int err, i;
	u8 *ptr;

	dev_dbg(ms_dev(host), "%s: tpc = 0x%02x\n", __func__, tpc);

	rtsx_usb_init_cmd(ucr);

	rtsx_usb_add_cmd(ucr, WRITE_REG_CMD, MS_TPC, 0xFF, tpc);
	rtsx_usb_add_cmd(ucr, WRITE_REG_CMD, MS_BYTE_CNT, 0xFF, cnt);
	rtsx_usb_add_cmd(ucr, WRITE_REG_CMD, MS_TRANS_CFG, 0xFF, cfg);
	rtsx_usb_add_cmd(ucr, WRITE_REG_CMD, CARD_DATA_SOURCE,
			0x01, PINGPONG_BUFFER);

	rtsx_usb_add_cmd(ucr, WRITE_REG_CMD, MS_TRANSFER,
			0xFF, MS_TRANSFER_START | MS_TM_READ_BYTES);
	rtsx_usb_add_cmd(ucr, CHECK_REG_CMD, MS_TRANSFER,
			MS_TRANSFER_END, MS_TRANSFER_END);
	for (i = 0; i < cnt - 1; i++)
		rtsx_usb_add_cmd(ucr, READ_REG_CMD, PPBUF_BASE2 + i, 0, 0);
	if (cnt % 2)
		rtsx_usb_add_cmd(ucr, READ_REG_CMD, PPBUF_BASE2 + cnt, 0, 0);
	else
		rtsx_usb_add_cmd(ucr, READ_REG_CMD,
				PPBUF_BASE2 + cnt - 1, 0, 0);

	rtsx_usb_add_cmd(ucr, READ_REG_CMD, MS_TRANS_CFG, 0, 0);

	err = rtsx_usb_send_cmd(ucr, MODE_CR, 100);
	if (err)
		return err;

	err = rtsx_usb_get_rsp(ucr, cnt + 2, 5000);
	if (err || (ucr->rsp_buf[0] & MS_TRANSFER_ERR)) {
		u8 val;

		rtsx_usb_ep0_read_register(ucr, MS_TRANS_CFG, &val);
		dev_dbg(ms_dev(host), "MS_TRANS_CFG: 0x%02x\n", val);

		if (int_reg && (host->ifmode != MEMSTICK_SERIAL))
			*int_reg = val & 0x0F;

		ms_print_debug_regs(host);

		ms_clear_error(host);

		if (!(tpc & 0x08)) {
			if (val & MS_CRC16_ERR)
				return -EIO;
		} else {
			if (!(val & 0x80)) {
				if (val & (MS_INT_ERR | MS_INT_CMDNK))
					return -EIO;
			}
		}

		return -ETIMEDOUT;
	}

	ptr = ucr->rsp_buf + 1;
	for (i = 0; i < cnt; i++)
		data[i] = *ptr++;


	if (int_reg && (host->ifmode != MEMSTICK_SERIAL))
		*int_reg = *ptr & 0x0F;

	return 0;
}

static int rtsx_usb_ms_issue_cmd(struct rtsx_usb_ms *host)
{
	struct memstick_request *req = host->req;
	int err = 0;
	u8 cfg = 0, int_reg;

	dev_dbg(ms_dev(host), "%s\n", __func__);

	if (req->need_card_int) {
		if (host->ifmode != MEMSTICK_SERIAL)
			cfg = WAIT_INT;
	}

	if (req->long_data) {
		err = ms_transfer_data(host, req->data_dir,
				req->tpc, cfg, &(req->sg));
	} else {
		if (req->data_dir == READ)
			err = ms_read_bytes(host, req->tpc, cfg,
					req->data_len, req->data, &int_reg);
		else
			err = ms_write_bytes(host, req->tpc, cfg,
					req->data_len, req->data, &int_reg);
	}
	if (err < 0)
		return err;

	if (req->need_card_int) {
		if (host->ifmode == MEMSTICK_SERIAL) {
			err = ms_read_bytes(host, MS_TPC_GET_INT,
					NO_WAIT_INT, 1, &req->int_reg, NULL);
			if (err < 0)
				return err;
		} else {

			if (int_reg & MS_INT_CMDNK)
				req->int_reg |= MEMSTICK_INT_CMDNAK;
			if (int_reg & MS_INT_BREQ)
				req->int_reg |= MEMSTICK_INT_BREQ;
			if (int_reg & MS_INT_ERR)
				req->int_reg |= MEMSTICK_INT_ERR;
			if (int_reg & MS_INT_CED)
				req->int_reg |= MEMSTICK_INT_CED;
		}
		dev_dbg(ms_dev(host), "int_reg: 0x%02x\n", req->int_reg);
	}

	return 0;
}

static void rtsx_usb_ms_handle_req(struct work_struct *work)
{
	struct rtsx_usb_ms *host = container_of(work,
			struct rtsx_usb_ms, handle_req);
	struct rtsx_ucr *ucr = host->ucr;
	struct memstick_host *msh = host->msh;
	int rc;

	if (!host->req) {
		pm_runtime_get_sync(ms_dev(host));
		do {
			rc = memstick_next_req(msh, &host->req);
			dev_dbg(ms_dev(host), "next req %d\n", rc);

			if (!rc) {
				mutex_lock(&ucr->dev_mutex);

				if (rtsx_usb_card_exclusive_check(ucr,
							RTSX_USB_MS_CARD))
					host->req->error = -EIO;
				else
					host->req->error =
						rtsx_usb_ms_issue_cmd(host);

				mutex_unlock(&ucr->dev_mutex);

				dev_dbg(ms_dev(host), "req result %d\n",
						host->req->error);
			}
		} while (!rc);
		pm_runtime_put(ms_dev(host));
	}

}

static void rtsx_usb_ms_request(struct memstick_host *msh)
{
	struct rtsx_usb_ms *host = memstick_priv(msh);

	dev_dbg(ms_dev(host), "--> %s\n", __func__);

	if (!host->eject)
		schedule_work(&host->handle_req);
}

static int rtsx_usb_ms_set_param(struct memstick_host *msh,
		enum memstick_param param, int value)
{
	struct rtsx_usb_ms *host = memstick_priv(msh);
	struct rtsx_ucr *ucr = host->ucr;
	unsigned int clock = 0;
	u8 ssc_depth = 0;
	int err;

	dev_dbg(ms_dev(host), "%s: param = %d, value = %d\n",
			__func__, param, value);

	pm_runtime_get_sync(ms_dev(host));
	mutex_lock(&ucr->dev_mutex);

	err = rtsx_usb_card_exclusive_check(ucr, RTSX_USB_MS_CARD);
	if (err)
		goto out;

	switch (param) {
	case MEMSTICK_POWER:
		if (value == host->power_mode)
			break;

		if (value == MEMSTICK_POWER_ON) {
			pm_runtime_get_sync(ms_dev(host));
			err = ms_power_on(host);
		} else if (value == MEMSTICK_POWER_OFF) {
			err = ms_power_off(host);
			if (host->msh->card)
				pm_runtime_put_noidle(ms_dev(host));
			else
				pm_runtime_put(ms_dev(host));
		} else
			err = -EINVAL;
		if (!err)
			host->power_mode = value;
		break;

	case MEMSTICK_INTERFACE:
		if (value == MEMSTICK_SERIAL) {
			clock = 19000000;
			ssc_depth = SSC_DEPTH_512K;
			err = rtsx_usb_write_register(ucr, MS_CFG, 0x5A,
				       MS_BUS_WIDTH_1 | PUSH_TIME_DEFAULT);
			if (err < 0)
				break;
		} else if (value == MEMSTICK_PAR4) {
			clock = 39000000;
			ssc_depth = SSC_DEPTH_1M;

			err = rtsx_usb_write_register(ucr, MS_CFG, 0x5A,
					MS_BUS_WIDTH_4 | PUSH_TIME_ODD |
					MS_NO_CHECK_INT);
			if (err < 0)
				break;
		} else {
			err = -EINVAL;
			break;
		}

		err = rtsx_usb_switch_clock(ucr, clock,
				ssc_depth, false, true, false);
		if (err < 0) {
			dev_dbg(ms_dev(host), "switch clock failed\n");
			break;
		}

		host->ssc_depth = ssc_depth;
		host->clock = clock;
		host->ifmode = value;
		break;
	default:
		err = -EINVAL;
		break;
	}
out:
	mutex_unlock(&ucr->dev_mutex);
	pm_runtime_put(ms_dev(host));

	/* power-on delay */
	if (param == MEMSTICK_POWER && value == MEMSTICK_POWER_ON)
		usleep_range(10000, 12000);

	dev_dbg(ms_dev(host), "%s: return = %d\n", __func__, err);
	return err;
}

#ifdef CONFIG_PM_SLEEP
static int rtsx_usb_ms_suspend(struct device *dev)
{
	struct rtsx_usb_ms *host = dev_get_drvdata(dev);
	struct memstick_host *msh = host->msh;

	dev_dbg(ms_dev(host), "--> %s\n", __func__);

	memstick_suspend_host(msh);
	return 0;
}

static int rtsx_usb_ms_resume(struct device *dev)
{
	struct rtsx_usb_ms *host = dev_get_drvdata(dev);
	struct memstick_host *msh = host->msh;

	dev_dbg(ms_dev(host), "--> %s\n", __func__);

	memstick_resume_host(msh);
	return 0;
}
#endif /* CONFIG_PM_SLEEP */

/*
 * Thread function of ms card slot detection. The thread starts right after
 * successful host addition. It stops while the driver removal function sets
 * host->eject true.
 */
static int rtsx_usb_detect_ms_card(void *__host)
{
	struct rtsx_usb_ms *host = (struct rtsx_usb_ms *)__host;
	struct rtsx_ucr *ucr = host->ucr;
	u8 val = 0;
	int err;

	for (;;) {
<<<<<<< HEAD
		klp_kgraft_mark_task_safe(current);

=======
		pm_runtime_get_sync(ms_dev(host));
>>>>>>> c843445f
		mutex_lock(&ucr->dev_mutex);

		/* Check pending MS card changes */
		err = rtsx_usb_read_register(ucr, CARD_INT_PEND, &val);
		if (err) {
			mutex_unlock(&ucr->dev_mutex);
			goto poll_again;
		}

		/* Clear the pending */
		rtsx_usb_write_register(ucr, CARD_INT_PEND,
				XD_INT | MS_INT | SD_INT,
				XD_INT | MS_INT | SD_INT);

		mutex_unlock(&ucr->dev_mutex);

		if (val & MS_INT) {
			dev_dbg(ms_dev(host), "MS slot change detected\n");
			memstick_detect_change(host->msh);
		}

poll_again:
		pm_runtime_put(ms_dev(host));
		if (host->eject)
			break;

		msleep(1000);
	}

	complete(&host->detect_ms_exit);
	return 0;
}

static int rtsx_usb_ms_drv_probe(struct platform_device *pdev)
{
	struct memstick_host *msh;
	struct rtsx_usb_ms *host;
	struct rtsx_ucr *ucr;
	int err;

	ucr = usb_get_intfdata(to_usb_interface(pdev->dev.parent));
	if (!ucr)
		return -ENXIO;

	dev_dbg(&(pdev->dev),
			"Realtek USB Memstick controller found\n");

	msh = memstick_alloc_host(sizeof(*host), &pdev->dev);
	if (!msh)
		return -ENOMEM;

	host = memstick_priv(msh);
	host->ucr = ucr;
	host->msh = msh;
	host->pdev = pdev;
	host->power_mode = MEMSTICK_POWER_OFF;
	platform_set_drvdata(pdev, host);

	mutex_init(&host->host_mutex);
	INIT_WORK(&host->handle_req, rtsx_usb_ms_handle_req);

	init_completion(&host->detect_ms_exit);
	host->detect_ms = kthread_create(rtsx_usb_detect_ms_card, host,
			"rtsx_usb_ms_%d", pdev->id);
	if (IS_ERR(host->detect_ms)) {
		dev_dbg(&(pdev->dev),
				"Unable to create polling thread.\n");
		err = PTR_ERR(host->detect_ms);
		goto err_out;
	}

	msh->request = rtsx_usb_ms_request;
	msh->set_param = rtsx_usb_ms_set_param;
	msh->caps = MEMSTICK_CAP_PAR4;

	pm_runtime_enable(&pdev->dev);
	err = memstick_add_host(msh);
	if (err)
		goto err_out;

	wake_up_process(host->detect_ms);
	return 0;
err_out:
	memstick_free_host(msh);
	return err;
}

static int rtsx_usb_ms_drv_remove(struct platform_device *pdev)
{
	struct rtsx_usb_ms *host = platform_get_drvdata(pdev);
	struct memstick_host *msh;
	int err;

	msh = host->msh;
	host->eject = true;
	cancel_work_sync(&host->handle_req);

	mutex_lock(&host->host_mutex);
	if (host->req) {
		dev_dbg(&(pdev->dev),
			"%s: Controller removed during transfer\n",
			dev_name(&msh->dev));
		host->req->error = -ENOMEDIUM;
		do {
			err = memstick_next_req(msh, &host->req);
			if (!err)
				host->req->error = -ENOMEDIUM;
		} while (!err);
	}
	mutex_unlock(&host->host_mutex);

	wait_for_completion(&host->detect_ms_exit);
	memstick_remove_host(msh);
	memstick_free_host(msh);

	/* Balance possible unbalanced usage count
	 * e.g. unconditional module removal
	 */
	if (pm_runtime_active(ms_dev(host)))
		pm_runtime_put(ms_dev(host));

	pm_runtime_disable(&pdev->dev);
	platform_set_drvdata(pdev, NULL);

	dev_dbg(&(pdev->dev),
		": Realtek USB Memstick controller has been removed\n");

	return 0;
}

static SIMPLE_DEV_PM_OPS(rtsx_usb_ms_pm_ops,
		rtsx_usb_ms_suspend, rtsx_usb_ms_resume);

static struct platform_device_id rtsx_usb_ms_ids[] = {
	{
		.name = "rtsx_usb_ms",
	}, {
		/* sentinel */
	}
};
MODULE_DEVICE_TABLE(platform, rtsx_usb_ms_ids);

static struct platform_driver rtsx_usb_ms_driver = {
	.probe		= rtsx_usb_ms_drv_probe,
	.remove		= rtsx_usb_ms_drv_remove,
	.id_table       = rtsx_usb_ms_ids,
	.driver		= {
		.name	= "rtsx_usb_ms",
		.pm	= &rtsx_usb_ms_pm_ops,
	},
};
module_platform_driver(rtsx_usb_ms_driver);

MODULE_LICENSE("GPL v2");
MODULE_AUTHOR("Roger Tseng <rogerable@realtek.com>");
MODULE_DESCRIPTION("Realtek USB Memstick Card Host Driver");<|MERGE_RESOLUTION|>--- conflicted
+++ resolved
@@ -685,12 +685,9 @@
 	int err;
 
 	for (;;) {
-<<<<<<< HEAD
 		klp_kgraft_mark_task_safe(current);
 
-=======
 		pm_runtime_get_sync(ms_dev(host));
->>>>>>> c843445f
 		mutex_lock(&ucr->dev_mutex);
 
 		/* Check pending MS card changes */
