--- conflicted
+++ resolved
@@ -34,42 +34,11 @@
 #ifndef _XENBUS_PROBE_H
 #define _XENBUS_PROBE_H
 
-#ifndef BUS_ID_SIZE
 #define XEN_BUS_ID_SIZE			20
-#else
-#define XEN_BUS_ID_SIZE			BUS_ID_SIZE
-#endif
 
-#ifdef CONFIG_PARAVIRT_XEN
-#define is_running_on_xen() xen_domain()
-#define is_initial_xendomain() xen_initial_domain()
-#endif
-
-<<<<<<< HEAD
-#if LINUX_VERSION_CODE < KERNEL_VERSION(2,6,26)
-#define dev_name(dev) ((dev)->bus_id)
-#endif
-
-#if defined(CONFIG_XEN_BACKEND) || defined(CONFIG_XEN_BACKEND_MODULE)
-extern void xenbus_backend_suspend(int (*fn)(struct device *, void *));
-extern void xenbus_backend_resume(int (*fn)(struct device *, void *));
-extern void xenbus_backend_probe_and_watch(void);
-extern void xenbus_backend_bus_register(void);
-extern void xenbus_backend_device_register(void);
-#else
-static inline void xenbus_backend_suspend(int (*fn)(struct device *, void *)) {}
-static inline void xenbus_backend_resume(int (*fn)(struct device *, void *)) {}
-static inline void xenbus_backend_probe_and_watch(void) {}
-static inline void xenbus_backend_bus_register(void) {}
-static inline void xenbus_backend_device_register(void) {}
-#endif
-
-=======
->>>>>>> c56eb8fb
 struct xen_bus_type
 {
 	char *root;
-	int error;
 	unsigned int levels;
 	int (*get_bus_id)(char bus_id[XEN_BUS_ID_SIZE], const char *nodename);
 	int (*probe)(struct xen_bus_type *bus, const char *type,
@@ -77,9 +46,6 @@
 	void (*otherend_changed)(struct xenbus_watch *watch, const char **vec,
 				 unsigned int len);
 	struct bus_type bus;
-#if defined(CONFIG_XEN) || defined(MODULE)
-	struct device dev;
-#endif
 };
 
 extern int xenbus_match(struct device *_dev, struct device_driver *_drv);
