/*
 * manager.c - Resource Management, Conflict Resolution, Activation and Disabling of Devices
 *
 * based on isapnp.c resource management (c) Jaroslav Kysela <perex@suse.cz>
 * Copyright 2003 Adam Belay <ambx1@neo.rr.com>
 */

#include <linux/errno.h>
#include <linux/module.h>
#include <linux/init.h>
#include <linux/kernel.h>
#include <linux/pnp.h>
#include <linux/slab.h>
#include <linux/bitmap.h>
#include "base.h"

DECLARE_MUTEX(pnp_res_mutex);

static int pnp_assign_port(struct pnp_dev *dev, struct pnp_port *rule, int idx)
{
	resource_size_t *start, *end;
	unsigned long *flags;

	if (idx >= PNP_MAX_PORT) {
		pnp_err
		    ("More than 4 ports is incompatible with pnp specifications.");
		/* pretend we were successful so at least the manager won't try again */
		return 1;
	}

	/* check if this resource has been manually set, if so skip */
	if (!(dev->res.port_resource[idx].flags & IORESOURCE_AUTO))
		return 1;

	start = &dev->res.port_resource[idx].start;
	end = &dev->res.port_resource[idx].end;
	flags = &dev->res.port_resource[idx].flags;

	/* set the initial values */
	*flags |= rule->flags | IORESOURCE_IO;
	*flags &= ~IORESOURCE_UNSET;

	if (!rule->size) {
		*flags |= IORESOURCE_DISABLED;
		return 1;	/* skip disabled resource requests */
	}

	*start = rule->min;
	*end = *start + rule->size - 1;

	/* run through until pnp_check_port is happy */
	while (!pnp_check_port(dev, idx)) {
		*start += rule->align;
		*end = *start + rule->size - 1;
		if (*start > rule->max || !rule->align)
			return 0;
	}
	return 1;
}

static int pnp_assign_mem(struct pnp_dev *dev, struct pnp_mem *rule, int idx)
{
	resource_size_t *start, *end;
	unsigned long *flags;

	if (idx >= PNP_MAX_MEM) {
		pnp_err
		    ("More than 8 mems is incompatible with pnp specifications.");
		/* pretend we were successful so at least the manager won't try again */
		return 1;
	}

	/* check if this resource has been manually set, if so skip */
	if (!(dev->res.mem_resource[idx].flags & IORESOURCE_AUTO))
		return 1;

	start = &dev->res.mem_resource[idx].start;
	end = &dev->res.mem_resource[idx].end;
	flags = &dev->res.mem_resource[idx].flags;

	/* set the initial values */
	*flags |= rule->flags | IORESOURCE_MEM;
	*flags &= ~IORESOURCE_UNSET;

	/* convert pnp flags to standard Linux flags */
	if (!(rule->flags & IORESOURCE_MEM_WRITEABLE))
		*flags |= IORESOURCE_READONLY;
	if (rule->flags & IORESOURCE_MEM_CACHEABLE)
		*flags |= IORESOURCE_CACHEABLE;
	if (rule->flags & IORESOURCE_MEM_RANGELENGTH)
		*flags |= IORESOURCE_RANGELENGTH;
	if (rule->flags & IORESOURCE_MEM_SHADOWABLE)
		*flags |= IORESOURCE_SHADOWABLE;

	if (!rule->size) {
		*flags |= IORESOURCE_DISABLED;
		return 1;	/* skip disabled resource requests */
	}

	*start = rule->min;
	*end = *start + rule->size - 1;

	/* run through until pnp_check_mem is happy */
	while (!pnp_check_mem(dev, idx)) {
		*start += rule->align;
		*end = *start + rule->size - 1;
		if (*start > rule->max || !rule->align)
			return 0;
	}
	return 1;
}

static int pnp_assign_irq(struct pnp_dev *dev, struct pnp_irq *rule, int idx)
{
	resource_size_t *start, *end;
	unsigned long *flags;
	int i;

	/* IRQ priority: this table is good for i386 */
	static unsigned short xtab[16] = {
		5, 10, 11, 12, 9, 14, 15, 7, 3, 4, 13, 0, 1, 6, 8, 2
	};

	if (idx >= PNP_MAX_IRQ) {
		pnp_err
		    ("More than 2 irqs is incompatible with pnp specifications.");
		/* pretend we were successful so at least the manager won't try again */
		return 1;
	}

	/* check if this resource has been manually set, if so skip */
	if (!(dev->res.irq_resource[idx].flags & IORESOURCE_AUTO))
		return 1;

	start = &dev->res.irq_resource[idx].start;
	end = &dev->res.irq_resource[idx].end;
	flags = &dev->res.irq_resource[idx].flags;

	/* set the initial values */
	*flags |= rule->flags | IORESOURCE_IRQ;
	*flags &= ~IORESOURCE_UNSET;

	if (bitmap_empty(rule->map, PNP_IRQ_NR)) {
		*flags |= IORESOURCE_DISABLED;
		return 1;	/* skip disabled resource requests */
	}

	/* TBD: need check for >16 IRQ */
	*start = find_next_bit(rule->map, PNP_IRQ_NR, 16);
	if (*start < PNP_IRQ_NR) {
		*end = *start;
		return 1;
	}
	for (i = 0; i < 16; i++) {
		if (test_bit(xtab[i], rule->map)) {
			*start = *end = xtab[i];
			if (pnp_check_irq(dev, idx))
				return 1;
		}
	}
	return 0;
}

static void pnp_assign_dma(struct pnp_dev *dev, struct pnp_dma *rule, int idx)
{
	resource_size_t *start, *end;
	unsigned long *flags;
	int i;

	/* DMA priority: this table is good for i386 */
	static unsigned short xtab[8] = {
		1, 3, 5, 6, 7, 0, 2, 4
	};

	if (idx >= PNP_MAX_DMA) {
<<<<<<< HEAD
		pnp_err("More than 2 dmas is incompatible with pnp specifications.");
		return;
=======
		pnp_err
		    ("More than 2 dmas is incompatible with pnp specifications.");
		/* pretend we were successful so at least the manager won't try again */
		return 1;
>>>>>>> 4367388f
	}

	/* check if this resource has been manually set, if so skip */
	if (!(dev->res.dma_resource[idx].flags & IORESOURCE_AUTO))
		return;

	start = &dev->res.dma_resource[idx].start;
	end = &dev->res.dma_resource[idx].end;
	flags = &dev->res.dma_resource[idx].flags;

	/* set the initial values */
	*flags |= rule->flags | IORESOURCE_DMA;
	*flags &= ~IORESOURCE_UNSET;

<<<<<<< HEAD
=======
	if (!rule->map) {
		*flags |= IORESOURCE_DISABLED;
		return 1;	/* skip disabled resource requests */
	}

>>>>>>> 4367388f
	for (i = 0; i < 8; i++) {
		if (rule->map & (1 << xtab[i])) {
			*start = *end = xtab[i];
<<<<<<< HEAD
			if(pnp_check_dma(dev, idx))
				return;
=======
			if (pnp_check_dma(dev, idx))
				return 1;
>>>>>>> 4367388f
		}
	}
#ifdef MAX_DMA_CHANNELS
	*start = *end = MAX_DMA_CHANNELS;
#endif
	*flags |= IORESOURCE_UNSET | IORESOURCE_DISABLED;
}

/**
 * pnp_init_resources - Resets a resource table to default values.
 * @table: pointer to the desired resource table
 */
void pnp_init_resource_table(struct pnp_resource_table *table)
{
	int idx;

	for (idx = 0; idx < PNP_MAX_IRQ; idx++) {
		table->irq_resource[idx].name = NULL;
		table->irq_resource[idx].start = -1;
		table->irq_resource[idx].end = -1;
		table->irq_resource[idx].flags =
		    IORESOURCE_IRQ | IORESOURCE_AUTO | IORESOURCE_UNSET;
	}
	for (idx = 0; idx < PNP_MAX_DMA; idx++) {
		table->dma_resource[idx].name = NULL;
		table->dma_resource[idx].start = -1;
		table->dma_resource[idx].end = -1;
		table->dma_resource[idx].flags =
		    IORESOURCE_DMA | IORESOURCE_AUTO | IORESOURCE_UNSET;
	}
	for (idx = 0; idx < PNP_MAX_PORT; idx++) {
		table->port_resource[idx].name = NULL;
		table->port_resource[idx].start = 0;
		table->port_resource[idx].end = 0;
		table->port_resource[idx].flags =
		    IORESOURCE_IO | IORESOURCE_AUTO | IORESOURCE_UNSET;
	}
	for (idx = 0; idx < PNP_MAX_MEM; idx++) {
		table->mem_resource[idx].name = NULL;
		table->mem_resource[idx].start = 0;
		table->mem_resource[idx].end = 0;
		table->mem_resource[idx].flags =
		    IORESOURCE_MEM | IORESOURCE_AUTO | IORESOURCE_UNSET;
	}
}

/**
 * pnp_clean_resources - clears resources that were not manually set
 * @res: the resources to clean
 */
static void pnp_clean_resource_table(struct pnp_resource_table *res)
{
	int idx;

	for (idx = 0; idx < PNP_MAX_IRQ; idx++) {
		if (!(res->irq_resource[idx].flags & IORESOURCE_AUTO))
			continue;
		res->irq_resource[idx].start = -1;
		res->irq_resource[idx].end = -1;
		res->irq_resource[idx].flags =
		    IORESOURCE_IRQ | IORESOURCE_AUTO | IORESOURCE_UNSET;
	}
	for (idx = 0; idx < PNP_MAX_DMA; idx++) {
		if (!(res->dma_resource[idx].flags & IORESOURCE_AUTO))
			continue;
		res->dma_resource[idx].start = -1;
		res->dma_resource[idx].end = -1;
		res->dma_resource[idx].flags =
		    IORESOURCE_DMA | IORESOURCE_AUTO | IORESOURCE_UNSET;
	}
	for (idx = 0; idx < PNP_MAX_PORT; idx++) {
		if (!(res->port_resource[idx].flags & IORESOURCE_AUTO))
			continue;
		res->port_resource[idx].start = 0;
		res->port_resource[idx].end = 0;
		res->port_resource[idx].flags =
		    IORESOURCE_IO | IORESOURCE_AUTO | IORESOURCE_UNSET;
	}
	for (idx = 0; idx < PNP_MAX_MEM; idx++) {
		if (!(res->mem_resource[idx].flags & IORESOURCE_AUTO))
			continue;
		res->mem_resource[idx].start = 0;
		res->mem_resource[idx].end = 0;
		res->mem_resource[idx].flags =
		    IORESOURCE_MEM | IORESOURCE_AUTO | IORESOURCE_UNSET;
	}
}

/**
 * pnp_assign_resources - assigns resources to the device based on the specified dependent number
 * @dev: pointer to the desired device
 * @depnum: the dependent function number
 *
 * Only set depnum to 0 if the device does not have dependent options.
 */
static int pnp_assign_resources(struct pnp_dev *dev, int depnum)
{
	struct pnp_port *port;
	struct pnp_mem *mem;
	struct pnp_irq *irq;
	struct pnp_dma *dma;
	int nport = 0, nmem = 0, nirq = 0, ndma = 0;

	if (!pnp_can_configure(dev))
		return -ENODEV;

	down(&pnp_res_mutex);
	pnp_clean_resource_table(&dev->res);	/* start with a fresh slate */
	if (dev->independent) {
		port = dev->independent->port;
		mem = dev->independent->mem;
		irq = dev->independent->irq;
		dma = dev->independent->dma;
		while (port) {
			if (!pnp_assign_port(dev, port, nport))
				goto fail;
			nport++;
			port = port->next;
		}
		while (mem) {
			if (!pnp_assign_mem(dev, mem, nmem))
				goto fail;
			nmem++;
			mem = mem->next;
		}
		while (irq) {
			if (!pnp_assign_irq(dev, irq, nirq))
				goto fail;
			nirq++;
			irq = irq->next;
		}
		while (dma) {
			pnp_assign_dma(dev, dma, ndma);
			ndma++;
			dma = dma->next;
		}
	}

	if (depnum) {
		struct pnp_option *dep;
		int i;
		for (i = 1, dep = dev->dependent; i < depnum;
		     i++, dep = dep->next)
			if (!dep)
				goto fail;
		port = dep->port;
		mem = dep->mem;
		irq = dep->irq;
		dma = dep->dma;
		while (port) {
			if (!pnp_assign_port(dev, port, nport))
				goto fail;
			nport++;
			port = port->next;
		}
		while (mem) {
			if (!pnp_assign_mem(dev, mem, nmem))
				goto fail;
			nmem++;
			mem = mem->next;
		}
		while (irq) {
			if (!pnp_assign_irq(dev, irq, nirq))
				goto fail;
			nirq++;
			irq = irq->next;
		}
		while (dma) {
			pnp_assign_dma(dev, dma, ndma);
			ndma++;
			dma = dma->next;
		}
	} else if (dev->dependent)
		goto fail;

	up(&pnp_res_mutex);
	return 1;

fail:
	pnp_clean_resource_table(&dev->res);
	up(&pnp_res_mutex);
	return 0;
}

/**
 * pnp_manual_config_dev - Disables Auto Config and Manually sets the resource table
 * @dev: pointer to the desired device
 * @res: pointer to the new resource config
 * @mode: 0 or PNP_CONFIG_FORCE
 *
 * This function can be used by drivers that want to manually set thier resources.
 */
int pnp_manual_config_dev(struct pnp_dev *dev, struct pnp_resource_table *res,
			  int mode)
{
	int i;
	struct pnp_resource_table *bak;

	if (!pnp_can_configure(dev))
		return -ENODEV;
	bak = pnp_alloc(sizeof(struct pnp_resource_table));
	if (!bak)
		return -ENOMEM;
	*bak = dev->res;

	down(&pnp_res_mutex);
	dev->res = *res;
	if (!(mode & PNP_CONFIG_FORCE)) {
		for (i = 0; i < PNP_MAX_PORT; i++) {
			if (!pnp_check_port(dev, i))
				goto fail;
		}
		for (i = 0; i < PNP_MAX_MEM; i++) {
			if (!pnp_check_mem(dev, i))
				goto fail;
		}
		for (i = 0; i < PNP_MAX_IRQ; i++) {
			if (!pnp_check_irq(dev, i))
				goto fail;
		}
		for (i = 0; i < PNP_MAX_DMA; i++) {
			if (!pnp_check_dma(dev, i))
				goto fail;
		}
	}
	up(&pnp_res_mutex);

	kfree(bak);
	return 0;

fail:
	dev->res = *bak;
	up(&pnp_res_mutex);
	kfree(bak);
	return -EINVAL;
}

/**
 * pnp_auto_config_dev - automatically assigns resources to a device
 * @dev: pointer to the desired device
 */
int pnp_auto_config_dev(struct pnp_dev *dev)
{
	struct pnp_option *dep;
	int i = 1;

	if (!pnp_can_configure(dev)) {
		pnp_dbg("Device %s does not support resource configuration.",
			dev->dev.bus_id);
		return -ENODEV;
	}

	if (!dev->dependent) {
		if (pnp_assign_resources(dev, 0))
			return 0;
	} else {
		dep = dev->dependent;
		do {
			if (pnp_assign_resources(dev, i))
				return 0;
			dep = dep->next;
			i++;
		} while (dep);
	}

	pnp_err("Unable to assign resources to device %s.", dev->dev.bus_id);
	return -EBUSY;
}

/**
 * pnp_start_dev - low-level start of the PnP device
 * @dev: pointer to the desired device
 *
 * assumes that resources have already been allocated
 */
int pnp_start_dev(struct pnp_dev *dev)
{
	if (!pnp_can_write(dev)) {
		pnp_dbg("Device %s does not support activation.",
			dev->dev.bus_id);
		return -EINVAL;
	}

	if (dev->protocol->set(dev, &dev->res) < 0) {
		pnp_err("Failed to activate device %s.", dev->dev.bus_id);
		return -EIO;
	}

	pnp_info("Device %s activated.", dev->dev.bus_id);
	return 0;
}

/**
 * pnp_stop_dev - low-level disable of the PnP device
 * @dev: pointer to the desired device
 *
 * does not free resources
 */
int pnp_stop_dev(struct pnp_dev *dev)
{
	if (!pnp_can_disable(dev)) {
		pnp_dbg("Device %s does not support disabling.",
			dev->dev.bus_id);
		return -EINVAL;
	}
	if (dev->protocol->disable(dev) < 0) {
		pnp_err("Failed to disable device %s.", dev->dev.bus_id);
		return -EIO;
	}

	pnp_info("Device %s disabled.", dev->dev.bus_id);
	return 0;
}

/**
 * pnp_activate_dev - activates a PnP device for use
 * @dev: pointer to the desired device
 *
 * does not validate or set resources so be careful.
 */
int pnp_activate_dev(struct pnp_dev *dev)
{
	int error;

	if (dev->active)
		return 0;	/* the device is already active */

	/* ensure resources are allocated */
	if (pnp_auto_config_dev(dev))
		return -EBUSY;

	error = pnp_start_dev(dev);
	if (error)
		return error;

	dev->active = 1;
	return 1;
}

/**
 * pnp_disable_dev - disables device
 * @dev: pointer to the desired device
 *
 * inform the correct pnp protocol so that resources can be used by other devices
 */
int pnp_disable_dev(struct pnp_dev *dev)
{
	int error;

	if (!dev->active)
		return 0;	/* the device is already disabled */

	error = pnp_stop_dev(dev);
	if (error)
		return error;

	dev->active = 0;

	/* release the resources so that other devices can use them */
	down(&pnp_res_mutex);
	pnp_clean_resource_table(&dev->res);
	up(&pnp_res_mutex);

	return 1;
}

/**
 * pnp_resource_change - change one resource
 * @resource: pointer to resource to be changed
 * @start: start of region
 * @size: size of region
 */
void pnp_resource_change(struct resource *resource, resource_size_t start,
			 resource_size_t size)
{
	resource->flags &= ~(IORESOURCE_AUTO | IORESOURCE_UNSET);
	resource->start = start;
	resource->end = start + size - 1;
}

EXPORT_SYMBOL(pnp_manual_config_dev);
EXPORT_SYMBOL(pnp_start_dev);
EXPORT_SYMBOL(pnp_stop_dev);
EXPORT_SYMBOL(pnp_activate_dev);
EXPORT_SYMBOL(pnp_disable_dev);
EXPORT_SYMBOL(pnp_resource_change);
EXPORT_SYMBOL(pnp_init_resource_table);<|MERGE_RESOLUTION|>--- conflicted
+++ resolved
@@ -161,7 +161,7 @@
 	return 0;
 }
 
-static void pnp_assign_dma(struct pnp_dev *dev, struct pnp_dma *rule, int idx)
+static int pnp_assign_dma(struct pnp_dev *dev, struct pnp_dma *rule, int idx)
 {
 	resource_size_t *start, *end;
 	unsigned long *flags;
@@ -173,20 +173,15 @@
 	};
 
 	if (idx >= PNP_MAX_DMA) {
-<<<<<<< HEAD
-		pnp_err("More than 2 dmas is incompatible with pnp specifications.");
-		return;
-=======
 		pnp_err
 		    ("More than 2 dmas is incompatible with pnp specifications.");
 		/* pretend we were successful so at least the manager won't try again */
 		return 1;
->>>>>>> 4367388f
 	}
 
 	/* check if this resource has been manually set, if so skip */
 	if (!(dev->res.dma_resource[idx].flags & IORESOURCE_AUTO))
-		return;
+		return 1;
 
 	start = &dev->res.dma_resource[idx].start;
 	end = &dev->res.dma_resource[idx].end;
@@ -196,30 +191,19 @@
 	*flags |= rule->flags | IORESOURCE_DMA;
 	*flags &= ~IORESOURCE_UNSET;
 
-<<<<<<< HEAD
-=======
 	if (!rule->map) {
 		*flags |= IORESOURCE_DISABLED;
 		return 1;	/* skip disabled resource requests */
 	}
 
->>>>>>> 4367388f
 	for (i = 0; i < 8; i++) {
 		if (rule->map & (1 << xtab[i])) {
 			*start = *end = xtab[i];
-<<<<<<< HEAD
-			if(pnp_check_dma(dev, idx))
-				return;
-=======
 			if (pnp_check_dma(dev, idx))
 				return 1;
->>>>>>> 4367388f
-		}
-	}
-#ifdef MAX_DMA_CHANNELS
-	*start = *end = MAX_DMA_CHANNELS;
-#endif
-	*flags |= IORESOURCE_UNSET | IORESOURCE_DISABLED;
+		}
+	}
+	return 0;
 }
 
 /**
@@ -346,7 +330,8 @@
 			irq = irq->next;
 		}
 		while (dma) {
-			pnp_assign_dma(dev, dma, ndma);
+			if (!pnp_assign_dma(dev, dma, ndma))
+				goto fail;
 			ndma++;
 			dma = dma->next;
 		}
@@ -382,7 +367,8 @@
 			irq = irq->next;
 		}
 		while (dma) {
-			pnp_assign_dma(dev, dma, ndma);
+			if (!pnp_assign_dma(dev, dma, ndma))
+				goto fail;
 			ndma++;
 			dma = dma->next;
 		}
