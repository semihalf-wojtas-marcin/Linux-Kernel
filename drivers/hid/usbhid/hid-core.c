--- conflicted
+++ resolved
@@ -43,10 +43,6 @@
 
 #define DRIVER_DESC "USB HID core driver"
 #define DRIVER_LICENSE "GPL"
-
-#ifdef CONFIG_KDB_USB
-#include <linux/kdb.h>
-#endif
 
 /*
  * Module parameters.
@@ -1049,40 +1045,8 @@
 			interface->desc.bInterfaceProtocol ==
 				USB_INTERFACE_PROTOCOL_KEYBOARD) {
 		usbhid_set_leds(hid);
-<<<<<<< HEAD
-
-#ifdef CONFIG_KDB_USB
-	/* Attach USB keyboards to kdb */
-	if (intf->cur_altsetting->desc.bInterfaceProtocol ==
-	    USB_INTERFACE_PROTOCOL_KEYBOARD) {
-		int ret;
-		struct usbhid_device *usbhid = hid->driver_data;
-		extern void *usb_hcd_get_kdb_poll_func(struct usb_device *udev);
-		extern void * usb_hcd_get_kdb_completion_func(struct usb_device *udev);
-		extern int usb_hcd_check_uhci(struct usb_device *udev);
-		extern kdb_hc_keyboard_attach_t
-			usb_hcd_get_hc_keyboard_attach(struct usb_device *udev);
-		extern kdb_hc_keyboard_detach_t
-			usb_hcd_get_hc_keyboard_detach(struct usb_device *udev);
-
-		ret = kdb_usb_keyboard_attach(usbhid->urbin, usbhid->inbuf,
-					      usb_hcd_get_kdb_poll_func(interface_to_usbdev(intf)),
-					      usb_hcd_get_kdb_completion_func(interface_to_usbdev(intf)),
-					      usb_hcd_get_hc_keyboard_attach(interface_to_usbdev(intf)),
-					      usb_hcd_get_hc_keyboard_detach(interface_to_usbdev(intf)),
-					      usbhid->bufsize,
-					      NULL);
-
-		if (ret == -1)
-			printk(": FAILED to register keyboard (%s) "
-				"with KDB\n", hid->phys);
-	}
-#endif /* CONFIG_KDB_USB */
-
-=======
 		device_set_wakeup_enable(&dev->dev, 1);
 	}
->>>>>>> e44a21b7
 	return 0;
 
 fail:
@@ -1102,14 +1066,6 @@
 
 	if (WARN_ON(!usbhid))
 		return;
-#ifdef CONFIG_KDB_USB
-	/*
-	 * If the URB was for a Keyboard, detach it from kdb.
-	 * If the URB was for another type of device, just
-	 * allow kdb_usb_keyboard_detach() to silently fail.
-	 */
-	kdb_usb_keyboard_detach(usbhid->urbin);
-#endif
 
 	clear_bit(HID_STARTED, &usbhid->iofl);
 	spin_lock_irq(&usbhid->lock);	/* Sync with error handler */
