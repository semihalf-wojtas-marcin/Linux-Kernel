--- conflicted
+++ resolved
@@ -1554,13 +1554,10 @@
 	 */
 	spin_lock_irq(&uap->port.lock);
 
-<<<<<<< HEAD
-=======
 	fbrd = readw(uap->port.membase + UART011_FBRD);
 	ibrd = readw(uap->port.membase + UART011_IBRD);
 	lcr_h = readw(uap->port.membase + uap->lcrh_rx);
 
->>>>>>> cfbf8d48
 	cr = UART01x_CR_UARTEN | UART011_CR_TXE | UART011_CR_LBE;
 	writew(cr, uap->port.membase + UART011_CR);
 	writew(0, uap->port.membase + UART011_FBRD);
