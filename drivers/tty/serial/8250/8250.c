--- conflicted
+++ resolved
@@ -1370,15 +1370,11 @@
 
 	do {
 		if (likely(lsr & UART_LSR_DR))
-<<<<<<< HEAD
 		{
-			ch = serial_inp(up, UART_RX);
+			ch = serial_in(up, UART_RX);
 			if (arch_8250_sysrq_via_ctrl_o(ch, &up->port))
 				goto ignore_char;
 		}
-=======
-			ch = serial_in(up, UART_RX);
->>>>>>> dd775ae2
 		else
 			/*
 			 * Intel 82571 has a Serial Over Lan device that will
