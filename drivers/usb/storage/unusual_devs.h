/* Driver for USB Mass Storage compliant devices
 * Unusual Devices File
 *
 * Current development and maintenance by:
 *   (c) 2000-2002 Matthew Dharm (mdharm-usb@one-eyed-alien.net)
 *
 * Initial work by:
 *   (c) 2000 Adam J. Richter (adam@yggdrasil.com), Yggdrasil Computing, Inc.
 *
 * Please see http://www.one-eyed-alien.net/~mdharm/linux-usb for more
 * information about this driver.
 *
 * This program is free software; you can redistribute it and/or modify it
 * under the terms of the GNU General Public License as published by the
 * Free Software Foundation; either version 2, or (at your option) any
 * later version.
 *
 * This program is distributed in the hope that it will be useful, but
 * WITHOUT ANY WARRANTY; without even the implied warranty of
 * MERCHANTABILITY or FITNESS FOR A PARTICULAR PURPOSE.  See the GNU
 * General Public License for more details.
 *
 * You should have received a copy of the GNU General Public License along
 * with this program; if not, write to the Free Software Foundation, Inc.,
 * 675 Mass Ave, Cambridge, MA 02139, USA.
 */

/* IMPORTANT NOTE: This file must be included in another file which does
 * the following thing for it to work:
 * The UNUSUAL_DEV, COMPLIANT_DEV, and USUAL_DEV macros must be defined
 * before this file is included.
 */

/* If you edit this file, please try to keep it sorted first by VendorID,
 * then by ProductID.
 *
 * If you want to add an entry for this file, be sure to include the
 * following information:
 *	- a patch that adds the entry for your device, including your
 *	  email address right above the entry (plus maybe a brief
 *	  explanation of the reason for the entry),
 *	- a copy of /proc/bus/usb/devices with your device plugged in
 *	  running with this patch.
 * Send your submission to either Phil Dibowitz <phil@ipom.com> or
 * Alan Stern <stern@rowland.harvard.edu>, and don't forget to CC: the
 * USB development list <linux-usb@vger.kernel.org> and the USB storage list
 * <usb-storage@lists.one-eyed-alien.net>
 */

/* Note: If you add an entry only in order to set the CAPACITY_OK flag,
 * use the COMPLIANT_DEV macro instead of UNUSUAL_DEV.  This is
 * because such entries mark devices which actually work correctly,
 * as opposed to devices that do something strangely or wrongly.
 */

/* patch submitted by Vivian Bregier <Vivian.Bregier@imag.fr>
 */
UNUSUAL_DEV(  0x03eb, 0x2002, 0x0100, 0x0100,
		"ATMEL",
		"SND1 Storage",
		US_SC_DEVICE, US_PR_DEVICE, NULL,
		US_FL_IGNORE_RESIDUE),

/* modified by Tobias Lorenz <tobias.lorenz@gmx.net> */
UNUSUAL_DEV(  0x03ee, 0x6901, 0x0000, 0x0200,
		"Mitsumi",
		"USB FDD",
		US_SC_DEVICE, US_PR_DEVICE, NULL,
		US_FL_SINGLE_LUN ),

/* Reported by Rodolfo Quesada <rquesada@roqz.net> */
UNUSUAL_DEV(  0x03ee, 0x6906, 0x0003, 0x0003,
		"VIA Technologies Inc.",
		"Mitsumi multi cardreader",
		US_SC_DEVICE, US_PR_DEVICE, NULL,
		US_FL_IGNORE_RESIDUE ),

UNUSUAL_DEV(  0x03f0, 0x0107, 0x0200, 0x0200,
		"HP",
		"CD-Writer+",
		US_SC_8070, US_PR_CB, NULL, 0),

#ifdef CONFIG_USB_STORAGE_USBAT
UNUSUAL_DEV(  0x03f0, 0x0207, 0x0001, 0x0001,
		"HP",
		"CD-Writer+ 8200e",
		US_SC_8070, US_PR_USBAT, init_usbat_cd, 0),

UNUSUAL_DEV(  0x03f0, 0x0307, 0x0001, 0x0001,
		"HP",
		"CD-Writer+ CD-4e",
		US_SC_8070, US_PR_USBAT, init_usbat_cd, 0),
#endif

/* Reported by Ben Efros <ben@pc-doctor.com> */
UNUSUAL_DEV(  0x03f0, 0x070c, 0x0000, 0x0000,
		"HP",
		"Personal Media Drive",
		US_SC_DEVICE, US_PR_DEVICE, NULL,
		US_FL_SANE_SENSE ),

/* Reported by Grant Grundler <grundler@parisc-linux.org>
 * HP r707 camera in "Disk" mode with 2.00.23 or 2.00.24 firmware.
 */
UNUSUAL_DEV(  0x03f0, 0x4002, 0x0001, 0x0001,
		"HP",
		"PhotoSmart R707",
		US_SC_DEVICE, US_PR_DEVICE, NULL, US_FL_FIX_CAPACITY),

/* Reported by Sebastian Kapfer <sebastian_kapfer@gmx.net>
 * and Olaf Hering <olh@suse.de> (different bcd's, same vendor/product)
 * for USB floppies that need the SINGLE_LUN enforcement.
 */
UNUSUAL_DEV(  0x0409, 0x0040, 0x0000, 0x9999,
		"NEC",
		"NEC USB UF000x",
		US_SC_DEVICE, US_PR_DEVICE, NULL,
		US_FL_SINGLE_LUN ),

/* Patch submitted by Mihnea-Costin Grigore <mihnea@zulu.ro> */
UNUSUAL_DEV(  0x040d, 0x6205, 0x0003, 0x0003,
		"VIA Technologies Inc.",
		"USB 2.0 Card Reader",
		US_SC_DEVICE, US_PR_DEVICE, NULL,
		US_FL_IGNORE_RESIDUE ),

/* Deduced by Jonathan Woithe <jwoithe@physics.adelaide.edu.au>
 * Entry needed for flags: US_FL_FIX_INQUIRY because initial inquiry message
 * always fails and confuses drive.
 */
UNUSUAL_DEV(  0x0411, 0x001c, 0x0113, 0x0113,
		"Buffalo",
		"DUB-P40G HDD",
		US_SC_DEVICE, US_PR_DEVICE, NULL,
		US_FL_FIX_INQUIRY ),

/* Submitted by Ernestas Vaiciukevicius <ernisv@gmail.com> */
UNUSUAL_DEV(  0x0419, 0x0100, 0x0100, 0x0100,
		"Samsung Info. Systems America, Inc.",
		"MP3 Player",
		US_SC_DEVICE, US_PR_DEVICE, NULL,
		US_FL_IGNORE_RESIDUE ),

/* Reported by Orgad Shaneh <orgads@gmail.com> */
UNUSUAL_DEV(  0x0419, 0xaace, 0x0100, 0x0100,
		"Samsung", "MP3 Player",
		US_SC_DEVICE, US_PR_DEVICE, NULL,
		US_FL_IGNORE_RESIDUE ),

/* Reported by Christian Leber <christian@leber.de> */
UNUSUAL_DEV(  0x0419, 0xaaf5, 0x0100, 0x0100,
		"TrekStor",
		"i.Beat 115 2.0",
		US_SC_DEVICE, US_PR_DEVICE, NULL,
		US_FL_IGNORE_RESIDUE | US_FL_NOT_LOCKABLE ),

/* Reported by Stefan Werner <dustbln@gmx.de> */
UNUSUAL_DEV(  0x0419, 0xaaf6, 0x0100, 0x0100,
		"TrekStor",
		"i.Beat Joy 2.0",
		US_SC_DEVICE, US_PR_DEVICE, NULL,
		US_FL_IGNORE_RESIDUE ),

/* Reported by Pete Zaitcev <zaitcev@redhat.com>, bz#176584 */
UNUSUAL_DEV(  0x0420, 0x0001, 0x0100, 0x0100,
		"GENERIC", "MP3 PLAYER", /* MyMusix PD-205 on the outside. */
		US_SC_DEVICE, US_PR_DEVICE, NULL,
		US_FL_IGNORE_RESIDUE ),

/* Reported by Andrew Nayenko <relan@bk.ru> */
UNUSUAL_DEV(  0x0421, 0x0019, 0x0592, 0x0592,
		"Nokia",
		"Nokia 6288",
		US_SC_DEVICE, US_PR_DEVICE, NULL,
		US_FL_MAX_SECTORS_64 ),

/* Reported by Mario Rettig <mariorettig@web.de> */
UNUSUAL_DEV(  0x0421, 0x042e, 0x0100, 0x0100,
		"Nokia",
		"Nokia 3250",
		US_SC_DEVICE, US_PR_DEVICE, NULL,
		US_FL_IGNORE_RESIDUE | US_FL_FIX_CAPACITY ),

/* Reported by <honkkis@gmail.com> */
UNUSUAL_DEV(  0x0421, 0x0433, 0x0100, 0x0100,
		"Nokia",
		"E70",
		US_SC_DEVICE, US_PR_DEVICE, NULL,
		US_FL_IGNORE_RESIDUE | US_FL_FIX_CAPACITY ),

/* Reported by Jon Hart <Jon.Hart@web.de> */
UNUSUAL_DEV(  0x0421, 0x0434, 0x0100, 0x0100,
		"Nokia",
		"E60",
		US_SC_DEVICE, US_PR_DEVICE, NULL,
		US_FL_FIX_CAPACITY | US_FL_IGNORE_RESIDUE ),

/* Reported by Sumedha Swamy <sumedhaswamy@gmail.com> and
 * Einar Th. Einarsson <einarthered@gmail.com> */
UNUSUAL_DEV(  0x0421, 0x0444, 0x0100, 0x0100,
		"Nokia",
		"N91",
		US_SC_DEVICE, US_PR_DEVICE, NULL,
		US_FL_IGNORE_RESIDUE | US_FL_FIX_CAPACITY ),

/* Reported by Jiri Slaby <jirislaby@gmail.com> and
 * Rene C. Castberg <Rene@Castberg.org> */
UNUSUAL_DEV(  0x0421, 0x0446, 0x0100, 0x0100,
		"Nokia",
		"N80",
		US_SC_DEVICE, US_PR_DEVICE, NULL,
		US_FL_IGNORE_RESIDUE | US_FL_FIX_CAPACITY ),

/* Reported by Matthew Bloch <matthew@bytemark.co.uk> */
UNUSUAL_DEV(  0x0421, 0x044e, 0x0100, 0x0100,
		"Nokia",
		"E61",
		US_SC_DEVICE, US_PR_DEVICE, NULL,
		US_FL_IGNORE_RESIDUE | US_FL_FIX_CAPACITY ),

/* Reported by Bardur Arantsson <bardur@scientician.net> */
UNUSUAL_DEV(  0x0421, 0x047c, 0x0370, 0x0610,
		"Nokia",
		"6131",
		US_SC_DEVICE, US_PR_DEVICE, NULL,
		US_FL_MAX_SECTORS_64 ),

/* Reported by Manuel Osdoba <manuel.osdoba@tu-ilmenau.de> */
UNUSUAL_DEV( 0x0421, 0x0492, 0x0452, 0x0452,
		"Nokia",
		"Nokia 6233",
		US_SC_DEVICE, US_PR_DEVICE, NULL,
		US_FL_MAX_SECTORS_64 ),

/* Reported by Alex Corcoles <alex@corcoles.net> */
UNUSUAL_DEV(  0x0421, 0x0495, 0x0370, 0x0370,
		"Nokia",
		"6234",
		US_SC_DEVICE, US_PR_DEVICE, NULL,
		US_FL_MAX_SECTORS_64 ),

/* Reported by Olaf Hering <olh@suse.de> from novell bug #105878 */
UNUSUAL_DEV(  0x0424, 0x0fdc, 0x0210, 0x0210,
		"SMSC",
		"FDC GOLD-2.30",
		US_SC_DEVICE, US_PR_DEVICE, NULL,
		US_FL_SINGLE_LUN ),

#ifdef CONFIG_USB_STORAGE_SDDR09
UNUSUAL_DEV(  0x0436, 0x0005, 0x0100, 0x0100,
		"Microtech",
		"CameraMate (DPCM_USB)",
 		US_SC_SCSI, US_PR_DPCM_USB, NULL, 0 ),
#else
UNUSUAL_DEV(  0x0436, 0x0005, 0x0100, 0x0100,
		"Microtech",
		"CameraMate",
		US_SC_SCSI, US_PR_CB, NULL,
		US_FL_SINGLE_LUN ),
#endif

/* Patch submitted by Daniel Drake <dsd@gentoo.org>
 * Device reports nonsense bInterfaceProtocol 6 when connected over USB2 */
UNUSUAL_DEV(  0x0451, 0x5416, 0x0100, 0x0100,
		"Neuros Audio",
		"USB 2.0 HD 2.5",
		US_SC_DEVICE, US_PR_BULK, NULL,
		US_FL_NEED_OVERRIDE ),

/*
 * Pete Zaitcev <zaitcev@yahoo.com>, from Patrick C. F. Ernzer, bz#162559.
 * The key does not actually break, but it returns zero sense which
 * makes our SCSI stack to print confusing messages.
 */
UNUSUAL_DEV(  0x0457, 0x0150, 0x0100, 0x0100,
		"USBest Technology",	/* sold by Transcend */
		"USB Mass Storage Device",
		US_SC_DEVICE, US_PR_DEVICE, NULL, US_FL_NOT_LOCKABLE ),

/*
* Bohdan Linda <bohdan.linda@gmail.com>
* 1GB USB sticks MyFlash High Speed. I have restricted
* the revision to my model only
*/
UNUSUAL_DEV(  0x0457, 0x0151, 0x0100, 0x0100,
		"USB 2.0",
		"Flash Disk",
		US_SC_DEVICE, US_PR_DEVICE, NULL,
		US_FL_NOT_LOCKABLE ),

#ifdef CONFIG_USB_STORAGE_KARMA
UNUSUAL_DEV(  0x045a, 0x5210, 0x0101, 0x0101,
		"Rio",
		"Rio Karma",
		US_SC_SCSI, US_PR_KARMA, rio_karma_init, 0),
#endif

/* Reported by Tamas Kerecsen <kerecsen@bigfoot.com>
 * Obviously the PROM has not been customized by the VAR;
 * the Vendor and Product string descriptors are:
 *	Generic Mass Storage (PROTOTYPE--Remember to change idVendor)
 *	Generic Manufacturer (PROTOTYPE--Remember to change idVendor)
 */
UNUSUAL_DEV(  0x045e, 0xffff, 0x0000, 0x0000,
		"Mitac",
		"GPS",
		US_SC_DEVICE, US_PR_DEVICE, NULL,
		US_FL_MAX_SECTORS_64 ),

/*
 * This virtual floppy is found in Sun equipment (x4600, x4200m2, etc.)
 * Reported by Pete Zaitcev <zaitcev@redhat.com>
 * This device chokes on both version of MODE SENSE which we have, so
 * use_10_for_ms is not effective, and we use US_FL_NO_WP_DETECT.
 */
UNUSUAL_DEV(  0x046b, 0xff40, 0x0100, 0x0100,
		"AMI",
		"Virtual Floppy",
		US_SC_DEVICE, US_PR_DEVICE, NULL,
		US_FL_NO_WP_DETECT),

/* Patch submitted by Philipp Friedrich <philipp@void.at> */
UNUSUAL_DEV(  0x0482, 0x0100, 0x0100, 0x0100,
		"Kyocera",
		"Finecam S3x",
		US_SC_8070, US_PR_CB, NULL, US_FL_FIX_INQUIRY),

/* Patch submitted by Philipp Friedrich <philipp@void.at> */
UNUSUAL_DEV(  0x0482, 0x0101, 0x0100, 0x0100,
		"Kyocera",
		"Finecam S4",
		US_SC_8070, US_PR_CB, NULL, US_FL_FIX_INQUIRY),

/* Patch submitted by Stephane Galles <stephane.galles@free.fr> */
UNUSUAL_DEV(  0x0482, 0x0103, 0x0100, 0x0100,
		"Kyocera",
		"Finecam S5",
		US_SC_DEVICE, US_PR_DEVICE, NULL, US_FL_FIX_INQUIRY),

/* Patch submitted by Jens Taprogge <jens.taprogge@taprogge.org> */
UNUSUAL_DEV(  0x0482, 0x0107, 0x0100, 0x0100,
		"Kyocera",
		"CONTAX SL300R T*",
		US_SC_DEVICE, US_PR_DEVICE, NULL,
		US_FL_FIX_CAPACITY | US_FL_NOT_LOCKABLE),

/* Reported by Paul Stewart <stewart@wetlogic.net>
 * This entry is needed because the device reports Sub=ff */
UNUSUAL_DEV(  0x04a4, 0x0004, 0x0001, 0x0001,
		"Hitachi",
		"DVD-CAM DZ-MV100A Camcorder",
		US_SC_SCSI, US_PR_CB, NULL, US_FL_SINGLE_LUN),

/* BENQ DC5330
 * Reported by Manuel Fombuena <mfombuena@ya.com> and
 * Frank Copeland <fjc@thingy.apana.org.au> */
UNUSUAL_DEV(  0x04a5, 0x3010, 0x0100, 0x0100,
		"Tekom Technologies, Inc",
		"300_CAMERA",
		US_SC_DEVICE, US_PR_DEVICE, NULL,
		US_FL_IGNORE_RESIDUE ),

/* Patch for Nikon coolpix 2000
 * Submitted by Fabien Cosse <fabien.cosse@wanadoo.fr>*/
UNUSUAL_DEV(  0x04b0, 0x0301, 0x0010, 0x0010,
		"NIKON",
		"NIKON DSC E2000",
		US_SC_DEVICE, US_PR_DEVICE,NULL,
		US_FL_NOT_LOCKABLE ),

<<<<<<< HEAD
/* Reported by Stefan de Konink <skinkie@xs4all.nl> */
UNUSUAL_DEV(  0x04b0, 0x0401, 0x0200, 0x0200,
		"NIKON",
		"NIKON DSC D100",
		US_SC_DEVICE, US_PR_DEVICE, NULL,
		US_FL_FIX_CAPACITY),

/* Reported by Tobias Kunze Briseno <t-linux@fictive.com> */
UNUSUAL_DEV(  0x04b0, 0x0403, 0x0200, 0x0200,
		"NIKON",
		"NIKON DSC D2H",
		US_SC_DEVICE, US_PR_DEVICE, NULL,
		US_FL_FIX_CAPACITY),

/* Reported by Milinevsky Dmitry <niam.niam@gmail.com> */
UNUSUAL_DEV(  0x04b0, 0x0409, 0x0100, 0x0100,
		"NIKON",
		"NIKON DSC D50",
		US_SC_DEVICE, US_PR_DEVICE, NULL,
		US_FL_FIX_CAPACITY),

/* Reported by Andreas Bockhold <andreas@bockionline.de> */
UNUSUAL_DEV(  0x04b0, 0x0405, 0x0100, 0x0100,
		"NIKON",
		"NIKON DSC D70",
		US_SC_DEVICE, US_PR_DEVICE, NULL,
		US_FL_FIX_CAPACITY),

/* Reported by Jamie Kitson <jamie@staberinde.fsnet.co.uk> */
UNUSUAL_DEV(  0x04b0, 0x040d, 0x0100, 0x0100,
		"NIKON",
		"NIKON DSC D70s",
		US_SC_DEVICE, US_PR_DEVICE, NULL,
		US_FL_FIX_CAPACITY),

/* Reported by Graber and Mike Pagano <mpagano-kernel@mpagano.com> */
UNUSUAL_DEV(  0x04b0, 0x040f, 0x0100, 0x0200,
		"NIKON",
		"NIKON DSC D200",
		US_SC_DEVICE, US_PR_DEVICE, NULL,
		US_FL_FIX_CAPACITY),

/* Reported by Emil Larsson <emil@swip.net> */
UNUSUAL_DEV(  0x04b0, 0x0411, 0x0100, 0x0111,
		"NIKON",
		"NIKON DSC D80",
		US_SC_DEVICE, US_PR_DEVICE, NULL,
		US_FL_FIX_CAPACITY),

/* Reported by Ortwin Glueck <odi@odi.ch> */
UNUSUAL_DEV(  0x04b0, 0x0413, 0x0110, 0x0111,
		"NIKON",
		"NIKON DSC D40",
		US_SC_DEVICE, US_PR_DEVICE, NULL,
		US_FL_FIX_CAPACITY),

/* Reported by Paul Check <paul@openstreet.com> */
UNUSUAL_DEV(  0x04b0, 0x0415, 0x0100, 0x0100,
		"NIKON",
		"NIKON DSC D2Xs",
		US_SC_DEVICE, US_PR_DEVICE, NULL,
		US_FL_FIX_CAPACITY),

/* Reported by Shan Destromp (shansan@gmail.com) */
UNUSUAL_DEV(  0x04b0, 0x0417, 0x0100, 0x0100,
		"NIKON",
		"NIKON DSC D40X",
		US_SC_DEVICE, US_PR_DEVICE, NULL,
		US_FL_FIX_CAPACITY),

/* Reported by paul ready <lxtwin@homecall.co.uk> */
UNUSUAL_DEV(  0x04b0, 0x0419, 0x0100, 0x0200,
		"NIKON",
		"NIKON DSC D300",
		US_SC_DEVICE, US_PR_DEVICE, NULL,
		US_FL_FIX_CAPACITY),

=======
>>>>>>> 18e352e4
/* Reported by Doug Maxey (dwm@austin.ibm.com) */
UNUSUAL_DEV(  0x04b3, 0x4001, 0x0110, 0x0110,
		"IBM",
		"IBM RSA2",
		US_SC_DEVICE, US_PR_CB, NULL,
		US_FL_MAX_SECTORS_MIN),

#ifdef CONFIG_USB_STORAGE_CYPRESS_ATACB
/* CY7C68300 : support atacb */
UNUSUAL_DEV(  0x04b4, 0x6830, 0x0000, 0x9999,
		"Cypress",
		"Cypress AT2LP",
		US_SC_CYP_ATACB, US_PR_DEVICE, NULL,
		0),

/* CY7C68310 : support atacb and atacb2 */
UNUSUAL_DEV(  0x04b4, 0x6831, 0x0000, 0x9999,
		"Cypress",
		"Cypress ISD-300LP",
		US_SC_CYP_ATACB, US_PR_DEVICE, NULL,
		0),
#endif

/* Reported by Simon Levitt <simon@whattf.com>
 * This entry needs Sub and Proto fields */
UNUSUAL_DEV(  0x04b8, 0x0601, 0x0100, 0x0100,
		"Epson",
		"875DC Storage",
		US_SC_SCSI, US_PR_CB, NULL, US_FL_FIX_INQUIRY),

/* Reported by Khalid Aziz <khalid@gonehiking.org>
 * This entry is needed because the device reports Sub=ff */
UNUSUAL_DEV(  0x04b8, 0x0602, 0x0110, 0x0110,
		"Epson",
		"785EPX Storage",
		US_SC_SCSI, US_PR_BULK, NULL, US_FL_SINGLE_LUN),

/* Not sure who reported this originally but
 * Pavel Machek <pavel@ucw.cz> reported that the extra US_FL_SINGLE_LUN
 * flag be added */
UNUSUAL_DEV(  0x04cb, 0x0100, 0x0000, 0x2210,
		"Fujifilm",
		"FinePix 1400Zoom",
		US_SC_UFI, US_PR_DEVICE, NULL, US_FL_FIX_INQUIRY | US_FL_SINGLE_LUN),

/* Reported by Peter Wächtler <pwaechtler@loewe-komp.de>
 * The device needs the flags only.
 */
UNUSUAL_DEV(  0x04ce, 0x0002, 0x0074, 0x0074,
		"ScanLogic",
		"SL11R-IDE",
		US_SC_DEVICE, US_PR_DEVICE, NULL,
		US_FL_FIX_INQUIRY),

/* Reported by Kriston Fincher <kriston@airmail.net>
 * Patch submitted by Sean Millichamp <sean@bruenor.org>
 * This is to support the Panasonic PalmCam PV-SD4090
 * This entry is needed because the device reports Sub=ff 
 */
UNUSUAL_DEV(  0x04da, 0x0901, 0x0100, 0x0200,
		"Panasonic",
		"LS-120 Camera",
		US_SC_UFI, US_PR_DEVICE, NULL, 0),

/* From Yukihiro Nakai, via zaitcev@yahoo.com.
 * This is needed for CB instead of CBI */
UNUSUAL_DEV(  0x04da, 0x0d05, 0x0000, 0x0000,
		"Sharp CE-CW05",
		"CD-R/RW Drive",
		US_SC_8070, US_PR_CB, NULL, 0),

/* Reported by Adriaan Penning <a.penning@luon.net> */
UNUSUAL_DEV(  0x04da, 0x2372, 0x0000, 0x9999,
		"Panasonic",
		"DMC-LCx Camera",
		US_SC_DEVICE, US_PR_DEVICE, NULL,
		US_FL_FIX_CAPACITY | US_FL_NOT_LOCKABLE ),

/* Reported by Simeon Simeonov <simeonov_2000@yahoo.com> */
UNUSUAL_DEV(  0x04da, 0x2373, 0x0000, 0x9999,
		"LEICA",
		"D-LUX Camera",
		US_SC_DEVICE, US_PR_DEVICE, NULL,
		US_FL_FIX_CAPACITY | US_FL_NOT_LOCKABLE ),

/* Most of the following entries were developed with the help of
 * Shuttle/SCM directly.
 */
UNUSUAL_DEV(  0x04e6, 0x0001, 0x0200, 0x0200,
		"Matshita",
		"LS-120",
		US_SC_8020, US_PR_CB, NULL, 0),

UNUSUAL_DEV(  0x04e6, 0x0002, 0x0100, 0x0100,
		"Shuttle",
		"eUSCSI Bridge",
		US_SC_DEVICE, US_PR_DEVICE, usb_stor_euscsi_init, 
		US_FL_SCM_MULT_TARG ),

#ifdef CONFIG_USB_STORAGE_SDDR09
UNUSUAL_DEV(  0x04e6, 0x0003, 0x0000, 0x9999,
		"Sandisk",
		"ImageMate SDDR09",
		US_SC_SCSI, US_PR_EUSB_SDDR09, usb_stor_sddr09_init,
		0),

/* This entry is from Andries.Brouwer@cwi.nl */
UNUSUAL_DEV(  0x04e6, 0x0005, 0x0100, 0x0208,
		"SCM Microsystems",
		"eUSB SmartMedia / CompactFlash Adapter",
		US_SC_SCSI, US_PR_DPCM_USB, usb_stor_sddr09_dpcm_init,
		0),
#else
UNUSUAL_DEV(  0x04e6, 0x0005, 0x0100, 0x0208,
		"SCM Microsystems",
		"eUSB CompactFlash Adapter",
		US_SC_SCSI, US_PR_CB, NULL,
		US_FL_SINGLE_LUN),
#endif

/* Reported by Markus Demleitner <msdemlei@cl.uni-heidelberg.de> */
UNUSUAL_DEV(  0x04e6, 0x0006, 0x0100, 0x0100,
		"SCM Microsystems Inc.",
		"eUSB MMC Adapter",
		US_SC_SCSI, US_PR_CB, NULL,
		US_FL_SINGLE_LUN),

/* Reported by Daniel Nouri <dpunktnpunkt@web.de> */
UNUSUAL_DEV(  0x04e6, 0x0006, 0x0205, 0x0205,
		"Shuttle",
		"eUSB MMC Adapter",
		US_SC_SCSI, US_PR_DEVICE, NULL,
		US_FL_SINGLE_LUN),

UNUSUAL_DEV(  0x04e6, 0x0007, 0x0100, 0x0200,
		"Sony",
		"Hifd",
		US_SC_SCSI, US_PR_CB, NULL,
		US_FL_SINGLE_LUN),

UNUSUAL_DEV(  0x04e6, 0x0009, 0x0200, 0x0200,
		"Shuttle",
		"eUSB ATA/ATAPI Adapter",
		US_SC_8020, US_PR_CB, NULL, 0),

UNUSUAL_DEV(  0x04e6, 0x000a, 0x0200, 0x0200,
		"Shuttle",
		"eUSB CompactFlash Adapter",
		US_SC_8020, US_PR_CB, NULL, 0),

UNUSUAL_DEV(  0x04e6, 0x000B, 0x0100, 0x0100,
		"Shuttle",
		"eUSCSI Bridge",
		US_SC_SCSI, US_PR_BULK, usb_stor_euscsi_init,
		US_FL_SCM_MULT_TARG ), 

UNUSUAL_DEV(  0x04e6, 0x000C, 0x0100, 0x0100,
		"Shuttle",
		"eUSCSI Bridge",
		US_SC_SCSI, US_PR_BULK, usb_stor_euscsi_init,
		US_FL_SCM_MULT_TARG ),

UNUSUAL_DEV(  0x04e6, 0x0101, 0x0200, 0x0200,
		"Shuttle",
		"CD-RW Device",
		US_SC_8020, US_PR_CB, NULL, 0),

#ifdef CONFIG_USB_STORAGE_USBAT
UNUSUAL_DEV(  0x04e6, 0x1010, 0x0000, 0x9999,
		"Shuttle/SCM",
		"USBAT-02",
		US_SC_SCSI, US_PR_USBAT, init_usbat_flash,
		US_FL_SINGLE_LUN),
#endif

/* Reported by Dmitry Khlystov <adminimus@gmail.com> */
UNUSUAL_DEV(  0x04e8, 0x507c, 0x0220, 0x0220,
		"Samsung",
		"YP-U3",
		US_SC_DEVICE, US_PR_DEVICE, NULL,
		US_FL_MAX_SECTORS_64),

/* Entry and supporting patch by Theodore Kilgore <kilgota@auburn.edu>.
 * Device uses standards-violating 32-byte Bulk Command Block Wrappers and
 * reports itself as "Proprietary SCSI Bulk." Cf. device entry 0x084d:0x0011.
 */
UNUSUAL_DEV(  0x04fc, 0x80c2, 0x0100, 0x0100,
		"Kobian Mercury",
		"Binocam DCB-132",
		US_SC_DEVICE, US_PR_DEVICE, NULL,
		US_FL_BULK32),

/* Reported by Bob Sass <rls@vectordb.com> -- only rev 1.33 tested */
UNUSUAL_DEV(  0x050d, 0x0115, 0x0133, 0x0133,
		"Belkin",
		"USB SCSI Adaptor",
		US_SC_SCSI, US_PR_BULK, usb_stor_euscsi_init,
		US_FL_SCM_MULT_TARG ),

/* Iomega Clik! Drive 
 * Reported by David Chatenay <dchatenay@hotmail.com>
 * The reason this is needed is not fully known.
 */
UNUSUAL_DEV(  0x0525, 0xa140, 0x0100, 0x0100,
		"Iomega",
		"USB Clik! 40",
		US_SC_8070, US_PR_DEVICE, NULL,
		US_FL_FIX_INQUIRY ),

/* Added by Alan Stern <stern@rowland.harvard.edu> */
COMPLIANT_DEV(0x0525, 0xa4a5, 0x0000, 0x9999,
		"Linux",
		"File-backed Storage Gadget",
		US_SC_DEVICE, US_PR_DEVICE, NULL,
		US_FL_CAPACITY_OK ),

/* Yakumo Mega Image 37
 * Submitted by Stephan Fuhrmann <atomenergie@t-online.de> */
UNUSUAL_DEV(  0x052b, 0x1801, 0x0100, 0x0100,
		"Tekom Technologies, Inc",
		"300_CAMERA",
		US_SC_DEVICE, US_PR_DEVICE, NULL,
		US_FL_IGNORE_RESIDUE ),

/* Another Yakumo camera.
 * Reported by Michele Alzetta <michele.alzetta@aliceposta.it> */
UNUSUAL_DEV(  0x052b, 0x1804, 0x0100, 0x0100,
		"Tekom Technologies, Inc",
		"300_CAMERA",
		US_SC_DEVICE, US_PR_DEVICE, NULL,
		US_FL_IGNORE_RESIDUE ),

/* Reported by Iacopo Spalletti <avvisi@spalletti.it> */
UNUSUAL_DEV(  0x052b, 0x1807, 0x0100, 0x0100,
		"Tekom Technologies, Inc",
		"300_CAMERA",
		US_SC_DEVICE, US_PR_DEVICE, NULL,
		US_FL_IGNORE_RESIDUE ),

/* Yakumo Mega Image 47
 * Reported by Bjoern Paetzel <kolrabi@kolrabi.de> */
UNUSUAL_DEV(  0x052b, 0x1905, 0x0100, 0x0100,
		"Tekom Technologies, Inc",
		"400_CAMERA",
		US_SC_DEVICE, US_PR_DEVICE, NULL,
		US_FL_IGNORE_RESIDUE ),

/* Reported by Paul Ortyl <ortylp@3miasto.net>
 * Note that it's similar to the device above, only different prodID */
UNUSUAL_DEV(  0x052b, 0x1911, 0x0100, 0x0100,
		"Tekom Technologies, Inc",
		"400_CAMERA",
		US_SC_DEVICE, US_PR_DEVICE, NULL,
		US_FL_IGNORE_RESIDUE ),

UNUSUAL_DEV(  0x054c, 0x0010, 0x0106, 0x0450,
		"Sony",
		"DSC-S30/S70/S75/505V/F505/F707/F717/P8",
		US_SC_SCSI, US_PR_DEVICE, NULL,
		US_FL_SINGLE_LUN | US_FL_NOT_LOCKABLE | US_FL_NO_WP_DETECT ),

/* Submitted by Lars Jacob <jacob.lars@googlemail.com>
 * This entry is needed because the device reports Sub=ff */
UNUSUAL_DEV(  0x054c, 0x0010, 0x0500, 0x0610,
		"Sony",
		"DSC-T1/T5/H5",
		US_SC_8070, US_PR_DEVICE, NULL,
		US_FL_SINGLE_LUN ),


/* Reported by wim@geeks.nl */
UNUSUAL_DEV(  0x054c, 0x0025, 0x0100, 0x0100,
		"Sony",
		"Memorystick NW-MS7",
		US_SC_DEVICE, US_PR_DEVICE, NULL,
		US_FL_SINGLE_LUN ),

#ifdef CONFIG_USB_STORAGE_ISD200
UNUSUAL_DEV(  0x054c, 0x002b, 0x0100, 0x0110,
		"Sony",
		"Portable USB Harddrive V2",
		US_SC_ISD200, US_PR_BULK, isd200_Initialization,
		0 ),
#endif

/* Submitted by Olaf Hering, <olh@suse.de> SuSE Bugzilla #49049 */
UNUSUAL_DEV(  0x054c, 0x002c, 0x0501, 0x2000,
		"Sony",
		"USB Floppy Drive",
		US_SC_DEVICE, US_PR_DEVICE, NULL,
		US_FL_SINGLE_LUN ),

UNUSUAL_DEV(  0x054c, 0x002d, 0x0100, 0x0100,
		"Sony",
		"Memorystick MSAC-US1",
		US_SC_DEVICE, US_PR_DEVICE, NULL,
		US_FL_SINGLE_LUN ),

/* Submitted by Klaus Mueller <k.mueller@intershop.de> */
UNUSUAL_DEV(  0x054c, 0x002e, 0x0106, 0x0310,
		"Sony",
		"Handycam",
		US_SC_SCSI, US_PR_DEVICE, NULL,
		US_FL_SINGLE_LUN ),

/* Submitted by Rajesh Kumble Nayak <nayak@obs-nice.fr> */
UNUSUAL_DEV(  0x054c, 0x002e, 0x0500, 0x0500,
		"Sony",
		"Handycam HC-85",
		US_SC_UFI, US_PR_DEVICE, NULL,
		US_FL_SINGLE_LUN ),

UNUSUAL_DEV(  0x054c, 0x0032, 0x0000, 0x9999,
		"Sony",
		"Memorystick MSC-U01N",
		US_SC_DEVICE, US_PR_DEVICE, NULL,
		US_FL_SINGLE_LUN ),

/* Submitted by Michal Mlotek <mlotek@foobar.pl> */
UNUSUAL_DEV(  0x054c, 0x0058, 0x0000, 0x9999,
		"Sony",
		"PEG N760c Memorystick",
		US_SC_DEVICE, US_PR_DEVICE, NULL,
		US_FL_FIX_INQUIRY ),
		
UNUSUAL_DEV(  0x054c, 0x0069, 0x0000, 0x9999,
		"Sony",
		"Memorystick MSC-U03",
		US_SC_UFI, US_PR_CB, NULL,
		US_FL_SINGLE_LUN ),

/* Submitted by Nathan Babb <nathan@lexi.com> */
UNUSUAL_DEV(  0x054c, 0x006d, 0x0000, 0x9999,
		"Sony",
		"PEG Mass Storage",
		US_SC_DEVICE, US_PR_DEVICE, NULL,
		US_FL_FIX_INQUIRY ),

/* Submitted by Frank Engel <frankie@cse.unsw.edu.au> */
UNUSUAL_DEV(  0x054c, 0x0099, 0x0000, 0x9999,
		"Sony",
		"PEG Mass Storage",
		US_SC_DEVICE, US_PR_DEVICE, NULL,
		US_FL_FIX_INQUIRY ),

/* Submitted by Mike Alborn <malborn@deandra.homeip.net> */
UNUSUAL_DEV(  0x054c, 0x016a, 0x0000, 0x9999,
		"Sony",
		"PEG Mass Storage",
		US_SC_DEVICE, US_PR_DEVICE, NULL,
		US_FL_FIX_INQUIRY ),

/* floppy reports multiple luns */
UNUSUAL_DEV(  0x055d, 0x2020, 0x0000, 0x0210,
		"SAMSUNG",
		"SFD-321U [FW 0C]",
		US_SC_DEVICE, US_PR_DEVICE, NULL,
		US_FL_SINGLE_LUN ),

		
UNUSUAL_DEV(  0x057b, 0x0000, 0x0000, 0x0299,
		"Y-E Data",
		"Flashbuster-U",
		US_SC_DEVICE,  US_PR_CB, NULL,
		US_FL_SINGLE_LUN),

UNUSUAL_DEV(  0x057b, 0x0000, 0x0300, 0x9999,
		"Y-E Data",
		"Flashbuster-U",
		US_SC_DEVICE,  US_PR_DEVICE, NULL,
		US_FL_SINGLE_LUN),

/* Reported by Johann Cardon <johann.cardon@free.fr>
 * This entry is needed only because the device reports
 * bInterfaceClass = 0xff (vendor-specific)
 */
UNUSUAL_DEV(  0x057b, 0x0022, 0x0000, 0x9999,
		"Y-E Data",
		"Silicon Media R/W",
		US_SC_DEVICE, US_PR_DEVICE, NULL, 0),

#ifdef CONFIG_USB_STORAGE_ALAUDA
UNUSUAL_DEV(  0x0584, 0x0008, 0x0102, 0x0102,
		"Fujifilm",
		"DPC-R1 (Alauda)",
 		US_SC_SCSI, US_PR_ALAUDA, init_alauda, 0 ),
#endif

/* Reported by RTE <raszilki@yandex.ru> */
UNUSUAL_DEV(  0x058f, 0x6387, 0x0141, 0x0141,
		"JetFlash",
		"TS1GJF2A/120",
		US_SC_DEVICE, US_PR_DEVICE, NULL,
		US_FL_MAX_SECTORS_64 ),

/* Fabrizio Fellini <fello@libero.it> */
UNUSUAL_DEV(  0x0595, 0x4343, 0x0000, 0x2210,
		"Fujifilm",
		"Digital Camera EX-20 DSC",
		US_SC_8070, US_PR_DEVICE, NULL, 0 ),

/* Reported by Andre Welter <a.r.welter@gmx.de>
 * This antique device predates the release of the Bulk-only Transport
 * spec, and if it gets a Get-Max-LUN then it requires the host to do a
 * Clear-Halt on the bulk endpoints.  The SINGLE_LUN flag will prevent
 * us from sending the request.
 */
UNUSUAL_DEV(  0x059b, 0x0001, 0x0100, 0x0100,
		"Iomega",
		"ZIP 100",
		US_SC_DEVICE, US_PR_DEVICE, NULL,
		US_FL_SINGLE_LUN ),

/* Reported by <Hendryk.Pfeiffer@gmx.de> */
UNUSUAL_DEV(  0x059f, 0x0643, 0x0000, 0x0000,
		"LaCie",
		"DVD+-RW",
		US_SC_DEVICE, US_PR_DEVICE, NULL,
		US_FL_GO_SLOW ),

/* Submitted by Joel Bourquard <numlock@freesurf.ch>
 * Some versions of this device need the SubClass and Protocol overrides
 * while others don't.
 */
UNUSUAL_DEV(  0x05ab, 0x0060, 0x1104, 0x1110,
		"In-System",
		"PyroGate External CD-ROM Enclosure (FCD-523)",
		US_SC_SCSI, US_PR_BULK, NULL,
		US_FL_NEED_OVERRIDE ),

#ifdef CONFIG_USB_STORAGE_ISD200
UNUSUAL_DEV(  0x05ab, 0x0031, 0x0100, 0x0110,
		"In-System",
		"USB/IDE Bridge (ATA/ATAPI)",
		US_SC_ISD200, US_PR_BULK, isd200_Initialization,
		0 ),

UNUSUAL_DEV(  0x05ab, 0x0301, 0x0100, 0x0110,
		"In-System",
		"Portable USB Harddrive V2",
		US_SC_ISD200, US_PR_BULK, isd200_Initialization,
		0 ),

UNUSUAL_DEV(  0x05ab, 0x0351, 0x0100, 0x0110,
		"In-System",
		"Portable USB Harddrive V2",
		US_SC_ISD200, US_PR_BULK, isd200_Initialization,
		0 ),

UNUSUAL_DEV(  0x05ab, 0x5701, 0x0100, 0x0110,
		"In-System",
		"USB Storage Adapter V2",
		US_SC_ISD200, US_PR_BULK, isd200_Initialization,
		0 ),
#endif

/* Submitted by Sven Anderson <sven-linux@anderson.de>
 * There are at least four ProductIDs used for iPods, so I added 0x1202 and
 * 0x1204. They just need the US_FL_FIX_CAPACITY. As the bcdDevice appears
 * to change with firmware updates, I changed the range to maximum for all
 * iPod entries.
 */
UNUSUAL_DEV( 0x05ac, 0x1202, 0x0000, 0x9999,
		"Apple",
		"iPod",
		US_SC_DEVICE, US_PR_DEVICE, NULL,
		US_FL_FIX_CAPACITY ),

/* Reported by Avi Kivity <avi@argo.co.il> */
UNUSUAL_DEV( 0x05ac, 0x1203, 0x0000, 0x9999,
		"Apple",
		"iPod",
		US_SC_DEVICE, US_PR_DEVICE, NULL,
		US_FL_FIX_CAPACITY ),

UNUSUAL_DEV( 0x05ac, 0x1204, 0x0000, 0x9999,
		"Apple",
		"iPod",
		US_SC_DEVICE, US_PR_DEVICE, NULL,
		US_FL_FIX_CAPACITY | US_FL_NOT_LOCKABLE ),

UNUSUAL_DEV( 0x05ac, 0x1205, 0x0000, 0x9999,
		"Apple",
		"iPod",
		US_SC_DEVICE, US_PR_DEVICE, NULL,
		US_FL_FIX_CAPACITY ),

/*
 * Reported by Tyson Vinson <lornoss@gmail.com>
 * This particular productId is the iPod Nano
 */
UNUSUAL_DEV( 0x05ac, 0x120a, 0x0000, 0x9999,
		"Apple",
		"iPod",
		US_SC_DEVICE, US_PR_DEVICE, NULL,
		US_FL_FIX_CAPACITY ),

/* Reported by Dan Williams <dcbw@redhat.com>
 * Option N.V. mobile broadband modems
 * Ignore driver CD mode and force into modem mode by default.
 */

/* Globetrotter HSDPA; mass storage shows up as Qualcomm for vendor */
UNUSUAL_DEV(  0x05c6, 0x1000, 0x0000, 0x9999,
		"Option N.V.",
		"Mass Storage",
		US_SC_DEVICE, US_PR_DEVICE, option_ms_init,
		0),

#ifdef CONFIG_USB_STORAGE_JUMPSHOT
UNUSUAL_DEV(  0x05dc, 0x0001, 0x0000, 0x0001,
		"Lexar",
		"Jumpshot USB CF Reader",
		US_SC_SCSI, US_PR_JUMPSHOT, NULL,
		US_FL_NEED_OVERRIDE ),
#endif

/* Reported by Blake Matheny <bmatheny@purdue.edu> */
UNUSUAL_DEV(  0x05dc, 0xb002, 0x0000, 0x0113,
		"Lexar",
		"USB CF Reader",
		US_SC_DEVICE, US_PR_DEVICE, NULL,
		US_FL_FIX_INQUIRY ),

/* The following two entries are for a Genesys USB to IDE
 * converter chip, but it changes its ProductId depending
 * on whether or not a disk or an optical device is enclosed
 * They were originally reported by Alexander Oltu
 * <alexander@all-2.com> and Peter Marks <peter.marks@turner.com>
 * respectively.
 *
 * US_FL_GO_SLOW and US_FL_MAX_SECTORS_64 added by Phil Dibowitz
 * <phil@ipom.com> as these flags were made and hard-coded
 * special-cases were pulled from scsiglue.c.
 */
UNUSUAL_DEV(  0x05e3, 0x0701, 0x0000, 0xffff,
		"Genesys Logic",
		"USB to IDE Optical",
		US_SC_DEVICE, US_PR_DEVICE, NULL,
		US_FL_GO_SLOW | US_FL_MAX_SECTORS_64 ),

UNUSUAL_DEV(  0x05e3, 0x0702, 0x0000, 0xffff,
		"Genesys Logic",
		"USB to IDE Disk",
		US_SC_DEVICE, US_PR_DEVICE, NULL,
		US_FL_GO_SLOW | US_FL_MAX_SECTORS_64 ),

/* Reported by Ben Efros <ben@pc-doctor.com> */
UNUSUAL_DEV(  0x05e3, 0x0723, 0x9451, 0x9451,
		"Genesys Logic",
		"USB to SATA",
		US_SC_DEVICE, US_PR_DEVICE, NULL,
		US_FL_SANE_SENSE ),

/* Reported by Hanno Boeck <hanno@gmx.de>
 * Taken from the Lycoris Kernel */
UNUSUAL_DEV(  0x0636, 0x0003, 0x0000, 0x9999,
		"Vivitar",
		"Vivicam 35Xx",
		US_SC_SCSI, US_PR_BULK, NULL,
		US_FL_FIX_INQUIRY ),

UNUSUAL_DEV(  0x0644, 0x0000, 0x0100, 0x0100,
		"TEAC",
		"Floppy Drive",
		US_SC_UFI, US_PR_CB, NULL, 0 ),

#ifdef CONFIG_USB_STORAGE_SDDR09
UNUSUAL_DEV(  0x066b, 0x0105, 0x0100, 0x0100,
		"Olympus",
		"Camedia MAUSB-2",
		US_SC_SCSI, US_PR_EUSB_SDDR09, usb_stor_sddr09_init,
		0),
#endif

/* Reported by Darsen Lu <darsen@micro.ee.nthu.edu.tw> */
UNUSUAL_DEV( 0x066f, 0x8000, 0x0001, 0x0001,
		"SigmaTel",
		"USBMSC Audio Player",
		US_SC_DEVICE, US_PR_DEVICE, NULL,
		US_FL_FIX_CAPACITY ),

/* Reported by Richard -=[]=- <micro_flyer@hotmail.com> */
UNUSUAL_DEV( 0x067b, 0x2507, 0x0100, 0x0100,
		"Prolific Technology Inc.",
		"Mass Storage Device",
		US_SC_DEVICE, US_PR_DEVICE, NULL,
		US_FL_FIX_CAPACITY | US_FL_GO_SLOW ),

/* Reported by Alex Butcher <alex.butcher@assursys.co.uk> */
UNUSUAL_DEV( 0x067b, 0x3507, 0x0001, 0x0101,
		"Prolific Technology Inc.",
		"ATAPI-6 Bridge Controller",
		US_SC_DEVICE, US_PR_DEVICE, NULL,
		US_FL_FIX_CAPACITY | US_FL_GO_SLOW ),

/* Submitted by Benny Sjostrand <benny@hostmobility.com> */
UNUSUAL_DEV( 0x0686, 0x4011, 0x0001, 0x0001,
		"Minolta",
		"Dimage F300",
		US_SC_SCSI, US_PR_BULK, NULL, 0 ),

/* Reported by Miguel A. Fosas <amn3s1a@ono.com> */
UNUSUAL_DEV(  0x0686, 0x4017, 0x0001, 0x0001,
		"Minolta",
		"DIMAGE E223",
		US_SC_SCSI, US_PR_DEVICE, NULL, 0 ),

UNUSUAL_DEV(  0x0693, 0x0005, 0x0100, 0x0100,
		"Hagiwara",
		"Flashgate",
		US_SC_SCSI, US_PR_BULK, NULL, 0 ),

/* Reported by David Hamilton <niftimusmaximus@lycos.com> */
UNUSUAL_DEV(  0x069b, 0x3004, 0x0001, 0x0001,
		"Thomson Multimedia Inc.",
		"RCA RD1080 MP3 Player",
		US_SC_DEVICE, US_PR_DEVICE, NULL,
		US_FL_FIX_CAPACITY ),

/* Reported by Adrian Pilchowiec <adi1981@epf.pl> */
UNUSUAL_DEV(  0x071b, 0x3203, 0x0000, 0x0000,
		"RockChip",
		"MP3",
		US_SC_DEVICE, US_PR_DEVICE, NULL,
		US_FL_NO_WP_DETECT | US_FL_MAX_SECTORS_64),

/* Reported by Jean-Baptiste Onofre <jb@nanthrax.net>
 * Support the following product :
 *    "Dane-Elec MediaTouch"
 */
UNUSUAL_DEV(  0x071b, 0x32bb, 0x0000, 0x0000,
		"RockChip",
		"MTP",
		US_SC_DEVICE, US_PR_DEVICE, NULL,
		US_FL_NO_WP_DETECT | US_FL_MAX_SECTORS_64),

/* Reported by Massimiliano Ghilardi <massimiliano.ghilardi@gmail.com>
 * This USB MP3/AVI player device fails and disconnects if more than 128
 * sectors (64kB) are read/written in a single command, and may be present
 * at least in the following products:
 *   "Magnex Digital Video Panel DVP 1800"
 *   "MP4 AIGO 4GB SLOT SD"
 *   "Teclast TL-C260 MP3"
 *   "i.Meizu PMP MP3/MP4"
 *   "Speed MV8 MP4 Audio Player"
 */
UNUSUAL_DEV(  0x071b, 0x3203, 0x0100, 0x0100,
		"RockChip",
		"ROCK MP3",
		US_SC_DEVICE, US_PR_DEVICE, NULL,
		US_FL_MAX_SECTORS_64),

/* Reported by Olivier Blondeau <zeitoun@gmail.com> */
UNUSUAL_DEV(  0x0727, 0x0306, 0x0100, 0x0100,
		"ATMEL",
		"SND1 Storage",
		US_SC_DEVICE, US_PR_DEVICE, NULL,
		US_FL_IGNORE_RESIDUE),

/* Submitted by Roman Hodek <roman@hodek.net> */
UNUSUAL_DEV(  0x0781, 0x0001, 0x0200, 0x0200,
		"Sandisk",
		"ImageMate SDDR-05a",
		US_SC_SCSI, US_PR_CB, NULL,
		US_FL_SINGLE_LUN ),

UNUSUAL_DEV(  0x0781, 0x0002, 0x0009, 0x0009,
		"SanDisk Corporation",
		"ImageMate CompactFlash USB",
		US_SC_DEVICE, US_PR_DEVICE, NULL,
		US_FL_FIX_CAPACITY ),

#ifdef CONFIG_USB_STORAGE_USBAT
UNUSUAL_DEV(  0x0781, 0x0005, 0x0005, 0x0005,
		"Sandisk",
		"ImageMate SDDR-05b",
		US_SC_SCSI, US_PR_USBAT, init_usbat_flash,
		US_FL_SINGLE_LUN ),
#endif

UNUSUAL_DEV(  0x0781, 0x0100, 0x0100, 0x0100,
		"Sandisk",
		"ImageMate SDDR-12",
		US_SC_SCSI, US_PR_CB, NULL,
		US_FL_SINGLE_LUN ),

#ifdef CONFIG_USB_STORAGE_SDDR09
UNUSUAL_DEV(  0x0781, 0x0200, 0x0000, 0x9999,
		"Sandisk",
		"ImageMate SDDR-09",
		US_SC_SCSI, US_PR_EUSB_SDDR09, usb_stor_sddr09_init,
		0),
#endif

#ifdef CONFIG_USB_STORAGE_FREECOM
UNUSUAL_DEV(  0x07ab, 0xfc01, 0x0000, 0x9999,
		"Freecom",
		"USB-IDE",
		US_SC_QIC, US_PR_FREECOM, freecom_init, 0),
#endif

/* Reported by Eero Volotinen <eero@ping-viini.org> */
UNUSUAL_DEV(  0x07ab, 0xfccd, 0x0000, 0x9999,
		"Freecom Technologies",
		"FHD-Classic",
		US_SC_DEVICE, US_PR_DEVICE, NULL,
		US_FL_FIX_CAPACITY),

UNUSUAL_DEV(  0x07af, 0x0004, 0x0100, 0x0133,
		"Microtech",
		"USB-SCSI-DB25",
		US_SC_SCSI, US_PR_BULK, usb_stor_euscsi_init,
		US_FL_SCM_MULT_TARG ), 

UNUSUAL_DEV(  0x07af, 0x0005, 0x0100, 0x0100,
		"Microtech",
		"USB-SCSI-HD50",
		US_SC_DEVICE, US_PR_DEVICE, usb_stor_euscsi_init,
		US_FL_SCM_MULT_TARG ),

#ifdef CONFIG_USB_STORAGE_SDDR09
UNUSUAL_DEV(  0x07af, 0x0006, 0x0100, 0x0100,
		"Microtech",
		"CameraMate (DPCM_USB)",
 		US_SC_SCSI, US_PR_DPCM_USB, NULL, 0 ),
#else
UNUSUAL_DEV(  0x07af, 0x0006, 0x0100, 0x0100,
		"Microtech",
		"CameraMate",
		US_SC_SCSI, US_PR_CB, NULL,
		US_FL_SINGLE_LUN ),
#endif

#ifdef CONFIG_USB_STORAGE_ALAUDA
UNUSUAL_DEV(  0x07b4, 0x010a, 0x0102, 0x0102,
		"Olympus",
		"MAUSB-10 (Alauda)",
 		US_SC_SCSI, US_PR_ALAUDA, init_alauda, 0 ),
#endif

#ifdef CONFIG_USB_STORAGE_DATAFAB
UNUSUAL_DEV(  0x07c4, 0xa000, 0x0000, 0x0015,
		"Datafab",
		"MDCFE-B USB CF Reader",
		US_SC_SCSI, US_PR_DATAFAB, NULL,
		0 ),

/*
 * The following Datafab-based devices may or may not work
 * using the current driver...the 0xffff is arbitrary since I
 * don't know what device versions exist for these guys.
 *
 * The 0xa003 and 0xa004 devices in particular I'm curious about.
 * I'm told they exist but so far nobody has come forward to say that
 * they work with this driver.  Given the success we've had getting
 * other Datafab-based cards operational with this driver, I've decided
 * to leave these two devices in the list.
 */
UNUSUAL_DEV( 0x07c4, 0xa001, 0x0000, 0xffff,
		"SIIG/Datafab",
		"SIIG/Datafab Memory Stick+CF Reader/Writer",
		US_SC_SCSI, US_PR_DATAFAB, NULL,
		0 ),

/* Reported by Josef Reisinger <josef.reisinger@netcologne.de> */
UNUSUAL_DEV( 0x07c4, 0xa002, 0x0000, 0xffff,
		"Datafab/Unknown",
		"MD2/MD3 Disk enclosure",
		US_SC_SCSI, US_PR_DATAFAB, NULL,
		US_FL_SINGLE_LUN ),

UNUSUAL_DEV( 0x07c4, 0xa003, 0x0000, 0xffff,
		"Datafab/Unknown",
		"Datafab-based Reader",
		US_SC_SCSI, US_PR_DATAFAB, NULL,
		0 ),

UNUSUAL_DEV( 0x07c4, 0xa004, 0x0000, 0xffff,
		"Datafab/Unknown",
		"Datafab-based Reader",
		US_SC_SCSI, US_PR_DATAFAB, NULL,
		0 ),

UNUSUAL_DEV( 0x07c4, 0xa005, 0x0000, 0xffff,
		"PNY/Datafab",
		"PNY/Datafab CF+SM Reader",
		US_SC_SCSI, US_PR_DATAFAB, NULL,
		0 ),

UNUSUAL_DEV( 0x07c4, 0xa006, 0x0000, 0xffff,
		"Simple Tech/Datafab",
		"Simple Tech/Datafab CF+SM Reader",
		US_SC_SCSI, US_PR_DATAFAB, NULL,
		0 ),
#endif
		
#ifdef CONFIG_USB_STORAGE_SDDR55
/* Contributed by Peter Waechtler */
UNUSUAL_DEV( 0x07c4, 0xa103, 0x0000, 0x9999,
		"Datafab",
		"MDSM-B reader",
		US_SC_SCSI, US_PR_SDDR55, NULL,
		US_FL_FIX_INQUIRY ),
#endif

#ifdef CONFIG_USB_STORAGE_DATAFAB
/* Submitted by Olaf Hering <olh@suse.de> */
UNUSUAL_DEV(  0x07c4, 0xa109, 0x0000, 0xffff,
		"Datafab Systems, Inc.",
		"USB to CF + SM Combo (LC1)",
		US_SC_SCSI, US_PR_DATAFAB, NULL,
		0 ),
#endif
#ifdef CONFIG_USB_STORAGE_SDDR55
/* SM part - aeb <Andries.Brouwer@cwi.nl> */
UNUSUAL_DEV(  0x07c4, 0xa109, 0x0000, 0xffff,
		"Datafab Systems, Inc.",
		"USB to CF + SM Combo (LC1)",
		US_SC_SCSI, US_PR_SDDR55, NULL,
		US_FL_SINGLE_LUN ),
#endif

#ifdef CONFIG_USB_STORAGE_DATAFAB
/* Reported by Felix Moeller <felix@derklecks.de>
 * in Germany this is sold by Hama with the productnumber 46952
 * as "DualSlot CompactFlash(TM) & MStick Drive USB"
 */
UNUSUAL_DEV(  0x07c4, 0xa10b, 0x0000, 0xffff,
		"DataFab Systems Inc.",
		"USB CF+MS",
		US_SC_SCSI, US_PR_DATAFAB, NULL,
		0 ),

#endif

/* Datafab KECF-USB / Sagatek DCS-CF / Simpletech Flashlink UCF-100
 * Only revision 1.13 tested (same for all of the above devices,
 * based on the Datafab DF-UG-07 chip).  Needed for US_FL_FIX_INQUIRY.
 * Submitted by Marek Michalkiewicz <marekm@amelek.gda.pl>.
 * See also http://martin.wilck.bei.t-online.de/#kecf .
 */
UNUSUAL_DEV(  0x07c4, 0xa400, 0x0000, 0xffff,
		"Datafab",
		"KECF-USB",
		US_SC_DEVICE, US_PR_DEVICE, NULL,
		US_FL_FIX_INQUIRY ),

/* Reported by Rauch Wolke <rauchwolke@gmx.net> */
UNUSUAL_DEV(  0x07c4, 0xa4a5, 0x0000, 0xffff,
		"Simple Tech/Datafab",
		"CF+SM Reader",
		US_SC_DEVICE, US_PR_DEVICE, NULL,
		US_FL_IGNORE_RESIDUE ),

/* Casio QV 2x00/3x00/4000/8000 digital still cameras are not conformant
 * to the USB storage specification in two ways:
 * - They tell us they are using transport protocol CBI. In reality they
 *   are using transport protocol CB.
 * - They don't like the INQUIRY command. So we must handle this command
 *   of the SCSI layer ourselves.
 * - Some cameras with idProduct=0x1001 and bcdDevice=0x1000 have
 *   bInterfaceProtocol=0x00 (US_PR_CBI) while others have 0x01 (US_PR_CB).
 *   So don't remove the US_PR_CB override!
 * - Cameras with bcdDevice=0x9009 require the US_SC_8070 override.
 */
UNUSUAL_DEV( 0x07cf, 0x1001, 0x1000, 0x9999,
		"Casio",
		"QV DigitalCamera",
		US_SC_8070, US_PR_CB, NULL,
		US_FL_NEED_OVERRIDE | US_FL_FIX_INQUIRY ),

/* Submitted by Hartmut Wahl <hwahl@hwahl.de>*/
UNUSUAL_DEV( 0x0839, 0x000a, 0x0001, 0x0001,
		"Samsung",
		"Digimax 410",
		US_SC_DEVICE, US_PR_DEVICE, NULL,
		US_FL_FIX_INQUIRY),

/* Reported by Luciano Rocha <luciano@eurotux.com> */
UNUSUAL_DEV( 0x0840, 0x0082, 0x0001, 0x0001,
		"Argosy",
		"Storage",
		US_SC_DEVICE, US_PR_DEVICE, NULL,
		US_FL_FIX_CAPACITY),

/* Reported and patched by Nguyen Anh Quynh <aquynh@gmail.com> */
UNUSUAL_DEV( 0x0840, 0x0084, 0x0001, 0x0001,
		"Argosy",
		"Storage",
		US_SC_DEVICE, US_PR_DEVICE, NULL,
		US_FL_FIX_CAPACITY),

<<<<<<< HEAD
=======
/* Reported by Martijn Hijdra <martijn.hijdra@gmail.com> */
UNUSUAL_DEV( 0x0840, 0x0085, 0x0001, 0x0001,
		"Argosy",
		"Storage",
		US_SC_DEVICE, US_PR_DEVICE, NULL,
		US_FL_FIX_CAPACITY),

>>>>>>> 18e352e4
/* Entry and supporting patch by Theodore Kilgore <kilgota@auburn.edu>.
 * Flag will support Bulk devices which use a standards-violating 32-byte
 * Command Block Wrapper. Here, the "DC2MEGA" cameras (several brands) with
 * Grandtech GT892x chip, which request "Proprietary SCSI Bulk" support.
 */

UNUSUAL_DEV(  0x084d, 0x0011, 0x0110, 0x0110,
		"Grandtech",
		"DC2MEGA",
		US_SC_DEVICE, US_PR_DEVICE, NULL,
		US_FL_BULK32),

/* Andrew Lunn <andrew@lunn.ch>
 * PanDigital Digital Picture Frame. Does not like ALLOW_MEDIUM_REMOVAL
 * on LUN 4.
 * Note: Vend:Prod clash with "Ltd Maxell WS30 Slim Digital Camera"
*/
UNUSUAL_DEV(  0x0851, 0x1543, 0x0200, 0x0200,
		"PanDigital",
		"Photo Frame",
		US_SC_DEVICE, US_PR_DEVICE, NULL,
		US_FL_NOT_LOCKABLE),

/* Submitted by Jan De Luyck <lkml@kcore.org> */
UNUSUAL_DEV(  0x08bd, 0x1100, 0x0000, 0x0000,
		"CITIZEN",
		"X1DE-USB",
		US_SC_DEVICE, US_PR_DEVICE, NULL,
		US_FL_SINGLE_LUN),

/* Submitted by Dylan Taft <d13f00l@gmail.com>
 * US_FL_IGNORE_RESIDUE Needed
 */
UNUSUAL_DEV(  0x08ca, 0x3103, 0x0100, 0x0100,
		"AIPTEK",
		"Aiptek USB Keychain MP3 Player",
		US_SC_DEVICE, US_PR_DEVICE, NULL,
		US_FL_IGNORE_RESIDUE),

/* Entry needed for flags. Moreover, all devices with this ID use
 * bulk-only transport, but _some_ falsely report Control/Bulk instead.
 * One example is "Trumpion Digital Research MYMP3".
 * Submitted by Bjoern Brill <brill(at)fs.math.uni-frankfurt.de>
 */
UNUSUAL_DEV(  0x090a, 0x1001, 0x0100, 0x0100,
		"Trumpion",
		"t33520 USB Flash Card Controller",
		US_SC_DEVICE, US_PR_BULK, NULL,
		US_FL_NEED_OVERRIDE ),

/* Reported by Filippo Bardelli <filibard@libero.it>
 * The device reports a subclass of RBC, which is wrong.
 */
UNUSUAL_DEV(  0x090a, 0x1050, 0x0100, 0x0100,
		"Trumpion Microelectronics, Inc.",
		"33520 USB Digital Voice Recorder",
		US_SC_UFI, US_PR_DEVICE, NULL,
		0),

/* Trumpion Microelectronics MP3 player (felipe_alfaro@linuxmail.org) */
UNUSUAL_DEV( 0x090a, 0x1200, 0x0000, 0x9999,
		"Trumpion",
		"MP3 player",
		US_SC_RBC, US_PR_BULK, NULL,
		0 ),

/* aeb */
UNUSUAL_DEV( 0x090c, 0x1132, 0x0000, 0xffff,
		"Feiya",
		"5-in-1 Card Reader",
		US_SC_DEVICE, US_PR_DEVICE, NULL,
		US_FL_FIX_CAPACITY ),

/* This Pentax still camera is not conformant
 * to the USB storage specification: -
 * - It does not like the INQUIRY command. So we must handle this command
 *   of the SCSI layer ourselves.
 * Tested on Rev. 10.00 (0x1000)
 * Submitted by James Courtier-Dutton <James@superbug.demon.co.uk>
 */
UNUSUAL_DEV( 0x0a17, 0x0004, 0x1000, 0x1000,
		"Pentax",
		"Optio 2/3/400",
		US_SC_DEVICE, US_PR_DEVICE, NULL,
		US_FL_FIX_INQUIRY ),


/* Submitted by Per Winkvist <per.winkvist@uk.com> */
UNUSUAL_DEV( 0x0a17, 0x006, 0x0000, 0xffff,
		"Pentax",
		"Optio S/S4",
		US_SC_DEVICE, US_PR_DEVICE, NULL,
		US_FL_FIX_INQUIRY ),

/* Reported by Jaak Ristioja <Ristioja@gmail.com> */
UNUSUAL_DEV( 0x0a17, 0x006e, 0x0100, 0x0100,
		"Pentax",
		"K10D",
		US_SC_DEVICE, US_PR_DEVICE, NULL,
		US_FL_FIX_CAPACITY ),

/* These are virtual windows driver CDs, which the zd1211rw driver
 * automatically converts into WLAN devices. */
UNUSUAL_DEV( 0x0ace, 0x2011, 0x0101, 0x0101,
		"ZyXEL",
		"G-220F USB-WLAN Install",
		US_SC_DEVICE, US_PR_DEVICE, NULL,
		US_FL_IGNORE_DEVICE ),

UNUSUAL_DEV( 0x0ace, 0x20ff, 0x0101, 0x0101,
		"SiteCom",
		"WL-117 USB-WLAN Install",
		US_SC_DEVICE, US_PR_DEVICE, NULL,
		US_FL_IGNORE_DEVICE ),

/* Reported by Dan Williams <dcbw@redhat.com>
 * Option N.V. mobile broadband modems
 * Ignore driver CD mode and force into modem mode by default.
 */

/* iCON 225 */
UNUSUAL_DEV(  0x0af0, 0x6971, 0x0000, 0x9999,
		"Option N.V.",
		"Mass Storage",
		US_SC_DEVICE, US_PR_DEVICE, option_ms_init,
		0),

/* Reported by F. Aben <f.aben@option.com>
 * This device (wrongly) has a vendor-specific device descriptor.
 * The entry is needed so usb-storage can bind to it's mass-storage
 * interface as an interface driver */
UNUSUAL_DEV( 0x0af0, 0x7401, 0x0000, 0x0000,
		"Option",
		"GI 0401 SD-Card",
		US_SC_DEVICE, US_PR_DEVICE, NULL,
		0 ),

/* Reported by Ben Efros <ben@pc-doctor.com> */
UNUSUAL_DEV( 0x0bc2, 0x3010, 0x0000, 0x0000,
		"Seagate",
		"FreeAgent Pro",
		US_SC_DEVICE, US_PR_DEVICE, NULL,
		US_FL_SANE_SENSE ),

#ifdef CONFIG_USB_STORAGE_ISD200
UNUSUAL_DEV(  0x0bf6, 0xa001, 0x0100, 0x0110,
		"ATI",
		"USB Cable 205",
		US_SC_ISD200, US_PR_BULK, isd200_Initialization,
		0 ),
#endif

#ifdef CONFIG_USB_STORAGE_DATAFAB
UNUSUAL_DEV( 0x0c0b, 0xa109, 0x0000, 0xffff,
		"Acomdata",
		"CF",
		US_SC_SCSI, US_PR_DATAFAB, NULL,
		US_FL_SINGLE_LUN ),
#endif
#ifdef CONFIG_USB_STORAGE_SDDR55
UNUSUAL_DEV( 0x0c0b, 0xa109, 0x0000, 0xffff,
		"Acomdata",
		"SM",
		US_SC_SCSI, US_PR_SDDR55, NULL,
		US_FL_SINGLE_LUN ),
#endif

UNUSUAL_DEV(  0x0d49, 0x7310, 0x0000, 0x9999,
		"Maxtor",
		"USB to SATA",
		US_SC_DEVICE, US_PR_DEVICE, NULL,
		US_FL_SANE_SENSE),

/*
 * Pete Zaitcev <zaitcev@yahoo.com>, bz#164688.
 * The device blatantly ignores LUN and returns 1 in GetMaxLUN.
 */
UNUSUAL_DEV( 0x0c45, 0x1060, 0x0100, 0x0100,
		"Unknown",
		"Unknown",
		US_SC_DEVICE, US_PR_DEVICE, NULL,
		US_FL_SINGLE_LUN ),

/* Submitted by: Nick Sillik <n.sillik@temple.edu>
 * Needed for OneTouch extension to usb-storage
 *
 */
#ifdef CONFIG_USB_STORAGE_ONETOUCH
	UNUSUAL_DEV(  0x0d49, 0x7000, 0x0000, 0x9999,
			"Maxtor",
			"OneTouch External Harddrive",
			US_SC_DEVICE, US_PR_DEVICE, onetouch_connect_input,
			0),
	UNUSUAL_DEV(  0x0d49, 0x7010, 0x0000, 0x9999,
			"Maxtor",
			"OneTouch External Harddrive",
			US_SC_DEVICE, US_PR_DEVICE, onetouch_connect_input,
			0),
#endif

/* Submitted by Joris Struyve <joris@struyve.be> */
UNUSUAL_DEV( 0x0d96, 0x410a, 0x0001, 0xffff,
		"Medion",
		"MD 7425",
		US_SC_DEVICE, US_PR_DEVICE, NULL,
		US_FL_FIX_INQUIRY),

/*
 * Entry for Jenoptik JD 5200z3
 *
 * email: car.busse@gmx.de
 */
UNUSUAL_DEV(  0x0d96, 0x5200, 0x0001, 0x0200,
		"Jenoptik",
		"JD 5200 z3",
		US_SC_DEVICE, US_PR_DEVICE, NULL, US_FL_FIX_INQUIRY),

/* Reported by  Jason Johnston <killean@shaw.ca> */
UNUSUAL_DEV(  0x0dc4, 0x0073, 0x0000, 0x0000,
		"Macpower Technology Co.LTD.",
		"USB 2.0 3.5\" DEVICE",
		US_SC_DEVICE, US_PR_DEVICE, NULL,
		US_FL_FIX_CAPACITY),

/* Reported by Lubomir Blaha <tritol@trilogic.cz>
 * I _REALLY_ don't know what 3rd, 4th number and all defines mean, but this
 * works for me. Can anybody correct these values? (I able to test corrected
 * version.)
 */
UNUSUAL_DEV( 0x0dd8, 0x1060, 0x0000, 0xffff,
		"Netac",
		"USB-CF-Card",
		US_SC_DEVICE, US_PR_DEVICE, NULL,
		US_FL_FIX_INQUIRY ),

/* Reported by Edward Chapman (taken from linux-usb mailing list)
   Netac OnlyDisk Mini U2CV2 512MB USB 2.0 Flash Drive */
UNUSUAL_DEV( 0x0dd8, 0xd202, 0x0000, 0x9999,
		"Netac",
		"USB Flash Disk",
		US_SC_DEVICE, US_PR_DEVICE, NULL,
		US_FL_IGNORE_RESIDUE ),


/* Patch by Stephan Walter <stephan.walter@epfl.ch>
 * I don't know why, but it works... */
UNUSUAL_DEV( 0x0dda, 0x0001, 0x0012, 0x0012,
		"WINWARD",
		"Music Disk",
		US_SC_DEVICE, US_PR_DEVICE, NULL,
		US_FL_IGNORE_RESIDUE ),

/* Reported by Ian McConnell <ian at emit.demon.co.uk> */
UNUSUAL_DEV(  0x0dda, 0x0301, 0x0012, 0x0012,
		"PNP_MP3",
		"PNP_MP3 PLAYER",
		US_SC_DEVICE, US_PR_DEVICE, NULL,
		US_FL_IGNORE_RESIDUE ),

/* Reported by Jim McCloskey <mcclosk@ucsc.edu> */
UNUSUAL_DEV( 0x0e21, 0x0520, 0x0100, 0x0100,
		"Cowon Systems",
		"iAUDIO M5",
		US_SC_DEVICE, US_PR_BULK, NULL,
		US_FL_NEED_OVERRIDE ),

/* Submitted by Antoine Mairesse <antoine.mairesse@free.fr> */
UNUSUAL_DEV( 0x0ed1, 0x6660, 0x0100, 0x0300,
		"USB",
		"Solid state disk",
		US_SC_DEVICE, US_PR_DEVICE, NULL,
		US_FL_FIX_INQUIRY ),

/* Submitted by Daniel Drake <dsd@gentoo.org>
 * Reported by dayul on the Gentoo Forums */
UNUSUAL_DEV(  0x0ea0, 0x2168, 0x0110, 0x0110,
		"Ours Technology",
		"Flash Disk",
		US_SC_DEVICE, US_PR_DEVICE, NULL,
		US_FL_IGNORE_RESIDUE ),

/* Reported by Rastislav Stanik <rs_kernel@yahoo.com> */
UNUSUAL_DEV(  0x0ea0, 0x6828, 0x0110, 0x0110,
		"USB",
		"Flash Disk",
		US_SC_DEVICE, US_PR_DEVICE, NULL,
		US_FL_IGNORE_RESIDUE ),

/* Reported by Benjamin Schiller <sbenni@gmx.de>
 * It is also sold by Easylite as DJ 20 */
UNUSUAL_DEV(  0x0ed1, 0x7636, 0x0103, 0x0103,
		"Typhoon",
		"My DJ 1820",
		US_SC_DEVICE, US_PR_DEVICE, NULL,
		US_FL_IGNORE_RESIDUE | US_FL_GO_SLOW | US_FL_MAX_SECTORS_64),

/* Patch by Leonid Petrov mail at lpetrov.net
 * Reported by Robert Spitzenpfeil <robert@spitzenpfeil.org>
 * http://www.qbik.ch/usb/devices/showdev.php?id=1705
 * Updated to 103 device by MJ Ray mjr at phonecoop.coop
 */
UNUSUAL_DEV(  0x0f19, 0x0103, 0x0100, 0x0100,
		"Oracom Co., Ltd",
		"ORC-200M",
		US_SC_DEVICE, US_PR_DEVICE, NULL,
		US_FL_IGNORE_RESIDUE ),

/* David Kuehling <dvdkhlng@gmx.de>:
 * for MP3-Player AVOX WSX-300ER (bought in Japan).  Reports lots of SCSI
 * errors when trying to write.
 */
UNUSUAL_DEV(  0x0f19, 0x0105, 0x0100, 0x0100,
		"C-MEX",
		"A-VOX",
		US_SC_DEVICE, US_PR_DEVICE, NULL,
		US_FL_IGNORE_RESIDUE ),

/* Jeremy Katz <katzj@redhat.com>:
 * The Blackberry Pearl can run in two modes; a usb-storage only mode
 * and a mode that allows access via mass storage and to its database.
 * The berry_charge module will set the device to dual mode and thus we
 * should ignore its native mode if that module is built
 */
#ifdef CONFIG_USB_BERRY_CHARGE
UNUSUAL_DEV(  0x0fca, 0x0006, 0x0001, 0x0001,
		"RIM",
		"Blackberry Pearl",
		US_SC_DEVICE, US_PR_DEVICE, NULL,
		US_FL_IGNORE_DEVICE ),
#endif

/* Reported by Michael Stattmann <michael@stattmann.com> */
UNUSUAL_DEV(  0x0fce, 0xd008, 0x0000, 0x0000,
		"Sony Ericsson",
		"V800-Vodafone 802",
		US_SC_DEVICE, US_PR_DEVICE, NULL,
		US_FL_NO_WP_DETECT ),

/* Reported by The Solutor <thesolutor@gmail.com> */
UNUSUAL_DEV(  0x0fce, 0xd0e1, 0x0000, 0x0000,
		"Sony Ericsson",
		"MD400",
		US_SC_DEVICE, US_PR_DEVICE, NULL,
		US_FL_IGNORE_DEVICE),

/* Reported by Jan Mate <mate@fiit.stuba.sk>
 * and by Soeren Sonnenburg <kernel@nn7.de> */
UNUSUAL_DEV(  0x0fce, 0xe030, 0x0000, 0x0000,
		"Sony Ericsson",
		"P990i",
		US_SC_DEVICE, US_PR_DEVICE, NULL,
		US_FL_FIX_CAPACITY | US_FL_IGNORE_RESIDUE ),

/* Reported by Emmanuel Vasilakis <evas@forthnet.gr> */
UNUSUAL_DEV(  0x0fce, 0xe031, 0x0000, 0x0000,
		"Sony Ericsson",
		"M600i",
		US_SC_DEVICE, US_PR_DEVICE, NULL,
		US_FL_IGNORE_RESIDUE | US_FL_FIX_CAPACITY ),

/* Reported by Ricardo Barberis <ricardo@dattatec.com> */
UNUSUAL_DEV(  0x0fce, 0xe092, 0x0000, 0x0000,
		"Sony Ericsson",
		"P1i",
		US_SC_DEVICE, US_PR_DEVICE, NULL,
		US_FL_IGNORE_RESIDUE ),

/* Reported by Kevin Cernekee <kpc-usbdev@gelato.uiuc.edu>
 * Tested on hardware version 1.10.
 * Entry is needed only for the initializer function override.
 * Devices with bcd > 110 seem to not need it while those
 * with bcd < 110 appear to need it.
 */
UNUSUAL_DEV(  0x1019, 0x0c55, 0x0000, 0x0110,
		"Desknote",
		"UCR-61S2B",
		US_SC_DEVICE, US_PR_DEVICE, usb_stor_ucr61s2b_init,
		0 ),

UNUSUAL_DEV(  0x1058, 0x0704, 0x0000, 0x9999,
		"Western Digital",
		"External HDD",
		US_SC_DEVICE, US_PR_DEVICE, NULL,
		US_FL_SANE_SENSE),

/* Reported by Fabio Venturi <f.venturi@tdnet.it>
 * The device reports a vendor-specific bDeviceClass.
 */
UNUSUAL_DEV(  0x10d6, 0x2200, 0x0100, 0x0100,
		"Actions Semiconductor",
		"Mtp device",
		US_SC_DEVICE, US_PR_DEVICE, NULL,
		0),

/* Reported by Kevin Lloyd <linux@sierrawireless.com>
 * Entry is needed for the initializer function override,
 * which instructs the device to load as a modem
 * device.
 */
UNUSUAL_DEV(  0x1199, 0x0fff, 0x0000, 0x9999,
		"Sierra Wireless",
		"USB MMC Storage",
		US_SC_DEVICE, US_PR_DEVICE, sierra_ms_init,
		0),

/* Reported by Jaco Kroon <jaco@kroon.co.za>
 * The usb-storage module found on the Digitech GNX4 (and supposedly other
 * devices) misbehaves and causes a bunch of invalid I/O errors.
 */
UNUSUAL_DEV(  0x1210, 0x0003, 0x0100, 0x0100,
		"Digitech HMG",
		"DigiTech Mass Storage",
		US_SC_DEVICE, US_PR_DEVICE, NULL,
		US_FL_IGNORE_RESIDUE ),

/* Reported by fangxiaozhi <huananhu@huawei.com>
 * This brings the HUAWEI data card devices into multi-port mode
 */
UNUSUAL_DEV(  0x12d1, 0x1001, 0x0000, 0x0000,
		"HUAWEI MOBILE",
		"Mass Storage",
		US_SC_DEVICE, US_PR_DEVICE, usb_stor_huawei_e220_init,
		0),
UNUSUAL_DEV(  0x12d1, 0x1003, 0x0000, 0x0000,
<<<<<<< HEAD
		"HUAWEI MOBILE",
		"Mass Storage",
		US_SC_DEVICE, US_PR_DEVICE, usb_stor_huawei_e220_init,
		0),
UNUSUAL_DEV(  0x12d1, 0x1004, 0x0000, 0x0000,
=======
>>>>>>> 18e352e4
		"HUAWEI MOBILE",
		"Mass Storage",
		US_SC_DEVICE, US_PR_DEVICE, usb_stor_huawei_e220_init,
		0),
<<<<<<< HEAD
UNUSUAL_DEV(  0x12d1, 0x1401, 0x0000, 0x0000,
=======
UNUSUAL_DEV(  0x12d1, 0x1004, 0x0000, 0x0000,
>>>>>>> 18e352e4
		"HUAWEI MOBILE",
		"Mass Storage",
		US_SC_DEVICE, US_PR_DEVICE, usb_stor_huawei_e220_init,
		0),
<<<<<<< HEAD
UNUSUAL_DEV(  0x12d1, 0x1402, 0x0000, 0x0000,
=======
UNUSUAL_DEV(  0x12d1, 0x1401, 0x0000, 0x0000,
>>>>>>> 18e352e4
		"HUAWEI MOBILE",
		"Mass Storage",
		US_SC_DEVICE, US_PR_DEVICE, usb_stor_huawei_e220_init,
		0),
<<<<<<< HEAD
UNUSUAL_DEV(  0x12d1, 0x1403, 0x0000, 0x0000,
=======
UNUSUAL_DEV(  0x12d1, 0x1402, 0x0000, 0x0000,
>>>>>>> 18e352e4
		"HUAWEI MOBILE",
		"Mass Storage",
		US_SC_DEVICE, US_PR_DEVICE, usb_stor_huawei_e220_init,
		0),
<<<<<<< HEAD
UNUSUAL_DEV(  0x12d1, 0x1404, 0x0000, 0x0000,
=======
UNUSUAL_DEV(  0x12d1, 0x1403, 0x0000, 0x0000,
>>>>>>> 18e352e4
		"HUAWEI MOBILE",
		"Mass Storage",
		US_SC_DEVICE, US_PR_DEVICE, usb_stor_huawei_e220_init,
		0),
<<<<<<< HEAD
UNUSUAL_DEV(  0x12d1, 0x1405, 0x0000, 0x0000,
=======
UNUSUAL_DEV(  0x12d1, 0x1404, 0x0000, 0x0000,
>>>>>>> 18e352e4
		"HUAWEI MOBILE",
		"Mass Storage",
		US_SC_DEVICE, US_PR_DEVICE, usb_stor_huawei_e220_init,
		0),
<<<<<<< HEAD
UNUSUAL_DEV(  0x12d1, 0x1406, 0x0000, 0x0000,
=======
UNUSUAL_DEV(  0x12d1, 0x1405, 0x0000, 0x0000,
>>>>>>> 18e352e4
		"HUAWEI MOBILE",
		"Mass Storage",
		US_SC_DEVICE, US_PR_DEVICE, usb_stor_huawei_e220_init,
		0),
<<<<<<< HEAD
UNUSUAL_DEV(  0x12d1, 0x1407, 0x0000, 0x0000,
=======
UNUSUAL_DEV(  0x12d1, 0x1406, 0x0000, 0x0000,
>>>>>>> 18e352e4
		"HUAWEI MOBILE",
		"Mass Storage",
		US_SC_DEVICE, US_PR_DEVICE, usb_stor_huawei_e220_init,
		0),
<<<<<<< HEAD
UNUSUAL_DEV(  0x12d1, 0x1408, 0x0000, 0x0000,
=======
UNUSUAL_DEV(  0x12d1, 0x1407, 0x0000, 0x0000,
>>>>>>> 18e352e4
		"HUAWEI MOBILE",
		"Mass Storage",
		US_SC_DEVICE, US_PR_DEVICE, usb_stor_huawei_e220_init,
		0),
<<<<<<< HEAD
UNUSUAL_DEV(  0x12d1, 0x1409, 0x0000, 0x0000,
=======
UNUSUAL_DEV(  0x12d1, 0x1408, 0x0000, 0x0000,
>>>>>>> 18e352e4
		"HUAWEI MOBILE",
		"Mass Storage",
		US_SC_DEVICE, US_PR_DEVICE, usb_stor_huawei_e220_init,
		0),
<<<<<<< HEAD
UNUSUAL_DEV(  0x12d1, 0x140A, 0x0000, 0x0000,
=======
UNUSUAL_DEV(  0x12d1, 0x1409, 0x0000, 0x0000,
>>>>>>> 18e352e4
		"HUAWEI MOBILE",
		"Mass Storage",
		US_SC_DEVICE, US_PR_DEVICE, usb_stor_huawei_e220_init,
		0),
<<<<<<< HEAD
UNUSUAL_DEV(  0x12d1, 0x140B, 0x0000, 0x0000,
=======
UNUSUAL_DEV(  0x12d1, 0x140A, 0x0000, 0x0000,
>>>>>>> 18e352e4
		"HUAWEI MOBILE",
		"Mass Storage",
		US_SC_DEVICE, US_PR_DEVICE, usb_stor_huawei_e220_init,
		0),
<<<<<<< HEAD
UNUSUAL_DEV(  0x12d1, 0x140C, 0x0000, 0x0000,
=======
UNUSUAL_DEV(  0x12d1, 0x140B, 0x0000, 0x0000,
>>>>>>> 18e352e4
		"HUAWEI MOBILE",
		"Mass Storage",
		US_SC_DEVICE, US_PR_DEVICE, usb_stor_huawei_e220_init,
		0),
<<<<<<< HEAD
UNUSUAL_DEV(  0x12d1, 0x140D, 0x0000, 0x0000,
=======
UNUSUAL_DEV(  0x12d1, 0x140C, 0x0000, 0x0000,
>>>>>>> 18e352e4
		"HUAWEI MOBILE",
		"Mass Storage",
		US_SC_DEVICE, US_PR_DEVICE, usb_stor_huawei_e220_init,
		0),
<<<<<<< HEAD
UNUSUAL_DEV(  0x12d1, 0x140E, 0x0000, 0x0000,
=======
UNUSUAL_DEV(  0x12d1, 0x140D, 0x0000, 0x0000,
>>>>>>> 18e352e4
		"HUAWEI MOBILE",
		"Mass Storage",
		US_SC_DEVICE, US_PR_DEVICE, usb_stor_huawei_e220_init,
		0),
<<<<<<< HEAD
UNUSUAL_DEV(  0x12d1, 0x140F, 0x0000, 0x0000,
=======
UNUSUAL_DEV(  0x12d1, 0x140E, 0x0000, 0x0000,
>>>>>>> 18e352e4
		"HUAWEI MOBILE",
		"Mass Storage",
		US_SC_DEVICE, US_PR_DEVICE, usb_stor_huawei_e220_init,
		0),
<<<<<<< HEAD
UNUSUAL_DEV(  0x12d1, 0x1410, 0x0000, 0x0000,
=======
UNUSUAL_DEV(  0x12d1, 0x140F, 0x0000, 0x0000,
>>>>>>> 18e352e4
		"HUAWEI MOBILE",
		"Mass Storage",
		US_SC_DEVICE, US_PR_DEVICE, usb_stor_huawei_e220_init,
		0),
<<<<<<< HEAD
UNUSUAL_DEV(  0x12d1, 0x1411, 0x0000, 0x0000,
=======
UNUSUAL_DEV(  0x12d1, 0x1410, 0x0000, 0x0000,
>>>>>>> 18e352e4
		"HUAWEI MOBILE",
		"Mass Storage",
		US_SC_DEVICE, US_PR_DEVICE, usb_stor_huawei_e220_init,
		0),
<<<<<<< HEAD
=======
UNUSUAL_DEV(  0x12d1, 0x1411, 0x0000, 0x0000,
		"HUAWEI MOBILE",
		"Mass Storage",
		US_SC_DEVICE, US_PR_DEVICE, usb_stor_huawei_e220_init,
		0),
>>>>>>> 18e352e4
UNUSUAL_DEV(  0x12d1, 0x1412, 0x0000, 0x0000,
		"HUAWEI MOBILE",
		"Mass Storage",
		US_SC_DEVICE, US_PR_DEVICE, usb_stor_huawei_e220_init,
		0),
UNUSUAL_DEV(  0x12d1, 0x1413, 0x0000, 0x0000,
		"HUAWEI MOBILE",
		"Mass Storage",
		US_SC_DEVICE, US_PR_DEVICE, usb_stor_huawei_e220_init,
		0),
UNUSUAL_DEV(  0x12d1, 0x1414, 0x0000, 0x0000,
		"HUAWEI MOBILE",
		"Mass Storage",
		US_SC_DEVICE, US_PR_DEVICE, usb_stor_huawei_e220_init,
		0),
UNUSUAL_DEV(  0x12d1, 0x1415, 0x0000, 0x0000,
		"HUAWEI MOBILE",
		"Mass Storage",
		US_SC_DEVICE, US_PR_DEVICE, usb_stor_huawei_e220_init,
		0),
UNUSUAL_DEV(  0x12d1, 0x1416, 0x0000, 0x0000,
		"HUAWEI MOBILE",
		"Mass Storage",
		US_SC_DEVICE, US_PR_DEVICE, usb_stor_huawei_e220_init,
		0),
UNUSUAL_DEV(  0x12d1, 0x1417, 0x0000, 0x0000,
		"HUAWEI MOBILE",
		"Mass Storage",
		US_SC_DEVICE, US_PR_DEVICE, usb_stor_huawei_e220_init,
		0),
UNUSUAL_DEV(  0x12d1, 0x1418, 0x0000, 0x0000,
		"HUAWEI MOBILE",
		"Mass Storage",
		US_SC_DEVICE, US_PR_DEVICE, usb_stor_huawei_e220_init,
		0),
UNUSUAL_DEV(  0x12d1, 0x1419, 0x0000, 0x0000,
		"HUAWEI MOBILE",
		"Mass Storage",
		US_SC_DEVICE, US_PR_DEVICE, usb_stor_huawei_e220_init,
		0),
UNUSUAL_DEV(  0x12d1, 0x141A, 0x0000, 0x0000,
		"HUAWEI MOBILE",
		"Mass Storage",
		US_SC_DEVICE, US_PR_DEVICE, usb_stor_huawei_e220_init,
		0),
UNUSUAL_DEV(  0x12d1, 0x141B, 0x0000, 0x0000,
		"HUAWEI MOBILE",
		"Mass Storage",
		US_SC_DEVICE, US_PR_DEVICE, usb_stor_huawei_e220_init,
		0),
UNUSUAL_DEV(  0x12d1, 0x141C, 0x0000, 0x0000,
		"HUAWEI MOBILE",
		"Mass Storage",
		US_SC_DEVICE, US_PR_DEVICE, usb_stor_huawei_e220_init,
		0),
UNUSUAL_DEV(  0x12d1, 0x141D, 0x0000, 0x0000,
		"HUAWEI MOBILE",
		"Mass Storage",
		US_SC_DEVICE, US_PR_DEVICE, usb_stor_huawei_e220_init,
		0),
UNUSUAL_DEV(  0x12d1, 0x141E, 0x0000, 0x0000,
		"HUAWEI MOBILE",
		"Mass Storage",
		US_SC_DEVICE, US_PR_DEVICE, usb_stor_huawei_e220_init,
		0),
UNUSUAL_DEV(  0x12d1, 0x141F, 0x0000, 0x0000,
		"HUAWEI MOBILE",
		"Mass Storage",
		US_SC_DEVICE, US_PR_DEVICE, usb_stor_huawei_e220_init,
		0),
UNUSUAL_DEV(  0x12d1, 0x1420, 0x0000, 0x0000,
		"HUAWEI MOBILE",
		"Mass Storage",
		US_SC_DEVICE, US_PR_DEVICE, usb_stor_huawei_e220_init,
		0),
UNUSUAL_DEV(  0x12d1, 0x1421, 0x0000, 0x0000,
		"HUAWEI MOBILE",
		"Mass Storage",
		US_SC_DEVICE, US_PR_DEVICE, usb_stor_huawei_e220_init,
		0),
UNUSUAL_DEV(  0x12d1, 0x1422, 0x0000, 0x0000,
		"HUAWEI MOBILE",
		"Mass Storage",
		US_SC_DEVICE, US_PR_DEVICE, usb_stor_huawei_e220_init,
		0),
UNUSUAL_DEV(  0x12d1, 0x1423, 0x0000, 0x0000,
		"HUAWEI MOBILE",
		"Mass Storage",
		US_SC_DEVICE, US_PR_DEVICE, usb_stor_huawei_e220_init,
		0),
UNUSUAL_DEV(  0x12d1, 0x1424, 0x0000, 0x0000,
		"HUAWEI MOBILE",
		"Mass Storage",
		US_SC_DEVICE, US_PR_DEVICE, usb_stor_huawei_e220_init,
		0),
UNUSUAL_DEV(  0x12d1, 0x1425, 0x0000, 0x0000,
		"HUAWEI MOBILE",
		"Mass Storage",
		US_SC_DEVICE, US_PR_DEVICE, usb_stor_huawei_e220_init,
		0),
UNUSUAL_DEV(  0x12d1, 0x1426, 0x0000, 0x0000,
		"HUAWEI MOBILE",
		"Mass Storage",
		US_SC_DEVICE, US_PR_DEVICE, usb_stor_huawei_e220_init,
		0),
UNUSUAL_DEV(  0x12d1, 0x1427, 0x0000, 0x0000,
		"HUAWEI MOBILE",
		"Mass Storage",
		US_SC_DEVICE, US_PR_DEVICE, usb_stor_huawei_e220_init,
		0),
UNUSUAL_DEV(  0x12d1, 0x1428, 0x0000, 0x0000,
		"HUAWEI MOBILE",
		"Mass Storage",
		US_SC_DEVICE, US_PR_DEVICE, usb_stor_huawei_e220_init,
		0),
UNUSUAL_DEV(  0x12d1, 0x1429, 0x0000, 0x0000,
		"HUAWEI MOBILE",
		"Mass Storage",
		US_SC_DEVICE, US_PR_DEVICE, usb_stor_huawei_e220_init,
		0),
UNUSUAL_DEV(  0x12d1, 0x142A, 0x0000, 0x0000,
		"HUAWEI MOBILE",
		"Mass Storage",
		US_SC_DEVICE, US_PR_DEVICE, usb_stor_huawei_e220_init,
		0),
UNUSUAL_DEV(  0x12d1, 0x142B, 0x0000, 0x0000,
		"HUAWEI MOBILE",
		"Mass Storage",
		US_SC_DEVICE, US_PR_DEVICE, usb_stor_huawei_e220_init,
		0),
UNUSUAL_DEV(  0x12d1, 0x142C, 0x0000, 0x0000,
		"HUAWEI MOBILE",
		"Mass Storage",
		US_SC_DEVICE, US_PR_DEVICE, usb_stor_huawei_e220_init,
		0),
UNUSUAL_DEV(  0x12d1, 0x142D, 0x0000, 0x0000,
		"HUAWEI MOBILE",
		"Mass Storage",
		US_SC_DEVICE, US_PR_DEVICE, usb_stor_huawei_e220_init,
		0),
UNUSUAL_DEV(  0x12d1, 0x142E, 0x0000, 0x0000,
		"HUAWEI MOBILE",
		"Mass Storage",
		US_SC_DEVICE, US_PR_DEVICE, usb_stor_huawei_e220_init,
		0),
UNUSUAL_DEV(  0x12d1, 0x142F, 0x0000, 0x0000,
		"HUAWEI MOBILE",
		"Mass Storage",
		US_SC_DEVICE, US_PR_DEVICE, usb_stor_huawei_e220_init,
		0),
UNUSUAL_DEV(  0x12d1, 0x1430, 0x0000, 0x0000,
		"HUAWEI MOBILE",
		"Mass Storage",
		US_SC_DEVICE, US_PR_DEVICE, usb_stor_huawei_e220_init,
		0),
UNUSUAL_DEV(  0x12d1, 0x1431, 0x0000, 0x0000,
		"HUAWEI MOBILE",
		"Mass Storage",
		US_SC_DEVICE, US_PR_DEVICE, usb_stor_huawei_e220_init,
		0),
UNUSUAL_DEV(  0x12d1, 0x1432, 0x0000, 0x0000,
		"HUAWEI MOBILE",
		"Mass Storage",
		US_SC_DEVICE, US_PR_DEVICE, usb_stor_huawei_e220_init,
		0),
UNUSUAL_DEV(  0x12d1, 0x1433, 0x0000, 0x0000,
		"HUAWEI MOBILE",
		"Mass Storage",
		US_SC_DEVICE, US_PR_DEVICE, usb_stor_huawei_e220_init,
		0),
UNUSUAL_DEV(  0x12d1, 0x1434, 0x0000, 0x0000,
		"HUAWEI MOBILE",
		"Mass Storage",
		US_SC_DEVICE, US_PR_DEVICE, usb_stor_huawei_e220_init,
		0),
UNUSUAL_DEV(  0x12d1, 0x1435, 0x0000, 0x0000,
		"HUAWEI MOBILE",
		"Mass Storage",
		US_SC_DEVICE, US_PR_DEVICE, usb_stor_huawei_e220_init,
		0),
UNUSUAL_DEV(  0x12d1, 0x1436, 0x0000, 0x0000,
		"HUAWEI MOBILE",
		"Mass Storage",
		US_SC_DEVICE, US_PR_DEVICE, usb_stor_huawei_e220_init,
		0),
UNUSUAL_DEV(  0x12d1, 0x1437, 0x0000, 0x0000,
		"HUAWEI MOBILE",
		"Mass Storage",
		US_SC_DEVICE, US_PR_DEVICE, usb_stor_huawei_e220_init,
		0),
UNUSUAL_DEV(  0x12d1, 0x1438, 0x0000, 0x0000,
		"HUAWEI MOBILE",
		"Mass Storage",
		US_SC_DEVICE, US_PR_DEVICE, usb_stor_huawei_e220_init,
		0),
UNUSUAL_DEV(  0x12d1, 0x1439, 0x0000, 0x0000,
		"HUAWEI MOBILE",
		"Mass Storage",
		US_SC_DEVICE, US_PR_DEVICE, usb_stor_huawei_e220_init,
		0),
UNUSUAL_DEV(  0x12d1, 0x143A, 0x0000, 0x0000,
		"HUAWEI MOBILE",
		"Mass Storage",
		US_SC_DEVICE, US_PR_DEVICE, usb_stor_huawei_e220_init,
		0),
UNUSUAL_DEV(  0x12d1, 0x143B, 0x0000, 0x0000,
		"HUAWEI MOBILE",
		"Mass Storage",
		US_SC_DEVICE, US_PR_DEVICE, usb_stor_huawei_e220_init,
		0),
UNUSUAL_DEV(  0x12d1, 0x143C, 0x0000, 0x0000,
		"HUAWEI MOBILE",
		"Mass Storage",
		US_SC_DEVICE, US_PR_DEVICE, usb_stor_huawei_e220_init,
		0),
UNUSUAL_DEV(  0x12d1, 0x143D, 0x0000, 0x0000,
		"HUAWEI MOBILE",
		"Mass Storage",
		US_SC_DEVICE, US_PR_DEVICE, usb_stor_huawei_e220_init,
		0),
UNUSUAL_DEV(  0x12d1, 0x143E, 0x0000, 0x0000,
		"HUAWEI MOBILE",
		"Mass Storage",
		US_SC_DEVICE, US_PR_DEVICE, usb_stor_huawei_e220_init,
		0),
UNUSUAL_DEV(  0x12d1, 0x143F, 0x0000, 0x0000,
		"HUAWEI MOBILE",
		"Mass Storage",
		US_SC_DEVICE, US_PR_DEVICE, usb_stor_huawei_e220_init,
		0),

/* Reported by Vilius Bilinkevicius <vilisas AT xxx DOT lt) */
UNUSUAL_DEV(  0x132b, 0x000b, 0x0001, 0x0001,
		"Minolta",
		"Dimage Z10",
		US_SC_DEVICE, US_PR_DEVICE, NULL,
		0 ),

/* Reported by Kotrla Vitezslav <kotrla@ceb.cz> */
UNUSUAL_DEV(  0x1370, 0x6828, 0x0110, 0x0110,
		"SWISSBIT",
		"Black Silver",
		US_SC_DEVICE, US_PR_DEVICE, NULL,
		US_FL_IGNORE_RESIDUE ),

/* Reported by Francesco Foresti <frafore@tiscali.it> */
UNUSUAL_DEV(  0x14cd, 0x6600, 0x0201, 0x0201,
		"Super Top",
		"IDE DEVICE",
		US_SC_DEVICE, US_PR_DEVICE, NULL,
		US_FL_IGNORE_RESIDUE ),

/* Reported by Alexandre Oliva <oliva@lsd.ic.unicamp.br>
 * JMicron responds to USN and several other SCSI ioctls with a
 * residue that causes subsequent I/O requests to fail.  */
UNUSUAL_DEV(  0x152d, 0x2329, 0x0100, 0x0100,
<<<<<<< HEAD
	        "JMicron",
	        "USB to ATA/ATAPI Bridge",
	        US_SC_DEVICE, US_PR_DEVICE, NULL,
	        US_FL_IGNORE_RESIDUE ),
=======
		"JMicron",
		"USB to ATA/ATAPI Bridge",
		US_SC_DEVICE, US_PR_DEVICE, NULL,
		US_FL_IGNORE_RESIDUE | US_FL_SANE_SENSE ),
>>>>>>> 18e352e4

/* Reported by Robert Schedel <r.schedel@yahoo.de>
 * Note: this is a 'super top' device like the above 14cd/6600 device */
UNUSUAL_DEV(  0x1652, 0x6600, 0x0201, 0x0201,
		"Teac",
		"HD-35PUK-B",
		US_SC_DEVICE, US_PR_DEVICE, NULL,
		US_FL_IGNORE_RESIDUE ),

UNUSUAL_DEV( 0x2116, 0x0320, 0x0001, 0x0001,
		"ST",
		"2A",
		US_SC_DEVICE, US_PR_DEVICE, NULL,
		US_FL_FIX_CAPACITY),

UNUSUAL_DEV( 0x2116, 0x0320, 0x0001, 0x0001,
		"ST",
		"2A",
		US_SC_DEVICE, US_PR_DEVICE, NULL,
		US_FL_FIX_CAPACITY),

/* patch submitted by Davide Perini <perini.davide@dpsoftware.org>
 * and Renato Perini <rperini@email.it>
 */
UNUSUAL_DEV(  0x22b8, 0x3010, 0x0001, 0x0001,
		"Motorola",
		"RAZR V3x",
		US_SC_DEVICE, US_PR_DEVICE, NULL,
		US_FL_FIX_CAPACITY | US_FL_IGNORE_RESIDUE ),

/*
 * Patch by Constantin Baranov <const@tltsu.ru>
 * Report by Andreas Koenecke.
 * Motorola ROKR Z6.
 */
UNUSUAL_DEV(  0x22b8, 0x6426, 0x0101, 0x0101,
		"Motorola",
		"MSnc.",
		US_SC_DEVICE, US_PR_DEVICE, NULL,
		US_FL_FIX_INQUIRY | US_FL_FIX_CAPACITY | US_FL_BULK_IGNORE_TAG),

/* Reported by Radovan Garabik <garabik@kassiopeia.juls.savba.sk> */
UNUSUAL_DEV(  0x2735, 0x100b, 0x0000, 0x9999,
		"MPIO",
		"HS200",
		US_SC_DEVICE, US_PR_DEVICE, NULL,
		US_FL_GO_SLOW ),

/* Reported by Rohan Hart <rohan.hart17@gmail.com> */
UNUSUAL_DEV(  0x2770, 0x915d, 0x0010, 0x0010,
		"INTOVA",
		"Pixtreme",
		US_SC_DEVICE, US_PR_DEVICE, NULL,
		US_FL_FIX_CAPACITY ),

/* Reported by Frederic Marchal <frederic.marchal@wowcompany.com>
 * Mio Moov 330
 */
UNUSUAL_DEV(  0x3340, 0xffff, 0x0000, 0x0000,
		"Mitac",
		"Mio DigiWalker USB Sync",
		US_SC_DEVICE,US_PR_DEVICE,NULL,
		US_FL_MAX_SECTORS_64 ),

/* Reported by Andrey Rahmatullin <wrar@altlinux.org> */
UNUSUAL_DEV(  0x4102, 0x1020, 0x0100,  0x0100,
		"iRiver",
		"MP3 T10",
		US_SC_DEVICE, US_PR_DEVICE, NULL,
		US_FL_IGNORE_RESIDUE ),

/*
 * David Härdeman <david@2gen.com>
 * The key makes the SCSI stack print confusing (but harmless) messages
 */
UNUSUAL_DEV(  0x4146, 0xba01, 0x0100, 0x0100,
		"Iomega",
		"Micro Mini 1GB",
		US_SC_DEVICE, US_PR_DEVICE, NULL, US_FL_NOT_LOCKABLE ),

#ifdef CONFIG_USB_STORAGE_SDDR55
UNUSUAL_DEV(  0x55aa, 0xa103, 0x0000, 0x9999, 
		"Sandisk",
		"ImageMate SDDR55",
		US_SC_SCSI, US_PR_SDDR55, NULL,
		US_FL_SINGLE_LUN),
#endif

/* Reported by Andrew Simmons <andrew.simmons@gmail.com> */
UNUSUAL_DEV(  0xed06, 0x4500, 0x0001, 0x0001,
		"DataStor",
		"USB4500 FW1.04",
		US_SC_DEVICE, US_PR_DEVICE, NULL,
		US_FL_CAPACITY_HEURISTICS),

/* Control/Bulk transport for all SubClass values */
USUAL_DEV(US_SC_RBC, US_PR_CB, USB_US_TYPE_STOR),
USUAL_DEV(US_SC_8020, US_PR_CB, USB_US_TYPE_STOR),
USUAL_DEV(US_SC_QIC, US_PR_CB, USB_US_TYPE_STOR),
USUAL_DEV(US_SC_UFI, US_PR_CB, USB_US_TYPE_STOR),
USUAL_DEV(US_SC_8070, US_PR_CB, USB_US_TYPE_STOR),
USUAL_DEV(US_SC_SCSI, US_PR_CB, USB_US_TYPE_STOR),

/* Control/Bulk/Interrupt transport for all SubClass values */
USUAL_DEV(US_SC_RBC, US_PR_CBI, USB_US_TYPE_STOR),
USUAL_DEV(US_SC_8020, US_PR_CBI, USB_US_TYPE_STOR),
USUAL_DEV(US_SC_QIC, US_PR_CBI, USB_US_TYPE_STOR),
USUAL_DEV(US_SC_UFI, US_PR_CBI, USB_US_TYPE_STOR),
USUAL_DEV(US_SC_8070, US_PR_CBI, USB_US_TYPE_STOR),
USUAL_DEV(US_SC_SCSI, US_PR_CBI, USB_US_TYPE_STOR),

/* Bulk-only transport for all SubClass values */
USUAL_DEV(US_SC_RBC, US_PR_BULK, USB_US_TYPE_STOR),
USUAL_DEV(US_SC_8020, US_PR_BULK, USB_US_TYPE_STOR),
USUAL_DEV(US_SC_QIC, US_PR_BULK, USB_US_TYPE_STOR),
USUAL_DEV(US_SC_UFI, US_PR_BULK, USB_US_TYPE_STOR),
USUAL_DEV(US_SC_8070, US_PR_BULK, USB_US_TYPE_STOR),
USUAL_DEV(US_SC_SCSI, US_PR_BULK, 0),<|MERGE_RESOLUTION|>--- conflicted
+++ resolved
@@ -368,86 +368,6 @@
 		US_SC_DEVICE, US_PR_DEVICE,NULL,
 		US_FL_NOT_LOCKABLE ),
 
-<<<<<<< HEAD
-/* Reported by Stefan de Konink <skinkie@xs4all.nl> */
-UNUSUAL_DEV(  0x04b0, 0x0401, 0x0200, 0x0200,
-		"NIKON",
-		"NIKON DSC D100",
-		US_SC_DEVICE, US_PR_DEVICE, NULL,
-		US_FL_FIX_CAPACITY),
-
-/* Reported by Tobias Kunze Briseno <t-linux@fictive.com> */
-UNUSUAL_DEV(  0x04b0, 0x0403, 0x0200, 0x0200,
-		"NIKON",
-		"NIKON DSC D2H",
-		US_SC_DEVICE, US_PR_DEVICE, NULL,
-		US_FL_FIX_CAPACITY),
-
-/* Reported by Milinevsky Dmitry <niam.niam@gmail.com> */
-UNUSUAL_DEV(  0x04b0, 0x0409, 0x0100, 0x0100,
-		"NIKON",
-		"NIKON DSC D50",
-		US_SC_DEVICE, US_PR_DEVICE, NULL,
-		US_FL_FIX_CAPACITY),
-
-/* Reported by Andreas Bockhold <andreas@bockionline.de> */
-UNUSUAL_DEV(  0x04b0, 0x0405, 0x0100, 0x0100,
-		"NIKON",
-		"NIKON DSC D70",
-		US_SC_DEVICE, US_PR_DEVICE, NULL,
-		US_FL_FIX_CAPACITY),
-
-/* Reported by Jamie Kitson <jamie@staberinde.fsnet.co.uk> */
-UNUSUAL_DEV(  0x04b0, 0x040d, 0x0100, 0x0100,
-		"NIKON",
-		"NIKON DSC D70s",
-		US_SC_DEVICE, US_PR_DEVICE, NULL,
-		US_FL_FIX_CAPACITY),
-
-/* Reported by Graber and Mike Pagano <mpagano-kernel@mpagano.com> */
-UNUSUAL_DEV(  0x04b0, 0x040f, 0x0100, 0x0200,
-		"NIKON",
-		"NIKON DSC D200",
-		US_SC_DEVICE, US_PR_DEVICE, NULL,
-		US_FL_FIX_CAPACITY),
-
-/* Reported by Emil Larsson <emil@swip.net> */
-UNUSUAL_DEV(  0x04b0, 0x0411, 0x0100, 0x0111,
-		"NIKON",
-		"NIKON DSC D80",
-		US_SC_DEVICE, US_PR_DEVICE, NULL,
-		US_FL_FIX_CAPACITY),
-
-/* Reported by Ortwin Glueck <odi@odi.ch> */
-UNUSUAL_DEV(  0x04b0, 0x0413, 0x0110, 0x0111,
-		"NIKON",
-		"NIKON DSC D40",
-		US_SC_DEVICE, US_PR_DEVICE, NULL,
-		US_FL_FIX_CAPACITY),
-
-/* Reported by Paul Check <paul@openstreet.com> */
-UNUSUAL_DEV(  0x04b0, 0x0415, 0x0100, 0x0100,
-		"NIKON",
-		"NIKON DSC D2Xs",
-		US_SC_DEVICE, US_PR_DEVICE, NULL,
-		US_FL_FIX_CAPACITY),
-
-/* Reported by Shan Destromp (shansan@gmail.com) */
-UNUSUAL_DEV(  0x04b0, 0x0417, 0x0100, 0x0100,
-		"NIKON",
-		"NIKON DSC D40X",
-		US_SC_DEVICE, US_PR_DEVICE, NULL,
-		US_FL_FIX_CAPACITY),
-
-/* Reported by paul ready <lxtwin@homecall.co.uk> */
-UNUSUAL_DEV(  0x04b0, 0x0419, 0x0100, 0x0200,
-		"NIKON",
-		"NIKON DSC D300",
-		US_SC_DEVICE, US_PR_DEVICE, NULL,
-		US_FL_FIX_CAPACITY),
-
-=======
->>>>>>> 18e352e4
 /* Reported by Doug Maxey (dwm@austin.ibm.com) */
 UNUSUAL_DEV(  0x04b3, 0x4001, 0x0110, 0x0110,
 		"IBM",
@@ -1341,8 +1261,6 @@
 		US_SC_DEVICE, US_PR_DEVICE, NULL,
 		US_FL_FIX_CAPACITY),
 
-<<<<<<< HEAD
-=======
 /* Reported by Martijn Hijdra <martijn.hijdra@gmail.com> */
 UNUSUAL_DEV( 0x0840, 0x0085, 0x0001, 0x0001,
 		"Argosy",
@@ -1350,7 +1268,6 @@
 		US_SC_DEVICE, US_PR_DEVICE, NULL,
 		US_FL_FIX_CAPACITY),
 
->>>>>>> 18e352e4
 /* Entry and supporting patch by Theodore Kilgore <kilgota@auburn.edu>.
  * Flag will support Bulk devices which use a standards-violating 32-byte
  * Command Block Wrapper. Here, the "DC2MEGA" cameras (several brands) with
@@ -1775,179 +1692,100 @@
 		US_SC_DEVICE, US_PR_DEVICE, usb_stor_huawei_e220_init,
 		0),
 UNUSUAL_DEV(  0x12d1, 0x1003, 0x0000, 0x0000,
-<<<<<<< HEAD
 		"HUAWEI MOBILE",
 		"Mass Storage",
 		US_SC_DEVICE, US_PR_DEVICE, usb_stor_huawei_e220_init,
 		0),
 UNUSUAL_DEV(  0x12d1, 0x1004, 0x0000, 0x0000,
-=======
->>>>>>> 18e352e4
-		"HUAWEI MOBILE",
-		"Mass Storage",
-		US_SC_DEVICE, US_PR_DEVICE, usb_stor_huawei_e220_init,
-		0),
-<<<<<<< HEAD
+		"HUAWEI MOBILE",
+		"Mass Storage",
+		US_SC_DEVICE, US_PR_DEVICE, usb_stor_huawei_e220_init,
+		0),
 UNUSUAL_DEV(  0x12d1, 0x1401, 0x0000, 0x0000,
-=======
-UNUSUAL_DEV(  0x12d1, 0x1004, 0x0000, 0x0000,
->>>>>>> 18e352e4
-		"HUAWEI MOBILE",
-		"Mass Storage",
-		US_SC_DEVICE, US_PR_DEVICE, usb_stor_huawei_e220_init,
-		0),
-<<<<<<< HEAD
+		"HUAWEI MOBILE",
+		"Mass Storage",
+		US_SC_DEVICE, US_PR_DEVICE, usb_stor_huawei_e220_init,
+		0),
 UNUSUAL_DEV(  0x12d1, 0x1402, 0x0000, 0x0000,
-=======
-UNUSUAL_DEV(  0x12d1, 0x1401, 0x0000, 0x0000,
->>>>>>> 18e352e4
-		"HUAWEI MOBILE",
-		"Mass Storage",
-		US_SC_DEVICE, US_PR_DEVICE, usb_stor_huawei_e220_init,
-		0),
-<<<<<<< HEAD
+		"HUAWEI MOBILE",
+		"Mass Storage",
+		US_SC_DEVICE, US_PR_DEVICE, usb_stor_huawei_e220_init,
+		0),
 UNUSUAL_DEV(  0x12d1, 0x1403, 0x0000, 0x0000,
-=======
-UNUSUAL_DEV(  0x12d1, 0x1402, 0x0000, 0x0000,
->>>>>>> 18e352e4
-		"HUAWEI MOBILE",
-		"Mass Storage",
-		US_SC_DEVICE, US_PR_DEVICE, usb_stor_huawei_e220_init,
-		0),
-<<<<<<< HEAD
+		"HUAWEI MOBILE",
+		"Mass Storage",
+		US_SC_DEVICE, US_PR_DEVICE, usb_stor_huawei_e220_init,
+		0),
 UNUSUAL_DEV(  0x12d1, 0x1404, 0x0000, 0x0000,
-=======
-UNUSUAL_DEV(  0x12d1, 0x1403, 0x0000, 0x0000,
->>>>>>> 18e352e4
-		"HUAWEI MOBILE",
-		"Mass Storage",
-		US_SC_DEVICE, US_PR_DEVICE, usb_stor_huawei_e220_init,
-		0),
-<<<<<<< HEAD
+		"HUAWEI MOBILE",
+		"Mass Storage",
+		US_SC_DEVICE, US_PR_DEVICE, usb_stor_huawei_e220_init,
+		0),
 UNUSUAL_DEV(  0x12d1, 0x1405, 0x0000, 0x0000,
-=======
-UNUSUAL_DEV(  0x12d1, 0x1404, 0x0000, 0x0000,
->>>>>>> 18e352e4
-		"HUAWEI MOBILE",
-		"Mass Storage",
-		US_SC_DEVICE, US_PR_DEVICE, usb_stor_huawei_e220_init,
-		0),
-<<<<<<< HEAD
+		"HUAWEI MOBILE",
+		"Mass Storage",
+		US_SC_DEVICE, US_PR_DEVICE, usb_stor_huawei_e220_init,
+		0),
 UNUSUAL_DEV(  0x12d1, 0x1406, 0x0000, 0x0000,
-=======
-UNUSUAL_DEV(  0x12d1, 0x1405, 0x0000, 0x0000,
->>>>>>> 18e352e4
-		"HUAWEI MOBILE",
-		"Mass Storage",
-		US_SC_DEVICE, US_PR_DEVICE, usb_stor_huawei_e220_init,
-		0),
-<<<<<<< HEAD
+		"HUAWEI MOBILE",
+		"Mass Storage",
+		US_SC_DEVICE, US_PR_DEVICE, usb_stor_huawei_e220_init,
+		0),
 UNUSUAL_DEV(  0x12d1, 0x1407, 0x0000, 0x0000,
-=======
-UNUSUAL_DEV(  0x12d1, 0x1406, 0x0000, 0x0000,
->>>>>>> 18e352e4
-		"HUAWEI MOBILE",
-		"Mass Storage",
-		US_SC_DEVICE, US_PR_DEVICE, usb_stor_huawei_e220_init,
-		0),
-<<<<<<< HEAD
+		"HUAWEI MOBILE",
+		"Mass Storage",
+		US_SC_DEVICE, US_PR_DEVICE, usb_stor_huawei_e220_init,
+		0),
 UNUSUAL_DEV(  0x12d1, 0x1408, 0x0000, 0x0000,
-=======
-UNUSUAL_DEV(  0x12d1, 0x1407, 0x0000, 0x0000,
->>>>>>> 18e352e4
-		"HUAWEI MOBILE",
-		"Mass Storage",
-		US_SC_DEVICE, US_PR_DEVICE, usb_stor_huawei_e220_init,
-		0),
-<<<<<<< HEAD
+		"HUAWEI MOBILE",
+		"Mass Storage",
+		US_SC_DEVICE, US_PR_DEVICE, usb_stor_huawei_e220_init,
+		0),
 UNUSUAL_DEV(  0x12d1, 0x1409, 0x0000, 0x0000,
-=======
-UNUSUAL_DEV(  0x12d1, 0x1408, 0x0000, 0x0000,
->>>>>>> 18e352e4
-		"HUAWEI MOBILE",
-		"Mass Storage",
-		US_SC_DEVICE, US_PR_DEVICE, usb_stor_huawei_e220_init,
-		0),
-<<<<<<< HEAD
+		"HUAWEI MOBILE",
+		"Mass Storage",
+		US_SC_DEVICE, US_PR_DEVICE, usb_stor_huawei_e220_init,
+		0),
 UNUSUAL_DEV(  0x12d1, 0x140A, 0x0000, 0x0000,
-=======
-UNUSUAL_DEV(  0x12d1, 0x1409, 0x0000, 0x0000,
->>>>>>> 18e352e4
-		"HUAWEI MOBILE",
-		"Mass Storage",
-		US_SC_DEVICE, US_PR_DEVICE, usb_stor_huawei_e220_init,
-		0),
-<<<<<<< HEAD
+		"HUAWEI MOBILE",
+		"Mass Storage",
+		US_SC_DEVICE, US_PR_DEVICE, usb_stor_huawei_e220_init,
+		0),
 UNUSUAL_DEV(  0x12d1, 0x140B, 0x0000, 0x0000,
-=======
-UNUSUAL_DEV(  0x12d1, 0x140A, 0x0000, 0x0000,
->>>>>>> 18e352e4
-		"HUAWEI MOBILE",
-		"Mass Storage",
-		US_SC_DEVICE, US_PR_DEVICE, usb_stor_huawei_e220_init,
-		0),
-<<<<<<< HEAD
+		"HUAWEI MOBILE",
+		"Mass Storage",
+		US_SC_DEVICE, US_PR_DEVICE, usb_stor_huawei_e220_init,
+		0),
 UNUSUAL_DEV(  0x12d1, 0x140C, 0x0000, 0x0000,
-=======
-UNUSUAL_DEV(  0x12d1, 0x140B, 0x0000, 0x0000,
->>>>>>> 18e352e4
-		"HUAWEI MOBILE",
-		"Mass Storage",
-		US_SC_DEVICE, US_PR_DEVICE, usb_stor_huawei_e220_init,
-		0),
-<<<<<<< HEAD
+		"HUAWEI MOBILE",
+		"Mass Storage",
+		US_SC_DEVICE, US_PR_DEVICE, usb_stor_huawei_e220_init,
+		0),
 UNUSUAL_DEV(  0x12d1, 0x140D, 0x0000, 0x0000,
-=======
-UNUSUAL_DEV(  0x12d1, 0x140C, 0x0000, 0x0000,
->>>>>>> 18e352e4
-		"HUAWEI MOBILE",
-		"Mass Storage",
-		US_SC_DEVICE, US_PR_DEVICE, usb_stor_huawei_e220_init,
-		0),
-<<<<<<< HEAD
+		"HUAWEI MOBILE",
+		"Mass Storage",
+		US_SC_DEVICE, US_PR_DEVICE, usb_stor_huawei_e220_init,
+		0),
 UNUSUAL_DEV(  0x12d1, 0x140E, 0x0000, 0x0000,
-=======
-UNUSUAL_DEV(  0x12d1, 0x140D, 0x0000, 0x0000,
->>>>>>> 18e352e4
-		"HUAWEI MOBILE",
-		"Mass Storage",
-		US_SC_DEVICE, US_PR_DEVICE, usb_stor_huawei_e220_init,
-		0),
-<<<<<<< HEAD
+		"HUAWEI MOBILE",
+		"Mass Storage",
+		US_SC_DEVICE, US_PR_DEVICE, usb_stor_huawei_e220_init,
+		0),
 UNUSUAL_DEV(  0x12d1, 0x140F, 0x0000, 0x0000,
-=======
-UNUSUAL_DEV(  0x12d1, 0x140E, 0x0000, 0x0000,
->>>>>>> 18e352e4
-		"HUAWEI MOBILE",
-		"Mass Storage",
-		US_SC_DEVICE, US_PR_DEVICE, usb_stor_huawei_e220_init,
-		0),
-<<<<<<< HEAD
+		"HUAWEI MOBILE",
+		"Mass Storage",
+		US_SC_DEVICE, US_PR_DEVICE, usb_stor_huawei_e220_init,
+		0),
 UNUSUAL_DEV(  0x12d1, 0x1410, 0x0000, 0x0000,
-=======
-UNUSUAL_DEV(  0x12d1, 0x140F, 0x0000, 0x0000,
->>>>>>> 18e352e4
-		"HUAWEI MOBILE",
-		"Mass Storage",
-		US_SC_DEVICE, US_PR_DEVICE, usb_stor_huawei_e220_init,
-		0),
-<<<<<<< HEAD
+		"HUAWEI MOBILE",
+		"Mass Storage",
+		US_SC_DEVICE, US_PR_DEVICE, usb_stor_huawei_e220_init,
+		0),
 UNUSUAL_DEV(  0x12d1, 0x1411, 0x0000, 0x0000,
-=======
-UNUSUAL_DEV(  0x12d1, 0x1410, 0x0000, 0x0000,
->>>>>>> 18e352e4
-		"HUAWEI MOBILE",
-		"Mass Storage",
-		US_SC_DEVICE, US_PR_DEVICE, usb_stor_huawei_e220_init,
-		0),
-<<<<<<< HEAD
-=======
-UNUSUAL_DEV(  0x12d1, 0x1411, 0x0000, 0x0000,
-		"HUAWEI MOBILE",
-		"Mass Storage",
-		US_SC_DEVICE, US_PR_DEVICE, usb_stor_huawei_e220_init,
-		0),
->>>>>>> 18e352e4
+		"HUAWEI MOBILE",
+		"Mass Storage",
+		US_SC_DEVICE, US_PR_DEVICE, usb_stor_huawei_e220_init,
+		0),
 UNUSUAL_DEV(  0x12d1, 0x1412, 0x0000, 0x0000,
 		"HUAWEI MOBILE",
 		"Mass Storage",
@@ -2204,17 +2042,10 @@
  * JMicron responds to USN and several other SCSI ioctls with a
  * residue that causes subsequent I/O requests to fail.  */
 UNUSUAL_DEV(  0x152d, 0x2329, 0x0100, 0x0100,
-<<<<<<< HEAD
-	        "JMicron",
-	        "USB to ATA/ATAPI Bridge",
-	        US_SC_DEVICE, US_PR_DEVICE, NULL,
-	        US_FL_IGNORE_RESIDUE ),
-=======
 		"JMicron",
 		"USB to ATA/ATAPI Bridge",
 		US_SC_DEVICE, US_PR_DEVICE, NULL,
 		US_FL_IGNORE_RESIDUE | US_FL_SANE_SENSE ),
->>>>>>> 18e352e4
 
 /* Reported by Robert Schedel <r.schedel@yahoo.de>
  * Note: this is a 'super top' device like the above 14cd/6600 device */
@@ -2223,12 +2054,6 @@
 		"HD-35PUK-B",
 		US_SC_DEVICE, US_PR_DEVICE, NULL,
 		US_FL_IGNORE_RESIDUE ),
-
-UNUSUAL_DEV( 0x2116, 0x0320, 0x0001, 0x0001,
-		"ST",
-		"2A",
-		US_SC_DEVICE, US_PR_DEVICE, NULL,
-		US_FL_FIX_CAPACITY),
 
 UNUSUAL_DEV( 0x2116, 0x0320, 0x0001, 0x0001,
 		"ST",
