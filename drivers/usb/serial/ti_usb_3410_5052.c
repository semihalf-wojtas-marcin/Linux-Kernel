--- conflicted
+++ resolved
@@ -179,16 +179,12 @@
 static struct usb_device_id ti_id_table_3410[7+TI_EXTRA_VID_PID_COUNT+1] = {
 	{ USB_DEVICE(TI_VENDOR_ID, TI_3410_PRODUCT_ID) },
 	{ USB_DEVICE(TI_VENDOR_ID, TI_3410_EZ430_ID) },
-<<<<<<< HEAD
-	{ USB_DEVICE(0x04b3, 0x4543) },
-=======
 	{ USB_DEVICE(MTS_VENDOR_ID, MTS_GSM_NO_FW_PRODUCT_ID) },
 	{ USB_DEVICE(MTS_VENDOR_ID, MTS_CDMA_NO_FW_PRODUCT_ID) },
 	{ USB_DEVICE(MTS_VENDOR_ID, MTS_CDMA_PRODUCT_ID) },
 	{ USB_DEVICE(MTS_VENDOR_ID, MTS_GSM_PRODUCT_ID) },
 	{ USB_DEVICE(MTS_VENDOR_ID, MTS_EDGE_PRODUCT_ID) },
 	{ USB_DEVICE(IBM_VENDOR_ID, IBM_4543_PRODUCT_ID) },
->>>>>>> 18e352e4
 };
 
 static struct usb_device_id ti_id_table_5052[4+TI_EXTRA_VID_PID_COUNT+1] = {
@@ -211,11 +207,7 @@
 	{ USB_DEVICE(TI_VENDOR_ID, TI_5152_BOOT_PRODUCT_ID) },
 	{ USB_DEVICE(TI_VENDOR_ID, TI_5052_EEPROM_PRODUCT_ID) },
 	{ USB_DEVICE(TI_VENDOR_ID, TI_5052_FIRMWARE_PRODUCT_ID) },
-<<<<<<< HEAD
-	{ USB_DEVICE(0x04b3, 0x4543) },
-=======
 	{ USB_DEVICE(IBM_VENDOR_ID, IBM_4543_PRODUCT_ID) },
->>>>>>> 18e352e4
 	{ }
 };
 
@@ -435,10 +427,6 @@
 	}
 
 	/* the second configuration must be set */
-<<<<<<< HEAD
-	printk(KERN_DEBUG"%s: bConfigurationValue: %x\n", __FUNCTION__, dev->actconfig->desc.bConfigurationValue);
-=======
->>>>>>> 18e352e4
 	if (dev->actconfig->desc.bConfigurationValue == TI_BOOT_CONFIG) {
 		status = usb_driver_set_configuration(dev, TI_ACTIVE_CONFIG);
 		status = status ? status : -ENODEV;
