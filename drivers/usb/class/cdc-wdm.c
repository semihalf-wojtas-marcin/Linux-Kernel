// SPDX-License-Identifier: GPL-2.0
/*
 * cdc-wdm.c
 *
 * This driver supports USB CDC WCM Device Management.
 *
 * Copyright (c) 2007-2009 Oliver Neukum
 *
 * Some code taken from cdc-acm.c
 *
 * Released under the GPLv2.
 *
 * Many thanks to Carl Nordbeck
 */
#include <linux/kernel.h>
#include <linux/errno.h>
#include <linux/ioctl.h>
#include <linux/slab.h>
#include <linux/module.h>
#include <linux/mutex.h>
#include <linux/uaccess.h>
#include <linux/bitops.h>
#include <linux/poll.h>
#include <linux/skbuff.h>
#include <linux/usb.h>
#include <linux/usb/cdc.h>
#include <linux/wwan.h>
#include <asm/byteorder.h>
#include <asm/unaligned.h>
#include <linux/usb/cdc-wdm.h>

#define DRIVER_AUTHOR "Oliver Neukum"
#define DRIVER_DESC "USB Abstract Control Model driver for USB WCM Device Management"

static const struct usb_device_id wdm_ids[] = {
	{
		.match_flags = USB_DEVICE_ID_MATCH_INT_CLASS |
				 USB_DEVICE_ID_MATCH_INT_SUBCLASS,
		.bInterfaceClass = USB_CLASS_COMM,
		.bInterfaceSubClass = USB_CDC_SUBCLASS_DMM
	},
	{ }
};

MODULE_DEVICE_TABLE (usb, wdm_ids);

#define WDM_MINOR_BASE	176


#define WDM_IN_USE		1
#define WDM_DISCONNECTING	2
#define WDM_RESULT		3
#define WDM_READ		4
#define WDM_INT_STALL		5
#define WDM_POLL_RUNNING	6
#define WDM_RESPONDING		7
#define WDM_SUSPENDING		8
#define WDM_RESETTING		9
#define WDM_OVERFLOW		10
#define WDM_WWAN_IN_USE		11

#define WDM_MAX			16

/* we cannot wait forever at flush() */
#define WDM_FLUSH_TIMEOUT	(30 * HZ)

/* CDC-WMC r1.1 requires wMaxCommand to be "at least 256 decimal (0x100)" */
#define WDM_DEFAULT_BUFSIZE	256

static DEFINE_MUTEX(wdm_mutex);
static DEFINE_SPINLOCK(wdm_device_list_lock);
static LIST_HEAD(wdm_device_list);

/* --- method tables --- */

struct wdm_device {
	u8			*inbuf; /* buffer for response */
	u8			*outbuf; /* buffer for command */
	u8			*sbuf; /* buffer for status */
	u8			*ubuf; /* buffer for copy to user space */

	struct urb		*command;
	struct urb		*response;
	struct urb		*validity;
	struct usb_interface	*intf;
	struct usb_ctrlrequest	*orq;
	struct usb_ctrlrequest	*irq;
	spinlock_t		iuspin;

	unsigned long		flags;
	u16			bufsize;
	u16			wMaxCommand;
	u16			wMaxPacketSize;
	__le16			inum;
	int			reslength;
	int			length;
	int			read;
	int			count;
	dma_addr_t		shandle;
	dma_addr_t		ihandle;
	struct mutex		wlock;
	struct mutex		rlock;
	wait_queue_head_t	wait;
	struct work_struct	rxwork;
	struct work_struct	service_outs_intr;
	int			werr;
	int			rerr;
	int                     resp_count;

	struct list_head	device_list;
	int			(*manage_power)(struct usb_interface *, int);

	enum wwan_port_type	wwanp_type;
	struct wwan_port	*wwanp;
};

static struct usb_driver wdm_driver;

/* return intfdata if we own the interface, else look up intf in the list */
static struct wdm_device *wdm_find_device(struct usb_interface *intf)
{
	struct wdm_device *desc;

	spin_lock(&wdm_device_list_lock);
	list_for_each_entry(desc, &wdm_device_list, device_list)
		if (desc->intf == intf)
			goto found;
	desc = NULL;
found:
	spin_unlock(&wdm_device_list_lock);

	return desc;
}

static struct wdm_device *wdm_find_device_by_minor(int minor)
{
	struct wdm_device *desc;

	spin_lock(&wdm_device_list_lock);
	list_for_each_entry(desc, &wdm_device_list, device_list)
		if (desc->intf->minor == minor)
			goto found;
	desc = NULL;
found:
	spin_unlock(&wdm_device_list_lock);

	return desc;
}

/* --- callbacks --- */
static void wdm_out_callback(struct urb *urb)
{
	struct wdm_device *desc;
	unsigned long flags;

	desc = urb->context;
	spin_lock_irqsave(&desc->iuspin, flags);
	desc->werr = urb->status;
	spin_unlock_irqrestore(&desc->iuspin, flags);
	kfree(desc->outbuf);
	desc->outbuf = NULL;
	clear_bit(WDM_IN_USE, &desc->flags);
	wake_up_all(&desc->wait);
}

static void wdm_wwan_rx(struct wdm_device *desc, int length);

static void wdm_in_callback(struct urb *urb)
{
	unsigned long flags;
	struct wdm_device *desc = urb->context;
	int status = urb->status;
	int length = urb->actual_length;

	spin_lock_irqsave(&desc->iuspin, flags);
	clear_bit(WDM_RESPONDING, &desc->flags);

	if (status) {
		switch (status) {
		case -ENOENT:
			dev_dbg(&desc->intf->dev,
				"nonzero urb status received: -ENOENT\n");
			goto skip_error;
		case -ECONNRESET:
			dev_dbg(&desc->intf->dev,
				"nonzero urb status received: -ECONNRESET\n");
			goto skip_error;
		case -ESHUTDOWN:
			dev_dbg(&desc->intf->dev,
				"nonzero urb status received: -ESHUTDOWN\n");
			goto skip_error;
		case -EPIPE:
			dev_err(&desc->intf->dev,
				"nonzero urb status received: -EPIPE\n");
			break;
		default:
			dev_err(&desc->intf->dev,
				"Unexpected error %d\n", status);
			break;
		}
	}

	if (test_bit(WDM_WWAN_IN_USE, &desc->flags)) {
		wdm_wwan_rx(desc, length);
		goto out;
	}

	/*
	 * only set a new error if there is no previous error.
	 * Errors are only cleared during read/open
	 * Avoid propagating -EPIPE (stall) to userspace since it is
	 * better handled as an empty read
	 */
	if (desc->rerr == 0 && status != -EPIPE)
		desc->rerr = status;

	if (length + desc->length > desc->wMaxCommand) {
		/* The buffer would overflow */
		set_bit(WDM_OVERFLOW, &desc->flags);
	} else {
		/* we may already be in overflow */
		if (!test_bit(WDM_OVERFLOW, &desc->flags)) {
			memmove(desc->ubuf + desc->length, desc->inbuf, length);
			desc->length += length;
			desc->reslength = length;
		}
	}
skip_error:

	if (desc->rerr) {
		/*
		 * Since there was an error, userspace may decide to not read
		 * any data after poll'ing.
		 * We should respond to further attempts from the device to send
		 * data, so that we can get unstuck.
		 */
		schedule_work(&desc->service_outs_intr);
	} else {
		set_bit(WDM_READ, &desc->flags);
		wake_up(&desc->wait);
	}
out:
	spin_unlock_irqrestore(&desc->iuspin, flags);
}

static void wdm_int_callback(struct urb *urb)
{
	unsigned long flags;
	int rv = 0;
	int responding;
	int status = urb->status;
	struct wdm_device *desc;
	struct usb_cdc_notification *dr;

	desc = urb->context;
	dr = (struct usb_cdc_notification *)desc->sbuf;

	if (status) {
		switch (status) {
		case -ESHUTDOWN:
		case -ENOENT:
		case -ECONNRESET:
			return; /* unplug */
		case -EPIPE:
			set_bit(WDM_INT_STALL, &desc->flags);
			dev_err(&desc->intf->dev, "Stall on int endpoint\n");
			goto sw; /* halt is cleared in work */
		default:
			dev_err(&desc->intf->dev,
				"nonzero urb status received: %d\n", status);
			break;
		}
	}

	if (urb->actual_length < sizeof(struct usb_cdc_notification)) {
		dev_err(&desc->intf->dev, "wdm_int_callback - %d bytes\n",
			urb->actual_length);
		goto exit;
	}

	switch (dr->bNotificationType) {
	case USB_CDC_NOTIFY_RESPONSE_AVAILABLE:
		dev_dbg(&desc->intf->dev,
			"NOTIFY_RESPONSE_AVAILABLE received: index %d len %d\n",
			le16_to_cpu(dr->wIndex), le16_to_cpu(dr->wLength));
		break;

	case USB_CDC_NOTIFY_NETWORK_CONNECTION:

		dev_dbg(&desc->intf->dev,
			"NOTIFY_NETWORK_CONNECTION %s network\n",
			dr->wValue ? "connected to" : "disconnected from");
		goto exit;
	case USB_CDC_NOTIFY_SPEED_CHANGE:
		dev_dbg(&desc->intf->dev, "SPEED_CHANGE received (len %u)\n",
			urb->actual_length);
		goto exit;
	default:
		clear_bit(WDM_POLL_RUNNING, &desc->flags);
		dev_err(&desc->intf->dev,
			"unknown notification %d received: index %d len %d\n",
			dr->bNotificationType,
			le16_to_cpu(dr->wIndex),
			le16_to_cpu(dr->wLength));
		goto exit;
	}

	spin_lock_irqsave(&desc->iuspin, flags);
	responding = test_and_set_bit(WDM_RESPONDING, &desc->flags);
	if (!desc->resp_count++ && !responding
		&& !test_bit(WDM_DISCONNECTING, &desc->flags)
		&& !test_bit(WDM_SUSPENDING, &desc->flags)) {
		rv = usb_submit_urb(desc->response, GFP_ATOMIC);
		dev_dbg(&desc->intf->dev, "submit response URB %d\n", rv);
	}
	spin_unlock_irqrestore(&desc->iuspin, flags);
	if (rv < 0) {
		clear_bit(WDM_RESPONDING, &desc->flags);
		if (rv == -EPERM)
			return;
		if (rv == -ENOMEM) {
sw:
			rv = schedule_work(&desc->rxwork);
			if (rv)
				dev_err(&desc->intf->dev,
					"Cannot schedule work\n");
		}
	}
exit:
	rv = usb_submit_urb(urb, GFP_ATOMIC);
	if (rv)
		dev_err(&desc->intf->dev,
			"%s - usb_submit_urb failed with result %d\n",
			__func__, rv);

}

static void poison_urbs(struct wdm_device *desc)
{
	/* the order here is essential */
	usb_poison_urb(desc->command);
	usb_poison_urb(desc->validity);
	usb_poison_urb(desc->response);
}

static void unpoison_urbs(struct wdm_device *desc)
{
	/*
	 *  the order here is not essential
	 *  it is symmetrical just to be nice
	 */
	usb_unpoison_urb(desc->response);
	usb_unpoison_urb(desc->validity);
	usb_unpoison_urb(desc->command);
}

static void free_urbs(struct wdm_device *desc)
{
	usb_free_urb(desc->validity);
	usb_free_urb(desc->response);
	usb_free_urb(desc->command);
}

static void cleanup(struct wdm_device *desc)
{
	kfree(desc->sbuf);
	kfree(desc->inbuf);
	kfree(desc->orq);
	kfree(desc->irq);
	kfree(desc->ubuf);
	free_urbs(desc);
	kfree(desc);
}

static ssize_t wdm_write
(struct file *file, const char __user *buffer, size_t count, loff_t *ppos)
{
	u8 *buf;
	int rv = -EMSGSIZE, r, we;
	struct wdm_device *desc = file->private_data;
	struct usb_ctrlrequest *req;

	if (count > desc->wMaxCommand)
		count = desc->wMaxCommand;

	spin_lock_irq(&desc->iuspin);
	we = desc->werr;
	desc->werr = 0;
	spin_unlock_irq(&desc->iuspin);
	if (we < 0)
		return usb_translate_errors(we);

	buf = memdup_user(buffer, count);
	if (IS_ERR(buf))
		return PTR_ERR(buf);

	/* concurrent writes and disconnect */
	r = mutex_lock_interruptible(&desc->wlock);
	rv = -ERESTARTSYS;
	if (r)
		goto out_free_mem;

	if (test_bit(WDM_DISCONNECTING, &desc->flags)) {
		rv = -ENODEV;
		goto out_free_mem_lock;
	}

	r = usb_autopm_get_interface(desc->intf);
	if (r < 0) {
		rv = usb_translate_errors(r);
		goto out_free_mem_lock;
	}

	if (!(file->f_flags & O_NONBLOCK))
		r = wait_event_interruptible(desc->wait, !test_bit(WDM_IN_USE,
								&desc->flags));
	else
		if (test_bit(WDM_IN_USE, &desc->flags))
			r = -EAGAIN;

	if (test_bit(WDM_RESETTING, &desc->flags))
		r = -EIO;

	if (test_bit(WDM_DISCONNECTING, &desc->flags))
		r = -ENODEV;

	if (r < 0) {
		rv = r;
		goto out_free_mem_pm;
	}

	req = desc->orq;
	usb_fill_control_urb(
		desc->command,
		interface_to_usbdev(desc->intf),
		/* using common endpoint 0 */
		usb_sndctrlpipe(interface_to_usbdev(desc->intf), 0),
		(unsigned char *)req,
		buf,
		count,
		wdm_out_callback,
		desc
	);

	req->bRequestType = (USB_DIR_OUT | USB_TYPE_CLASS |
			     USB_RECIP_INTERFACE);
	req->bRequest = USB_CDC_SEND_ENCAPSULATED_COMMAND;
	req->wValue = 0;
	req->wIndex = desc->inum; /* already converted */
	req->wLength = cpu_to_le16(count);
	set_bit(WDM_IN_USE, &desc->flags);
	desc->outbuf = buf;

	rv = usb_submit_urb(desc->command, GFP_KERNEL);
	if (rv < 0) {
		desc->outbuf = NULL;
		clear_bit(WDM_IN_USE, &desc->flags);
		wake_up_all(&desc->wait); /* for wdm_wait_for_response() */
		dev_err(&desc->intf->dev, "Tx URB error: %d\n", rv);
		rv = usb_translate_errors(rv);
		goto out_free_mem_pm;
	} else {
		dev_dbg(&desc->intf->dev, "Tx URB has been submitted index=%d\n",
			le16_to_cpu(req->wIndex));
	}

	usb_autopm_put_interface(desc->intf);
	mutex_unlock(&desc->wlock);
	return count;

out_free_mem_pm:
	usb_autopm_put_interface(desc->intf);
out_free_mem_lock:
	mutex_unlock(&desc->wlock);
out_free_mem:
	kfree(buf);
	return rv;
}

/*
 * Submit the read urb if resp_count is non-zero.
 *
 * Called with desc->iuspin locked
 */
static int service_outstanding_interrupt(struct wdm_device *desc)
{
	int rv = 0;

	/* submit read urb only if the device is waiting for it */
	if (!desc->resp_count || !--desc->resp_count)
		goto out;

	if (test_bit(WDM_DISCONNECTING, &desc->flags)) {
		rv = -ENODEV;
		goto out;
	}
	if (test_bit(WDM_RESETTING, &desc->flags)) {
		rv = -EIO;
		goto out;
	}

	set_bit(WDM_RESPONDING, &desc->flags);
	spin_unlock_irq(&desc->iuspin);
	rv = usb_submit_urb(desc->response, GFP_KERNEL);
	spin_lock_irq(&desc->iuspin);
	if (rv) {
		if (!test_bit(WDM_DISCONNECTING, &desc->flags))
			dev_err(&desc->intf->dev,
				"usb_submit_urb failed with result %d\n", rv);

		/* make sure the next notification trigger a submit */
		clear_bit(WDM_RESPONDING, &desc->flags);
		desc->resp_count = 0;
	}
out:
	return rv;
}

static ssize_t wdm_read
(struct file *file, char __user *buffer, size_t count, loff_t *ppos)
{
	int rv, cntr;
	int i = 0;
	struct wdm_device *desc = file->private_data;


	rv = mutex_lock_interruptible(&desc->rlock); /*concurrent reads */
	if (rv < 0)
		return -ERESTARTSYS;

	cntr = READ_ONCE(desc->length);
	if (cntr == 0) {
		desc->read = 0;
retry:
		if (test_bit(WDM_DISCONNECTING, &desc->flags)) {
			rv = -ENODEV;
			goto err;
		}
		if (test_bit(WDM_OVERFLOW, &desc->flags)) {
			clear_bit(WDM_OVERFLOW, &desc->flags);
			rv = -ENOBUFS;
			goto err;
		}
		i++;
		if (file->f_flags & O_NONBLOCK) {
			if (!test_bit(WDM_READ, &desc->flags)) {
				rv = -EAGAIN;
				goto err;
			}
			rv = 0;
		} else {
			rv = wait_event_interruptible(desc->wait,
				test_bit(WDM_READ, &desc->flags));
		}

		/* may have happened while we slept */
		if (test_bit(WDM_DISCONNECTING, &desc->flags)) {
			rv = -ENODEV;
			goto err;
		}
		if (test_bit(WDM_RESETTING, &desc->flags)) {
			rv = -EIO;
			goto err;
		}
		usb_mark_last_busy(interface_to_usbdev(desc->intf));
		if (rv < 0) {
			rv = -ERESTARTSYS;
			goto err;
		}

		spin_lock_irq(&desc->iuspin);

		if (desc->rerr) { /* read completed, error happened */
			rv = usb_translate_errors(desc->rerr);
			desc->rerr = 0;
			spin_unlock_irq(&desc->iuspin);
			goto err;
		}
		/*
		 * recheck whether we've lost the race
		 * against the completion handler
		 */
		if (!test_bit(WDM_READ, &desc->flags)) { /* lost race */
			spin_unlock_irq(&desc->iuspin);
			goto retry;
		}

		if (!desc->reslength) { /* zero length read */
			dev_dbg(&desc->intf->dev, "zero length - clearing WDM_READ\n");
			clear_bit(WDM_READ, &desc->flags);
			rv = service_outstanding_interrupt(desc);
			spin_unlock_irq(&desc->iuspin);
			if (rv < 0)
				goto err;
			goto retry;
		}
		cntr = desc->length;
		spin_unlock_irq(&desc->iuspin);
	}

	if (cntr > count)
		cntr = count;
	rv = copy_to_user(buffer, desc->ubuf, cntr);
	if (rv > 0) {
		rv = -EFAULT;
		goto err;
	}

	spin_lock_irq(&desc->iuspin);

	for (i = 0; i < desc->length - cntr; i++)
		desc->ubuf[i] = desc->ubuf[i + cntr];

	desc->length -= cntr;
	/* in case we had outstanding data */
	if (!desc->length) {
		clear_bit(WDM_READ, &desc->flags);
		service_outstanding_interrupt(desc);
	}
	spin_unlock_irq(&desc->iuspin);
	rv = cntr;

err:
	mutex_unlock(&desc->rlock);
	return rv;
}

static int wdm_wait_for_response(struct file *file, long timeout)
{
	struct wdm_device *desc = file->private_data;
	long rv; /* Use long here because (int) MAX_SCHEDULE_TIMEOUT < 0. */

	/*
	 * Needs both flags. We cannot do with one because resetting it would
	 * cause a race with write() yet we need to signal a disconnect.
	 */
	rv = wait_event_interruptible_timeout(desc->wait,
			      !test_bit(WDM_IN_USE, &desc->flags) ||
			      test_bit(WDM_DISCONNECTING, &desc->flags),
			      timeout);

	/*
	 * To report the correct error. This is best effort.
	 * We are inevitably racing with the hardware.
	 */
	if (test_bit(WDM_DISCONNECTING, &desc->flags))
		return -ENODEV;
	if (!rv)
		return -EIO;
	if (rv < 0)
		return -EINTR;

	spin_lock_irq(&desc->iuspin);
	rv = desc->werr;
	desc->werr = 0;
	spin_unlock_irq(&desc->iuspin);

	return usb_translate_errors(rv);

}

/*
 * You need to send a signal when you react to malicious or defective hardware.
 * Also, don't abort when fsync() returned -EINVAL, for older kernels which do
 * not implement wdm_flush() will return -EINVAL.
 */
static int wdm_fsync(struct file *file, loff_t start, loff_t end, int datasync)
{
	return wdm_wait_for_response(file, MAX_SCHEDULE_TIMEOUT);
}

/*
 * Same with wdm_fsync(), except it uses finite timeout in order to react to
 * malicious or defective hardware which ceased communication after close() was
 * implicitly called due to process termination.
 */
static int wdm_flush(struct file *file, fl_owner_t id)
{
	return wdm_wait_for_response(file, WDM_FLUSH_TIMEOUT);
}

static __poll_t wdm_poll(struct file *file, struct poll_table_struct *wait)
{
	struct wdm_device *desc = file->private_data;
	unsigned long flags;
	__poll_t mask = 0;

	spin_lock_irqsave(&desc->iuspin, flags);
	if (test_bit(WDM_DISCONNECTING, &desc->flags)) {
		mask = EPOLLHUP | EPOLLERR;
		spin_unlock_irqrestore(&desc->iuspin, flags);
		goto desc_out;
	}
	if (test_bit(WDM_READ, &desc->flags))
		mask = EPOLLIN | EPOLLRDNORM;
	if (desc->rerr || desc->werr)
		mask |= EPOLLERR;
	if (!test_bit(WDM_IN_USE, &desc->flags))
		mask |= EPOLLOUT | EPOLLWRNORM;
	spin_unlock_irqrestore(&desc->iuspin, flags);

	poll_wait(file, &desc->wait, wait);

desc_out:
	return mask;
}

static int wdm_open(struct inode *inode, struct file *file)
{
	int minor = iminor(inode);
	int rv = -ENODEV;
	struct usb_interface *intf;
	struct wdm_device *desc;

	mutex_lock(&wdm_mutex);
	desc = wdm_find_device_by_minor(minor);
	if (!desc)
		goto out;

	intf = desc->intf;
	if (test_bit(WDM_DISCONNECTING, &desc->flags))
		goto out;
	file->private_data = desc;

	if (test_bit(WDM_WWAN_IN_USE, &desc->flags)) {
		rv = -EBUSY;
		goto out;
	}

	rv = usb_autopm_get_interface(desc->intf);
	if (rv < 0) {
		dev_err(&desc->intf->dev, "Error autopm - %d\n", rv);
		goto out;
	}

	/* using write lock to protect desc->count */
	mutex_lock(&desc->wlock);
	if (!desc->count++) {
		desc->werr = 0;
		desc->rerr = 0;
		rv = usb_submit_urb(desc->validity, GFP_KERNEL);
		if (rv < 0) {
			desc->count--;
			dev_err(&desc->intf->dev,
				"Error submitting int urb - %d\n", rv);
			rv = usb_translate_errors(rv);
		}
	} else {
		rv = 0;
	}
	mutex_unlock(&desc->wlock);
	if (desc->count == 1)
		desc->manage_power(intf, 1);
	usb_autopm_put_interface(desc->intf);
out:
	mutex_unlock(&wdm_mutex);
	return rv;
}

static int wdm_release(struct inode *inode, struct file *file)
{
	struct wdm_device *desc = file->private_data;

	mutex_lock(&wdm_mutex);

	/* using write lock to protect desc->count */
	mutex_lock(&desc->wlock);
	desc->count--;
	mutex_unlock(&desc->wlock);

	if (!desc->count) {
		if (!test_bit(WDM_DISCONNECTING, &desc->flags)) {
			dev_dbg(&desc->intf->dev, "wdm_release: cleanup\n");
			poison_urbs(desc);
			spin_lock_irq(&desc->iuspin);
			desc->resp_count = 0;
			spin_unlock_irq(&desc->iuspin);
			desc->manage_power(desc->intf, 0);
			unpoison_urbs(desc);
		} else {
			/* must avoid dev_printk here as desc->intf is invalid */
			pr_debug(KBUILD_MODNAME " %s: device gone - cleaning up\n", __func__);
			cleanup(desc);
		}
	}
	mutex_unlock(&wdm_mutex);
	return 0;
}

static long wdm_ioctl(struct file *file, unsigned int cmd, unsigned long arg)
{
	struct wdm_device *desc = file->private_data;
	int rv = 0;

	switch (cmd) {
	case IOCTL_WDM_MAX_COMMAND:
		if (copy_to_user((void __user *)arg, &desc->wMaxCommand, sizeof(desc->wMaxCommand)))
			rv = -EFAULT;
		break;
	default:
		rv = -ENOTTY;
	}
	return rv;
}

static const struct file_operations wdm_fops = {
	.owner =	THIS_MODULE,
	.read =		wdm_read,
	.write =	wdm_write,
	.fsync =	wdm_fsync,
	.open =		wdm_open,
	.flush =	wdm_flush,
	.release =	wdm_release,
	.poll =		wdm_poll,
	.unlocked_ioctl = wdm_ioctl,
	.compat_ioctl = compat_ptr_ioctl,
	.llseek =	noop_llseek,
};

static struct usb_class_driver wdm_class = {
	.name =		"cdc-wdm%d",
	.fops =		&wdm_fops,
	.minor_base =	WDM_MINOR_BASE,
};

/* --- WWAN framework integration --- */
#ifdef CONFIG_WWAN
static int wdm_wwan_port_start(struct wwan_port *port)
{
	struct wdm_device *desc = wwan_port_get_drvdata(port);

	/* The interface is both exposed via the WWAN framework and as a
	 * legacy usbmisc chardev. If chardev is already open, just fail
	 * to prevent concurrent usage. Otherwise, switch to WWAN mode.
	 */
	mutex_lock(&wdm_mutex);
	if (desc->count) {
		mutex_unlock(&wdm_mutex);
		return -EBUSY;
	}
	set_bit(WDM_WWAN_IN_USE, &desc->flags);
	mutex_unlock(&wdm_mutex);

	desc->manage_power(desc->intf, 1);

	/* tx is allowed */
	wwan_port_txon(port);

	/* Start getting events */
	return usb_submit_urb(desc->validity, GFP_KERNEL);
}

static void wdm_wwan_port_stop(struct wwan_port *port)
{
	struct wdm_device *desc = wwan_port_get_drvdata(port);

	/* Stop all transfers and disable WWAN mode */
	poison_urbs(desc);
	desc->manage_power(desc->intf, 0);
	clear_bit(WDM_READ, &desc->flags);
	clear_bit(WDM_WWAN_IN_USE, &desc->flags);
	unpoison_urbs(desc);
}

static void wdm_wwan_port_tx_complete(struct urb *urb)
{
	struct sk_buff *skb = urb->context;
	struct wdm_device *desc = skb_shinfo(skb)->destructor_arg;

	usb_autopm_put_interface(desc->intf);
	wwan_port_txon(desc->wwanp);
	kfree_skb(skb);
}

static int wdm_wwan_port_tx(struct wwan_port *port, struct sk_buff *skb)
{
	struct wdm_device *desc = wwan_port_get_drvdata(port);
	struct usb_interface *intf = desc->intf;
	struct usb_ctrlrequest *req = desc->orq;
	int rv;

	rv = usb_autopm_get_interface(intf);
	if (rv)
		return rv;

	usb_fill_control_urb(
		desc->command,
		interface_to_usbdev(intf),
		usb_sndctrlpipe(interface_to_usbdev(intf), 0),
		(unsigned char *)req,
		skb->data,
		skb->len,
		wdm_wwan_port_tx_complete,
		skb
	);

	req->bRequestType = (USB_DIR_OUT | USB_TYPE_CLASS | USB_RECIP_INTERFACE);
	req->bRequest = USB_CDC_SEND_ENCAPSULATED_COMMAND;
	req->wValue = 0;
	req->wIndex = desc->inum;
	req->wLength = cpu_to_le16(skb->len);

	skb_shinfo(skb)->destructor_arg = desc;

	rv = usb_submit_urb(desc->command, GFP_KERNEL);
	if (rv)
		usb_autopm_put_interface(intf);
	else /* One transfer at a time, stop TX until URB completion */
		wwan_port_txoff(port);

	return rv;
}

<<<<<<< HEAD
static struct wwan_port_ops wdm_wwan_port_ops = {
=======
static const struct wwan_port_ops wdm_wwan_port_ops = {
>>>>>>> df0cc57e
	.start = wdm_wwan_port_start,
	.stop = wdm_wwan_port_stop,
	.tx = wdm_wwan_port_tx,
};

static void wdm_wwan_init(struct wdm_device *desc)
{
	struct usb_interface *intf = desc->intf;
	struct wwan_port *port;

	/* Only register to WWAN core if protocol/type is known */
	if (desc->wwanp_type == WWAN_PORT_UNKNOWN) {
		dev_info(&intf->dev, "Unknown control protocol\n");
		return;
	}

	port = wwan_create_port(&intf->dev, desc->wwanp_type, &wdm_wwan_port_ops, desc);
	if (IS_ERR(port)) {
		dev_err(&intf->dev, "%s: Unable to create WWAN port\n",
			dev_name(intf->usb_dev));
		return;
	}

	desc->wwanp = port;
}

static void wdm_wwan_deinit(struct wdm_device *desc)
{
	if (!desc->wwanp)
		return;

	wwan_remove_port(desc->wwanp);
	desc->wwanp = NULL;
}

static void wdm_wwan_rx(struct wdm_device *desc, int length)
{
	struct wwan_port *port = desc->wwanp;
	struct sk_buff *skb;

	/* Forward data to WWAN port */
	skb = alloc_skb(length, GFP_ATOMIC);
	if (!skb)
		return;

	memcpy(skb_put(skb, length), desc->inbuf, length);
	wwan_port_rx(port, skb);

	/* inbuf has been copied, it is safe to check for outstanding data */
	schedule_work(&desc->service_outs_intr);
}
#else /* CONFIG_WWAN */
static void wdm_wwan_init(struct wdm_device *desc) {}
static void wdm_wwan_deinit(struct wdm_device *desc) {}
static void wdm_wwan_rx(struct wdm_device *desc, int length) {}
#endif /* CONFIG_WWAN */

/* --- error handling --- */
static void wdm_rxwork(struct work_struct *work)
{
	struct wdm_device *desc = container_of(work, struct wdm_device, rxwork);
	unsigned long flags;
	int rv = 0;
	int responding;

	spin_lock_irqsave(&desc->iuspin, flags);
	if (test_bit(WDM_DISCONNECTING, &desc->flags)) {
		spin_unlock_irqrestore(&desc->iuspin, flags);
	} else {
		responding = test_and_set_bit(WDM_RESPONDING, &desc->flags);
		spin_unlock_irqrestore(&desc->iuspin, flags);
		if (!responding)
			rv = usb_submit_urb(desc->response, GFP_KERNEL);
		if (rv < 0 && rv != -EPERM) {
			spin_lock_irqsave(&desc->iuspin, flags);
			clear_bit(WDM_RESPONDING, &desc->flags);
			if (!test_bit(WDM_DISCONNECTING, &desc->flags))
				schedule_work(&desc->rxwork);
			spin_unlock_irqrestore(&desc->iuspin, flags);
		}
	}
}

static void service_interrupt_work(struct work_struct *work)
{
	struct wdm_device *desc;

	desc = container_of(work, struct wdm_device, service_outs_intr);

	spin_lock_irq(&desc->iuspin);
	service_outstanding_interrupt(desc);
	if (!desc->resp_count) {
		set_bit(WDM_READ, &desc->flags);
		wake_up(&desc->wait);
	}
	spin_unlock_irq(&desc->iuspin);
}

/* --- hotplug --- */

static int wdm_create(struct usb_interface *intf, struct usb_endpoint_descriptor *ep,
		      u16 bufsize, enum wwan_port_type type,
		      int (*manage_power)(struct usb_interface *, int))
{
	int rv = -ENOMEM;
	struct wdm_device *desc;

	desc = kzalloc(sizeof(struct wdm_device), GFP_KERNEL);
	if (!desc)
		goto out;
	INIT_LIST_HEAD(&desc->device_list);
	mutex_init(&desc->rlock);
	mutex_init(&desc->wlock);
	spin_lock_init(&desc->iuspin);
	init_waitqueue_head(&desc->wait);
	desc->wMaxCommand = bufsize;
	/* this will be expanded and needed in hardware endianness */
	desc->inum = cpu_to_le16((u16)intf->cur_altsetting->desc.bInterfaceNumber);
	desc->intf = intf;
	desc->wwanp_type = type;
	INIT_WORK(&desc->rxwork, wdm_rxwork);
	INIT_WORK(&desc->service_outs_intr, service_interrupt_work);

	if (!usb_endpoint_is_int_in(ep)) {
		rv = -EINVAL;
		goto err;
	}

	desc->wMaxPacketSize = usb_endpoint_maxp(ep);

	desc->orq = kmalloc(sizeof(struct usb_ctrlrequest), GFP_KERNEL);
	if (!desc->orq)
		goto err;
	desc->irq = kmalloc(sizeof(struct usb_ctrlrequest), GFP_KERNEL);
	if (!desc->irq)
		goto err;

	desc->validity = usb_alloc_urb(0, GFP_KERNEL);
	if (!desc->validity)
		goto err;

	desc->response = usb_alloc_urb(0, GFP_KERNEL);
	if (!desc->response)
		goto err;

	desc->command = usb_alloc_urb(0, GFP_KERNEL);
	if (!desc->command)
		goto err;

	desc->ubuf = kmalloc(desc->wMaxCommand, GFP_KERNEL);
	if (!desc->ubuf)
		goto err;

	desc->sbuf = kmalloc(desc->wMaxPacketSize, GFP_KERNEL);
	if (!desc->sbuf)
		goto err;

	desc->inbuf = kmalloc(desc->wMaxCommand, GFP_KERNEL);
	if (!desc->inbuf)
		goto err;

	usb_fill_int_urb(
		desc->validity,
		interface_to_usbdev(intf),
		usb_rcvintpipe(interface_to_usbdev(intf), ep->bEndpointAddress),
		desc->sbuf,
		desc->wMaxPacketSize,
		wdm_int_callback,
		desc,
		ep->bInterval
	);

	desc->irq->bRequestType = (USB_DIR_IN | USB_TYPE_CLASS | USB_RECIP_INTERFACE);
	desc->irq->bRequest = USB_CDC_GET_ENCAPSULATED_RESPONSE;
	desc->irq->wValue = 0;
	desc->irq->wIndex = desc->inum; /* already converted */
	desc->irq->wLength = cpu_to_le16(desc->wMaxCommand);

	usb_fill_control_urb(
		desc->response,
		interface_to_usbdev(intf),
		/* using common endpoint 0 */
		usb_rcvctrlpipe(interface_to_usbdev(desc->intf), 0),
		(unsigned char *)desc->irq,
		desc->inbuf,
		desc->wMaxCommand,
		wdm_in_callback,
		desc
	);

	desc->manage_power = manage_power;

	spin_lock(&wdm_device_list_lock);
	list_add(&desc->device_list, &wdm_device_list);
	spin_unlock(&wdm_device_list_lock);

	rv = usb_register_dev(intf, &wdm_class);
	if (rv < 0)
		goto err;
	else
		dev_info(&intf->dev, "%s: USB WDM device\n", dev_name(intf->usb_dev));

	wdm_wwan_init(desc);

out:
	return rv;
err:
	spin_lock(&wdm_device_list_lock);
	list_del(&desc->device_list);
	spin_unlock(&wdm_device_list_lock);
	cleanup(desc);
	return rv;
}

static int wdm_manage_power(struct usb_interface *intf, int on)
{
	/* need autopm_get/put here to ensure the usbcore sees the new value */
	int rv = usb_autopm_get_interface(intf);

	intf->needs_remote_wakeup = on;
	if (!rv)
		usb_autopm_put_interface(intf);
	return 0;
}

static int wdm_probe(struct usb_interface *intf, const struct usb_device_id *id)
{
	int rv = -EINVAL;
	struct usb_host_interface *iface;
	struct usb_endpoint_descriptor *ep;
	struct usb_cdc_parsed_header hdr;
	u8 *buffer = intf->altsetting->extra;
	int buflen = intf->altsetting->extralen;
	u16 maxcom = WDM_DEFAULT_BUFSIZE;

	if (!buffer)
		goto err;

	cdc_parse_cdc_header(&hdr, intf, buffer, buflen);

	if (hdr.usb_cdc_dmm_desc)
		maxcom = le16_to_cpu(hdr.usb_cdc_dmm_desc->wMaxCommand);

	iface = intf->cur_altsetting;
	if (iface->desc.bNumEndpoints != 1)
		goto err;
	ep = &iface->endpoint[0].desc;

	rv = wdm_create(intf, ep, maxcom, WWAN_PORT_UNKNOWN, &wdm_manage_power);

err:
	return rv;
}

/**
 * usb_cdc_wdm_register - register a WDM subdriver
 * @intf: usb interface the subdriver will associate with
 * @ep: interrupt endpoint to monitor for notifications
 * @bufsize: maximum message size to support for read/write
 * @type: Type/protocol of the transported data (MBIM, QMI...)
 * @manage_power: call-back invoked during open and release to
 *                manage the device's power
 * Create WDM usb class character device and associate it with intf
 * without binding, allowing another driver to manage the interface.
 *
 * The subdriver will manage the given interrupt endpoint exclusively
 * and will issue control requests referring to the given intf. It
 * will otherwise avoid interferring, and in particular not do
 * usb_set_intfdata/usb_get_intfdata on intf.
 *
 * The return value is a pointer to the subdriver's struct usb_driver.
 * The registering driver is responsible for calling this subdriver's
 * disconnect, suspend, resume, pre_reset and post_reset methods from
 * its own.
 */
struct usb_driver *usb_cdc_wdm_register(struct usb_interface *intf,
					struct usb_endpoint_descriptor *ep,
					int bufsize, enum wwan_port_type type,
					int (*manage_power)(struct usb_interface *, int))
{
	int rv;

	rv = wdm_create(intf, ep, bufsize, type, manage_power);
	if (rv < 0)
		goto err;

	return &wdm_driver;
err:
	return ERR_PTR(rv);
}
EXPORT_SYMBOL(usb_cdc_wdm_register);

static void wdm_disconnect(struct usb_interface *intf)
{
	struct wdm_device *desc;
	unsigned long flags;

	usb_deregister_dev(intf, &wdm_class);
	desc = wdm_find_device(intf);
	mutex_lock(&wdm_mutex);

	wdm_wwan_deinit(desc);

	/* the spinlock makes sure no new urbs are generated in the callbacks */
	spin_lock_irqsave(&desc->iuspin, flags);
	set_bit(WDM_DISCONNECTING, &desc->flags);
	set_bit(WDM_READ, &desc->flags);
	spin_unlock_irqrestore(&desc->iuspin, flags);
	wake_up_all(&desc->wait);
	mutex_lock(&desc->rlock);
	mutex_lock(&desc->wlock);
	poison_urbs(desc);
	cancel_work_sync(&desc->rxwork);
	cancel_work_sync(&desc->service_outs_intr);
	mutex_unlock(&desc->wlock);
	mutex_unlock(&desc->rlock);

	/* the desc->intf pointer used as list key is now invalid */
	spin_lock(&wdm_device_list_lock);
	list_del(&desc->device_list);
	spin_unlock(&wdm_device_list_lock);

	if (!desc->count)
		cleanup(desc);
	else
		dev_dbg(&intf->dev, "%d open files - postponing cleanup\n", desc->count);
	mutex_unlock(&wdm_mutex);
}

#ifdef CONFIG_PM
static int wdm_suspend(struct usb_interface *intf, pm_message_t message)
{
	struct wdm_device *desc = wdm_find_device(intf);
	int rv = 0;

	dev_dbg(&desc->intf->dev, "wdm%d_suspend\n", intf->minor);

	/* if this is an autosuspend the caller does the locking */
	if (!PMSG_IS_AUTO(message)) {
		mutex_lock(&desc->rlock);
		mutex_lock(&desc->wlock);
	}
	spin_lock_irq(&desc->iuspin);

	if (PMSG_IS_AUTO(message) &&
			(test_bit(WDM_IN_USE, &desc->flags)
			|| test_bit(WDM_RESPONDING, &desc->flags))) {
		spin_unlock_irq(&desc->iuspin);
		rv = -EBUSY;
	} else {

		set_bit(WDM_SUSPENDING, &desc->flags);
		spin_unlock_irq(&desc->iuspin);
		/* callback submits work - order is essential */
		poison_urbs(desc);
		cancel_work_sync(&desc->rxwork);
		cancel_work_sync(&desc->service_outs_intr);
		unpoison_urbs(desc);
	}
	if (!PMSG_IS_AUTO(message)) {
		mutex_unlock(&desc->wlock);
		mutex_unlock(&desc->rlock);
	}

	return rv;
}
#endif

static int recover_from_urb_loss(struct wdm_device *desc)
{
	int rv = 0;

	if (desc->count) {
		rv = usb_submit_urb(desc->validity, GFP_NOIO);
		if (rv < 0)
			dev_err(&desc->intf->dev,
				"Error resume submitting int urb - %d\n", rv);
	}
	return rv;
}

#ifdef CONFIG_PM
static int wdm_resume(struct usb_interface *intf)
{
	struct wdm_device *desc = wdm_find_device(intf);
	int rv;

	dev_dbg(&desc->intf->dev, "wdm%d_resume\n", intf->minor);

	clear_bit(WDM_SUSPENDING, &desc->flags);
	rv = recover_from_urb_loss(desc);

	return rv;
}
#endif

static int wdm_pre_reset(struct usb_interface *intf)
{
	struct wdm_device *desc = wdm_find_device(intf);

	/*
	 * we notify everybody using poll of
	 * an exceptional situation
	 * must be done before recovery lest a spontaneous
	 * message from the device is lost
	 */
	spin_lock_irq(&desc->iuspin);
	set_bit(WDM_RESETTING, &desc->flags);	/* inform read/write */
	set_bit(WDM_READ, &desc->flags);	/* unblock read */
	clear_bit(WDM_IN_USE, &desc->flags);	/* unblock write */
	desc->rerr = -EINTR;
	spin_unlock_irq(&desc->iuspin);
	wake_up_all(&desc->wait);
	mutex_lock(&desc->rlock);
	mutex_lock(&desc->wlock);
	poison_urbs(desc);
	cancel_work_sync(&desc->rxwork);
	cancel_work_sync(&desc->service_outs_intr);
	return 0;
}

static int wdm_post_reset(struct usb_interface *intf)
{
	struct wdm_device *desc = wdm_find_device(intf);
	int rv;

	unpoison_urbs(desc);
	clear_bit(WDM_OVERFLOW, &desc->flags);
	clear_bit(WDM_RESETTING, &desc->flags);
	rv = recover_from_urb_loss(desc);
	mutex_unlock(&desc->wlock);
	mutex_unlock(&desc->rlock);
	return rv;
}

static struct usb_driver wdm_driver = {
	.name =		"cdc_wdm",
	.probe =	wdm_probe,
	.disconnect =	wdm_disconnect,
#ifdef CONFIG_PM
	.suspend =	wdm_suspend,
	.resume =	wdm_resume,
	.reset_resume =	wdm_resume,
#endif
	.pre_reset =	wdm_pre_reset,
	.post_reset =	wdm_post_reset,
	.id_table =	wdm_ids,
	.supports_autosuspend = 1,
	.disable_hub_initiated_lpm = 1,
};

module_usb_driver(wdm_driver);

MODULE_AUTHOR(DRIVER_AUTHOR);
MODULE_DESCRIPTION(DRIVER_DESC);
MODULE_LICENSE("GPL");<|MERGE_RESOLUTION|>--- conflicted
+++ resolved
@@ -911,11 +911,7 @@
 	return rv;
 }
 
-<<<<<<< HEAD
-static struct wwan_port_ops wdm_wwan_port_ops = {
-=======
 static const struct wwan_port_ops wdm_wwan_port_ops = {
->>>>>>> df0cc57e
 	.start = wdm_wwan_port_start,
 	.stop = wdm_wwan_port_stop,
 	.tx = wdm_wwan_port_tx,
