--- conflicted
+++ resolved
@@ -4495,16 +4495,10 @@
 				/*
 				 * Some devices time out if they are powered on
 				 * when already connected. They need a second
-<<<<<<< HEAD
-				 * reset.
-				 */
-				if (r == 0  || r == -ETIMEDOUT)
-=======
 				 * reset. But only on the first attempt,
 				 * lest we get into a time out/reset loop
 				 */
 				if (r == 0  || (r == -ETIMEDOUT && retries == 0))
->>>>>>> b40108b8
 					break;
 			}
 			udev->descriptor.bMaxPacketSize0 =
