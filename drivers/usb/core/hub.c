/*
 * USB hub driver.
 *
 * (C) Copyright 1999 Linus Torvalds
 * (C) Copyright 1999 Johannes Erdfelt
 * (C) Copyright 1999 Gregory P. Smith
 * (C) Copyright 2001 Brad Hards (bhards@bigpond.net.au)
 *
 */

#include <linux/kernel.h>
#include <linux/errno.h>
#include <linux/module.h>
#include <linux/moduleparam.h>
#include <linux/completion.h>
#include <linux/sched.h>
#include <linux/list.h>
#include <linux/slab.h>
#include <linux/ioctl.h>
#include <linux/usb.h>
#include <linux/usbdevice_fs.h>
#include <linux/usb/hcd.h>
#include <linux/usb/otg.h>
#include <linux/usb/quirks.h>
#include <linux/workqueue.h>
#include <linux/mutex.h>
#include <linux/random.h>
#include <linux/pm_qos.h>

#include <asm/uaccess.h>
#include <asm/byteorder.h>

#include "hub.h"
#include "otg_whitelist.h"

#define USB_VENDOR_GENESYS_LOGIC		0x05e3
#define HUB_QUIRK_CHECK_PORT_AUTOSUSPEND	0x01

/* Protect struct usb_device->state and ->children members
 * Note: Both are also protected by ->dev.sem, except that ->state can
 * change to USB_STATE_NOTATTACHED even when the semaphore isn't held. */
static DEFINE_SPINLOCK(device_state_lock);

/* workqueue to process hub events */
static struct workqueue_struct *hub_wq;
static void hub_event(struct work_struct *work);

/* synchronize hub-port add/remove and peering operations */
DEFINE_MUTEX(usb_port_peer_mutex);

/* cycle leds on hubs that aren't blinking for attention */
static bool blinkenlights = 0;
module_param(blinkenlights, bool, S_IRUGO);
MODULE_PARM_DESC(blinkenlights, "true to cycle leds on hubs");

/*
 * Device SATA8000 FW1.0 from DATAST0R Technology Corp requires about
 * 10 seconds to send reply for the initial 64-byte descriptor request.
 */
/* define initial 64-byte descriptor request timeout in milliseconds */
static int initial_descriptor_timeout = USB_CTRL_GET_TIMEOUT;
module_param(initial_descriptor_timeout, int, S_IRUGO|S_IWUSR);
MODULE_PARM_DESC(initial_descriptor_timeout,
		"initial 64-byte descriptor request timeout in milliseconds "
		"(default 5000 - 5.0 seconds)");

/*
 * As of 2.6.10 we introduce a new USB device initialization scheme which
 * closely resembles the way Windows works.  Hopefully it will be compatible
 * with a wider range of devices than the old scheme.  However some previously
 * working devices may start giving rise to "device not accepting address"
 * errors; if that happens the user can try the old scheme by adjusting the
 * following module parameters.
 *
 * For maximum flexibility there are two boolean parameters to control the
 * hub driver's behavior.  On the first initialization attempt, if the
 * "old_scheme_first" parameter is set then the old scheme will be used,
 * otherwise the new scheme is used.  If that fails and "use_both_schemes"
 * is set, then the driver will make another attempt, using the other scheme.
 */
static bool old_scheme_first = 0;
module_param(old_scheme_first, bool, S_IRUGO | S_IWUSR);
MODULE_PARM_DESC(old_scheme_first,
		 "start with the old device initialization scheme");

static bool use_both_schemes = 1;
module_param(use_both_schemes, bool, S_IRUGO | S_IWUSR);
MODULE_PARM_DESC(use_both_schemes,
		"try the other device initialization scheme if the "
		"first one fails");

/* Mutual exclusion for EHCI CF initialization.  This interferes with
 * port reset on some companion controllers.
 */
DECLARE_RWSEM(ehci_cf_port_reset_rwsem);
EXPORT_SYMBOL_GPL(ehci_cf_port_reset_rwsem);

#define HUB_DEBOUNCE_TIMEOUT	2000
#define HUB_DEBOUNCE_STEP	  25
#define HUB_DEBOUNCE_STABLE	 100

static void hub_release(struct kref *kref);
static int usb_reset_and_verify_device(struct usb_device *udev);
static void hub_usb3_port_prepare_disable(struct usb_hub *hub,
					  struct usb_port *port_dev);

static inline char *portspeed(struct usb_hub *hub, int portstatus)
{
	if (hub_is_superspeedplus(hub->hdev))
		return "10.0 Gb/s";
	if (hub_is_superspeed(hub->hdev))
		return "5.0 Gb/s";
	if (portstatus & USB_PORT_STAT_HIGH_SPEED)
		return "480 Mb/s";
	else if (portstatus & USB_PORT_STAT_LOW_SPEED)
		return "1.5 Mb/s";
	else
		return "12 Mb/s";
}

/* Note that hdev or one of its children must be locked! */
struct usb_hub *usb_hub_to_struct_hub(struct usb_device *hdev)
{
	if (!hdev || !hdev->actconfig || !hdev->maxchild)
		return NULL;
	return usb_get_intfdata(hdev->actconfig->interface[0]);
}

int usb_device_supports_lpm(struct usb_device *udev)
{
	/* Some devices have trouble with LPM */
	if (udev->quirks & USB_QUIRK_NO_LPM)
		return 0;

	/* USB 2.1 (and greater) devices indicate LPM support through
	 * their USB 2.0 Extended Capabilities BOS descriptor.
	 */
	if (udev->speed == USB_SPEED_HIGH || udev->speed == USB_SPEED_FULL) {
		if (udev->bos->ext_cap &&
			(USB_LPM_SUPPORT &
			 le32_to_cpu(udev->bos->ext_cap->bmAttributes)))
			return 1;
		return 0;
	}

	/*
	 * According to the USB 3.0 spec, all USB 3.0 devices must support LPM.
	 * However, there are some that don't, and they set the U1/U2 exit
	 * latencies to zero.
	 */
	if (!udev->bos->ss_cap) {
		dev_info(&udev->dev, "No LPM exit latency info found, disabling LPM.\n");
		return 0;
	}

	if (udev->bos->ss_cap->bU1devExitLat == 0 &&
			udev->bos->ss_cap->bU2DevExitLat == 0) {
		if (udev->parent)
			dev_info(&udev->dev, "LPM exit latency is zeroed, disabling LPM.\n");
		else
			dev_info(&udev->dev, "We don't know the algorithms for LPM for this host, disabling LPM.\n");
		return 0;
	}

	if (!udev->parent || udev->parent->lpm_capable)
		return 1;
	return 0;
}

/*
 * Set the Maximum Exit Latency (MEL) for the host to initiate a transition from
 * either U1 or U2.
 */
static void usb_set_lpm_mel(struct usb_device *udev,
		struct usb3_lpm_parameters *udev_lpm_params,
		unsigned int udev_exit_latency,
		struct usb_hub *hub,
		struct usb3_lpm_parameters *hub_lpm_params,
		unsigned int hub_exit_latency)
{
	unsigned int total_mel;
	unsigned int device_mel;
	unsigned int hub_mel;

	/*
	 * Calculate the time it takes to transition all links from the roothub
	 * to the parent hub into U0.  The parent hub must then decode the
	 * packet (hub header decode latency) to figure out which port it was
	 * bound for.
	 *
	 * The Hub Header decode latency is expressed in 0.1us intervals (0x1
	 * means 0.1us).  Multiply that by 100 to get nanoseconds.
	 */
	total_mel = hub_lpm_params->mel +
		(hub->descriptor->u.ss.bHubHdrDecLat * 100);

	/*
	 * How long will it take to transition the downstream hub's port into
	 * U0?  The greater of either the hub exit latency or the device exit
	 * latency.
	 *
	 * The BOS U1/U2 exit latencies are expressed in 1us intervals.
	 * Multiply that by 1000 to get nanoseconds.
	 */
	device_mel = udev_exit_latency * 1000;
	hub_mel = hub_exit_latency * 1000;
	if (device_mel > hub_mel)
		total_mel += device_mel;
	else
		total_mel += hub_mel;

	udev_lpm_params->mel = total_mel;
}

/*
 * Set the maximum Device to Host Exit Latency (PEL) for the device to initiate
 * a transition from either U1 or U2.
 */
static void usb_set_lpm_pel(struct usb_device *udev,
		struct usb3_lpm_parameters *udev_lpm_params,
		unsigned int udev_exit_latency,
		struct usb_hub *hub,
		struct usb3_lpm_parameters *hub_lpm_params,
		unsigned int hub_exit_latency,
		unsigned int port_to_port_exit_latency)
{
	unsigned int first_link_pel;
	unsigned int hub_pel;

	/*
	 * First, the device sends an LFPS to transition the link between the
	 * device and the parent hub into U0.  The exit latency is the bigger of
	 * the device exit latency or the hub exit latency.
	 */
	if (udev_exit_latency > hub_exit_latency)
		first_link_pel = udev_exit_latency * 1000;
	else
		first_link_pel = hub_exit_latency * 1000;

	/*
	 * When the hub starts to receive the LFPS, there is a slight delay for
	 * it to figure out that one of the ports is sending an LFPS.  Then it
	 * will forward the LFPS to its upstream link.  The exit latency is the
	 * delay, plus the PEL that we calculated for this hub.
	 */
	hub_pel = port_to_port_exit_latency * 1000 + hub_lpm_params->pel;

	/*
	 * According to figure C-7 in the USB 3.0 spec, the PEL for this device
	 * is the greater of the two exit latencies.
	 */
	if (first_link_pel > hub_pel)
		udev_lpm_params->pel = first_link_pel;
	else
		udev_lpm_params->pel = hub_pel;
}

/*
 * Set the System Exit Latency (SEL) to indicate the total worst-case time from
 * when a device initiates a transition to U0, until when it will receive the
 * first packet from the host controller.
 *
 * Section C.1.5.1 describes the four components to this:
 *  - t1: device PEL
 *  - t2: time for the ERDY to make it from the device to the host.
 *  - t3: a host-specific delay to process the ERDY.
 *  - t4: time for the packet to make it from the host to the device.
 *
 * t3 is specific to both the xHCI host and the platform the host is integrated
 * into.  The Intel HW folks have said it's negligible, FIXME if a different
 * vendor says otherwise.
 */
static void usb_set_lpm_sel(struct usb_device *udev,
		struct usb3_lpm_parameters *udev_lpm_params)
{
	struct usb_device *parent;
	unsigned int num_hubs;
	unsigned int total_sel;

	/* t1 = device PEL */
	total_sel = udev_lpm_params->pel;
	/* How many external hubs are in between the device & the root port. */
	for (parent = udev->parent, num_hubs = 0; parent->parent;
			parent = parent->parent)
		num_hubs++;
	/* t2 = 2.1us + 250ns * (num_hubs - 1) */
	if (num_hubs > 0)
		total_sel += 2100 + 250 * (num_hubs - 1);

	/* t4 = 250ns * num_hubs */
	total_sel += 250 * num_hubs;

	udev_lpm_params->sel = total_sel;
}

static void usb_set_lpm_parameters(struct usb_device *udev)
{
	struct usb_hub *hub;
	unsigned int port_to_port_delay;
	unsigned int udev_u1_del;
	unsigned int udev_u2_del;
	unsigned int hub_u1_del;
	unsigned int hub_u2_del;

	if (!udev->lpm_capable || udev->speed < USB_SPEED_SUPER)
		return;

	hub = usb_hub_to_struct_hub(udev->parent);
	/* It doesn't take time to transition the roothub into U0, since it
	 * doesn't have an upstream link.
	 */
	if (!hub)
		return;

	udev_u1_del = udev->bos->ss_cap->bU1devExitLat;
	udev_u2_del = le16_to_cpu(udev->bos->ss_cap->bU2DevExitLat);
	hub_u1_del = udev->parent->bos->ss_cap->bU1devExitLat;
	hub_u2_del = le16_to_cpu(udev->parent->bos->ss_cap->bU2DevExitLat);

	usb_set_lpm_mel(udev, &udev->u1_params, udev_u1_del,
			hub, &udev->parent->u1_params, hub_u1_del);

	usb_set_lpm_mel(udev, &udev->u2_params, udev_u2_del,
			hub, &udev->parent->u2_params, hub_u2_del);

	/*
	 * Appendix C, section C.2.2.2, says that there is a slight delay from
	 * when the parent hub notices the downstream port is trying to
	 * transition to U0 to when the hub initiates a U0 transition on its
	 * upstream port.  The section says the delays are tPort2PortU1EL and
	 * tPort2PortU2EL, but it doesn't define what they are.
	 *
	 * The hub chapter, sections 10.4.2.4 and 10.4.2.5 seem to be talking
	 * about the same delays.  Use the maximum delay calculations from those
	 * sections.  For U1, it's tHubPort2PortExitLat, which is 1us max.  For
	 * U2, it's tHubPort2PortExitLat + U2DevExitLat - U1DevExitLat.  I
	 * assume the device exit latencies they are talking about are the hub
	 * exit latencies.
	 *
	 * What do we do if the U2 exit latency is less than the U1 exit
	 * latency?  It's possible, although not likely...
	 */
	port_to_port_delay = 1;

	usb_set_lpm_pel(udev, &udev->u1_params, udev_u1_del,
			hub, &udev->parent->u1_params, hub_u1_del,
			port_to_port_delay);

	if (hub_u2_del > hub_u1_del)
		port_to_port_delay = 1 + hub_u2_del - hub_u1_del;
	else
		port_to_port_delay = 1 + hub_u1_del;

	usb_set_lpm_pel(udev, &udev->u2_params, udev_u2_del,
			hub, &udev->parent->u2_params, hub_u2_del,
			port_to_port_delay);

	/* Now that we've got PEL, calculate SEL. */
	usb_set_lpm_sel(udev, &udev->u1_params);
	usb_set_lpm_sel(udev, &udev->u2_params);
}

/* USB 2.0 spec Section 11.24.4.5 */
static int get_hub_descriptor(struct usb_device *hdev, void *data)
{
	int i, ret, size;
	unsigned dtype;

	if (hub_is_superspeed(hdev)) {
		dtype = USB_DT_SS_HUB;
		size = USB_DT_SS_HUB_SIZE;
	} else {
		dtype = USB_DT_HUB;
		size = sizeof(struct usb_hub_descriptor);
	}

	for (i = 0; i < 3; i++) {
		ret = usb_control_msg(hdev, usb_rcvctrlpipe(hdev, 0),
			USB_REQ_GET_DESCRIPTOR, USB_DIR_IN | USB_RT_HUB,
			dtype << 8, 0, data, size,
			USB_CTRL_GET_TIMEOUT);
		if (ret >= (USB_DT_HUB_NONVAR_SIZE + 2))
			return ret;
	}
	return -EINVAL;
}

/*
 * USB 2.0 spec Section 11.24.2.1
 */
static int clear_hub_feature(struct usb_device *hdev, int feature)
{
	return usb_control_msg(hdev, usb_sndctrlpipe(hdev, 0),
		USB_REQ_CLEAR_FEATURE, USB_RT_HUB, feature, 0, NULL, 0, 1000);
}

/*
 * USB 2.0 spec Section 11.24.2.2
 */
int usb_clear_port_feature(struct usb_device *hdev, int port1, int feature)
{
	return usb_control_msg(hdev, usb_sndctrlpipe(hdev, 0),
		USB_REQ_CLEAR_FEATURE, USB_RT_PORT, feature, port1,
		NULL, 0, 1000);
}

/*
 * USB 2.0 spec Section 11.24.2.13
 */
static int set_port_feature(struct usb_device *hdev, int port1, int feature)
{
	return usb_control_msg(hdev, usb_sndctrlpipe(hdev, 0),
		USB_REQ_SET_FEATURE, USB_RT_PORT, feature, port1,
		NULL, 0, 1000);
}

static char *to_led_name(int selector)
{
	switch (selector) {
	case HUB_LED_AMBER:
		return "amber";
	case HUB_LED_GREEN:
		return "green";
	case HUB_LED_OFF:
		return "off";
	case HUB_LED_AUTO:
		return "auto";
	default:
		return "??";
	}
}

/*
 * USB 2.0 spec Section 11.24.2.7.1.10 and table 11-7
 * for info about using port indicators
 */
static void set_port_led(struct usb_hub *hub, int port1, int selector)
{
	struct usb_port *port_dev = hub->ports[port1 - 1];
	int status;

	status = set_port_feature(hub->hdev, (selector << 8) | port1,
			USB_PORT_FEAT_INDICATOR);
	dev_dbg(&port_dev->dev, "indicator %s status %d\n",
		to_led_name(selector), status);
}

#define	LED_CYCLE_PERIOD	((2*HZ)/3)

static void led_work(struct work_struct *work)
{
	struct usb_hub		*hub =
		container_of(work, struct usb_hub, leds.work);
	struct usb_device	*hdev = hub->hdev;
	unsigned		i;
	unsigned		changed = 0;
	int			cursor = -1;

	if (hdev->state != USB_STATE_CONFIGURED || hub->quiescing)
		return;

	for (i = 0; i < hdev->maxchild; i++) {
		unsigned	selector, mode;

		/* 30%-50% duty cycle */

		switch (hub->indicator[i]) {
		/* cycle marker */
		case INDICATOR_CYCLE:
			cursor = i;
			selector = HUB_LED_AUTO;
			mode = INDICATOR_AUTO;
			break;
		/* blinking green = sw attention */
		case INDICATOR_GREEN_BLINK:
			selector = HUB_LED_GREEN;
			mode = INDICATOR_GREEN_BLINK_OFF;
			break;
		case INDICATOR_GREEN_BLINK_OFF:
			selector = HUB_LED_OFF;
			mode = INDICATOR_GREEN_BLINK;
			break;
		/* blinking amber = hw attention */
		case INDICATOR_AMBER_BLINK:
			selector = HUB_LED_AMBER;
			mode = INDICATOR_AMBER_BLINK_OFF;
			break;
		case INDICATOR_AMBER_BLINK_OFF:
			selector = HUB_LED_OFF;
			mode = INDICATOR_AMBER_BLINK;
			break;
		/* blink green/amber = reserved */
		case INDICATOR_ALT_BLINK:
			selector = HUB_LED_GREEN;
			mode = INDICATOR_ALT_BLINK_OFF;
			break;
		case INDICATOR_ALT_BLINK_OFF:
			selector = HUB_LED_AMBER;
			mode = INDICATOR_ALT_BLINK;
			break;
		default:
			continue;
		}
		if (selector != HUB_LED_AUTO)
			changed = 1;
		set_port_led(hub, i + 1, selector);
		hub->indicator[i] = mode;
	}
	if (!changed && blinkenlights) {
		cursor++;
		cursor %= hdev->maxchild;
		set_port_led(hub, cursor + 1, HUB_LED_GREEN);
		hub->indicator[cursor] = INDICATOR_CYCLE;
		changed++;
	}
	if (changed)
		queue_delayed_work(system_power_efficient_wq,
				&hub->leds, LED_CYCLE_PERIOD);
}

/* use a short timeout for hub/port status fetches */
#define	USB_STS_TIMEOUT		1000
#define	USB_STS_RETRIES		5

/*
 * USB 2.0 spec Section 11.24.2.6
 */
static int get_hub_status(struct usb_device *hdev,
		struct usb_hub_status *data)
{
	int i, status = -ETIMEDOUT;

	for (i = 0; i < USB_STS_RETRIES &&
			(status == -ETIMEDOUT || status == -EPIPE); i++) {
		status = usb_control_msg(hdev, usb_rcvctrlpipe(hdev, 0),
			USB_REQ_GET_STATUS, USB_DIR_IN | USB_RT_HUB, 0, 0,
			data, sizeof(*data), USB_STS_TIMEOUT);
	}
	return status;
}

/*
 * USB 2.0 spec Section 11.24.2.7
 * USB 3.1 takes into use the wValue and wLength fields, spec Section 10.16.2.6
 */
static int get_port_status(struct usb_device *hdev, int port1,
			   void *data, u16 value, u16 length)
{
	int i, status = -ETIMEDOUT;

	for (i = 0; i < USB_STS_RETRIES &&
			(status == -ETIMEDOUT || status == -EPIPE); i++) {
		status = usb_control_msg(hdev, usb_rcvctrlpipe(hdev, 0),
			USB_REQ_GET_STATUS, USB_DIR_IN | USB_RT_PORT, value,
			port1, data, length, USB_STS_TIMEOUT);
	}
	return status;
}

static int hub_ext_port_status(struct usb_hub *hub, int port1, int type,
			       u16 *status, u16 *change, u32 *ext_status)
{
	int ret;
	int len = 4;

	if (type != HUB_PORT_STATUS)
		len = 8;

	mutex_lock(&hub->status_mutex);
	ret = get_port_status(hub->hdev, port1, &hub->status->port, type, len);
	if (ret < len) {
		if (ret != -ENODEV)
			dev_err(hub->intfdev,
				"%s failed (err = %d)\n", __func__, ret);
		if (ret >= 0)
			ret = -EIO;
	} else {
		*status = le16_to_cpu(hub->status->port.wPortStatus);
		*change = le16_to_cpu(hub->status->port.wPortChange);
		if (type != HUB_PORT_STATUS && ext_status)
			*ext_status = le32_to_cpu(
				hub->status->port.dwExtPortStatus);
		ret = 0;
	}
	mutex_unlock(&hub->status_mutex);
	return ret;
}

static int hub_port_status(struct usb_hub *hub, int port1,
		u16 *status, u16 *change)
{
	return hub_ext_port_status(hub, port1, HUB_PORT_STATUS,
				   status, change, NULL);
}

static void kick_hub_wq(struct usb_hub *hub)
{
	struct usb_interface *intf;

	if (hub->disconnected || work_pending(&hub->events))
		return;

	/*
	 * Suppress autosuspend until the event is proceed.
	 *
	 * Be careful and make sure that the symmetric operation is
	 * always called. We are here only when there is no pending
	 * work for this hub. Therefore put the interface either when
	 * the new work is called or when it is canceled.
	 */
	intf = to_usb_interface(hub->intfdev);
	usb_autopm_get_interface_no_resume(intf);
	kref_get(&hub->kref);

	if (queue_work(hub_wq, &hub->events))
		return;

	/* the work has already been scheduled */
	usb_autopm_put_interface_async(intf);
	kref_put(&hub->kref, hub_release);
}

void usb_kick_hub_wq(struct usb_device *hdev)
{
	struct usb_hub *hub = usb_hub_to_struct_hub(hdev);

	if (hub)
		kick_hub_wq(hub);
}

/*
 * Let the USB core know that a USB 3.0 device has sent a Function Wake Device
 * Notification, which indicates it had initiated remote wakeup.
 *
 * USB 3.0 hubs do not report the port link state change from U3 to U0 when the
 * device initiates resume, so the USB core will not receive notice of the
 * resume through the normal hub interrupt URB.
 */
void usb_wakeup_notification(struct usb_device *hdev,
		unsigned int portnum)
{
	struct usb_hub *hub;

	if (!hdev)
		return;

	hub = usb_hub_to_struct_hub(hdev);
	if (hub) {
		set_bit(portnum, hub->wakeup_bits);
		kick_hub_wq(hub);
	}
}
EXPORT_SYMBOL_GPL(usb_wakeup_notification);

/* completion function, fires on port status changes and various faults */
static void hub_irq(struct urb *urb)
{
	struct usb_hub *hub = urb->context;
	int status = urb->status;
	unsigned i;
	unsigned long bits;

	switch (status) {
	case -ENOENT:		/* synchronous unlink */
	case -ECONNRESET:	/* async unlink */
	case -ESHUTDOWN:	/* hardware going away */
		return;

	default:		/* presumably an error */
		/* Cause a hub reset after 10 consecutive errors */
		dev_dbg(hub->intfdev, "transfer --> %d\n", status);
		if ((++hub->nerrors < 10) || hub->error)
			goto resubmit;
		hub->error = status;
		/* FALL THROUGH */

	/* let hub_wq handle things */
	case 0:			/* we got data:  port status changed */
		bits = 0;
		for (i = 0; i < urb->actual_length; ++i)
			bits |= ((unsigned long) ((*hub->buffer)[i]))
					<< (i*8);
		hub->event_bits[0] = bits;
		break;
	}

	hub->nerrors = 0;

	/* Something happened, let hub_wq figure it out */
	kick_hub_wq(hub);

resubmit:
	if (hub->quiescing)
		return;

	status = usb_submit_urb(hub->urb, GFP_ATOMIC);
	if (status != 0 && status != -ENODEV && status != -EPERM)
		dev_err(hub->intfdev, "resubmit --> %d\n", status);
}

/* USB 2.0 spec Section 11.24.2.3 */
static inline int
hub_clear_tt_buffer(struct usb_device *hdev, u16 devinfo, u16 tt)
{
	/* Need to clear both directions for control ep */
	if (((devinfo >> 11) & USB_ENDPOINT_XFERTYPE_MASK) ==
			USB_ENDPOINT_XFER_CONTROL) {
		int status = usb_control_msg(hdev, usb_sndctrlpipe(hdev, 0),
				HUB_CLEAR_TT_BUFFER, USB_RT_PORT,
				devinfo ^ 0x8000, tt, NULL, 0, 1000);
		if (status)
			return status;
	}
	return usb_control_msg(hdev, usb_sndctrlpipe(hdev, 0),
			       HUB_CLEAR_TT_BUFFER, USB_RT_PORT, devinfo,
			       tt, NULL, 0, 1000);
}

/*
 * enumeration blocks hub_wq for a long time. we use keventd instead, since
 * long blocking there is the exception, not the rule.  accordingly, HCDs
 * talking to TTs must queue control transfers (not just bulk and iso), so
 * both can talk to the same hub concurrently.
 */
static void hub_tt_work(struct work_struct *work)
{
	struct usb_hub		*hub =
		container_of(work, struct usb_hub, tt.clear_work);
	unsigned long		flags;

	spin_lock_irqsave(&hub->tt.lock, flags);
	while (!list_empty(&hub->tt.clear_list)) {
		struct list_head	*next;
		struct usb_tt_clear	*clear;
		struct usb_device	*hdev = hub->hdev;
		const struct hc_driver	*drv;
		int			status;

		next = hub->tt.clear_list.next;
		clear = list_entry(next, struct usb_tt_clear, clear_list);
		list_del(&clear->clear_list);

		/* drop lock so HCD can concurrently report other TT errors */
		spin_unlock_irqrestore(&hub->tt.lock, flags);
		status = hub_clear_tt_buffer(hdev, clear->devinfo, clear->tt);
		if (status && status != -ENODEV)
			dev_err(&hdev->dev,
				"clear tt %d (%04x) error %d\n",
				clear->tt, clear->devinfo, status);

		/* Tell the HCD, even if the operation failed */
		drv = clear->hcd->driver;
		if (drv->clear_tt_buffer_complete)
			(drv->clear_tt_buffer_complete)(clear->hcd, clear->ep);

		kfree(clear);
		spin_lock_irqsave(&hub->tt.lock, flags);
	}
	spin_unlock_irqrestore(&hub->tt.lock, flags);
}

/**
 * usb_hub_set_port_power - control hub port's power state
 * @hdev: USB device belonging to the usb hub
 * @hub: target hub
 * @port1: port index
 * @set: expected status
 *
 * call this function to control port's power via setting or
 * clearing the port's PORT_POWER feature.
 *
 * Return: 0 if successful. A negative error code otherwise.
 */
int usb_hub_set_port_power(struct usb_device *hdev, struct usb_hub *hub,
			   int port1, bool set)
{
	int ret;

	if (set)
		ret = set_port_feature(hdev, port1, USB_PORT_FEAT_POWER);
	else
		ret = usb_clear_port_feature(hdev, port1, USB_PORT_FEAT_POWER);

	if (ret)
		return ret;

	if (set)
		set_bit(port1, hub->power_bits);
	else
		clear_bit(port1, hub->power_bits);
	return 0;
}

/**
 * usb_hub_clear_tt_buffer - clear control/bulk TT state in high speed hub
 * @urb: an URB associated with the failed or incomplete split transaction
 *
 * High speed HCDs use this to tell the hub driver that some split control or
 * bulk transaction failed in a way that requires clearing internal state of
 * a transaction translator.  This is normally detected (and reported) from
 * interrupt context.
 *
 * It may not be possible for that hub to handle additional full (or low)
 * speed transactions until that state is fully cleared out.
 *
 * Return: 0 if successful. A negative error code otherwise.
 */
int usb_hub_clear_tt_buffer(struct urb *urb)
{
	struct usb_device	*udev = urb->dev;
	int			pipe = urb->pipe;
	struct usb_tt		*tt = udev->tt;
	unsigned long		flags;
	struct usb_tt_clear	*clear;

	/* we've got to cope with an arbitrary number of pending TT clears,
	 * since each TT has "at least two" buffers that can need it (and
	 * there can be many TTs per hub).  even if they're uncommon.
	 */
	clear = kmalloc(sizeof *clear, GFP_ATOMIC);
	if (clear == NULL) {
		dev_err(&udev->dev, "can't save CLEAR_TT_BUFFER state\n");
		/* FIXME recover somehow ... RESET_TT? */
		return -ENOMEM;
	}

	/* info that CLEAR_TT_BUFFER needs */
	clear->tt = tt->multi ? udev->ttport : 1;
	clear->devinfo = usb_pipeendpoint (pipe);
	clear->devinfo |= udev->devnum << 4;
	clear->devinfo |= usb_pipecontrol(pipe)
			? (USB_ENDPOINT_XFER_CONTROL << 11)
			: (USB_ENDPOINT_XFER_BULK << 11);
	if (usb_pipein(pipe))
		clear->devinfo |= 1 << 15;

	/* info for completion callback */
	clear->hcd = bus_to_hcd(udev->bus);
	clear->ep = urb->ep;

	/* tell keventd to clear state for this TT */
	spin_lock_irqsave(&tt->lock, flags);
	list_add_tail(&clear->clear_list, &tt->clear_list);
	schedule_work(&tt->clear_work);
	spin_unlock_irqrestore(&tt->lock, flags);
	return 0;
}
EXPORT_SYMBOL_GPL(usb_hub_clear_tt_buffer);

static void hub_power_on(struct usb_hub *hub, bool do_delay)
{
	int port1;

	/* Enable power on each port.  Some hubs have reserved values
	 * of LPSM (> 2) in their descriptors, even though they are
	 * USB 2.0 hubs.  Some hubs do not implement port-power switching
	 * but only emulate it.  In all cases, the ports won't work
	 * unless we send these messages to the hub.
	 */
	if (hub_is_port_power_switchable(hub))
		dev_dbg(hub->intfdev, "enabling power on all ports\n");
	else
		dev_dbg(hub->intfdev, "trying to enable port power on "
				"non-switchable hub\n");
	for (port1 = 1; port1 <= hub->hdev->maxchild; port1++)
		if (test_bit(port1, hub->power_bits))
			set_port_feature(hub->hdev, port1, USB_PORT_FEAT_POWER);
		else
			usb_clear_port_feature(hub->hdev, port1,
						USB_PORT_FEAT_POWER);
	if (do_delay)
		msleep(hub_power_on_good_delay(hub));
}

static int hub_hub_status(struct usb_hub *hub,
		u16 *status, u16 *change)
{
	int ret;

	mutex_lock(&hub->status_mutex);
	ret = get_hub_status(hub->hdev, &hub->status->hub);
	if (ret < 0) {
		if (ret != -ENODEV)
			dev_err(hub->intfdev,
				"%s failed (err = %d)\n", __func__, ret);
	} else {
		*status = le16_to_cpu(hub->status->hub.wHubStatus);
		*change = le16_to_cpu(hub->status->hub.wHubChange);
		ret = 0;
	}
	mutex_unlock(&hub->status_mutex);
	return ret;
}

static int hub_set_port_link_state(struct usb_hub *hub, int port1,
			unsigned int link_status)
{
	return set_port_feature(hub->hdev,
			port1 | (link_status << 3),
			USB_PORT_FEAT_LINK_STATE);
}

<<<<<<< HEAD
=======
/*
 * USB-3 does not have a similar link state as USB-2 that will avoid negotiating
 * a connection with a plugged-in cable but will signal the host when the cable
 * is unplugged. Disable remote wake and set link state to U3 for USB-3 devices
 */
>>>>>>> a3edc7b2
static int hub_port_disable(struct usb_hub *hub, int port1, int set_state)
{
	struct usb_port *port_dev = hub->ports[port1 - 1];
	struct usb_device *hdev = hub->hdev;
	int ret = 0;

	if (!hub->error) {
<<<<<<< HEAD
		if (hub_is_superspeed(hub->hdev))
			ret = hub_set_port_link_state(hub, port1,
						      USB_SS_PORT_LS_U3);
		else
=======
		if (hub_is_superspeed(hub->hdev)) {
			hub_usb3_port_prepare_disable(hub, port_dev);
			ret = hub_set_port_link_state(hub, port_dev->portnum,
						      USB_SS_PORT_LS_U3);
		} else {
>>>>>>> a3edc7b2
			ret = usb_clear_port_feature(hdev, port1,
					USB_PORT_FEAT_ENABLE);
		}
	}
	if (port_dev->child && set_state)
		usb_set_device_state(port_dev->child, USB_STATE_NOTATTACHED);
	if (ret && ret != -ENODEV)
		dev_err(&port_dev->dev, "cannot disable (err = %d)\n", ret);
	return ret;
}

/*
 * Disable a port and mark a logical connect-change event, so that some
 * time later hub_wq will disconnect() any existing usb_device on the port
 * and will re-enumerate if there actually is a device attached.
 */
static void hub_port_logical_disconnect(struct usb_hub *hub, int port1)
{
	dev_dbg(&hub->ports[port1 - 1]->dev, "logical disconnect\n");
	hub_port_disable(hub, port1, 1);

	/* FIXME let caller ask to power down the port:
	 *  - some devices won't enumerate without a VBUS power cycle
	 *  - SRP saves power that way
	 *  - ... new call, TBD ...
	 * That's easy if this hub can switch power per-port, and
	 * hub_wq reactivates the port later (timer, SRP, etc).
	 * Powerdown must be optional, because of reset/DFU.
	 */

	set_bit(port1, hub->change_bits);
	kick_hub_wq(hub);
}

/**
 * usb_remove_device - disable a device's port on its parent hub
 * @udev: device to be disabled and removed
 * Context: @udev locked, must be able to sleep.
 *
 * After @udev's port has been disabled, hub_wq is notified and it will
 * see that the device has been disconnected.  When the device is
 * physically unplugged and something is plugged in, the events will
 * be received and processed normally.
 *
 * Return: 0 if successful. A negative error code otherwise.
 */
int usb_remove_device(struct usb_device *udev)
{
	struct usb_hub *hub;
	struct usb_interface *intf;

	if (!udev->parent)	/* Can't remove a root hub */
		return -EINVAL;
	hub = usb_hub_to_struct_hub(udev->parent);
	intf = to_usb_interface(hub->intfdev);

	usb_autopm_get_interface(intf);
	set_bit(udev->portnum, hub->removed_bits);
	hub_port_logical_disconnect(hub, udev->portnum);
	usb_autopm_put_interface(intf);
	return 0;
}

enum hub_activation_type {
	HUB_INIT, HUB_INIT2, HUB_INIT3,		/* INITs must come first */
	HUB_POST_RESET, HUB_RESUME, HUB_RESET_RESUME,
};

static void hub_init_func2(struct work_struct *ws);
static void hub_init_func3(struct work_struct *ws);

static void hub_activate(struct usb_hub *hub, enum hub_activation_type type)
{
	struct usb_device *hdev = hub->hdev;
	struct usb_hcd *hcd;
	int ret;
	int port1;
	int status;
	bool need_debounce_delay = false;
	unsigned delay;

	/* Continue a partial initialization */
	if (type == HUB_INIT2 || type == HUB_INIT3) {
		device_lock(&hdev->dev);

		/* Was the hub disconnected while we were waiting? */
		if (hub->disconnected)
			goto disconnected;
		if (type == HUB_INIT2)
			goto init2;
		goto init3;
	}
	kref_get(&hub->kref);

	/* The superspeed hub except for root hub has to use Hub Depth
	 * value as an offset into the route string to locate the bits
	 * it uses to determine the downstream port number. So hub driver
	 * should send a set hub depth request to superspeed hub after
	 * the superspeed hub is set configuration in initialization or
	 * reset procedure.
	 *
	 * After a resume, port power should still be on.
	 * For any other type of activation, turn it on.
	 */
	if (type != HUB_RESUME) {
		if (hdev->parent && hub_is_superspeed(hdev)) {
			ret = usb_control_msg(hdev, usb_sndctrlpipe(hdev, 0),
					HUB_SET_DEPTH, USB_RT_HUB,
					hdev->level - 1, 0, NULL, 0,
					USB_CTRL_SET_TIMEOUT);
			if (ret < 0)
				dev_err(hub->intfdev,
						"set hub depth failed\n");
		}

		/* Speed up system boot by using a delayed_work for the
		 * hub's initial power-up delays.  This is pretty awkward
		 * and the implementation looks like a home-brewed sort of
		 * setjmp/longjmp, but it saves at least 100 ms for each
		 * root hub (assuming usbcore is compiled into the kernel
		 * rather than as a module).  It adds up.
		 *
		 * This can't be done for HUB_RESUME or HUB_RESET_RESUME
		 * because for those activation types the ports have to be
		 * operational when we return.  In theory this could be done
		 * for HUB_POST_RESET, but it's easier not to.
		 */
		if (type == HUB_INIT) {
			delay = hub_power_on_good_delay(hub);

			hub_power_on(hub, false);
			INIT_DELAYED_WORK(&hub->init_work, hub_init_func2);
			queue_delayed_work(system_power_efficient_wq,
					&hub->init_work,
					msecs_to_jiffies(delay));

			/* Suppress autosuspend until init is done */
			usb_autopm_get_interface_no_resume(
					to_usb_interface(hub->intfdev));
			return;		/* Continues at init2: below */
		} else if (type == HUB_RESET_RESUME) {
			/* The internal host controller state for the hub device
			 * may be gone after a host power loss on system resume.
			 * Update the device's info so the HW knows it's a hub.
			 */
			hcd = bus_to_hcd(hdev->bus);
			if (hcd->driver->update_hub_device) {
				ret = hcd->driver->update_hub_device(hcd, hdev,
						&hub->tt, GFP_NOIO);
				if (ret < 0) {
					dev_err(hub->intfdev, "Host not "
							"accepting hub info "
							"update.\n");
					dev_err(hub->intfdev, "LS/FS devices "
							"and hubs may not work "
							"under this hub\n.");
				}
			}
			hub_power_on(hub, true);
		} else {
			hub_power_on(hub, true);
		}
	}
 init2:

	/*
	 * Check each port and set hub->change_bits to let hub_wq know
	 * which ports need attention.
	 */
	for (port1 = 1; port1 <= hdev->maxchild; ++port1) {
		struct usb_port *port_dev = hub->ports[port1 - 1];
		struct usb_device *udev = port_dev->child;
		u16 portstatus, portchange;

		portstatus = portchange = 0;
		status = hub_port_status(hub, port1, &portstatus, &portchange);
		if (udev || (portstatus & USB_PORT_STAT_CONNECTION))
			dev_dbg(&port_dev->dev, "status %04x change %04x\n",
					portstatus, portchange);

		/*
		 * After anything other than HUB_RESUME (i.e., initialization
		 * or any sort of reset), every port should be disabled.
		 * Unconnected ports should likewise be disabled (paranoia),
		 * and so should ports for which we have no usb_device.
		 */
		if ((portstatus & USB_PORT_STAT_ENABLE) && (
				type != HUB_RESUME ||
				!(portstatus & USB_PORT_STAT_CONNECTION) ||
				!udev ||
				udev->state == USB_STATE_NOTATTACHED)) {
			/*
			 * USB3 protocol ports will automatically transition
			 * to Enabled state when detect an USB3.0 device attach.
			 * Do not disable USB3 protocol ports, just pretend
			 * power was lost
			 */
			portstatus &= ~USB_PORT_STAT_ENABLE;
			if (!hub_is_superspeed(hdev))
				usb_clear_port_feature(hdev, port1,
						   USB_PORT_FEAT_ENABLE);
		}

		/* Clear status-change flags; we'll debounce later */
		if (portchange & USB_PORT_STAT_C_CONNECTION) {
			need_debounce_delay = true;
			usb_clear_port_feature(hub->hdev, port1,
					USB_PORT_FEAT_C_CONNECTION);
		}
		if (portchange & USB_PORT_STAT_C_ENABLE) {
			need_debounce_delay = true;
			usb_clear_port_feature(hub->hdev, port1,
					USB_PORT_FEAT_C_ENABLE);
		}
		if (portchange & USB_PORT_STAT_C_RESET) {
			need_debounce_delay = true;
			usb_clear_port_feature(hub->hdev, port1,
					USB_PORT_FEAT_C_RESET);
		}
		if ((portchange & USB_PORT_STAT_C_BH_RESET) &&
				hub_is_superspeed(hub->hdev)) {
			need_debounce_delay = true;
			usb_clear_port_feature(hub->hdev, port1,
					USB_PORT_FEAT_C_BH_PORT_RESET);
		}
		/* We can forget about a "removed" device when there's a
		 * physical disconnect or the connect status changes.
		 */
		if (!(portstatus & USB_PORT_STAT_CONNECTION) ||
				(portchange & USB_PORT_STAT_C_CONNECTION))
			clear_bit(port1, hub->removed_bits);

		if (!udev || udev->state == USB_STATE_NOTATTACHED) {
			/* Tell hub_wq to disconnect the device or
			 * check for a new connection
			 */
			if (udev || (portstatus & USB_PORT_STAT_CONNECTION) ||
			    (portstatus & USB_PORT_STAT_OVERCURRENT))
				set_bit(port1, hub->change_bits);

		} else if (portstatus & USB_PORT_STAT_ENABLE) {
			bool port_resumed = (portstatus &
					USB_PORT_STAT_LINK_STATE) ==
				USB_SS_PORT_LS_U0;
			/* The power session apparently survived the resume.
			 * If there was an overcurrent or suspend change
			 * (i.e., remote wakeup request), have hub_wq
			 * take care of it.  Look at the port link state
			 * for USB 3.0 hubs, since they don't have a suspend
			 * change bit, and they don't set the port link change
			 * bit on device-initiated resume.
			 */
			if (portchange || (hub_is_superspeed(hub->hdev) &&
						port_resumed))
				set_bit(port1, hub->change_bits);

		} else if (udev->persist_enabled) {
#ifdef CONFIG_PM
			udev->reset_resume = 1;
#endif
			/* Don't set the change_bits when the device
			 * was powered off.
			 */
			if (test_bit(port1, hub->power_bits))
				set_bit(port1, hub->change_bits);

		} else {
			/* The power session is gone; tell hub_wq */
			usb_set_device_state(udev, USB_STATE_NOTATTACHED);
			set_bit(port1, hub->change_bits);
		}
	}

	/* If no port-status-change flags were set, we don't need any
	 * debouncing.  If flags were set we can try to debounce the
	 * ports all at once right now, instead of letting hub_wq do them
	 * one at a time later on.
	 *
	 * If any port-status changes do occur during this delay, hub_wq
	 * will see them later and handle them normally.
	 */
	if (need_debounce_delay) {
		delay = HUB_DEBOUNCE_STABLE;

		/* Don't do a long sleep inside a workqueue routine */
		if (type == HUB_INIT2) {
			INIT_DELAYED_WORK(&hub->init_work, hub_init_func3);
			queue_delayed_work(system_power_efficient_wq,
					&hub->init_work,
					msecs_to_jiffies(delay));
			device_unlock(&hdev->dev);
			return;		/* Continues at init3: below */
		} else {
			msleep(delay);
		}
	}
 init3:
	hub->quiescing = 0;

	status = usb_submit_urb(hub->urb, GFP_NOIO);
	if (status < 0)
		dev_err(hub->intfdev, "activate --> %d\n", status);
	if (hub->has_indicators && blinkenlights)
		queue_delayed_work(system_power_efficient_wq,
				&hub->leds, LED_CYCLE_PERIOD);

	/* Scan all ports that need attention */
	kick_hub_wq(hub);

	if (type == HUB_INIT2 || type == HUB_INIT3) {
		/* Allow autosuspend if it was suppressed */
 disconnected:
		usb_autopm_put_interface_async(to_usb_interface(hub->intfdev));
		device_unlock(&hdev->dev);
	}

	kref_put(&hub->kref, hub_release);
}

/* Implement the continuations for the delays above */
static void hub_init_func2(struct work_struct *ws)
{
	struct usb_hub *hub = container_of(ws, struct usb_hub, init_work.work);

	hub_activate(hub, HUB_INIT2);
}

static void hub_init_func3(struct work_struct *ws)
{
	struct usb_hub *hub = container_of(ws, struct usb_hub, init_work.work);

	hub_activate(hub, HUB_INIT3);
}

enum hub_quiescing_type {
	HUB_DISCONNECT, HUB_PRE_RESET, HUB_SUSPEND
};

static void hub_quiesce(struct usb_hub *hub, enum hub_quiescing_type type)
{
	struct usb_device *hdev = hub->hdev;
	int i;

	/* hub_wq and related activity won't re-trigger */
	hub->quiescing = 1;

	if (type != HUB_SUSPEND) {
		/* Disconnect all the children */
		for (i = 0; i < hdev->maxchild; ++i) {
			if (hub->ports[i]->child)
				usb_disconnect(&hub->ports[i]->child);
		}
	}

	/* Stop hub_wq and related activity */
	usb_kill_urb(hub->urb);
	if (hub->has_indicators)
		cancel_delayed_work_sync(&hub->leds);
	if (hub->tt.hub)
		flush_work(&hub->tt.clear_work);
}

static void hub_pm_barrier_for_all_ports(struct usb_hub *hub)
{
	int i;

	for (i = 0; i < hub->hdev->maxchild; ++i)
		pm_runtime_barrier(&hub->ports[i]->dev);
}

/* caller has locked the hub device */
static int hub_pre_reset(struct usb_interface *intf)
{
	struct usb_hub *hub = usb_get_intfdata(intf);

	hub_quiesce(hub, HUB_PRE_RESET);
	hub->in_reset = 1;
	hub_pm_barrier_for_all_ports(hub);
	return 0;
}

/* caller has locked the hub device */
static int hub_post_reset(struct usb_interface *intf)
{
	struct usb_hub *hub = usb_get_intfdata(intf);

	hub->in_reset = 0;
	hub_pm_barrier_for_all_ports(hub);
	hub_activate(hub, HUB_POST_RESET);
	return 0;
}

static int hub_configure(struct usb_hub *hub,
	struct usb_endpoint_descriptor *endpoint)
{
	struct usb_hcd *hcd;
	struct usb_device *hdev = hub->hdev;
	struct device *hub_dev = hub->intfdev;
	u16 hubstatus, hubchange;
	u16 wHubCharacteristics;
	unsigned int pipe;
	int maxp, ret, i;
	char *message = "out of memory";
	unsigned unit_load;
	unsigned full_load;
	unsigned maxchild;

	hub->buffer = kmalloc(sizeof(*hub->buffer), GFP_KERNEL);
	if (!hub->buffer) {
		ret = -ENOMEM;
		goto fail;
	}

	hub->status = kmalloc(sizeof(*hub->status), GFP_KERNEL);
	if (!hub->status) {
		ret = -ENOMEM;
		goto fail;
	}
	mutex_init(&hub->status_mutex);

	hub->descriptor = kmalloc(sizeof(*hub->descriptor), GFP_KERNEL);
	if (!hub->descriptor) {
		ret = -ENOMEM;
		goto fail;
	}

	/* Request the entire hub descriptor.
	 * hub->descriptor can handle USB_MAXCHILDREN ports,
	 * but the hub can/will return fewer bytes here.
	 */
	ret = get_hub_descriptor(hdev, hub->descriptor);
	if (ret < 0) {
		message = "can't read hub descriptor";
		goto fail;
	} else if (hub->descriptor->bNbrPorts > USB_MAXCHILDREN) {
		message = "hub has too many ports!";
		ret = -ENODEV;
		goto fail;
	} else if (hub->descriptor->bNbrPorts == 0) {
		message = "hub doesn't have any ports!";
		ret = -ENODEV;
		goto fail;
	}

	maxchild = hub->descriptor->bNbrPorts;
	dev_info(hub_dev, "%d port%s detected\n", maxchild,
			(maxchild == 1) ? "" : "s");

	hub->ports = kzalloc(maxchild * sizeof(struct usb_port *), GFP_KERNEL);
	if (!hub->ports) {
		ret = -ENOMEM;
		goto fail;
	}

	wHubCharacteristics = le16_to_cpu(hub->descriptor->wHubCharacteristics);
	if (hub_is_superspeed(hdev)) {
		unit_load = 150;
		full_load = 900;
	} else {
		unit_load = 100;
		full_load = 500;
	}

	/* FIXME for USB 3.0, skip for now */
	if ((wHubCharacteristics & HUB_CHAR_COMPOUND) &&
			!(hub_is_superspeed(hdev))) {
		char	portstr[USB_MAXCHILDREN + 1];

		for (i = 0; i < maxchild; i++)
			portstr[i] = hub->descriptor->u.hs.DeviceRemovable
				    [((i + 1) / 8)] & (1 << ((i + 1) % 8))
				? 'F' : 'R';
		portstr[maxchild] = 0;
		dev_dbg(hub_dev, "compound device; port removable status: %s\n", portstr);
	} else
		dev_dbg(hub_dev, "standalone hub\n");

	switch (wHubCharacteristics & HUB_CHAR_LPSM) {
	case HUB_CHAR_COMMON_LPSM:
		dev_dbg(hub_dev, "ganged power switching\n");
		break;
	case HUB_CHAR_INDV_PORT_LPSM:
		dev_dbg(hub_dev, "individual port power switching\n");
		break;
	case HUB_CHAR_NO_LPSM:
	case HUB_CHAR_LPSM:
		dev_dbg(hub_dev, "no power switching (usb 1.0)\n");
		break;
	}

	switch (wHubCharacteristics & HUB_CHAR_OCPM) {
	case HUB_CHAR_COMMON_OCPM:
		dev_dbg(hub_dev, "global over-current protection\n");
		break;
	case HUB_CHAR_INDV_PORT_OCPM:
		dev_dbg(hub_dev, "individual port over-current protection\n");
		break;
	case HUB_CHAR_NO_OCPM:
	case HUB_CHAR_OCPM:
		dev_dbg(hub_dev, "no over-current protection\n");
		break;
	}

	spin_lock_init(&hub->tt.lock);
	INIT_LIST_HEAD(&hub->tt.clear_list);
	INIT_WORK(&hub->tt.clear_work, hub_tt_work);
	switch (hdev->descriptor.bDeviceProtocol) {
	case USB_HUB_PR_FS:
		break;
	case USB_HUB_PR_HS_SINGLE_TT:
		dev_dbg(hub_dev, "Single TT\n");
		hub->tt.hub = hdev;
		break;
	case USB_HUB_PR_HS_MULTI_TT:
		ret = usb_set_interface(hdev, 0, 1);
		if (ret == 0) {
			dev_dbg(hub_dev, "TT per port\n");
			hub->tt.multi = 1;
		} else
			dev_err(hub_dev, "Using single TT (err %d)\n",
				ret);
		hub->tt.hub = hdev;
		break;
	case USB_HUB_PR_SS:
		/* USB 3.0 hubs don't have a TT */
		break;
	default:
		dev_dbg(hub_dev, "Unrecognized hub protocol %d\n",
			hdev->descriptor.bDeviceProtocol);
		break;
	}

	/* Note 8 FS bit times == (8 bits / 12000000 bps) ~= 666ns */
	switch (wHubCharacteristics & HUB_CHAR_TTTT) {
	case HUB_TTTT_8_BITS:
		if (hdev->descriptor.bDeviceProtocol != 0) {
			hub->tt.think_time = 666;
			dev_dbg(hub_dev, "TT requires at most %d "
					"FS bit times (%d ns)\n",
				8, hub->tt.think_time);
		}
		break;
	case HUB_TTTT_16_BITS:
		hub->tt.think_time = 666 * 2;
		dev_dbg(hub_dev, "TT requires at most %d "
				"FS bit times (%d ns)\n",
			16, hub->tt.think_time);
		break;
	case HUB_TTTT_24_BITS:
		hub->tt.think_time = 666 * 3;
		dev_dbg(hub_dev, "TT requires at most %d "
				"FS bit times (%d ns)\n",
			24, hub->tt.think_time);
		break;
	case HUB_TTTT_32_BITS:
		hub->tt.think_time = 666 * 4;
		dev_dbg(hub_dev, "TT requires at most %d "
				"FS bit times (%d ns)\n",
			32, hub->tt.think_time);
		break;
	}

	/* probe() zeroes hub->indicator[] */
	if (wHubCharacteristics & HUB_CHAR_PORTIND) {
		hub->has_indicators = 1;
		dev_dbg(hub_dev, "Port indicators are supported\n");
	}

	dev_dbg(hub_dev, "power on to power good time: %dms\n",
		hub->descriptor->bPwrOn2PwrGood * 2);

	/* power budgeting mostly matters with bus-powered hubs,
	 * and battery-powered root hubs (may provide just 8 mA).
	 */
	ret = usb_get_status(hdev, USB_RECIP_DEVICE, 0, &hubstatus);
	if (ret) {
		message = "can't get hub status";
		goto fail;
	}
	hcd = bus_to_hcd(hdev->bus);
	if (hdev == hdev->bus->root_hub) {
		if (hcd->power_budget > 0)
			hdev->bus_mA = hcd->power_budget;
		else
			hdev->bus_mA = full_load * maxchild;
		if (hdev->bus_mA >= full_load)
			hub->mA_per_port = full_load;
		else {
			hub->mA_per_port = hdev->bus_mA;
			hub->limited_power = 1;
		}
	} else if ((hubstatus & (1 << USB_DEVICE_SELF_POWERED)) == 0) {
		int remaining = hdev->bus_mA -
			hub->descriptor->bHubContrCurrent;

		dev_dbg(hub_dev, "hub controller current requirement: %dmA\n",
			hub->descriptor->bHubContrCurrent);
		hub->limited_power = 1;

		if (remaining < maxchild * unit_load)
			dev_warn(hub_dev,
					"insufficient power available "
					"to use all downstream ports\n");
		hub->mA_per_port = unit_load;	/* 7.2.1 */

	} else {	/* Self-powered external hub */
		/* FIXME: What about battery-powered external hubs that
		 * provide less current per port? */
		hub->mA_per_port = full_load;
	}
	if (hub->mA_per_port < full_load)
		dev_dbg(hub_dev, "%umA bus power budget for each child\n",
				hub->mA_per_port);

	ret = hub_hub_status(hub, &hubstatus, &hubchange);
	if (ret < 0) {
		message = "can't get hub status";
		goto fail;
	}

	/* local power status reports aren't always correct */
	if (hdev->actconfig->desc.bmAttributes & USB_CONFIG_ATT_SELFPOWER)
		dev_dbg(hub_dev, "local power source is %s\n",
			(hubstatus & HUB_STATUS_LOCAL_POWER)
			? "lost (inactive)" : "good");

	if ((wHubCharacteristics & HUB_CHAR_OCPM) == 0)
		dev_dbg(hub_dev, "%sover-current condition exists\n",
			(hubstatus & HUB_STATUS_OVERCURRENT) ? "" : "no ");

	/* set up the interrupt endpoint
	 * We use the EP's maxpacket size instead of (PORTS+1+7)/8
	 * bytes as USB2.0[11.12.3] says because some hubs are known
	 * to send more data (and thus cause overflow). For root hubs,
	 * maxpktsize is defined in hcd.c's fake endpoint descriptors
	 * to be big enough for at least USB_MAXCHILDREN ports. */
	pipe = usb_rcvintpipe(hdev, endpoint->bEndpointAddress);
	maxp = usb_maxpacket(hdev, pipe, usb_pipeout(pipe));

	if (maxp > sizeof(*hub->buffer))
		maxp = sizeof(*hub->buffer);

	hub->urb = usb_alloc_urb(0, GFP_KERNEL);
	if (!hub->urb) {
		ret = -ENOMEM;
		goto fail;
	}

	usb_fill_int_urb(hub->urb, hdev, pipe, *hub->buffer, maxp, hub_irq,
		hub, endpoint->bInterval);

	/* maybe cycle the hub leds */
	if (hub->has_indicators && blinkenlights)
		hub->indicator[0] = INDICATOR_CYCLE;

	mutex_lock(&usb_port_peer_mutex);
	for (i = 0; i < maxchild; i++) {
		ret = usb_hub_create_port_device(hub, i + 1);
		if (ret < 0) {
			dev_err(hub->intfdev,
				"couldn't create port%d device.\n", i + 1);
			break;
		}
	}
	hdev->maxchild = i;
	for (i = 0; i < hdev->maxchild; i++) {
		struct usb_port *port_dev = hub->ports[i];

		pm_runtime_put(&port_dev->dev);
	}

	mutex_unlock(&usb_port_peer_mutex);
	if (ret < 0)
		goto fail;

	/* Update the HCD's internal representation of this hub before hub_wq
	 * starts getting port status changes for devices under the hub.
	 */
	if (hcd->driver->update_hub_device) {
		ret = hcd->driver->update_hub_device(hcd, hdev,
				&hub->tt, GFP_KERNEL);
		if (ret < 0) {
			message = "can't update HCD hub info";
			goto fail;
		}
	}

	usb_hub_adjust_deviceremovable(hdev, hub->descriptor);

	hub_activate(hub, HUB_INIT);
	return 0;

fail:
	dev_err(hub_dev, "config failed, %s (err %d)\n",
			message, ret);
	/* hub_disconnect() frees urb and descriptor */
	return ret;
}

static void hub_release(struct kref *kref)
{
	struct usb_hub *hub = container_of(kref, struct usb_hub, kref);

	usb_put_dev(hub->hdev);
	usb_put_intf(to_usb_interface(hub->intfdev));
	kfree(hub);
}

static unsigned highspeed_hubs;

static void hub_disconnect(struct usb_interface *intf)
{
	struct usb_hub *hub = usb_get_intfdata(intf);
	struct usb_device *hdev = interface_to_usbdev(intf);
	int port1;

	/*
	 * Stop adding new hub events. We do not want to block here and thus
	 * will not try to remove any pending work item.
	 */
	hub->disconnected = 1;

	/* Disconnect all children and quiesce the hub */
	hub->error = 0;
	hub_quiesce(hub, HUB_DISCONNECT);

	mutex_lock(&usb_port_peer_mutex);

	/* Avoid races with recursively_mark_NOTATTACHED() */
	spin_lock_irq(&device_state_lock);
	port1 = hdev->maxchild;
	hdev->maxchild = 0;
	usb_set_intfdata(intf, NULL);
	spin_unlock_irq(&device_state_lock);

	for (; port1 > 0; --port1)
		usb_hub_remove_port_device(hub, port1);

	mutex_unlock(&usb_port_peer_mutex);

	if (hub->hdev->speed == USB_SPEED_HIGH)
		highspeed_hubs--;

	usb_free_urb(hub->urb);
	kfree(hub->ports);
	kfree(hub->descriptor);
	kfree(hub->status);
	kfree(hub->buffer);

	pm_suspend_ignore_children(&intf->dev, false);
	kref_put(&hub->kref, hub_release);
}

static int hub_probe(struct usb_interface *intf, const struct usb_device_id *id)
{
	struct usb_host_interface *desc;
	struct usb_endpoint_descriptor *endpoint;
	struct usb_device *hdev;
	struct usb_hub *hub;

	desc = intf->cur_altsetting;
	hdev = interface_to_usbdev(intf);

	/*
	 * Set default autosuspend delay as 0 to speedup bus suspend,
	 * based on the below considerations:
	 *
	 * - Unlike other drivers, the hub driver does not rely on the
	 *   autosuspend delay to provide enough time to handle a wakeup
	 *   event, and the submitted status URB is just to check future
	 *   change on hub downstream ports, so it is safe to do it.
	 *
	 * - The patch might cause one or more auto supend/resume for
	 *   below very rare devices when they are plugged into hub
	 *   first time:
	 *
	 *   	devices having trouble initializing, and disconnect
	 *   	themselves from the bus and then reconnect a second
	 *   	or so later
	 *
	 *   	devices just for downloading firmware, and disconnects
	 *   	themselves after completing it
	 *
	 *   For these quite rare devices, their drivers may change the
	 *   autosuspend delay of their parent hub in the probe() to one
	 *   appropriate value to avoid the subtle problem if someone
	 *   does care it.
	 *
	 * - The patch may cause one or more auto suspend/resume on
	 *   hub during running 'lsusb', but it is probably too
	 *   infrequent to worry about.
	 *
	 * - Change autosuspend delay of hub can avoid unnecessary auto
	 *   suspend timer for hub, also may decrease power consumption
	 *   of USB bus.
	 *
	 * - If user has indicated to prevent autosuspend by passing
	 *   usbcore.autosuspend = -1 then keep autosuspend disabled.
	 */
#ifdef CONFIG_PM
	if (hdev->dev.power.autosuspend_delay >= 0)
		pm_runtime_set_autosuspend_delay(&hdev->dev, 0);
#endif

	/*
	 * Hubs have proper suspend/resume support, except for root hubs
	 * where the controller driver doesn't have bus_suspend and
	 * bus_resume methods.
	 */
	if (hdev->parent) {		/* normal device */
		usb_enable_autosuspend(hdev);
	} else {			/* root hub */
		const struct hc_driver *drv = bus_to_hcd(hdev->bus)->driver;

		if (drv->bus_suspend && drv->bus_resume)
			usb_enable_autosuspend(hdev);
	}

	if (hdev->level == MAX_TOPO_LEVEL) {
		dev_err(&intf->dev,
			"Unsupported bus topology: hub nested too deep\n");
		return -E2BIG;
	}

#ifdef	CONFIG_USB_OTG_BLACKLIST_HUB
	if (hdev->parent) {
		dev_warn(&intf->dev, "ignoring external hub\n");
		return -ENODEV;
	}
#endif

	/* Some hubs have a subclass of 1, which AFAICT according to the */
	/*  specs is not defined, but it works */
	if ((desc->desc.bInterfaceSubClass != 0) &&
	    (desc->desc.bInterfaceSubClass != 1)) {
descriptor_error:
		dev_err(&intf->dev, "bad descriptor, ignoring hub\n");
		return -EIO;
	}

	/* Multiple endpoints? What kind of mutant ninja-hub is this? */
	if (desc->desc.bNumEndpoints != 1)
		goto descriptor_error;

	endpoint = &desc->endpoint[0].desc;

	/* If it's not an interrupt in endpoint, we'd better punt! */
	if (!usb_endpoint_is_int_in(endpoint))
		goto descriptor_error;

	/* We found a hub */
	dev_info(&intf->dev, "USB hub found\n");

	hub = kzalloc(sizeof(*hub), GFP_KERNEL);
	if (!hub) {
		dev_dbg(&intf->dev, "couldn't kmalloc hub struct\n");
		return -ENOMEM;
	}

	kref_init(&hub->kref);
	hub->intfdev = &intf->dev;
	hub->hdev = hdev;
	INIT_DELAYED_WORK(&hub->leds, led_work);
	INIT_DELAYED_WORK(&hub->init_work, NULL);
	INIT_WORK(&hub->events, hub_event);
	usb_get_intf(intf);
	usb_get_dev(hdev);

	usb_set_intfdata(intf, hub);
	intf->needs_remote_wakeup = 1;
	pm_suspend_ignore_children(&intf->dev, true);

	if (hdev->speed == USB_SPEED_HIGH)
		highspeed_hubs++;

	if (id->driver_info & HUB_QUIRK_CHECK_PORT_AUTOSUSPEND)
		hub->quirk_check_port_auto_suspend = 1;

	if (hub_configure(hub, endpoint) >= 0)
		return 0;

	hub_disconnect(intf);
	return -ENODEV;
}

static int
hub_ioctl(struct usb_interface *intf, unsigned int code, void *user_data)
{
	struct usb_device *hdev = interface_to_usbdev(intf);
	struct usb_hub *hub = usb_hub_to_struct_hub(hdev);

	/* assert ifno == 0 (part of hub spec) */
	switch (code) {
	case USBDEVFS_HUB_PORTINFO: {
		struct usbdevfs_hub_portinfo *info = user_data;
		int i;

		spin_lock_irq(&device_state_lock);
		if (hdev->devnum <= 0)
			info->nports = 0;
		else {
			info->nports = hdev->maxchild;
			for (i = 0; i < info->nports; i++) {
				if (hub->ports[i]->child == NULL)
					info->port[i] = 0;
				else
					info->port[i] =
						hub->ports[i]->child->devnum;
			}
		}
		spin_unlock_irq(&device_state_lock);

		return info->nports + 1;
		}

	default:
		return -ENOSYS;
	}
}

/*
 * Allow user programs to claim ports on a hub.  When a device is attached
 * to one of these "claimed" ports, the program will "own" the device.
 */
static int find_port_owner(struct usb_device *hdev, unsigned port1,
		struct usb_dev_state ***ppowner)
{
	struct usb_hub *hub = usb_hub_to_struct_hub(hdev);

	if (hdev->state == USB_STATE_NOTATTACHED)
		return -ENODEV;
	if (port1 == 0 || port1 > hdev->maxchild)
		return -EINVAL;

	/* Devices not managed by the hub driver
	 * will always have maxchild equal to 0.
	 */
	*ppowner = &(hub->ports[port1 - 1]->port_owner);
	return 0;
}

/* In the following three functions, the caller must hold hdev's lock */
int usb_hub_claim_port(struct usb_device *hdev, unsigned port1,
		       struct usb_dev_state *owner)
{
	int rc;
	struct usb_dev_state **powner;

	rc = find_port_owner(hdev, port1, &powner);
	if (rc)
		return rc;
	if (*powner)
		return -EBUSY;
	*powner = owner;
	return rc;
}
EXPORT_SYMBOL_GPL(usb_hub_claim_port);

int usb_hub_release_port(struct usb_device *hdev, unsigned port1,
			 struct usb_dev_state *owner)
{
	int rc;
	struct usb_dev_state **powner;

	rc = find_port_owner(hdev, port1, &powner);
	if (rc)
		return rc;
	if (*powner != owner)
		return -ENOENT;
	*powner = NULL;
	return rc;
}
EXPORT_SYMBOL_GPL(usb_hub_release_port);

void usb_hub_release_all_ports(struct usb_device *hdev, struct usb_dev_state *owner)
{
	struct usb_hub *hub = usb_hub_to_struct_hub(hdev);
	int n;

	for (n = 0; n < hdev->maxchild; n++) {
		if (hub->ports[n]->port_owner == owner)
			hub->ports[n]->port_owner = NULL;
	}

}

/* The caller must hold udev's lock */
bool usb_device_is_owned(struct usb_device *udev)
{
	struct usb_hub *hub;

	if (udev->state == USB_STATE_NOTATTACHED || !udev->parent)
		return false;
	hub = usb_hub_to_struct_hub(udev->parent);
	return !!hub->ports[udev->portnum - 1]->port_owner;
}

static void recursively_mark_NOTATTACHED(struct usb_device *udev)
{
	struct usb_hub *hub = usb_hub_to_struct_hub(udev);
	int i;

	for (i = 0; i < udev->maxchild; ++i) {
		if (hub->ports[i]->child)
			recursively_mark_NOTATTACHED(hub->ports[i]->child);
	}
	if (udev->state == USB_STATE_SUSPENDED)
		udev->active_duration -= jiffies;
	udev->state = USB_STATE_NOTATTACHED;
}

/**
 * usb_set_device_state - change a device's current state (usbcore, hcds)
 * @udev: pointer to device whose state should be changed
 * @new_state: new state value to be stored
 *
 * udev->state is _not_ fully protected by the device lock.  Although
 * most transitions are made only while holding the lock, the state can
 * can change to USB_STATE_NOTATTACHED at almost any time.  This
 * is so that devices can be marked as disconnected as soon as possible,
 * without having to wait for any semaphores to be released.  As a result,
 * all changes to any device's state must be protected by the
 * device_state_lock spinlock.
 *
 * Once a device has been added to the device tree, all changes to its state
 * should be made using this routine.  The state should _not_ be set directly.
 *
 * If udev->state is already USB_STATE_NOTATTACHED then no change is made.
 * Otherwise udev->state is set to new_state, and if new_state is
 * USB_STATE_NOTATTACHED then all of udev's descendants' states are also set
 * to USB_STATE_NOTATTACHED.
 */
void usb_set_device_state(struct usb_device *udev,
		enum usb_device_state new_state)
{
	unsigned long flags;
	int wakeup = -1;

	spin_lock_irqsave(&device_state_lock, flags);
	if (udev->state == USB_STATE_NOTATTACHED)
		;	/* do nothing */
	else if (new_state != USB_STATE_NOTATTACHED) {

		/* root hub wakeup capabilities are managed out-of-band
		 * and may involve silicon errata ... ignore them here.
		 */
		if (udev->parent) {
			if (udev->state == USB_STATE_SUSPENDED
					|| new_state == USB_STATE_SUSPENDED)
				;	/* No change to wakeup settings */
			else if (new_state == USB_STATE_CONFIGURED)
				wakeup = (udev->quirks &
					USB_QUIRK_IGNORE_REMOTE_WAKEUP) ? 0 :
					udev->actconfig->desc.bmAttributes &
					USB_CONFIG_ATT_WAKEUP;
			else
				wakeup = 0;
		}
		if (udev->state == USB_STATE_SUSPENDED &&
			new_state != USB_STATE_SUSPENDED)
			udev->active_duration -= jiffies;
		else if (new_state == USB_STATE_SUSPENDED &&
				udev->state != USB_STATE_SUSPENDED)
			udev->active_duration += jiffies;
		udev->state = new_state;
	} else
		recursively_mark_NOTATTACHED(udev);
	spin_unlock_irqrestore(&device_state_lock, flags);
	if (wakeup >= 0)
		device_set_wakeup_capable(&udev->dev, wakeup);
}
EXPORT_SYMBOL_GPL(usb_set_device_state);

/*
 * Choose a device number.
 *
 * Device numbers are used as filenames in usbfs.  On USB-1.1 and
 * USB-2.0 buses they are also used as device addresses, however on
 * USB-3.0 buses the address is assigned by the controller hardware
 * and it usually is not the same as the device number.
 *
 * WUSB devices are simple: they have no hubs behind, so the mapping
 * device <-> virtual port number becomes 1:1. Why? to simplify the
 * life of the device connection logic in
 * drivers/usb/wusbcore/devconnect.c. When we do the initial secret
 * handshake we need to assign a temporary address in the unauthorized
 * space. For simplicity we use the first virtual port number found to
 * be free [drivers/usb/wusbcore/devconnect.c:wusbhc_devconnect_ack()]
 * and that becomes it's address [X < 128] or its unauthorized address
 * [X | 0x80].
 *
 * We add 1 as an offset to the one-based USB-stack port number
 * (zero-based wusb virtual port index) for two reasons: (a) dev addr
 * 0 is reserved by USB for default address; (b) Linux's USB stack
 * uses always #1 for the root hub of the controller. So USB stack's
 * port #1, which is wusb virtual-port #0 has address #2.
 *
 * Devices connected under xHCI are not as simple.  The host controller
 * supports virtualization, so the hardware assigns device addresses and
 * the HCD must setup data structures before issuing a set address
 * command to the hardware.
 */
static void choose_devnum(struct usb_device *udev)
{
	int		devnum;
	struct usb_bus	*bus = udev->bus;

	/* be safe when more hub events are proceed in parallel */
	mutex_lock(&bus->devnum_next_mutex);
	if (udev->wusb) {
		devnum = udev->portnum + 1;
		BUG_ON(test_bit(devnum, bus->devmap.devicemap));
	} else {
		/* Try to allocate the next devnum beginning at
		 * bus->devnum_next. */
		devnum = find_next_zero_bit(bus->devmap.devicemap, 128,
					    bus->devnum_next);
		if (devnum >= 128)
			devnum = find_next_zero_bit(bus->devmap.devicemap,
						    128, 1);
		bus->devnum_next = (devnum >= 127 ? 1 : devnum + 1);
	}
	if (devnum < 128) {
		set_bit(devnum, bus->devmap.devicemap);
		udev->devnum = devnum;
	}
	mutex_unlock(&bus->devnum_next_mutex);
}

static void release_devnum(struct usb_device *udev)
{
	if (udev->devnum > 0) {
		clear_bit(udev->devnum, udev->bus->devmap.devicemap);
		udev->devnum = -1;
	}
}

static void update_devnum(struct usb_device *udev, int devnum)
{
	/* The address for a WUSB device is managed by wusbcore. */
	if (!udev->wusb)
		udev->devnum = devnum;
}

static void hub_free_dev(struct usb_device *udev)
{
	struct usb_hcd *hcd = bus_to_hcd(udev->bus);

	/* Root hubs aren't real devices, so don't free HCD resources */
	if (hcd->driver->free_dev && udev->parent)
		hcd->driver->free_dev(hcd, udev);
}

static void hub_disconnect_children(struct usb_device *udev)
{
	struct usb_hub *hub = usb_hub_to_struct_hub(udev);
	int i;

	/* Free up all the children before we remove this device */
	for (i = 0; i < udev->maxchild; i++) {
		if (hub->ports[i]->child)
			usb_disconnect(&hub->ports[i]->child);
	}
}

/**
 * usb_disconnect - disconnect a device (usbcore-internal)
 * @pdev: pointer to device being disconnected
 * Context: !in_interrupt ()
 *
 * Something got disconnected. Get rid of it and all of its children.
 *
 * If *pdev is a normal device then the parent hub must already be locked.
 * If *pdev is a root hub then the caller must hold the usb_bus_idr_lock,
 * which protects the set of root hubs as well as the list of buses.
 *
 * Only hub drivers (including virtual root hub drivers for host
 * controllers) should ever call this.
 *
 * This call is synchronous, and may not be used in an interrupt context.
 */
void usb_disconnect(struct usb_device **pdev)
{
	struct usb_port *port_dev = NULL;
	struct usb_device *udev = *pdev;
	struct usb_hub *hub = NULL;
	int port1 = 1;

	/* mark the device as inactive, so any further urb submissions for
	 * this device (and any of its children) will fail immediately.
	 * this quiesces everything except pending urbs.
	 */
	usb_set_device_state(udev, USB_STATE_NOTATTACHED);
	dev_info(&udev->dev, "USB disconnect, device number %d\n",
			udev->devnum);

	usb_lock_device(udev);

	hub_disconnect_children(udev);

	/* deallocate hcd/hardware state ... nuking all pending urbs and
	 * cleaning up all state associated with the current configuration
	 * so that the hardware is now fully quiesced.
	 */
	dev_dbg(&udev->dev, "unregistering device\n");
	usb_disable_device(udev, 0);
	usb_hcd_synchronize_unlinks(udev);

	if (udev->parent) {
		port1 = udev->portnum;
		hub = usb_hub_to_struct_hub(udev->parent);
		port_dev = hub->ports[port1 - 1];

		sysfs_remove_link(&udev->dev.kobj, "port");
		sysfs_remove_link(&port_dev->dev.kobj, "device");

		/*
		 * As usb_port_runtime_resume() de-references udev, make
		 * sure no resumes occur during removal
		 */
		if (!test_and_set_bit(port1, hub->child_usage_bits))
			pm_runtime_get_sync(&port_dev->dev);
	}

	usb_remove_ep_devs(&udev->ep0);
	usb_unlock_device(udev);

	/* Unregister the device.  The device driver is responsible
	 * for de-configuring the device and invoking the remove-device
	 * notifier chain (used by usbfs and possibly others).
	 */
	device_del(&udev->dev);

	/* Free the device number and delete the parent's children[]
	 * (or root_hub) pointer.
	 */
	release_devnum(udev);

	/* Avoid races with recursively_mark_NOTATTACHED() */
	spin_lock_irq(&device_state_lock);
	*pdev = NULL;
	spin_unlock_irq(&device_state_lock);

	if (port_dev && test_and_clear_bit(port1, hub->child_usage_bits))
		pm_runtime_put(&port_dev->dev);

	hub_free_dev(udev);

	put_device(&udev->dev);
}

#ifdef CONFIG_USB_ANNOUNCE_NEW_DEVICES
static void show_string(struct usb_device *udev, char *id, char *string)
{
	if (!string)
		return;
	dev_info(&udev->dev, "%s: %s\n", id, string);
}

static void announce_device(struct usb_device *udev)
{
	dev_info(&udev->dev, "New USB device found, idVendor=%04x, idProduct=%04x\n",
		le16_to_cpu(udev->descriptor.idVendor),
		le16_to_cpu(udev->descriptor.idProduct));
	dev_info(&udev->dev,
		"New USB device strings: Mfr=%d, Product=%d, SerialNumber=%d\n",
		udev->descriptor.iManufacturer,
		udev->descriptor.iProduct,
		udev->descriptor.iSerialNumber);
	show_string(udev, "Product", udev->product);
	show_string(udev, "Manufacturer", udev->manufacturer);
	show_string(udev, "SerialNumber", udev->serial);
}
#else
static inline void announce_device(struct usb_device *udev) { }
#endif


/**
 * usb_enumerate_device_otg - FIXME (usbcore-internal)
 * @udev: newly addressed device (in ADDRESS state)
 *
 * Finish enumeration for On-The-Go devices
 *
 * Return: 0 if successful. A negative error code otherwise.
 */
static int usb_enumerate_device_otg(struct usb_device *udev)
{
	int err = 0;

#ifdef	CONFIG_USB_OTG
	/*
	 * OTG-aware devices on OTG-capable root hubs may be able to use SRP,
	 * to wake us after we've powered off VBUS; and HNP, switching roles
	 * "host" to "peripheral".  The OTG descriptor helps figure this out.
	 */
	if (!udev->bus->is_b_host
			&& udev->config
			&& udev->parent == udev->bus->root_hub) {
		struct usb_otg_descriptor	*desc = NULL;
		struct usb_bus			*bus = udev->bus;
		unsigned			port1 = udev->portnum;

		/* descriptor may appear anywhere in config */
		err = __usb_get_extra_descriptor(udev->rawdescriptors[0],
				le16_to_cpu(udev->config[0].desc.wTotalLength),
				USB_DT_OTG, (void **) &desc);
		if (err || !(desc->bmAttributes & USB_OTG_HNP))
			return 0;

		dev_info(&udev->dev, "Dual-Role OTG device on %sHNP port\n",
					(port1 == bus->otg_port) ? "" : "non-");

		/* enable HNP before suspend, it's simpler */
		if (port1 == bus->otg_port) {
			bus->b_hnp_enable = 1;
			err = usb_control_msg(udev,
				usb_sndctrlpipe(udev, 0),
				USB_REQ_SET_FEATURE, 0,
				USB_DEVICE_B_HNP_ENABLE,
				0, NULL, 0,
				USB_CTRL_SET_TIMEOUT);
			if (err < 0) {
				/*
				 * OTG MESSAGE: report errors here,
				 * customize to match your product.
				 */
				dev_err(&udev->dev, "can't set HNP mode: %d\n",
									err);
				bus->b_hnp_enable = 0;
			}
		} else if (desc->bLength == sizeof
				(struct usb_otg_descriptor)) {
			/* Set a_alt_hnp_support for legacy otg device */
			err = usb_control_msg(udev,
				usb_sndctrlpipe(udev, 0),
				USB_REQ_SET_FEATURE, 0,
				USB_DEVICE_A_ALT_HNP_SUPPORT,
				0, NULL, 0,
				USB_CTRL_SET_TIMEOUT);
			if (err < 0)
				dev_err(&udev->dev,
					"set a_alt_hnp_support failed: %d\n",
					err);
		}
	}
#endif
	return err;
}


/**
 * usb_enumerate_device - Read device configs/intfs/otg (usbcore-internal)
 * @udev: newly addressed device (in ADDRESS state)
 *
 * This is only called by usb_new_device() and usb_authorize_device()
 * and FIXME -- all comments that apply to them apply here wrt to
 * environment.
 *
 * If the device is WUSB and not authorized, we don't attempt to read
 * the string descriptors, as they will be errored out by the device
 * until it has been authorized.
 *
 * Return: 0 if successful. A negative error code otherwise.
 */
static int usb_enumerate_device(struct usb_device *udev)
{
	int err;
	struct usb_hcd *hcd = bus_to_hcd(udev->bus);

	if (udev->config == NULL) {
		err = usb_get_configuration(udev);
		if (err < 0) {
			if (err != -ENODEV)
				dev_err(&udev->dev, "can't read configurations, error %d\n",
						err);
			return err;
		}
	}

	/* read the standard strings and cache them if present */
	udev->product = usb_cache_string(udev, udev->descriptor.iProduct);
	udev->manufacturer = usb_cache_string(udev,
					      udev->descriptor.iManufacturer);
	udev->serial = usb_cache_string(udev, udev->descriptor.iSerialNumber);

	err = usb_enumerate_device_otg(udev);
	if (err < 0)
		return err;

	if (IS_ENABLED(CONFIG_USB_OTG_WHITELIST) && hcd->tpl_support &&
		!is_targeted(udev)) {
		/* Maybe it can talk to us, though we can't talk to it.
		 * (Includes HNP test device.)
		 */
		if (IS_ENABLED(CONFIG_USB_OTG) && (udev->bus->b_hnp_enable
			|| udev->bus->is_b_host)) {
			err = usb_port_suspend(udev, PMSG_AUTO_SUSPEND);
			if (err < 0)
				dev_dbg(&udev->dev, "HNP fail, %d\n", err);
		}
		return -ENOTSUPP;
	}

	usb_detect_interface_quirks(udev);

	return 0;
}

static void set_usb_port_removable(struct usb_device *udev)
{
	struct usb_device *hdev = udev->parent;
	struct usb_hub *hub;
	u8 port = udev->portnum;
	u16 wHubCharacteristics;
	bool removable = true;

	if (!hdev)
		return;

	hub = usb_hub_to_struct_hub(udev->parent);

	/*
	 * If the platform firmware has provided information about a port,
	 * use that to determine whether it's removable.
	 */
	switch (hub->ports[udev->portnum - 1]->connect_type) {
	case USB_PORT_CONNECT_TYPE_HOT_PLUG:
		udev->removable = USB_DEVICE_REMOVABLE;
		return;
	case USB_PORT_CONNECT_TYPE_HARD_WIRED:
	case USB_PORT_NOT_USED:
		udev->removable = USB_DEVICE_FIXED;
		return;
	default:
		break;
	}

	/*
	 * Otherwise, check whether the hub knows whether a port is removable
	 * or not
	 */
	wHubCharacteristics = le16_to_cpu(hub->descriptor->wHubCharacteristics);

	if (!(wHubCharacteristics & HUB_CHAR_COMPOUND))
		return;

	if (hub_is_superspeed(hdev)) {
		if (le16_to_cpu(hub->descriptor->u.ss.DeviceRemovable)
				& (1 << port))
			removable = false;
	} else {
		if (hub->descriptor->u.hs.DeviceRemovable[port / 8] & (1 << (port % 8)))
			removable = false;
	}

	if (removable)
		udev->removable = USB_DEVICE_REMOVABLE;
	else
		udev->removable = USB_DEVICE_FIXED;

}

/**
 * usb_new_device - perform initial device setup (usbcore-internal)
 * @udev: newly addressed device (in ADDRESS state)
 *
 * This is called with devices which have been detected but not fully
 * enumerated.  The device descriptor is available, but not descriptors
 * for any device configuration.  The caller must have locked either
 * the parent hub (if udev is a normal device) or else the
 * usb_bus_idr_lock (if udev is a root hub).  The parent's pointer to
 * udev has already been installed, but udev is not yet visible through
 * sysfs or other filesystem code.
 *
 * This call is synchronous, and may not be used in an interrupt context.
 *
 * Only the hub driver or root-hub registrar should ever call this.
 *
 * Return: Whether the device is configured properly or not. Zero if the
 * interface was registered with the driver core; else a negative errno
 * value.
 *
 */
int usb_new_device(struct usb_device *udev)
{
	int err;

	if (udev->parent) {
		/* Initialize non-root-hub device wakeup to disabled;
		 * device (un)configuration controls wakeup capable
		 * sysfs power/wakeup controls wakeup enabled/disabled
		 */
		device_init_wakeup(&udev->dev, 0);
	}

	/* Tell the runtime-PM framework the device is active */
	pm_runtime_set_active(&udev->dev);
	pm_runtime_get_noresume(&udev->dev);
	pm_runtime_use_autosuspend(&udev->dev);
	pm_runtime_enable(&udev->dev);

	/* By default, forbid autosuspend for all devices.  It will be
	 * allowed for hubs during binding.
	 */
	usb_disable_autosuspend(udev);

	err = usb_enumerate_device(udev);	/* Read descriptors */
	if (err < 0)
		goto fail;
	dev_dbg(&udev->dev, "udev %d, busnum %d, minor = %d\n",
			udev->devnum, udev->bus->busnum,
			(((udev->bus->busnum-1) * 128) + (udev->devnum-1)));
	/* export the usbdev device-node for libusb */
	udev->dev.devt = MKDEV(USB_DEVICE_MAJOR,
			(((udev->bus->busnum-1) * 128) + (udev->devnum-1)));

	/* Tell the world! */
	announce_device(udev);

	if (udev->serial)
		add_device_randomness(udev->serial, strlen(udev->serial));
	if (udev->product)
		add_device_randomness(udev->product, strlen(udev->product));
	if (udev->manufacturer)
		add_device_randomness(udev->manufacturer,
				      strlen(udev->manufacturer));

	device_enable_async_suspend(&udev->dev);

	/* check whether the hub or firmware marks this port as non-removable */
	if (udev->parent)
		set_usb_port_removable(udev);

	/* Register the device.  The device driver is responsible
	 * for configuring the device and invoking the add-device
	 * notifier chain (used by usbfs and possibly others).
	 */
	err = device_add(&udev->dev);
	if (err) {
		dev_err(&udev->dev, "can't device_add, error %d\n", err);
		goto fail;
	}

	/* Create link files between child device and usb port device. */
	if (udev->parent) {
		struct usb_hub *hub = usb_hub_to_struct_hub(udev->parent);
		int port1 = udev->portnum;
		struct usb_port	*port_dev = hub->ports[port1 - 1];

		err = sysfs_create_link(&udev->dev.kobj,
				&port_dev->dev.kobj, "port");
		if (err)
			goto fail;

		err = sysfs_create_link(&port_dev->dev.kobj,
				&udev->dev.kobj, "device");
		if (err) {
			sysfs_remove_link(&udev->dev.kobj, "port");
			goto fail;
		}

		if (!test_and_set_bit(port1, hub->child_usage_bits))
			pm_runtime_get_sync(&port_dev->dev);
	}

	(void) usb_create_ep_devs(&udev->dev, &udev->ep0, udev);
	usb_mark_last_busy(udev);
	pm_runtime_put_sync_autosuspend(&udev->dev);
	return err;

fail:
	usb_set_device_state(udev, USB_STATE_NOTATTACHED);
	pm_runtime_disable(&udev->dev);
	pm_runtime_set_suspended(&udev->dev);
	return err;
}


/**
 * usb_deauthorize_device - deauthorize a device (usbcore-internal)
 * @usb_dev: USB device
 *
 * Move the USB device to a very basic state where interfaces are disabled
 * and the device is in fact unconfigured and unusable.
 *
 * We share a lock (that we have) with device_del(), so we need to
 * defer its call.
 *
 * Return: 0.
 */
int usb_deauthorize_device(struct usb_device *usb_dev)
{
	usb_lock_device(usb_dev);
	if (usb_dev->authorized == 0)
		goto out_unauthorized;

	usb_dev->authorized = 0;
	usb_set_configuration(usb_dev, -1);

out_unauthorized:
	usb_unlock_device(usb_dev);
	return 0;
}


int usb_authorize_device(struct usb_device *usb_dev)
{
	int result = 0, c;

	usb_lock_device(usb_dev);
	if (usb_dev->authorized == 1)
		goto out_authorized;

	result = usb_autoresume_device(usb_dev);
	if (result < 0) {
		dev_err(&usb_dev->dev,
			"can't autoresume for authorization: %d\n", result);
		goto error_autoresume;
	}

	if (usb_dev->wusb) {
		result = usb_get_device_descriptor(usb_dev, sizeof(usb_dev->descriptor));
		if (result < 0) {
			dev_err(&usb_dev->dev, "can't re-read device descriptor for "
				"authorization: %d\n", result);
			goto error_device_descriptor;
		}
	}

	usb_dev->authorized = 1;
	/* Choose and set the configuration.  This registers the interfaces
	 * with the driver core and lets interface drivers bind to them.
	 */
	c = usb_choose_configuration(usb_dev);
	if (c >= 0) {
		result = usb_set_configuration(usb_dev, c);
		if (result) {
			dev_err(&usb_dev->dev,
				"can't set config #%d, error %d\n", c, result);
			/* This need not be fatal.  The user can try to
			 * set other configurations. */
		}
	}
	dev_info(&usb_dev->dev, "authorized to connect\n");

error_device_descriptor:
	usb_autosuspend_device(usb_dev);
error_autoresume:
out_authorized:
	usb_unlock_device(usb_dev);	/* complements locktree */
	return result;
}

/*
 * Return 1 if port speed is SuperSpeedPlus, 0 otherwise
 * check it from the link protocol field of the current speed ID attribute.
 * current speed ID is got from ext port status request. Sublink speed attribute
 * table is returned with the hub BOS SSP device capability descriptor
 */
static int port_speed_is_ssp(struct usb_device *hdev, int speed_id)
{
	int ssa_count;
	u32 ss_attr;
	int i;
	struct usb_ssp_cap_descriptor *ssp_cap = hdev->bos->ssp_cap;

	if (!ssp_cap)
		return 0;

	ssa_count = le32_to_cpu(ssp_cap->bmAttributes) &
		USB_SSP_SUBLINK_SPEED_ATTRIBS;

	for (i = 0; i <= ssa_count; i++) {
		ss_attr = le32_to_cpu(ssp_cap->bmSublinkSpeedAttr[i]);
		if (speed_id == (ss_attr & USB_SSP_SUBLINK_SPEED_SSID))
			return !!(ss_attr & USB_SSP_SUBLINK_SPEED_LP);
	}
	return 0;
}

/* Returns 1 if @hub is a WUSB root hub, 0 otherwise */
static unsigned hub_is_wusb(struct usb_hub *hub)
{
	struct usb_hcd *hcd;
	if (hub->hdev->parent != NULL)  /* not a root hub? */
		return 0;
	hcd = bus_to_hcd(hub->hdev->bus);
	return hcd->wireless;
}


#define PORT_RESET_TRIES	5
#define SET_ADDRESS_TRIES	2
#define GET_DESCRIPTOR_TRIES	2
#define SET_CONFIG_TRIES	(2 * (use_both_schemes + 1))
#define USE_NEW_SCHEME(i)	((i) / 2 == (int)old_scheme_first)

#define HUB_ROOT_RESET_TIME	50	/* times are in msec */
#define HUB_SHORT_RESET_TIME	10
#define HUB_BH_RESET_TIME	50
#define HUB_LONG_RESET_TIME	200
#define HUB_RESET_TIMEOUT	800

/*
 * "New scheme" enumeration causes an extra state transition to be
 * exposed to an xhci host and causes USB3 devices to receive control
 * commands in the default state.  This has been seen to cause
 * enumeration failures, so disable this enumeration scheme for USB3
 * devices.
 */
static bool use_new_scheme(struct usb_device *udev, int retry)
{
	if (udev->speed >= USB_SPEED_SUPER)
		return false;

	return USE_NEW_SCHEME(retry);
}

/* Is a USB 3.0 port in the Inactive or Compliance Mode state?
 * Port worm reset is required to recover
 */
static bool hub_port_warm_reset_required(struct usb_hub *hub, int port1,
		u16 portstatus)
{
	u16 link_state;

	if (!hub_is_superspeed(hub->hdev))
		return false;

	if (test_bit(port1, hub->warm_reset_bits))
		return true;

	link_state = portstatus & USB_PORT_STAT_LINK_STATE;
	return link_state == USB_SS_PORT_LS_SS_INACTIVE
		|| link_state == USB_SS_PORT_LS_COMP_MOD;
}

static int hub_port_wait_reset(struct usb_hub *hub, int port1,
			struct usb_device *udev, unsigned int delay, bool warm)
{
	int delay_time, ret;
	u16 portstatus;
	u16 portchange;
	u32 ext_portstatus = 0;

	for (delay_time = 0;
			delay_time < HUB_RESET_TIMEOUT;
			delay_time += delay) {
		/* wait to give the device a chance to reset */
		msleep(delay);

		/* read and decode port status */
		if (hub_is_superspeedplus(hub->hdev))
			ret = hub_ext_port_status(hub, port1,
						  HUB_EXT_PORT_STATUS,
						  &portstatus, &portchange,
						  &ext_portstatus);
		else
			ret = hub_port_status(hub, port1, &portstatus,
					      &portchange);
		if (ret < 0)
			return ret;

		/* The port state is unknown until the reset completes. */
		if (!(portstatus & USB_PORT_STAT_RESET))
			break;

		/* switch to the long delay after two short delay failures */
		if (delay_time >= 2 * HUB_SHORT_RESET_TIME)
			delay = HUB_LONG_RESET_TIME;

		dev_dbg(&hub->ports[port1 - 1]->dev,
				"not %sreset yet, waiting %dms\n",
				warm ? "warm " : "", delay);
	}

	if ((portstatus & USB_PORT_STAT_RESET))
		return -EBUSY;

	if (hub_port_warm_reset_required(hub, port1, portstatus))
		return -ENOTCONN;

	/* Device went away? */
	if (!(portstatus & USB_PORT_STAT_CONNECTION))
		return -ENOTCONN;

	/* bomb out completely if the connection bounced.  A USB 3.0
	 * connection may bounce if multiple warm resets were issued,
	 * but the device may have successfully re-connected. Ignore it.
	 */
	if (!hub_is_superspeed(hub->hdev) &&
			(portchange & USB_PORT_STAT_C_CONNECTION))
		return -ENOTCONN;

	if (!(portstatus & USB_PORT_STAT_ENABLE))
		return -EBUSY;

	if (!udev)
		return 0;

	if (hub_is_wusb(hub))
		udev->speed = USB_SPEED_WIRELESS;
	else if (hub_is_superspeedplus(hub->hdev) &&
		 port_speed_is_ssp(hub->hdev, ext_portstatus &
				   USB_EXT_PORT_STAT_RX_SPEED_ID))
		udev->speed = USB_SPEED_SUPER_PLUS;
	else if (hub_is_superspeed(hub->hdev))
		udev->speed = USB_SPEED_SUPER;
	else if (portstatus & USB_PORT_STAT_HIGH_SPEED)
		udev->speed = USB_SPEED_HIGH;
	else if (portstatus & USB_PORT_STAT_LOW_SPEED)
		udev->speed = USB_SPEED_LOW;
	else
		udev->speed = USB_SPEED_FULL;
	return 0;
}

/* Handle port reset and port warm(BH) reset (for USB3 protocol ports) */
static int hub_port_reset(struct usb_hub *hub, int port1,
			struct usb_device *udev, unsigned int delay, bool warm)
{
	int i, status;
	u16 portchange, portstatus;
	struct usb_port *port_dev = hub->ports[port1 - 1];

	if (!hub_is_superspeed(hub->hdev)) {
		if (warm) {
			dev_err(hub->intfdev, "only USB3 hub support "
						"warm reset\n");
			return -EINVAL;
		}
		/* Block EHCI CF initialization during the port reset.
		 * Some companion controllers don't like it when they mix.
		 */
		down_read(&ehci_cf_port_reset_rwsem);
	} else if (!warm) {
		/*
		 * If the caller hasn't explicitly requested a warm reset,
		 * double check and see if one is needed.
		 */
		if (hub_port_status(hub, port1, &portstatus, &portchange) == 0)
			if (hub_port_warm_reset_required(hub, port1,
							portstatus))
				warm = true;
	}
	clear_bit(port1, hub->warm_reset_bits);

	/* Reset the port */
	for (i = 0; i < PORT_RESET_TRIES; i++) {
		status = set_port_feature(hub->hdev, port1, (warm ?
					USB_PORT_FEAT_BH_PORT_RESET :
					USB_PORT_FEAT_RESET));
		if (status == -ENODEV) {
			;	/* The hub is gone */
		} else if (status) {
			dev_err(&port_dev->dev,
					"cannot %sreset (err = %d)\n",
					warm ? "warm " : "", status);
		} else {
			status = hub_port_wait_reset(hub, port1, udev, delay,
								warm);
			if (status && status != -ENOTCONN && status != -ENODEV)
				dev_dbg(hub->intfdev,
						"port_wait_reset: err = %d\n",
						status);
		}

		/* Check for disconnect or reset */
		if (status == 0 || status == -ENOTCONN || status == -ENODEV) {
			usb_clear_port_feature(hub->hdev, port1,
					USB_PORT_FEAT_C_RESET);

			if (!hub_is_superspeed(hub->hdev))
				goto done;

			usb_clear_port_feature(hub->hdev, port1,
					USB_PORT_FEAT_C_BH_PORT_RESET);
			usb_clear_port_feature(hub->hdev, port1,
					USB_PORT_FEAT_C_PORT_LINK_STATE);
			usb_clear_port_feature(hub->hdev, port1,
					USB_PORT_FEAT_C_CONNECTION);

			/*
			 * If a USB 3.0 device migrates from reset to an error
			 * state, re-issue the warm reset.
			 */
			if (hub_port_status(hub, port1,
					&portstatus, &portchange) < 0)
				goto done;

			if (!hub_port_warm_reset_required(hub, port1,
					portstatus))
				goto done;

			/*
			 * If the port is in SS.Inactive or Compliance Mode, the
			 * hot or warm reset failed.  Try another warm reset.
			 */
			if (!warm) {
				dev_dbg(&port_dev->dev,
						"hot reset failed, warm reset\n");
				warm = true;
			}
		}

		dev_dbg(&port_dev->dev,
				"not enabled, trying %sreset again...\n",
				warm ? "warm " : "");
		delay = HUB_LONG_RESET_TIME;
	}

	dev_err(&port_dev->dev, "Cannot enable. Maybe the USB cable is bad?\n");

done:
	if (status == 0) {
		/* TRSTRCY = 10 ms; plus some extra */
		msleep(10 + 40);
		if (udev) {
			struct usb_hcd *hcd = bus_to_hcd(udev->bus);

			update_devnum(udev, 0);
			/* The xHC may think the device is already reset,
			 * so ignore the status.
			 */
			if (hcd->driver->reset_device)
				hcd->driver->reset_device(hcd, udev);

			usb_set_device_state(udev, USB_STATE_DEFAULT);
		}
	} else {
		if (udev)
			usb_set_device_state(udev, USB_STATE_NOTATTACHED);
	}

	if (!hub_is_superspeed(hub->hdev))
		up_read(&ehci_cf_port_reset_rwsem);

	return status;
}

/* Check if a port is power on */
static int port_is_power_on(struct usb_hub *hub, unsigned portstatus)
{
	int ret = 0;

	if (hub_is_superspeed(hub->hdev)) {
		if (portstatus & USB_SS_PORT_STAT_POWER)
			ret = 1;
	} else {
		if (portstatus & USB_PORT_STAT_POWER)
			ret = 1;
	}

	return ret;
}

static void usb_lock_port(struct usb_port *port_dev)
		__acquires(&port_dev->status_lock)
{
	mutex_lock(&port_dev->status_lock);
	__acquire(&port_dev->status_lock);
}

static void usb_unlock_port(struct usb_port *port_dev)
		__releases(&port_dev->status_lock)
{
	mutex_unlock(&port_dev->status_lock);
	__release(&port_dev->status_lock);
}

#ifdef	CONFIG_PM

/* Check if a port is suspended(USB2.0 port) or in U3 state(USB3.0 port) */
static int port_is_suspended(struct usb_hub *hub, unsigned portstatus)
{
	int ret = 0;

	if (hub_is_superspeed(hub->hdev)) {
		if ((portstatus & USB_PORT_STAT_LINK_STATE)
				== USB_SS_PORT_LS_U3)
			ret = 1;
	} else {
		if (portstatus & USB_PORT_STAT_SUSPEND)
			ret = 1;
	}

	return ret;
}

/* Determine whether the device on a port is ready for a normal resume,
 * is ready for a reset-resume, or should be disconnected.
 */
static int check_port_resume_type(struct usb_device *udev,
		struct usb_hub *hub, int port1,
		int status, u16 portchange, u16 portstatus)
{
	struct usb_port *port_dev = hub->ports[port1 - 1];
	int retries = 3;

 retry:
	/* Is a warm reset needed to recover the connection? */
	if (status == 0 && udev->reset_resume
		&& hub_port_warm_reset_required(hub, port1, portstatus)) {
		/* pass */;
	}
	/* Is the device still present? */
	else if (status || port_is_suspended(hub, portstatus) ||
			!port_is_power_on(hub, portstatus)) {
		if (status >= 0)
			status = -ENODEV;
	} else if (!(portstatus & USB_PORT_STAT_CONNECTION)) {
		if (retries--) {
			usleep_range(200, 300);
			status = hub_port_status(hub, port1, &portstatus,
							     &portchange);
			goto retry;
		}
		status = -ENODEV;
	}

	/* Can't do a normal resume if the port isn't enabled,
	 * so try a reset-resume instead.
	 */
	else if (!(portstatus & USB_PORT_STAT_ENABLE) && !udev->reset_resume) {
		if (udev->persist_enabled)
			udev->reset_resume = 1;
		else
			status = -ENODEV;
	}

	if (status) {
		dev_dbg(&port_dev->dev, "status %04x.%04x after resume, %d\n",
				portchange, portstatus, status);
	} else if (udev->reset_resume) {

		/* Late port handoff can set status-change bits */
		if (portchange & USB_PORT_STAT_C_CONNECTION)
			usb_clear_port_feature(hub->hdev, port1,
					USB_PORT_FEAT_C_CONNECTION);
		if (portchange & USB_PORT_STAT_C_ENABLE)
			usb_clear_port_feature(hub->hdev, port1,
					USB_PORT_FEAT_C_ENABLE);
	}

	return status;
}

int usb_disable_ltm(struct usb_device *udev)
{
	struct usb_hcd *hcd = bus_to_hcd(udev->bus);

	/* Check if the roothub and device supports LTM. */
	if (!usb_device_supports_ltm(hcd->self.root_hub) ||
			!usb_device_supports_ltm(udev))
		return 0;

	/* Clear Feature LTM Enable can only be sent if the device is
	 * configured.
	 */
	if (!udev->actconfig)
		return 0;

	return usb_control_msg(udev, usb_sndctrlpipe(udev, 0),
			USB_REQ_CLEAR_FEATURE, USB_RECIP_DEVICE,
			USB_DEVICE_LTM_ENABLE, 0, NULL, 0,
			USB_CTRL_SET_TIMEOUT);
}
EXPORT_SYMBOL_GPL(usb_disable_ltm);

void usb_enable_ltm(struct usb_device *udev)
{
	struct usb_hcd *hcd = bus_to_hcd(udev->bus);

	/* Check if the roothub and device supports LTM. */
	if (!usb_device_supports_ltm(hcd->self.root_hub) ||
			!usb_device_supports_ltm(udev))
		return;

	/* Set Feature LTM Enable can only be sent if the device is
	 * configured.
	 */
	if (!udev->actconfig)
		return;

	usb_control_msg(udev, usb_sndctrlpipe(udev, 0),
			USB_REQ_SET_FEATURE, USB_RECIP_DEVICE,
			USB_DEVICE_LTM_ENABLE, 0, NULL, 0,
			USB_CTRL_SET_TIMEOUT);
}
EXPORT_SYMBOL_GPL(usb_enable_ltm);

/*
 * usb_enable_remote_wakeup - enable remote wakeup for a device
 * @udev: target device
 *
 * For USB-2 devices: Set the device's remote wakeup feature.
 *
 * For USB-3 devices: Assume there's only one function on the device and
 * enable remote wake for the first interface.  FIXME if the interface
 * association descriptor shows there's more than one function.
 */
static int usb_enable_remote_wakeup(struct usb_device *udev)
{
	if (udev->speed < USB_SPEED_SUPER)
		return usb_control_msg(udev, usb_sndctrlpipe(udev, 0),
				USB_REQ_SET_FEATURE, USB_RECIP_DEVICE,
				USB_DEVICE_REMOTE_WAKEUP, 0, NULL, 0,
				USB_CTRL_SET_TIMEOUT);
	else
		return usb_control_msg(udev, usb_sndctrlpipe(udev, 0),
				USB_REQ_SET_FEATURE, USB_RECIP_INTERFACE,
				USB_INTRF_FUNC_SUSPEND,
				USB_INTRF_FUNC_SUSPEND_RW |
					USB_INTRF_FUNC_SUSPEND_LP,
				NULL, 0, USB_CTRL_SET_TIMEOUT);
}

/*
 * usb_disable_remote_wakeup - disable remote wakeup for a device
 * @udev: target device
 *
 * For USB-2 devices: Clear the device's remote wakeup feature.
 *
 * For USB-3 devices: Assume there's only one function on the device and
 * disable remote wake for the first interface.  FIXME if the interface
 * association descriptor shows there's more than one function.
 */
static int usb_disable_remote_wakeup(struct usb_device *udev)
{
	if (udev->speed < USB_SPEED_SUPER)
		return usb_control_msg(udev, usb_sndctrlpipe(udev, 0),
				USB_REQ_CLEAR_FEATURE, USB_RECIP_DEVICE,
				USB_DEVICE_REMOTE_WAKEUP, 0, NULL, 0,
				USB_CTRL_SET_TIMEOUT);
	else
		return usb_control_msg(udev, usb_sndctrlpipe(udev, 0),
				USB_REQ_CLEAR_FEATURE, USB_RECIP_INTERFACE,
				USB_INTRF_FUNC_SUSPEND,	0, NULL, 0,
				USB_CTRL_SET_TIMEOUT);
}

/* Count of wakeup-enabled devices at or below udev */
static unsigned wakeup_enabled_descendants(struct usb_device *udev)
{
	struct usb_hub *hub = usb_hub_to_struct_hub(udev);

	return udev->do_remote_wakeup +
			(hub ? hub->wakeup_enabled_descendants : 0);
}

/*
 * usb_port_suspend - suspend a usb device's upstream port
 * @udev: device that's no longer in active use, not a root hub
 * Context: must be able to sleep; device not locked; pm locks held
 *
 * Suspends a USB device that isn't in active use, conserving power.
 * Devices may wake out of a suspend, if anything important happens,
 * using the remote wakeup mechanism.  They may also be taken out of
 * suspend by the host, using usb_port_resume().  It's also routine
 * to disconnect devices while they are suspended.
 *
 * This only affects the USB hardware for a device; its interfaces
 * (and, for hubs, child devices) must already have been suspended.
 *
 * Selective port suspend reduces power; most suspended devices draw
 * less than 500 uA.  It's also used in OTG, along with remote wakeup.
 * All devices below the suspended port are also suspended.
 *
 * Devices leave suspend state when the host wakes them up.  Some devices
 * also support "remote wakeup", where the device can activate the USB
 * tree above them to deliver data, such as a keypress or packet.  In
 * some cases, this wakes the USB host.
 *
 * Suspending OTG devices may trigger HNP, if that's been enabled
 * between a pair of dual-role devices.  That will change roles, such
 * as from A-Host to A-Peripheral or from B-Host back to B-Peripheral.
 *
 * Devices on USB hub ports have only one "suspend" state, corresponding
 * to ACPI D2, "may cause the device to lose some context".
 * State transitions include:
 *
 *   - suspend, resume ... when the VBUS power link stays live
 *   - suspend, disconnect ... VBUS lost
 *
 * Once VBUS drop breaks the circuit, the port it's using has to go through
 * normal re-enumeration procedures, starting with enabling VBUS power.
 * Other than re-initializing the hub (plug/unplug, except for root hubs),
 * Linux (2.6) currently has NO mechanisms to initiate that:  no hub_wq
 * timer, no SRP, no requests through sysfs.
 *
 * If Runtime PM isn't enabled or used, non-SuperSpeed devices may not get
 * suspended until their bus goes into global suspend (i.e., the root
 * hub is suspended).  Nevertheless, we change @udev->state to
 * USB_STATE_SUSPENDED as this is the device's "logical" state.  The actual
 * upstream port setting is stored in @udev->port_is_suspended.
 *
 * Returns 0 on success, else negative errno.
 */
int usb_port_suspend(struct usb_device *udev, pm_message_t msg)
{
	struct usb_hub	*hub = usb_hub_to_struct_hub(udev->parent);
	struct usb_port *port_dev = hub->ports[udev->portnum - 1];
	int		port1 = udev->portnum;
	int		status;
	bool		really_suspend = true;

	usb_lock_port(port_dev);

	/* enable remote wakeup when appropriate; this lets the device
	 * wake up the upstream hub (including maybe the root hub).
	 *
	 * NOTE:  OTG devices may issue remote wakeup (or SRP) even when
	 * we don't explicitly enable it here.
	 */
	if (udev->do_remote_wakeup) {
		status = usb_enable_remote_wakeup(udev);
		if (status) {
			dev_dbg(&udev->dev, "won't remote wakeup, status %d\n",
					status);
			/* bail if autosuspend is requested */
			if (PMSG_IS_AUTO(msg))
				goto err_wakeup;
		}
	}

	/* disable USB2 hardware LPM */
	if (udev->usb2_hw_lpm_enabled == 1)
		usb_set_usb2_hardware_lpm(udev, 0);

	if (usb_disable_ltm(udev)) {
		dev_err(&udev->dev, "Failed to disable LTM before suspend\n.");
		status = -ENOMEM;
		if (PMSG_IS_AUTO(msg))
			goto err_ltm;
	}
	if (usb_unlocked_disable_lpm(udev)) {
		dev_err(&udev->dev, "Failed to disable LPM before suspend\n.");
		status = -ENOMEM;
		if (PMSG_IS_AUTO(msg))
			goto err_lpm3;
	}

	/* see 7.1.7.6 */
	if (hub_is_superspeed(hub->hdev))
		status = hub_set_port_link_state(hub, port1, USB_SS_PORT_LS_U3);

	/*
	 * For system suspend, we do not need to enable the suspend feature
	 * on individual USB-2 ports.  The devices will automatically go
	 * into suspend a few ms after the root hub stops sending packets.
	 * The USB 2.0 spec calls this "global suspend".
	 *
	 * However, many USB hubs have a bug: They don't relay wakeup requests
	 * from a downstream port if the port's suspend feature isn't on.
	 * Therefore we will turn on the suspend feature if udev or any of its
	 * descendants is enabled for remote wakeup.
	 */
	else if (PMSG_IS_AUTO(msg) || wakeup_enabled_descendants(udev) > 0)
		status = set_port_feature(hub->hdev, port1,
				USB_PORT_FEAT_SUSPEND);
	else {
		really_suspend = false;
		status = 0;
	}
	if (status) {
		dev_dbg(&port_dev->dev, "can't suspend, status %d\n", status);

		/* Try to enable USB3 LPM and LTM again */
		usb_unlocked_enable_lpm(udev);
 err_lpm3:
		usb_enable_ltm(udev);
 err_ltm:
		/* Try to enable USB2 hardware LPM again */
		if (udev->usb2_hw_lpm_capable == 1)
			usb_set_usb2_hardware_lpm(udev, 1);

		if (udev->do_remote_wakeup)
			(void) usb_disable_remote_wakeup(udev);
 err_wakeup:

		/* System sleep transitions should never fail */
		if (!PMSG_IS_AUTO(msg))
			status = 0;
	} else {
		dev_dbg(&udev->dev, "usb %ssuspend, wakeup %d\n",
				(PMSG_IS_AUTO(msg) ? "auto-" : ""),
				udev->do_remote_wakeup);
		if (really_suspend) {
			udev->port_is_suspended = 1;

			/* device has up to 10 msec to fully suspend */
			msleep(10);
		}
		usb_set_device_state(udev, USB_STATE_SUSPENDED);
	}

	if (status == 0 && !udev->do_remote_wakeup && udev->persist_enabled
			&& test_and_clear_bit(port1, hub->child_usage_bits))
		pm_runtime_put_sync(&port_dev->dev);

	usb_mark_last_busy(hub->hdev);

	usb_unlock_port(port_dev);
	return status;
}

/*
 * If the USB "suspend" state is in use (rather than "global suspend"),
 * many devices will be individually taken out of suspend state using
 * special "resume" signaling.  This routine kicks in shortly after
 * hardware resume signaling is finished, either because of selective
 * resume (by host) or remote wakeup (by device) ... now see what changed
 * in the tree that's rooted at this device.
 *
 * If @udev->reset_resume is set then the device is reset before the
 * status check is done.
 */
static int finish_port_resume(struct usb_device *udev)
{
	int	status = 0;
	u16	devstatus = 0;

	/* caller owns the udev device lock */
	dev_dbg(&udev->dev, "%s\n",
		udev->reset_resume ? "finish reset-resume" : "finish resume");

	/* usb ch9 identifies four variants of SUSPENDED, based on what
	 * state the device resumes to.  Linux currently won't see the
	 * first two on the host side; they'd be inside hub_port_init()
	 * during many timeouts, but hub_wq can't suspend until later.
	 */
	usb_set_device_state(udev, udev->actconfig
			? USB_STATE_CONFIGURED
			: USB_STATE_ADDRESS);

	/* 10.5.4.5 says not to reset a suspended port if the attached
	 * device is enabled for remote wakeup.  Hence the reset
	 * operation is carried out here, after the port has been
	 * resumed.
	 */
	if (udev->reset_resume) {
		/*
		 * If the device morphs or switches modes when it is reset,
		 * we don't want to perform a reset-resume.  We'll fail the
		 * resume, which will cause a logical disconnect, and then
		 * the device will be rediscovered.
		 */
 retry_reset_resume:
		if (udev->quirks & USB_QUIRK_RESET)
			status = -ENODEV;
		else
			status = usb_reset_and_verify_device(udev);
	}

	/* 10.5.4.5 says be sure devices in the tree are still there.
	 * For now let's assume the device didn't go crazy on resume,
	 * and device drivers will know about any resume quirks.
	 */
	if (status == 0) {
		devstatus = 0;
		status = usb_get_status(udev, USB_RECIP_DEVICE, 0, &devstatus);

		/* If a normal resume failed, try doing a reset-resume */
		if (status && !udev->reset_resume && udev->persist_enabled) {
			dev_dbg(&udev->dev, "retry with reset-resume\n");
			udev->reset_resume = 1;
			goto retry_reset_resume;
		}
	}

	if (status) {
		dev_dbg(&udev->dev, "gone after usb resume? status %d\n",
				status);
	/*
	 * There are a few quirky devices which violate the standard
	 * by claiming to have remote wakeup enabled after a reset,
	 * which crash if the feature is cleared, hence check for
	 * udev->reset_resume
	 */
	} else if (udev->actconfig && !udev->reset_resume) {
		if (udev->speed < USB_SPEED_SUPER) {
			if (devstatus & (1 << USB_DEVICE_REMOTE_WAKEUP))
				status = usb_disable_remote_wakeup(udev);
		} else {
			status = usb_get_status(udev, USB_RECIP_INTERFACE, 0,
					&devstatus);
			if (!status && devstatus & (USB_INTRF_STAT_FUNC_RW_CAP
					| USB_INTRF_STAT_FUNC_RW))
				status = usb_disable_remote_wakeup(udev);
		}

		if (status)
			dev_dbg(&udev->dev,
				"disable remote wakeup, status %d\n",
				status);
		status = 0;
	}
	return status;
}

/*
 * There are some SS USB devices which take longer time for link training.
 * XHCI specs 4.19.4 says that when Link training is successful, port
 * sets CSC bit to 1. So if SW reads port status before successful link
 * training, then it will not find device to be present.
 * USB Analyzer log with such buggy devices show that in some cases
 * device switch on the RX termination after long delay of host enabling
 * the VBUS. In few other cases it has been seen that device fails to
 * negotiate link training in first attempt. It has been
 * reported till now that few devices take as long as 2000 ms to train
 * the link after host enabling its VBUS and termination. Following
 * routine implements a 2000 ms timeout for link training. If in a case
 * link trains before timeout, loop will exit earlier.
 *
 * FIXME: If a device was connected before suspend, but was removed
 * while system was asleep, then the loop in the following routine will
 * only exit at timeout.
 *
 * This routine should only be called when persist is enabled for a SS
 * device.
 */
static int wait_for_ss_port_enable(struct usb_device *udev,
		struct usb_hub *hub, int *port1,
		u16 *portchange, u16 *portstatus)
{
	int status = 0, delay_ms = 0;

	while (delay_ms < 2000) {
		if (status || *portstatus & USB_PORT_STAT_CONNECTION)
			break;
		msleep(20);
		delay_ms += 20;
		status = hub_port_status(hub, *port1, portstatus, portchange);
	}
	return status;
}

/*
 * usb_port_resume - re-activate a suspended usb device's upstream port
 * @udev: device to re-activate, not a root hub
 * Context: must be able to sleep; device not locked; pm locks held
 *
 * This will re-activate the suspended device, increasing power usage
 * while letting drivers communicate again with its endpoints.
 * USB resume explicitly guarantees that the power session between
 * the host and the device is the same as it was when the device
 * suspended.
 *
 * If @udev->reset_resume is set then this routine won't check that the
 * port is still enabled.  Furthermore, finish_port_resume() above will
 * reset @udev.  The end result is that a broken power session can be
 * recovered and @udev will appear to persist across a loss of VBUS power.
 *
 * For example, if a host controller doesn't maintain VBUS suspend current
 * during a system sleep or is reset when the system wakes up, all the USB
 * power sessions below it will be broken.  This is especially troublesome
 * for mass-storage devices containing mounted filesystems, since the
 * device will appear to have disconnected and all the memory mappings
 * to it will be lost.  Using the USB_PERSIST facility, the device can be
 * made to appear as if it had not disconnected.
 *
 * This facility can be dangerous.  Although usb_reset_and_verify_device() makes
 * every effort to insure that the same device is present after the
 * reset as before, it cannot provide a 100% guarantee.  Furthermore it's
 * quite possible for a device to remain unaltered but its media to be
 * changed.  If the user replaces a flash memory card while the system is
 * asleep, he will have only himself to blame when the filesystem on the
 * new card is corrupted and the system crashes.
 *
 * Returns 0 on success, else negative errno.
 */
int usb_port_resume(struct usb_device *udev, pm_message_t msg)
{
	struct usb_hub	*hub = usb_hub_to_struct_hub(udev->parent);
	struct usb_port *port_dev = hub->ports[udev->portnum  - 1];
	int		port1 = udev->portnum;
	int		status;
	u16		portchange, portstatus;

	if (!test_and_set_bit(port1, hub->child_usage_bits)) {
		status = pm_runtime_get_sync(&port_dev->dev);
		if (status < 0) {
			dev_dbg(&udev->dev, "can't resume usb port, status %d\n",
					status);
			return status;
		}
	}

	usb_lock_port(port_dev);

	/* Skip the initial Clear-Suspend step for a remote wakeup */
	status = hub_port_status(hub, port1, &portstatus, &portchange);
	if (status == 0 && !port_is_suspended(hub, portstatus))
		goto SuspendCleared;

	/* see 7.1.7.7; affects power usage, but not budgeting */
	if (hub_is_superspeed(hub->hdev))
		status = hub_set_port_link_state(hub, port1, USB_SS_PORT_LS_U0);
	else
		status = usb_clear_port_feature(hub->hdev,
				port1, USB_PORT_FEAT_SUSPEND);
	if (status) {
		dev_dbg(&port_dev->dev, "can't resume, status %d\n", status);
	} else {
		/* drive resume for USB_RESUME_TIMEOUT msec */
		dev_dbg(&udev->dev, "usb %sresume\n",
				(PMSG_IS_AUTO(msg) ? "auto-" : ""));
		msleep(USB_RESUME_TIMEOUT);

		/* Virtual root hubs can trigger on GET_PORT_STATUS to
		 * stop resume signaling.  Then finish the resume
		 * sequence.
		 */
		status = hub_port_status(hub, port1, &portstatus, &portchange);

		/* TRSMRCY = 10 msec */
		msleep(10);
	}

 SuspendCleared:
	if (status == 0) {
		udev->port_is_suspended = 0;
		if (hub_is_superspeed(hub->hdev)) {
			if (portchange & USB_PORT_STAT_C_LINK_STATE)
				usb_clear_port_feature(hub->hdev, port1,
					USB_PORT_FEAT_C_PORT_LINK_STATE);
		} else {
			if (portchange & USB_PORT_STAT_C_SUSPEND)
				usb_clear_port_feature(hub->hdev, port1,
						USB_PORT_FEAT_C_SUSPEND);
		}
	}

	if (udev->persist_enabled && hub_is_superspeed(hub->hdev))
		status = wait_for_ss_port_enable(udev, hub, &port1, &portchange,
				&portstatus);

	status = check_port_resume_type(udev,
			hub, port1, status, portchange, portstatus);
	if (status == 0)
		status = finish_port_resume(udev);
	if (status < 0) {
		dev_dbg(&udev->dev, "can't resume, status %d\n", status);
		hub_port_logical_disconnect(hub, port1);
	} else  {
		/* Try to enable USB2 hardware LPM */
		if (udev->usb2_hw_lpm_capable == 1)
			usb_set_usb2_hardware_lpm(udev, 1);

		/* Try to enable USB3 LTM and LPM */
		usb_enable_ltm(udev);
		usb_unlocked_enable_lpm(udev);
	}

	usb_unlock_port(port_dev);

	return status;
}

int usb_remote_wakeup(struct usb_device *udev)
{
	int	status = 0;

	usb_lock_device(udev);
	if (udev->state == USB_STATE_SUSPENDED) {
		dev_dbg(&udev->dev, "usb %sresume\n", "wakeup-");
		status = usb_autoresume_device(udev);
		if (status == 0) {
			/* Let the drivers do their thing, then... */
			usb_autosuspend_device(udev);
		}
	}
	usb_unlock_device(udev);
	return status;
}

/* Returns 1 if there was a remote wakeup and a connect status change. */
static int hub_handle_remote_wakeup(struct usb_hub *hub, unsigned int port,
		u16 portstatus, u16 portchange)
		__must_hold(&port_dev->status_lock)
{
	struct usb_port *port_dev = hub->ports[port - 1];
	struct usb_device *hdev;
	struct usb_device *udev;
	int connect_change = 0;
	int ret;

	hdev = hub->hdev;
	udev = port_dev->child;
	if (!hub_is_superspeed(hdev)) {
		if (!(portchange & USB_PORT_STAT_C_SUSPEND))
			return 0;
		usb_clear_port_feature(hdev, port, USB_PORT_FEAT_C_SUSPEND);
	} else {
		if (!udev || udev->state != USB_STATE_SUSPENDED ||
				 (portstatus & USB_PORT_STAT_LINK_STATE) !=
				 USB_SS_PORT_LS_U0)
			return 0;
	}

	if (udev) {
		/* TRSMRCY = 10 msec */
		msleep(10);

		usb_unlock_port(port_dev);
		ret = usb_remote_wakeup(udev);
		usb_lock_port(port_dev);
		if (ret < 0)
			connect_change = 1;
	} else {
		ret = -ENODEV;
		hub_port_disable(hub, port, 1);
	}
	dev_dbg(&port_dev->dev, "resume, status %d\n", ret);
	return connect_change;
}

static int check_ports_changed(struct usb_hub *hub)
{
	int port1;

	for (port1 = 1; port1 <= hub->hdev->maxchild; ++port1) {
		u16 portstatus, portchange;
		int status;

		status = hub_port_status(hub, port1, &portstatus, &portchange);
		if (!status && portchange)
			return 1;
	}
	return 0;
}

static int hub_suspend(struct usb_interface *intf, pm_message_t msg)
{
	struct usb_hub		*hub = usb_get_intfdata(intf);
	struct usb_device	*hdev = hub->hdev;
	unsigned		port1;
	int			status;

	/*
	 * Warn if children aren't already suspended.
	 * Also, add up the number of wakeup-enabled descendants.
	 */
	hub->wakeup_enabled_descendants = 0;
	for (port1 = 1; port1 <= hdev->maxchild; port1++) {
		struct usb_port *port_dev = hub->ports[port1 - 1];
		struct usb_device *udev = port_dev->child;

		if (udev && udev->can_submit) {
			dev_warn(&port_dev->dev, "device %s not suspended yet\n",
					dev_name(&udev->dev));
			if (PMSG_IS_AUTO(msg))
				return -EBUSY;
		}
		if (udev)
			hub->wakeup_enabled_descendants +=
					wakeup_enabled_descendants(udev);
	}

	if (hdev->do_remote_wakeup && hub->quirk_check_port_auto_suspend) {
		/* check if there are changes pending on hub ports */
		if (check_ports_changed(hub)) {
			if (PMSG_IS_AUTO(msg))
				return -EBUSY;
			pm_wakeup_event(&hdev->dev, 2000);
		}
	}

	if (hub_is_superspeed(hdev) && hdev->do_remote_wakeup) {
		/* Enable hub to send remote wakeup for all ports. */
		for (port1 = 1; port1 <= hdev->maxchild; port1++) {
			status = set_port_feature(hdev,
					port1 |
					USB_PORT_FEAT_REMOTE_WAKE_CONNECT |
					USB_PORT_FEAT_REMOTE_WAKE_DISCONNECT |
					USB_PORT_FEAT_REMOTE_WAKE_OVER_CURRENT,
					USB_PORT_FEAT_REMOTE_WAKE_MASK);
		}
	}

	dev_dbg(&intf->dev, "%s\n", __func__);

	/* stop hub_wq and related activity */
	hub_quiesce(hub, HUB_SUSPEND);
	return 0;
}

static int hub_resume(struct usb_interface *intf)
{
	struct usb_hub *hub = usb_get_intfdata(intf);

	dev_dbg(&intf->dev, "%s\n", __func__);
	hub_activate(hub, HUB_RESUME);
	return 0;
}

static int hub_reset_resume(struct usb_interface *intf)
{
	struct usb_hub *hub = usb_get_intfdata(intf);

	dev_dbg(&intf->dev, "%s\n", __func__);
	hub_activate(hub, HUB_RESET_RESUME);
	return 0;
}

/**
 * usb_root_hub_lost_power - called by HCD if the root hub lost Vbus power
 * @rhdev: struct usb_device for the root hub
 *
 * The USB host controller driver calls this function when its root hub
 * is resumed and Vbus power has been interrupted or the controller
 * has been reset.  The routine marks @rhdev as having lost power.
 * When the hub driver is resumed it will take notice and carry out
 * power-session recovery for all the "USB-PERSIST"-enabled child devices;
 * the others will be disconnected.
 */
void usb_root_hub_lost_power(struct usb_device *rhdev)
{
	dev_warn(&rhdev->dev, "root hub lost power or was reset\n");
	rhdev->reset_resume = 1;
}
EXPORT_SYMBOL_GPL(usb_root_hub_lost_power);

static const char * const usb3_lpm_names[]  = {
	"U0",
	"U1",
	"U2",
	"U3",
};

/*
 * Send a Set SEL control transfer to the device, prior to enabling
 * device-initiated U1 or U2.  This lets the device know the exit latencies from
 * the time the device initiates a U1 or U2 exit, to the time it will receive a
 * packet from the host.
 *
 * This function will fail if the SEL or PEL values for udev are greater than
 * the maximum allowed values for the link state to be enabled.
 */
static int usb_req_set_sel(struct usb_device *udev, enum usb3_link_state state)
{
	struct usb_set_sel_req *sel_values;
	unsigned long long u1_sel;
	unsigned long long u1_pel;
	unsigned long long u2_sel;
	unsigned long long u2_pel;
	int ret;

	if (udev->state != USB_STATE_CONFIGURED)
		return 0;

	/* Convert SEL and PEL stored in ns to us */
	u1_sel = DIV_ROUND_UP(udev->u1_params.sel, 1000);
	u1_pel = DIV_ROUND_UP(udev->u1_params.pel, 1000);
	u2_sel = DIV_ROUND_UP(udev->u2_params.sel, 1000);
	u2_pel = DIV_ROUND_UP(udev->u2_params.pel, 1000);

	/*
	 * Make sure that the calculated SEL and PEL values for the link
	 * state we're enabling aren't bigger than the max SEL/PEL
	 * value that will fit in the SET SEL control transfer.
	 * Otherwise the device would get an incorrect idea of the exit
	 * latency for the link state, and could start a device-initiated
	 * U1/U2 when the exit latencies are too high.
	 */
	if ((state == USB3_LPM_U1 &&
				(u1_sel > USB3_LPM_MAX_U1_SEL_PEL ||
				 u1_pel > USB3_LPM_MAX_U1_SEL_PEL)) ||
			(state == USB3_LPM_U2 &&
			 (u2_sel > USB3_LPM_MAX_U2_SEL_PEL ||
			  u2_pel > USB3_LPM_MAX_U2_SEL_PEL))) {
		dev_dbg(&udev->dev, "Device-initiated %s disabled due to long SEL %llu us or PEL %llu us\n",
				usb3_lpm_names[state], u1_sel, u1_pel);
		return -EINVAL;
	}

	/*
	 * If we're enabling device-initiated LPM for one link state,
	 * but the other link state has a too high SEL or PEL value,
	 * just set those values to the max in the Set SEL request.
	 */
	if (u1_sel > USB3_LPM_MAX_U1_SEL_PEL)
		u1_sel = USB3_LPM_MAX_U1_SEL_PEL;

	if (u1_pel > USB3_LPM_MAX_U1_SEL_PEL)
		u1_pel = USB3_LPM_MAX_U1_SEL_PEL;

	if (u2_sel > USB3_LPM_MAX_U2_SEL_PEL)
		u2_sel = USB3_LPM_MAX_U2_SEL_PEL;

	if (u2_pel > USB3_LPM_MAX_U2_SEL_PEL)
		u2_pel = USB3_LPM_MAX_U2_SEL_PEL;

	/*
	 * usb_enable_lpm() can be called as part of a failed device reset,
	 * which may be initiated by an error path of a mass storage driver.
	 * Therefore, use GFP_NOIO.
	 */
	sel_values = kmalloc(sizeof *(sel_values), GFP_NOIO);
	if (!sel_values)
		return -ENOMEM;

	sel_values->u1_sel = u1_sel;
	sel_values->u1_pel = u1_pel;
	sel_values->u2_sel = cpu_to_le16(u2_sel);
	sel_values->u2_pel = cpu_to_le16(u2_pel);

	ret = usb_control_msg(udev, usb_sndctrlpipe(udev, 0),
			USB_REQ_SET_SEL,
			USB_RECIP_DEVICE,
			0, 0,
			sel_values, sizeof *(sel_values),
			USB_CTRL_SET_TIMEOUT);
	kfree(sel_values);
	return ret;
}

/*
 * Enable or disable device-initiated U1 or U2 transitions.
 */
static int usb_set_device_initiated_lpm(struct usb_device *udev,
		enum usb3_link_state state, bool enable)
{
	int ret;
	int feature;

	switch (state) {
	case USB3_LPM_U1:
		feature = USB_DEVICE_U1_ENABLE;
		break;
	case USB3_LPM_U2:
		feature = USB_DEVICE_U2_ENABLE;
		break;
	default:
		dev_warn(&udev->dev, "%s: Can't %s non-U1 or U2 state.\n",
				__func__, enable ? "enable" : "disable");
		return -EINVAL;
	}

	if (udev->state != USB_STATE_CONFIGURED) {
		dev_dbg(&udev->dev, "%s: Can't %s %s state "
				"for unconfigured device.\n",
				__func__, enable ? "enable" : "disable",
				usb3_lpm_names[state]);
		return 0;
	}

	if (enable) {
		/*
		 * Now send the control transfer to enable device-initiated LPM
		 * for either U1 or U2.
		 */
		ret = usb_control_msg(udev, usb_sndctrlpipe(udev, 0),
				USB_REQ_SET_FEATURE,
				USB_RECIP_DEVICE,
				feature,
				0, NULL, 0,
				USB_CTRL_SET_TIMEOUT);
	} else {
		ret = usb_control_msg(udev, usb_sndctrlpipe(udev, 0),
				USB_REQ_CLEAR_FEATURE,
				USB_RECIP_DEVICE,
				feature,
				0, NULL, 0,
				USB_CTRL_SET_TIMEOUT);
	}
	if (ret < 0) {
		dev_warn(&udev->dev, "%s of device-initiated %s failed.\n",
				enable ? "Enable" : "Disable",
				usb3_lpm_names[state]);
		return -EBUSY;
	}
	return 0;
}

static int usb_set_lpm_timeout(struct usb_device *udev,
		enum usb3_link_state state, int timeout)
{
	int ret;
	int feature;

	switch (state) {
	case USB3_LPM_U1:
		feature = USB_PORT_FEAT_U1_TIMEOUT;
		break;
	case USB3_LPM_U2:
		feature = USB_PORT_FEAT_U2_TIMEOUT;
		break;
	default:
		dev_warn(&udev->dev, "%s: Can't set timeout for non-U1 or U2 state.\n",
				__func__);
		return -EINVAL;
	}

	if (state == USB3_LPM_U1 && timeout > USB3_LPM_U1_MAX_TIMEOUT &&
			timeout != USB3_LPM_DEVICE_INITIATED) {
		dev_warn(&udev->dev, "Failed to set %s timeout to 0x%x, "
				"which is a reserved value.\n",
				usb3_lpm_names[state], timeout);
		return -EINVAL;
	}

	ret = set_port_feature(udev->parent,
			USB_PORT_LPM_TIMEOUT(timeout) | udev->portnum,
			feature);
	if (ret < 0) {
		dev_warn(&udev->dev, "Failed to set %s timeout to 0x%x,"
				"error code %i\n", usb3_lpm_names[state],
				timeout, ret);
		return -EBUSY;
	}
	if (state == USB3_LPM_U1)
		udev->u1_params.timeout = timeout;
	else
		udev->u2_params.timeout = timeout;
	return 0;
}

/*
 * Enable the hub-initiated U1/U2 idle timeouts, and enable device-initiated
 * U1/U2 entry.
 *
 * We will attempt to enable U1 or U2, but there are no guarantees that the
 * control transfers to set the hub timeout or enable device-initiated U1/U2
 * will be successful.
 *
 * If we cannot set the parent hub U1/U2 timeout, we attempt to let the xHCI
 * driver know about it.  If that call fails, it should be harmless, and just
 * take up more slightly more bus bandwidth for unnecessary U1/U2 exit latency.
 */
static void usb_enable_link_state(struct usb_hcd *hcd, struct usb_device *udev,
		enum usb3_link_state state)
{
	int timeout, ret;
	__u8 u1_mel = udev->bos->ss_cap->bU1devExitLat;
	__le16 u2_mel = udev->bos->ss_cap->bU2DevExitLat;

	/* If the device says it doesn't have *any* exit latency to come out of
	 * U1 or U2, it's probably lying.  Assume it doesn't implement that link
	 * state.
	 */
	if ((state == USB3_LPM_U1 && u1_mel == 0) ||
			(state == USB3_LPM_U2 && u2_mel == 0))
		return;

	/*
	 * First, let the device know about the exit latencies
	 * associated with the link state we're about to enable.
	 */
	ret = usb_req_set_sel(udev, state);
	if (ret < 0) {
		dev_warn(&udev->dev, "Set SEL for device-initiated %s failed.\n",
				usb3_lpm_names[state]);
		return;
	}

	/* We allow the host controller to set the U1/U2 timeout internally
	 * first, so that it can change its schedule to account for the
	 * additional latency to send data to a device in a lower power
	 * link state.
	 */
	timeout = hcd->driver->enable_usb3_lpm_timeout(hcd, udev, state);

	/* xHCI host controller doesn't want to enable this LPM state. */
	if (timeout == 0)
		return;

	if (timeout < 0) {
		dev_warn(&udev->dev, "Could not enable %s link state, "
				"xHCI error %i.\n", usb3_lpm_names[state],
				timeout);
		return;
	}

	if (usb_set_lpm_timeout(udev, state, timeout)) {
		/* If we can't set the parent hub U1/U2 timeout,
		 * device-initiated LPM won't be allowed either, so let the xHCI
		 * host know that this link state won't be enabled.
		 */
		hcd->driver->disable_usb3_lpm_timeout(hcd, udev, state);
	} else {
		/* Only a configured device will accept the Set Feature
		 * U1/U2_ENABLE
		 */
		if (udev->actconfig)
			usb_set_device_initiated_lpm(udev, state, true);

		/* As soon as usb_set_lpm_timeout(timeout) returns 0, the
		 * hub-initiated LPM is enabled. Thus, LPM is enabled no
		 * matter the result of usb_set_device_initiated_lpm().
		 * The only difference is whether device is able to initiate
		 * LPM.
		 */
		if (state == USB3_LPM_U1)
			udev->usb3_lpm_u1_enabled = 1;
		else if (state == USB3_LPM_U2)
			udev->usb3_lpm_u2_enabled = 1;
	}
}

/*
 * Disable the hub-initiated U1/U2 idle timeouts, and disable device-initiated
 * U1/U2 entry.
 *
 * If this function returns -EBUSY, the parent hub will still allow U1/U2 entry.
 * If zero is returned, the parent will not allow the link to go into U1/U2.
 *
 * If zero is returned, device-initiated U1/U2 entry may still be enabled, but
 * it won't have an effect on the bus link state because the parent hub will
 * still disallow device-initiated U1/U2 entry.
 *
 * If zero is returned, the xHCI host controller may still think U1/U2 entry is
 * possible.  The result will be slightly more bus bandwidth will be taken up
 * (to account for U1/U2 exit latency), but it should be harmless.
 */
static int usb_disable_link_state(struct usb_hcd *hcd, struct usb_device *udev,
		enum usb3_link_state state)
{
	switch (state) {
	case USB3_LPM_U1:
	case USB3_LPM_U2:
		break;
	default:
		dev_warn(&udev->dev, "%s: Can't disable non-U1 or U2 state.\n",
				__func__);
		return -EINVAL;
	}

	if (usb_set_lpm_timeout(udev, state, 0))
		return -EBUSY;

	usb_set_device_initiated_lpm(udev, state, false);

	if (hcd->driver->disable_usb3_lpm_timeout(hcd, udev, state))
		dev_warn(&udev->dev, "Could not disable xHCI %s timeout, "
				"bus schedule bandwidth may be impacted.\n",
				usb3_lpm_names[state]);

	/* As soon as usb_set_lpm_timeout(0) return 0, hub initiated LPM
	 * is disabled. Hub will disallows link to enter U1/U2 as well,
	 * even device is initiating LPM. Hence LPM is disabled if hub LPM
	 * timeout set to 0, no matter device-initiated LPM is disabled or
	 * not.
	 */
	if (state == USB3_LPM_U1)
		udev->usb3_lpm_u1_enabled = 0;
	else if (state == USB3_LPM_U2)
		udev->usb3_lpm_u2_enabled = 0;

	return 0;
}

/*
 * Disable hub-initiated and device-initiated U1 and U2 entry.
 * Caller must own the bandwidth_mutex.
 *
 * This will call usb_enable_lpm() on failure, which will decrement
 * lpm_disable_count, and will re-enable LPM if lpm_disable_count reaches zero.
 */
int usb_disable_lpm(struct usb_device *udev)
{
	struct usb_hcd *hcd;

	if (!udev || !udev->parent ||
			udev->speed < USB_SPEED_SUPER ||
			!udev->lpm_capable ||
			udev->state < USB_STATE_DEFAULT)
		return 0;

	hcd = bus_to_hcd(udev->bus);
	if (!hcd || !hcd->driver->disable_usb3_lpm_timeout)
		return 0;

	udev->lpm_disable_count++;
	if ((udev->u1_params.timeout == 0 && udev->u2_params.timeout == 0))
		return 0;

	/* If LPM is enabled, attempt to disable it. */
	if (usb_disable_link_state(hcd, udev, USB3_LPM_U1))
		goto enable_lpm;
	if (usb_disable_link_state(hcd, udev, USB3_LPM_U2))
		goto enable_lpm;

	return 0;

enable_lpm:
	usb_enable_lpm(udev);
	return -EBUSY;
}
EXPORT_SYMBOL_GPL(usb_disable_lpm);

/* Grab the bandwidth_mutex before calling usb_disable_lpm() */
int usb_unlocked_disable_lpm(struct usb_device *udev)
{
	struct usb_hcd *hcd = bus_to_hcd(udev->bus);
	int ret;

	if (!hcd)
		return -EINVAL;

	mutex_lock(hcd->bandwidth_mutex);
	ret = usb_disable_lpm(udev);
	mutex_unlock(hcd->bandwidth_mutex);

	return ret;
}
EXPORT_SYMBOL_GPL(usb_unlocked_disable_lpm);

/*
 * Attempt to enable device-initiated and hub-initiated U1 and U2 entry.  The
 * xHCI host policy may prevent U1 or U2 from being enabled.
 *
 * Other callers may have disabled link PM, so U1 and U2 entry will be disabled
 * until the lpm_disable_count drops to zero.  Caller must own the
 * bandwidth_mutex.
 */
void usb_enable_lpm(struct usb_device *udev)
{
	struct usb_hcd *hcd;
	struct usb_hub *hub;
	struct usb_port *port_dev;

	if (!udev || !udev->parent ||
			udev->speed < USB_SPEED_SUPER ||
			!udev->lpm_capable ||
			udev->state < USB_STATE_DEFAULT)
		return;

	udev->lpm_disable_count--;
	hcd = bus_to_hcd(udev->bus);
	/* Double check that we can both enable and disable LPM.
	 * Device must be configured to accept set feature U1/U2 timeout.
	 */
	if (!hcd || !hcd->driver->enable_usb3_lpm_timeout ||
			!hcd->driver->disable_usb3_lpm_timeout)
		return;

	if (udev->lpm_disable_count > 0)
		return;

	hub = usb_hub_to_struct_hub(udev->parent);
	if (!hub)
		return;

	port_dev = hub->ports[udev->portnum - 1];

	if (port_dev->usb3_lpm_u1_permit)
		usb_enable_link_state(hcd, udev, USB3_LPM_U1);

	if (port_dev->usb3_lpm_u2_permit)
		usb_enable_link_state(hcd, udev, USB3_LPM_U2);
}
EXPORT_SYMBOL_GPL(usb_enable_lpm);

/* Grab the bandwidth_mutex before calling usb_enable_lpm() */
void usb_unlocked_enable_lpm(struct usb_device *udev)
{
	struct usb_hcd *hcd = bus_to_hcd(udev->bus);

	if (!hcd)
		return;

	mutex_lock(hcd->bandwidth_mutex);
	usb_enable_lpm(udev);
	mutex_unlock(hcd->bandwidth_mutex);
}
EXPORT_SYMBOL_GPL(usb_unlocked_enable_lpm);

/* usb3 devices use U3 for disabled, make sure remote wakeup is disabled */
static void hub_usb3_port_prepare_disable(struct usb_hub *hub,
					  struct usb_port *port_dev)
{
	struct usb_device *udev = port_dev->child;
	int ret;

	if (udev && udev->port_is_suspended && udev->do_remote_wakeup) {
		ret = hub_set_port_link_state(hub, port_dev->portnum,
					      USB_SS_PORT_LS_U0);
		if (!ret) {
			msleep(USB_RESUME_TIMEOUT);
			ret = usb_disable_remote_wakeup(udev);
		}
		if (ret)
			dev_warn(&udev->dev,
				 "Port disable: can't disable remote wake\n");
		udev->do_remote_wakeup = 0;
	}
}

#else	/* CONFIG_PM */

#define hub_suspend		NULL
#define hub_resume		NULL
#define hub_reset_resume	NULL

static inline void hub_usb3_port_prepare_disable(struct usb_hub *hub,
						 struct usb_port *port_dev) { }

int usb_disable_lpm(struct usb_device *udev)
{
	return 0;
}
EXPORT_SYMBOL_GPL(usb_disable_lpm);

void usb_enable_lpm(struct usb_device *udev) { }
EXPORT_SYMBOL_GPL(usb_enable_lpm);

int usb_unlocked_disable_lpm(struct usb_device *udev)
{
	return 0;
}
EXPORT_SYMBOL_GPL(usb_unlocked_disable_lpm);

void usb_unlocked_enable_lpm(struct usb_device *udev) { }
EXPORT_SYMBOL_GPL(usb_unlocked_enable_lpm);

int usb_disable_ltm(struct usb_device *udev)
{
	return 0;
}
EXPORT_SYMBOL_GPL(usb_disable_ltm);

void usb_enable_ltm(struct usb_device *udev) { }
EXPORT_SYMBOL_GPL(usb_enable_ltm);

static int hub_handle_remote_wakeup(struct usb_hub *hub, unsigned int port,
		u16 portstatus, u16 portchange)
{
	return 0;
}

#endif	/* CONFIG_PM */


/* USB 2.0 spec, 7.1.7.3 / fig 7-29:
 *
 * Between connect detection and reset signaling there must be a delay
 * of 100ms at least for debounce and power-settling.  The corresponding
 * timer shall restart whenever the downstream port detects a disconnect.
 *
 * Apparently there are some bluetooth and irda-dongles and a number of
 * low-speed devices for which this debounce period may last over a second.
 * Not covered by the spec - but easy to deal with.
 *
 * This implementation uses a 1500ms total debounce timeout; if the
 * connection isn't stable by then it returns -ETIMEDOUT.  It checks
 * every 25ms for transient disconnects.  When the port status has been
 * unchanged for 100ms it returns the port status.
 */
int hub_port_debounce(struct usb_hub *hub, int port1, bool must_be_connected)
{
	int ret;
	u16 portchange, portstatus;
	unsigned connection = 0xffff;
	int total_time, stable_time = 0;
	struct usb_port *port_dev = hub->ports[port1 - 1];

	for (total_time = 0; ; total_time += HUB_DEBOUNCE_STEP) {
		ret = hub_port_status(hub, port1, &portstatus, &portchange);
		if (ret < 0)
			return ret;

		if (!(portchange & USB_PORT_STAT_C_CONNECTION) &&
		     (portstatus & USB_PORT_STAT_CONNECTION) == connection) {
			if (!must_be_connected ||
			     (connection == USB_PORT_STAT_CONNECTION))
				stable_time += HUB_DEBOUNCE_STEP;
			if (stable_time >= HUB_DEBOUNCE_STABLE)
				break;
		} else {
			stable_time = 0;
			connection = portstatus & USB_PORT_STAT_CONNECTION;
		}

		if (portchange & USB_PORT_STAT_C_CONNECTION) {
			usb_clear_port_feature(hub->hdev, port1,
					USB_PORT_FEAT_C_CONNECTION);
		}

		if (total_time >= HUB_DEBOUNCE_TIMEOUT)
			break;
		msleep(HUB_DEBOUNCE_STEP);
	}

	dev_dbg(&port_dev->dev, "debounce total %dms stable %dms status 0x%x\n",
			total_time, stable_time, portstatus);

	if (stable_time < HUB_DEBOUNCE_STABLE)
		return -ETIMEDOUT;
	return portstatus;
}

void usb_ep0_reinit(struct usb_device *udev)
{
	usb_disable_endpoint(udev, 0 + USB_DIR_IN, true);
	usb_disable_endpoint(udev, 0 + USB_DIR_OUT, true);
	usb_enable_endpoint(udev, &udev->ep0, true);
}
EXPORT_SYMBOL_GPL(usb_ep0_reinit);

#define usb_sndaddr0pipe()	(PIPE_CONTROL << 30)
#define usb_rcvaddr0pipe()	((PIPE_CONTROL << 30) | USB_DIR_IN)

static int hub_set_address(struct usb_device *udev, int devnum)
{
	int retval;
	struct usb_hcd *hcd = bus_to_hcd(udev->bus);

	/*
	 * The host controller will choose the device address,
	 * instead of the core having chosen it earlier
	 */
	if (!hcd->driver->address_device && devnum <= 1)
		return -EINVAL;
	if (udev->state == USB_STATE_ADDRESS)
		return 0;
	if (udev->state != USB_STATE_DEFAULT)
		return -EINVAL;
	if (hcd->driver->address_device)
		retval = hcd->driver->address_device(hcd, udev);
	else
		retval = usb_control_msg(udev, usb_sndaddr0pipe(),
				USB_REQ_SET_ADDRESS, 0, devnum, 0,
				NULL, 0, USB_CTRL_SET_TIMEOUT);
	if (retval == 0) {
		update_devnum(udev, devnum);
		/* Device now using proper address. */
		usb_set_device_state(udev, USB_STATE_ADDRESS);
		usb_ep0_reinit(udev);
	}
	return retval;
}

/*
 * There are reports of USB 3.0 devices that say they support USB 2.0 Link PM
 * when they're plugged into a USB 2.0 port, but they don't work when LPM is
 * enabled.
 *
 * Only enable USB 2.0 Link PM if the port is internal (hardwired), or the
 * device says it supports the new USB 2.0 Link PM errata by setting the BESL
 * support bit in the BOS descriptor.
 */
static void hub_set_initial_usb2_lpm_policy(struct usb_device *udev)
{
	struct usb_hub *hub = usb_hub_to_struct_hub(udev->parent);
	int connect_type = USB_PORT_CONNECT_TYPE_UNKNOWN;

	if (!udev->usb2_hw_lpm_capable)
		return;

	if (hub)
		connect_type = hub->ports[udev->portnum - 1]->connect_type;

	if ((udev->bos->ext_cap->bmAttributes & cpu_to_le32(USB_BESL_SUPPORT)) ||
			connect_type == USB_PORT_CONNECT_TYPE_HARD_WIRED) {
		udev->usb2_hw_lpm_allowed = 1;
		usb_set_usb2_hardware_lpm(udev, 1);
	}
}

static int hub_enable_device(struct usb_device *udev)
{
	struct usb_hcd *hcd = bus_to_hcd(udev->bus);

	if (!hcd->driver->enable_device)
		return 0;
	if (udev->state == USB_STATE_ADDRESS)
		return 0;
	if (udev->state != USB_STATE_DEFAULT)
		return -EINVAL;

	return hcd->driver->enable_device(hcd, udev);
}

/* Reset device, (re)assign address, get device descriptor.
 * Device connection must be stable, no more debouncing needed.
 * Returns device in USB_STATE_ADDRESS, except on error.
 *
 * If this is called for an already-existing device (as part of
 * usb_reset_and_verify_device), the caller must own the device lock and
 * the port lock.  For a newly detected device that is not accessible
 * through any global pointers, it's not necessary to lock the device,
 * but it is still necessary to lock the port.
 */
static int
hub_port_init(struct usb_hub *hub, struct usb_device *udev, int port1,
		int retry_counter)
{
	struct usb_device	*hdev = hub->hdev;
	struct usb_hcd		*hcd = bus_to_hcd(hdev->bus);
	int			retries, operations, retval, i;
	unsigned		delay = HUB_SHORT_RESET_TIME;
	enum usb_device_speed	oldspeed = udev->speed;
	const char		*speed;
	int			devnum = udev->devnum;

	/* root hub ports have a slightly longer reset period
	 * (from USB 2.0 spec, section 7.1.7.5)
	 */
	if (!hdev->parent) {
		delay = HUB_ROOT_RESET_TIME;
		if (port1 == hdev->bus->otg_port)
			hdev->bus->b_hnp_enable = 0;
	}

	/* Some low speed devices have problems with the quick delay, so */
	/*  be a bit pessimistic with those devices. RHbug #23670 */
	if (oldspeed == USB_SPEED_LOW)
		delay = HUB_LONG_RESET_TIME;

	mutex_lock(hcd->address0_mutex);

	/* Reset the device; full speed may morph to high speed */
	/* FIXME a USB 2.0 device may morph into SuperSpeed on reset. */
	retval = hub_port_reset(hub, port1, udev, delay, false);
	if (retval < 0)		/* error or disconnect */
		goto fail;
	/* success, speed is known */

	retval = -ENODEV;

	/* Don't allow speed changes at reset, except usb 3.0 to faster */
	if (oldspeed != USB_SPEED_UNKNOWN && oldspeed != udev->speed &&
	    !(oldspeed == USB_SPEED_SUPER && udev->speed > oldspeed)) {
		dev_dbg(&udev->dev, "device reset changed speed!\n");
		goto fail;
	}
	oldspeed = udev->speed;

	/* USB 2.0 section 5.5.3 talks about ep0 maxpacket ...
	 * it's fixed size except for full speed devices.
	 * For Wireless USB devices, ep0 max packet is always 512 (tho
	 * reported as 0xff in the device descriptor). WUSB1.0[4.8.1].
	 */
	switch (udev->speed) {
	case USB_SPEED_SUPER_PLUS:
	case USB_SPEED_SUPER:
	case USB_SPEED_WIRELESS:	/* fixed at 512 */
		udev->ep0.desc.wMaxPacketSize = cpu_to_le16(512);
		break;
	case USB_SPEED_HIGH:		/* fixed at 64 */
		udev->ep0.desc.wMaxPacketSize = cpu_to_le16(64);
		break;
	case USB_SPEED_FULL:		/* 8, 16, 32, or 64 */
		/* to determine the ep0 maxpacket size, try to read
		 * the device descriptor to get bMaxPacketSize0 and
		 * then correct our initial guess.
		 */
		udev->ep0.desc.wMaxPacketSize = cpu_to_le16(64);
		break;
	case USB_SPEED_LOW:		/* fixed at 8 */
		udev->ep0.desc.wMaxPacketSize = cpu_to_le16(8);
		break;
	default:
		goto fail;
	}

	if (udev->speed == USB_SPEED_WIRELESS)
		speed = "variable speed Wireless";
	else
		speed = usb_speed_string(udev->speed);

	if (udev->speed < USB_SPEED_SUPER)
		dev_info(&udev->dev,
				"%s %s USB device number %d using %s\n",
				(udev->config) ? "reset" : "new", speed,
				devnum, udev->bus->controller->driver->name);

	/* Set up TT records, if needed  */
	if (hdev->tt) {
		udev->tt = hdev->tt;
		udev->ttport = hdev->ttport;
	} else if (udev->speed != USB_SPEED_HIGH
			&& hdev->speed == USB_SPEED_HIGH) {
		if (!hub->tt.hub) {
			dev_err(&udev->dev, "parent hub has no TT\n");
			retval = -EINVAL;
			goto fail;
		}
		udev->tt = &hub->tt;
		udev->ttport = port1;
	}

	/* Why interleave GET_DESCRIPTOR and SET_ADDRESS this way?
	 * Because device hardware and firmware is sometimes buggy in
	 * this area, and this is how Linux has done it for ages.
	 * Change it cautiously.
	 *
	 * NOTE:  If use_new_scheme() is true we will start by issuing
	 * a 64-byte GET_DESCRIPTOR request.  This is what Windows does,
	 * so it may help with some non-standards-compliant devices.
	 * Otherwise we start with SET_ADDRESS and then try to read the
	 * first 8 bytes of the device descriptor to get the ep0 maxpacket
	 * value.
	 */
	for (retries = 0; retries < GET_DESCRIPTOR_TRIES; (++retries, msleep(100))) {
		bool did_new_scheme = false;

		if (use_new_scheme(udev, retry_counter)) {
			struct usb_device_descriptor *buf;
			int r = 0;

			did_new_scheme = true;
			retval = hub_enable_device(udev);
			if (retval < 0) {
				dev_err(&udev->dev,
					"hub failed to enable device, error %d\n",
					retval);
				goto fail;
			}

#define GET_DESCRIPTOR_BUFSIZE	64
			buf = kmalloc(GET_DESCRIPTOR_BUFSIZE, GFP_NOIO);
			if (!buf) {
				retval = -ENOMEM;
				continue;
			}

			/* Retry on all errors; some devices are flakey.
			 * 255 is for WUSB devices, we actually need to use
			 * 512 (WUSB1.0[4.8.1]).
			 */
			for (operations = 0; operations < 3; ++operations) {
				buf->bMaxPacketSize0 = 0;
				r = usb_control_msg(udev, usb_rcvaddr0pipe(),
					USB_REQ_GET_DESCRIPTOR, USB_DIR_IN,
					USB_DT_DEVICE << 8, 0,
					buf, GET_DESCRIPTOR_BUFSIZE,
					initial_descriptor_timeout);
				switch (buf->bMaxPacketSize0) {
				case 8: case 16: case 32: case 64: case 255:
					if (buf->bDescriptorType ==
							USB_DT_DEVICE) {
						r = 0;
						break;
					}
					/* FALL THROUGH */
				default:
					if (r == 0)
						r = -EPROTO;
					break;
				}
				/*
				 * Some devices time out if they are powered on
				 * when already connected. They need a second
				 * reset. But only on the first attempt,
				 * lest we get into a time out/reset loop
				 */
				if (r == 0  || (r == -ETIMEDOUT && retries == 0))
					break;
			}
			udev->descriptor.bMaxPacketSize0 =
					buf->bMaxPacketSize0;
			kfree(buf);

			retval = hub_port_reset(hub, port1, udev, delay, false);
			if (retval < 0)		/* error or disconnect */
				goto fail;
			if (oldspeed != udev->speed) {
				dev_dbg(&udev->dev,
					"device reset changed speed!\n");
				retval = -ENODEV;
				goto fail;
			}
			if (r) {
				if (r != -ENODEV)
					dev_err(&udev->dev, "device descriptor read/64, error %d\n",
							r);
				retval = -EMSGSIZE;
				continue;
			}
#undef GET_DESCRIPTOR_BUFSIZE
		}

		/*
		 * If device is WUSB, we already assigned an
		 * unauthorized address in the Connect Ack sequence;
		 * authorization will assign the final address.
		 */
		if (udev->wusb == 0) {
			for (operations = 0; operations < SET_ADDRESS_TRIES; ++operations) {
				retval = hub_set_address(udev, devnum);
				if (retval >= 0)
					break;
				msleep(200);
			}
			if (retval < 0) {
				if (retval != -ENODEV)
					dev_err(&udev->dev, "device not accepting address %d, error %d\n",
							devnum, retval);
				goto fail;
			}
			if (udev->speed >= USB_SPEED_SUPER) {
				devnum = udev->devnum;
				dev_info(&udev->dev,
						"%s SuperSpeed%s USB device number %d using %s\n",
						(udev->config) ? "reset" : "new",
					 (udev->speed == USB_SPEED_SUPER_PLUS) ? "Plus" : "",
						devnum, udev->bus->controller->driver->name);
			}

			/* cope with hardware quirkiness:
			 *  - let SET_ADDRESS settle, some device hardware wants it
			 *  - read ep0 maxpacket even for high and low speed,
			 */
			msleep(10);
			/* use_new_scheme() checks the speed which may have
			 * changed since the initial look so we cache the result
			 * in did_new_scheme
			 */
			if (did_new_scheme)
				break;
		}

		retval = usb_get_device_descriptor(udev, 8);
		if (retval < 8) {
			if (retval != -ENODEV)
				dev_err(&udev->dev,
					"device descriptor read/8, error %d\n",
					retval);
			if (retval >= 0)
				retval = -EMSGSIZE;
		} else {
			retval = 0;
			break;
		}
	}
	if (retval)
		goto fail;

	/*
	 * Some superspeed devices have finished the link training process
	 * and attached to a superspeed hub port, but the device descriptor
	 * got from those devices show they aren't superspeed devices. Warm
	 * reset the port attached by the devices can fix them.
	 */
	if ((udev->speed >= USB_SPEED_SUPER) &&
			(le16_to_cpu(udev->descriptor.bcdUSB) < 0x0300)) {
		dev_err(&udev->dev, "got a wrong device descriptor, "
				"warm reset device\n");
		hub_port_reset(hub, port1, udev,
				HUB_BH_RESET_TIME, true);
		retval = -EINVAL;
		goto fail;
	}

	if (udev->descriptor.bMaxPacketSize0 == 0xff ||
			udev->speed >= USB_SPEED_SUPER)
		i = 512;
	else
		i = udev->descriptor.bMaxPacketSize0;
	if (usb_endpoint_maxp(&udev->ep0.desc) != i) {
		if (udev->speed == USB_SPEED_LOW ||
				!(i == 8 || i == 16 || i == 32 || i == 64)) {
			dev_err(&udev->dev, "Invalid ep0 maxpacket: %d\n", i);
			retval = -EMSGSIZE;
			goto fail;
		}
		if (udev->speed == USB_SPEED_FULL)
			dev_dbg(&udev->dev, "ep0 maxpacket = %d\n", i);
		else
			dev_warn(&udev->dev, "Using ep0 maxpacket: %d\n", i);
		udev->ep0.desc.wMaxPacketSize = cpu_to_le16(i);
		usb_ep0_reinit(udev);
	}

	retval = usb_get_device_descriptor(udev, USB_DT_DEVICE_SIZE);
	if (retval < (signed)sizeof(udev->descriptor)) {
		if (retval != -ENODEV)
			dev_err(&udev->dev, "device descriptor read/all, error %d\n",
					retval);
		if (retval >= 0)
			retval = -ENOMSG;
		goto fail;
	}

	usb_detect_quirks(udev);

	if (udev->wusb == 0 && le16_to_cpu(udev->descriptor.bcdUSB) >= 0x0201) {
		retval = usb_get_bos_descriptor(udev);
		if (!retval) {
			udev->lpm_capable = usb_device_supports_lpm(udev);
			usb_set_lpm_parameters(udev);
		}
	}

	retval = 0;
	/* notify HCD that we have a device connected and addressed */
	if (hcd->driver->update_device)
		hcd->driver->update_device(hcd, udev);
	hub_set_initial_usb2_lpm_policy(udev);
fail:
	if (retval) {
		hub_port_disable(hub, port1, 0);
		update_devnum(udev, devnum);	/* for disconnect processing */
	}
	mutex_unlock(hcd->address0_mutex);
	return retval;
}

static void
check_highspeed(struct usb_hub *hub, struct usb_device *udev, int port1)
{
	struct usb_qualifier_descriptor	*qual;
	int				status;

	if (udev->quirks & USB_QUIRK_DEVICE_QUALIFIER)
		return;

	qual = kmalloc(sizeof *qual, GFP_KERNEL);
	if (qual == NULL)
		return;

	status = usb_get_descriptor(udev, USB_DT_DEVICE_QUALIFIER, 0,
			qual, sizeof *qual);
	if (status == sizeof *qual) {
		dev_info(&udev->dev, "not running at top speed; "
			"connect to a high speed hub\n");
		/* hub LEDs are probably harder to miss than syslog */
		if (hub->has_indicators) {
			hub->indicator[port1-1] = INDICATOR_GREEN_BLINK;
			queue_delayed_work(system_power_efficient_wq,
					&hub->leds, 0);
		}
	}
	kfree(qual);
}

static unsigned
hub_power_remaining(struct usb_hub *hub)
{
	struct usb_device *hdev = hub->hdev;
	int remaining;
	int port1;

	if (!hub->limited_power)
		return 0;

	remaining = hdev->bus_mA - hub->descriptor->bHubContrCurrent;
	for (port1 = 1; port1 <= hdev->maxchild; ++port1) {
		struct usb_port *port_dev = hub->ports[port1 - 1];
		struct usb_device *udev = port_dev->child;
		unsigned unit_load;
		int delta;

		if (!udev)
			continue;
		if (hub_is_superspeed(udev))
			unit_load = 150;
		else
			unit_load = 100;

		/*
		 * Unconfigured devices may not use more than one unit load,
		 * or 8mA for OTG ports
		 */
		if (udev->actconfig)
			delta = usb_get_max_power(udev, udev->actconfig);
		else if (port1 != udev->bus->otg_port || hdev->parent)
			delta = unit_load;
		else
			delta = 8;
		if (delta > hub->mA_per_port)
			dev_warn(&port_dev->dev, "%dmA is over %umA budget!\n",
					delta, hub->mA_per_port);
		remaining -= delta;
	}
	if (remaining < 0) {
		dev_warn(hub->intfdev, "%dmA over power budget!\n",
			-remaining);
		remaining = 0;
	}
	return remaining;
}

static void hub_port_connect(struct usb_hub *hub, int port1, u16 portstatus,
		u16 portchange)
{
	int status, i;
	unsigned unit_load;
	struct usb_device *hdev = hub->hdev;
	struct usb_hcd *hcd = bus_to_hcd(hdev->bus);
	struct usb_port *port_dev = hub->ports[port1 - 1];
	struct usb_device *udev = port_dev->child;
	static int unreliable_port = -1;

	/* Disconnect any existing devices under this port */
	if (udev) {
		if (hcd->usb_phy && !hdev->parent)
			usb_phy_notify_disconnect(hcd->usb_phy, udev->speed);
		usb_disconnect(&port_dev->child);
	}

	/* We can forget about a "removed" device when there's a physical
	 * disconnect or the connect status changes.
	 */
	if (!(portstatus & USB_PORT_STAT_CONNECTION) ||
			(portchange & USB_PORT_STAT_C_CONNECTION))
		clear_bit(port1, hub->removed_bits);

	if (portchange & (USB_PORT_STAT_C_CONNECTION |
				USB_PORT_STAT_C_ENABLE)) {
		status = hub_port_debounce_be_stable(hub, port1);
		if (status < 0) {
			if (status != -ENODEV &&
				port1 != unreliable_port &&
				printk_ratelimit())
				dev_err(&port_dev->dev, "connect-debounce failed\n");
			portstatus &= ~USB_PORT_STAT_CONNECTION;
			unreliable_port = port1;
		} else {
			portstatus = status;
		}
	}

	/* Return now if debouncing failed or nothing is connected or
	 * the device was "removed".
	 */
	if (!(portstatus & USB_PORT_STAT_CONNECTION) ||
			test_bit(port1, hub->removed_bits)) {

		/*
		 * maybe switch power back on (e.g. root hub was reset)
		 * but only if the port isn't owned by someone else.
		 */
		if (hub_is_port_power_switchable(hub)
				&& !port_is_power_on(hub, portstatus)
				&& !port_dev->port_owner)
			set_port_feature(hdev, port1, USB_PORT_FEAT_POWER);

		if (portstatus & USB_PORT_STAT_ENABLE)
			goto done;
		return;
	}
	if (hub_is_superspeed(hub->hdev))
		unit_load = 150;
	else
		unit_load = 100;

	status = 0;
	for (i = 0; i < SET_CONFIG_TRIES; i++) {

		/* reallocate for each attempt, since references
		 * to the previous one can escape in various ways
		 */
		udev = usb_alloc_dev(hdev, hdev->bus, port1);
		if (!udev) {
			dev_err(&port_dev->dev,
					"couldn't allocate usb_device\n");
			goto done;
		}

		usb_set_device_state(udev, USB_STATE_POWERED);
		udev->bus_mA = hub->mA_per_port;
		udev->level = hdev->level + 1;
		udev->wusb = hub_is_wusb(hub);

		/* Devices connected to SuperSpeed hubs are USB 3.0 or later */
		if (hub_is_superspeed(hub->hdev))
			udev->speed = USB_SPEED_SUPER;
		else
			udev->speed = USB_SPEED_UNKNOWN;

		choose_devnum(udev);
		if (udev->devnum <= 0) {
			status = -ENOTCONN;	/* Don't retry */
			goto loop;
		}

		/* reset (non-USB 3.0 devices) and get descriptor */
		usb_lock_port(port_dev);
		status = hub_port_init(hub, udev, port1, i);
		usb_unlock_port(port_dev);
		if (status < 0)
			goto loop;

		if (udev->quirks & USB_QUIRK_DELAY_INIT)
			msleep(1000);

		/* consecutive bus-powered hubs aren't reliable; they can
		 * violate the voltage drop budget.  if the new child has
		 * a "powered" LED, users should notice we didn't enable it
		 * (without reading syslog), even without per-port LEDs
		 * on the parent.
		 */
		if (udev->descriptor.bDeviceClass == USB_CLASS_HUB
				&& udev->bus_mA <= unit_load) {
			u16	devstat;

			status = usb_get_status(udev, USB_RECIP_DEVICE, 0,
					&devstat);
			if (status) {
				dev_dbg(&udev->dev, "get status %d ?\n", status);
				goto loop_disable;
			}
			if ((devstat & (1 << USB_DEVICE_SELF_POWERED)) == 0) {
				dev_err(&udev->dev,
					"can't connect bus-powered hub "
					"to this port\n");
				if (hub->has_indicators) {
					hub->indicator[port1-1] =
						INDICATOR_AMBER_BLINK;
					queue_delayed_work(
						system_power_efficient_wq,
						&hub->leds, 0);
				}
				status = -ENOTCONN;	/* Don't retry */
				goto loop_disable;
			}
		}

		/* check for devices running slower than they could */
		if (le16_to_cpu(udev->descriptor.bcdUSB) >= 0x0200
				&& udev->speed == USB_SPEED_FULL
				&& highspeed_hubs != 0)
			check_highspeed(hub, udev, port1);

		/* Store the parent's children[] pointer.  At this point
		 * udev becomes globally accessible, although presumably
		 * no one will look at it until hdev is unlocked.
		 */
		status = 0;

		mutex_lock(&usb_port_peer_mutex);

		/* We mustn't add new devices if the parent hub has
		 * been disconnected; we would race with the
		 * recursively_mark_NOTATTACHED() routine.
		 */
		spin_lock_irq(&device_state_lock);
		if (hdev->state == USB_STATE_NOTATTACHED)
			status = -ENOTCONN;
		else
			port_dev->child = udev;
		spin_unlock_irq(&device_state_lock);
		mutex_unlock(&usb_port_peer_mutex);

		/* Run it through the hoops (find a driver, etc) */
		if (!status) {
			status = usb_new_device(udev);
			if (status) {
				mutex_lock(&usb_port_peer_mutex);
				spin_lock_irq(&device_state_lock);
				port_dev->child = NULL;
				spin_unlock_irq(&device_state_lock);
				mutex_unlock(&usb_port_peer_mutex);
			} else {
				if (hcd->usb_phy && !hdev->parent)
					usb_phy_notify_connect(hcd->usb_phy,
							udev->speed);
			}
		}

		if (status)
			goto loop_disable;

		status = hub_power_remaining(hub);
		if (status)
			dev_dbg(hub->intfdev, "%dmA power budget left\n", status);

		return;

loop_disable:
		hub_port_disable(hub, port1, 1);
loop:
		usb_ep0_reinit(udev);
		release_devnum(udev);
		hub_free_dev(udev);
		usb_put_dev(udev);
		if ((status == -ENOTCONN) || (status == -ENOTSUPP))
			break;
	}
	if (hub->hdev->parent ||
			!hcd->driver->port_handed_over ||
			!(hcd->driver->port_handed_over)(hcd, port1)) {
		if (status != -ENOTCONN && status != -ENODEV)
			dev_err(&port_dev->dev,
					"unable to enumerate USB device\n");
	}

done:
	hub_port_disable(hub, port1, 1);
	if (hcd->driver->relinquish_port && !hub->hdev->parent)
		hcd->driver->relinquish_port(hcd, port1);

}

/* Handle physical or logical connection change events.
 * This routine is called when:
 *	a port connection-change occurs;
 *	a port enable-change occurs (often caused by EMI);
 *	usb_reset_and_verify_device() encounters changed descriptors (as from
 *		a firmware download)
 * caller already locked the hub
 */
static void hub_port_connect_change(struct usb_hub *hub, int port1,
					u16 portstatus, u16 portchange)
		__must_hold(&port_dev->status_lock)
{
	struct usb_port *port_dev = hub->ports[port1 - 1];
	struct usb_device *udev = port_dev->child;
	int status = -ENODEV;

	dev_dbg(&port_dev->dev, "status %04x, change %04x, %s\n", portstatus,
			portchange, portspeed(hub, portstatus));

	if (hub->has_indicators) {
		set_port_led(hub, port1, HUB_LED_AUTO);
		hub->indicator[port1-1] = INDICATOR_AUTO;
	}

#ifdef	CONFIG_USB_OTG
	/* during HNP, don't repeat the debounce */
	if (hub->hdev->bus->is_b_host)
		portchange &= ~(USB_PORT_STAT_C_CONNECTION |
				USB_PORT_STAT_C_ENABLE);
#endif

	/* Try to resuscitate an existing device */
	if ((portstatus & USB_PORT_STAT_CONNECTION) && udev &&
			udev->state != USB_STATE_NOTATTACHED) {
		if (portstatus & USB_PORT_STAT_ENABLE) {
			status = 0;		/* Nothing to do */
#ifdef CONFIG_PM
		} else if (udev->state == USB_STATE_SUSPENDED &&
				udev->persist_enabled) {
			/* For a suspended device, treat this as a
			 * remote wakeup event.
			 */
			usb_unlock_port(port_dev);
			status = usb_remote_wakeup(udev);
			usb_lock_port(port_dev);
#endif
		} else {
			/* Don't resuscitate */;
		}
	}
	clear_bit(port1, hub->change_bits);

	/* successfully revalidated the connection */
	if (status == 0)
		return;

	usb_unlock_port(port_dev);
	hub_port_connect(hub, port1, portstatus, portchange);
	usb_lock_port(port_dev);
}

static void port_event(struct usb_hub *hub, int port1)
		__must_hold(&port_dev->status_lock)
{
	int connect_change;
	struct usb_port *port_dev = hub->ports[port1 - 1];
	struct usb_device *udev = port_dev->child;
	struct usb_device *hdev = hub->hdev;
	u16 portstatus, portchange;

	connect_change = test_bit(port1, hub->change_bits);
	clear_bit(port1, hub->event_bits);
	clear_bit(port1, hub->wakeup_bits);

	if (hub_port_status(hub, port1, &portstatus, &portchange) < 0)
		return;

	if (portchange & USB_PORT_STAT_C_CONNECTION) {
		usb_clear_port_feature(hdev, port1, USB_PORT_FEAT_C_CONNECTION);
		connect_change = 1;
	}

	if (portchange & USB_PORT_STAT_C_ENABLE) {
		if (!connect_change)
			dev_dbg(&port_dev->dev, "enable change, status %08x\n",
					portstatus);
		usb_clear_port_feature(hdev, port1, USB_PORT_FEAT_C_ENABLE);

		/*
		 * EM interference sometimes causes badly shielded USB devices
		 * to be shutdown by the hub, this hack enables them again.
		 * Works at least with mouse driver.
		 */
		if (!(portstatus & USB_PORT_STAT_ENABLE)
		    && !connect_change && udev) {
			dev_err(&port_dev->dev, "disabled by hub (EMI?), re-enabling...\n");
			connect_change = 1;
		}
	}

	if (portchange & USB_PORT_STAT_C_OVERCURRENT) {
		u16 status = 0, unused;

		dev_dbg(&port_dev->dev, "over-current change\n");
		usb_clear_port_feature(hdev, port1,
				USB_PORT_FEAT_C_OVER_CURRENT);
		msleep(100);	/* Cool down */
		hub_power_on(hub, true);
		hub_port_status(hub, port1, &status, &unused);
		if (status & USB_PORT_STAT_OVERCURRENT)
			dev_err(&port_dev->dev, "over-current condition\n");
	}

	if (portchange & USB_PORT_STAT_C_RESET) {
		dev_dbg(&port_dev->dev, "reset change\n");
		usb_clear_port_feature(hdev, port1, USB_PORT_FEAT_C_RESET);
	}
	if ((portchange & USB_PORT_STAT_C_BH_RESET)
	    && hub_is_superspeed(hdev)) {
		dev_dbg(&port_dev->dev, "warm reset change\n");
		usb_clear_port_feature(hdev, port1,
				USB_PORT_FEAT_C_BH_PORT_RESET);
	}
	if (portchange & USB_PORT_STAT_C_LINK_STATE) {
		dev_dbg(&port_dev->dev, "link state change\n");
		usb_clear_port_feature(hdev, port1,
				USB_PORT_FEAT_C_PORT_LINK_STATE);
	}
	if (portchange & USB_PORT_STAT_C_CONFIG_ERROR) {
		dev_warn(&port_dev->dev, "config error\n");
		usb_clear_port_feature(hdev, port1,
				USB_PORT_FEAT_C_PORT_CONFIG_ERROR);
	}

	/* skip port actions that require the port to be powered on */
	if (!pm_runtime_active(&port_dev->dev))
		return;

	if (hub_handle_remote_wakeup(hub, port1, portstatus, portchange))
		connect_change = 1;

	/*
	 * Warm reset a USB3 protocol port if it's in
	 * SS.Inactive state.
	 */
	if (hub_port_warm_reset_required(hub, port1, portstatus)) {
		dev_dbg(&port_dev->dev, "do warm reset\n");
		if (!udev || !(portstatus & USB_PORT_STAT_CONNECTION)
				|| udev->state == USB_STATE_NOTATTACHED) {
			if (hub_port_reset(hub, port1, NULL,
					HUB_BH_RESET_TIME, true) < 0)
				hub_port_disable(hub, port1, 1);
		} else {
			usb_unlock_port(port_dev);
			usb_lock_device(udev);
			usb_reset_device(udev);
			usb_unlock_device(udev);
			usb_lock_port(port_dev);
			connect_change = 0;
		}
	}

	if (connect_change)
		hub_port_connect_change(hub, port1, portstatus, portchange);
}

static void hub_event(struct work_struct *work)
{
	struct usb_device *hdev;
	struct usb_interface *intf;
	struct usb_hub *hub;
	struct device *hub_dev;
	u16 hubstatus;
	u16 hubchange;
	int i, ret;

	hub = container_of(work, struct usb_hub, events);
	hdev = hub->hdev;
	hub_dev = hub->intfdev;
	intf = to_usb_interface(hub_dev);

	dev_dbg(hub_dev, "state %d ports %d chg %04x evt %04x\n",
			hdev->state, hdev->maxchild,
			/* NOTE: expects max 15 ports... */
			(u16) hub->change_bits[0],
			(u16) hub->event_bits[0]);

	/* Lock the device, then check to see if we were
	 * disconnected while waiting for the lock to succeed. */
	usb_lock_device(hdev);
	if (unlikely(hub->disconnected))
		goto out_hdev_lock;

	/* If the hub has died, clean up after it */
	if (hdev->state == USB_STATE_NOTATTACHED) {
		hub->error = -ENODEV;
		hub_quiesce(hub, HUB_DISCONNECT);
		goto out_hdev_lock;
	}

	/* Autoresume */
	ret = usb_autopm_get_interface(intf);
	if (ret) {
		dev_dbg(hub_dev, "Can't autoresume: %d\n", ret);
		goto out_hdev_lock;
	}

	/* If this is an inactive hub, do nothing */
	if (hub->quiescing)
		goto out_autopm;

	if (hub->error) {
		dev_dbg(hub_dev, "resetting for error %d\n", hub->error);

		ret = usb_reset_device(hdev);
		if (ret) {
			dev_dbg(hub_dev, "error resetting hub: %d\n", ret);
			goto out_autopm;
		}

		hub->nerrors = 0;
		hub->error = 0;
	}

	/* deal with port status changes */
	for (i = 1; i <= hdev->maxchild; i++) {
		struct usb_port *port_dev = hub->ports[i - 1];

		if (test_bit(i, hub->event_bits)
				|| test_bit(i, hub->change_bits)
				|| test_bit(i, hub->wakeup_bits)) {
			/*
			 * The get_noresume and barrier ensure that if
			 * the port was in the process of resuming, we
			 * flush that work and keep the port active for
			 * the duration of the port_event().  However,
			 * if the port is runtime pm suspended
			 * (powered-off), we leave it in that state, run
			 * an abbreviated port_event(), and move on.
			 */
			pm_runtime_get_noresume(&port_dev->dev);
			pm_runtime_barrier(&port_dev->dev);
			usb_lock_port(port_dev);
			port_event(hub, i);
			usb_unlock_port(port_dev);
			pm_runtime_put_sync(&port_dev->dev);
		}
	}

	/* deal with hub status changes */
	if (test_and_clear_bit(0, hub->event_bits) == 0)
		;	/* do nothing */
	else if (hub_hub_status(hub, &hubstatus, &hubchange) < 0)
		dev_err(hub_dev, "get_hub_status failed\n");
	else {
		if (hubchange & HUB_CHANGE_LOCAL_POWER) {
			dev_dbg(hub_dev, "power change\n");
			clear_hub_feature(hdev, C_HUB_LOCAL_POWER);
			if (hubstatus & HUB_STATUS_LOCAL_POWER)
				/* FIXME: Is this always true? */
				hub->limited_power = 1;
			else
				hub->limited_power = 0;
		}
		if (hubchange & HUB_CHANGE_OVERCURRENT) {
			u16 status = 0;
			u16 unused;

			dev_dbg(hub_dev, "over-current change\n");
			clear_hub_feature(hdev, C_HUB_OVER_CURRENT);
			msleep(500);	/* Cool down */
			hub_power_on(hub, true);
			hub_hub_status(hub, &status, &unused);
			if (status & HUB_STATUS_OVERCURRENT)
				dev_err(hub_dev, "over-current condition\n");
		}
	}

out_autopm:
	/* Balance the usb_autopm_get_interface() above */
	usb_autopm_put_interface_no_suspend(intf);
out_hdev_lock:
	usb_unlock_device(hdev);

	/* Balance the stuff in kick_hub_wq() and allow autosuspend */
	usb_autopm_put_interface(intf);
	kref_put(&hub->kref, hub_release);
}

static const struct usb_device_id hub_id_table[] = {
    { .match_flags = USB_DEVICE_ID_MATCH_VENDOR
			| USB_DEVICE_ID_MATCH_INT_CLASS,
      .idVendor = USB_VENDOR_GENESYS_LOGIC,
      .bInterfaceClass = USB_CLASS_HUB,
      .driver_info = HUB_QUIRK_CHECK_PORT_AUTOSUSPEND},
    { .match_flags = USB_DEVICE_ID_MATCH_DEV_CLASS,
      .bDeviceClass = USB_CLASS_HUB},
    { .match_flags = USB_DEVICE_ID_MATCH_INT_CLASS,
      .bInterfaceClass = USB_CLASS_HUB},
    { }						/* Terminating entry */
};

MODULE_DEVICE_TABLE(usb, hub_id_table);

static struct usb_driver hub_driver = {
	.name =		"hub",
	.probe =	hub_probe,
	.disconnect =	hub_disconnect,
	.suspend =	hub_suspend,
	.resume =	hub_resume,
	.reset_resume =	hub_reset_resume,
	.pre_reset =	hub_pre_reset,
	.post_reset =	hub_post_reset,
	.unlocked_ioctl = hub_ioctl,
	.id_table =	hub_id_table,
	.supports_autosuspend =	1,
};

int usb_hub_init(void)
{
	if (usb_register(&hub_driver) < 0) {
		printk(KERN_ERR "%s: can't register hub driver\n",
			usbcore_name);
		return -1;
	}

	/*
	 * The workqueue needs to be freezable to avoid interfering with
	 * USB-PERSIST port handover. Otherwise it might see that a full-speed
	 * device was gone before the EHCI controller had handed its port
	 * over to the companion full-speed controller.
	 */
	hub_wq = alloc_workqueue("usb_hub_wq", WQ_FREEZABLE, 0);
	if (hub_wq)
		return 0;

	/* Fall through if kernel_thread failed */
	usb_deregister(&hub_driver);
	pr_err("%s: can't allocate workqueue for usb hub\n", usbcore_name);

	return -1;
}

void usb_hub_cleanup(void)
{
	destroy_workqueue(hub_wq);

	/*
	 * Hub resources are freed for us by usb_deregister. It calls
	 * usb_driver_purge on every device which in turn calls that
	 * devices disconnect function if it is using this driver.
	 * The hub_disconnect function takes care of releasing the
	 * individual hub resources. -greg
	 */
	usb_deregister(&hub_driver);
} /* usb_hub_cleanup() */

static int descriptors_changed(struct usb_device *udev,
		struct usb_device_descriptor *old_device_descriptor,
		struct usb_host_bos *old_bos)
{
	int		changed = 0;
	unsigned	index;
	unsigned	serial_len = 0;
	unsigned	len;
	unsigned	old_length;
	int		length;
	char		*buf;

	if (memcmp(&udev->descriptor, old_device_descriptor,
			sizeof(*old_device_descriptor)) != 0)
		return 1;

	if ((old_bos && !udev->bos) || (!old_bos && udev->bos))
		return 1;
	if (udev->bos) {
		len = le16_to_cpu(udev->bos->desc->wTotalLength);
		if (len != le16_to_cpu(old_bos->desc->wTotalLength))
			return 1;
		if (memcmp(udev->bos->desc, old_bos->desc, len))
			return 1;
	}

	/* Since the idVendor, idProduct, and bcdDevice values in the
	 * device descriptor haven't changed, we will assume the
	 * Manufacturer and Product strings haven't changed either.
	 * But the SerialNumber string could be different (e.g., a
	 * different flash card of the same brand).
	 */
	if (udev->serial)
		serial_len = strlen(udev->serial) + 1;

	len = serial_len;
	for (index = 0; index < udev->descriptor.bNumConfigurations; index++) {
		old_length = le16_to_cpu(udev->config[index].desc.wTotalLength);
		len = max(len, old_length);
	}

	buf = kmalloc(len, GFP_NOIO);
	if (buf == NULL) {
		dev_err(&udev->dev, "no mem to re-read configs after reset\n");
		/* assume the worst */
		return 1;
	}
	for (index = 0; index < udev->descriptor.bNumConfigurations; index++) {
		old_length = le16_to_cpu(udev->config[index].desc.wTotalLength);
		length = usb_get_descriptor(udev, USB_DT_CONFIG, index, buf,
				old_length);
		if (length != old_length) {
			dev_dbg(&udev->dev, "config index %d, error %d\n",
					index, length);
			changed = 1;
			break;
		}
		if (memcmp(buf, udev->rawdescriptors[index], old_length)
				!= 0) {
			dev_dbg(&udev->dev, "config index %d changed (#%d)\n",
				index,
				((struct usb_config_descriptor *) buf)->
					bConfigurationValue);
			changed = 1;
			break;
		}
	}

	if (!changed && serial_len) {
		length = usb_string(udev, udev->descriptor.iSerialNumber,
				buf, serial_len);
		if (length + 1 != serial_len) {
			dev_dbg(&udev->dev, "serial string error %d\n",
					length);
			changed = 1;
		} else if (memcmp(buf, udev->serial, length) != 0) {
			dev_dbg(&udev->dev, "serial string changed\n");
			changed = 1;
		}
	}

	kfree(buf);
	return changed;
}

/**
 * usb_reset_and_verify_device - perform a USB port reset to reinitialize a device
 * @udev: device to reset (not in SUSPENDED or NOTATTACHED state)
 *
 * WARNING - don't use this routine to reset a composite device
 * (one with multiple interfaces owned by separate drivers)!
 * Use usb_reset_device() instead.
 *
 * Do a port reset, reassign the device's address, and establish its
 * former operating configuration.  If the reset fails, or the device's
 * descriptors change from their values before the reset, or the original
 * configuration and altsettings cannot be restored, a flag will be set
 * telling hub_wq to pretend the device has been disconnected and then
 * re-connected.  All drivers will be unbound, and the device will be
 * re-enumerated and probed all over again.
 *
 * Return: 0 if the reset succeeded, -ENODEV if the device has been
 * flagged for logical disconnection, or some other negative error code
 * if the reset wasn't even attempted.
 *
 * Note:
 * The caller must own the device lock and the port lock, the latter is
 * taken by usb_reset_device().  For example, it's safe to use
 * usb_reset_device() from a driver probe() routine after downloading
 * new firmware.  For calls that might not occur during probe(), drivers
 * should lock the device using usb_lock_device_for_reset().
 *
 * Locking exception: This routine may also be called from within an
 * autoresume handler.  Such usage won't conflict with other tasks
 * holding the device lock because these tasks should always call
 * usb_autopm_resume_device(), thereby preventing any unwanted
 * autoresume.  The autoresume handler is expected to have already
 * acquired the port lock before calling this routine.
 */
static int usb_reset_and_verify_device(struct usb_device *udev)
{
	struct usb_device		*parent_hdev = udev->parent;
	struct usb_hub			*parent_hub;
	struct usb_hcd			*hcd = bus_to_hcd(udev->bus);
	struct usb_device_descriptor	descriptor = udev->descriptor;
	struct usb_host_bos		*bos;
	int				i, j, ret = 0;
	int				port1 = udev->portnum;

	if (udev->state == USB_STATE_NOTATTACHED ||
			udev->state == USB_STATE_SUSPENDED) {
		dev_dbg(&udev->dev, "device reset not allowed in state %d\n",
				udev->state);
		return -EINVAL;
	}

	if (!parent_hdev)
		return -EISDIR;

	parent_hub = usb_hub_to_struct_hub(parent_hdev);

	/* Disable USB2 hardware LPM.
	 * It will be re-enabled by the enumeration process.
	 */
	if (udev->usb2_hw_lpm_enabled == 1)
		usb_set_usb2_hardware_lpm(udev, 0);

	/* Disable LPM and LTM while we reset the device and reinstall the alt
	 * settings.  Device-initiated LPM settings, and system exit latency
	 * settings are cleared when the device is reset, so we have to set
	 * them up again.
	 */
	ret = usb_unlocked_disable_lpm(udev);
	if (ret) {
		dev_err(&udev->dev, "%s Failed to disable LPM\n.", __func__);
		goto re_enumerate_no_bos;
	}
	ret = usb_disable_ltm(udev);
	if (ret) {
		dev_err(&udev->dev, "%s Failed to disable LTM\n.",
				__func__);
		goto re_enumerate_no_bos;
	}

	bos = udev->bos;
	udev->bos = NULL;

	for (i = 0; i < SET_CONFIG_TRIES; ++i) {

		/* ep0 maxpacket size may change; let the HCD know about it.
		 * Other endpoints will be handled by re-enumeration. */
		usb_ep0_reinit(udev);
		ret = hub_port_init(parent_hub, udev, port1, i);
		if (ret >= 0 || ret == -ENOTCONN || ret == -ENODEV)
			break;
	}

	if (ret < 0)
		goto re_enumerate;

	/* Device might have changed firmware (DFU or similar) */
	if (descriptors_changed(udev, &descriptor, bos)) {
		dev_info(&udev->dev, "device firmware changed\n");
		udev->descriptor = descriptor;	/* for disconnect() calls */
		goto re_enumerate;
	}

	/* Restore the device's previous configuration */
	if (!udev->actconfig)
		goto done;

	mutex_lock(hcd->bandwidth_mutex);
	ret = usb_hcd_alloc_bandwidth(udev, udev->actconfig, NULL, NULL);
	if (ret < 0) {
		dev_warn(&udev->dev,
				"Busted HC?  Not enough HCD resources for "
				"old configuration.\n");
		mutex_unlock(hcd->bandwidth_mutex);
		goto re_enumerate;
	}
	ret = usb_control_msg(udev, usb_sndctrlpipe(udev, 0),
			USB_REQ_SET_CONFIGURATION, 0,
			udev->actconfig->desc.bConfigurationValue, 0,
			NULL, 0, USB_CTRL_SET_TIMEOUT);
	if (ret < 0) {
		dev_err(&udev->dev,
			"can't restore configuration #%d (error=%d)\n",
			udev->actconfig->desc.bConfigurationValue, ret);
		mutex_unlock(hcd->bandwidth_mutex);
		goto re_enumerate;
	}
	mutex_unlock(hcd->bandwidth_mutex);
	usb_set_device_state(udev, USB_STATE_CONFIGURED);

	/* Put interfaces back into the same altsettings as before.
	 * Don't bother to send the Set-Interface request for interfaces
	 * that were already in altsetting 0; besides being unnecessary,
	 * many devices can't handle it.  Instead just reset the host-side
	 * endpoint state.
	 */
	for (i = 0; i < udev->actconfig->desc.bNumInterfaces; i++) {
		struct usb_host_config *config = udev->actconfig;
		struct usb_interface *intf = config->interface[i];
		struct usb_interface_descriptor *desc;

		desc = &intf->cur_altsetting->desc;
		if (desc->bAlternateSetting == 0) {
			usb_disable_interface(udev, intf, true);
			usb_enable_interface(udev, intf, true);
			ret = 0;
		} else {
			/* Let the bandwidth allocation function know that this
			 * device has been reset, and it will have to use
			 * alternate setting 0 as the current alternate setting.
			 */
			intf->resetting_device = 1;
			ret = usb_set_interface(udev, desc->bInterfaceNumber,
					desc->bAlternateSetting);
			intf->resetting_device = 0;
		}
		if (ret < 0) {
			dev_err(&udev->dev, "failed to restore interface %d "
				"altsetting %d (error=%d)\n",
				desc->bInterfaceNumber,
				desc->bAlternateSetting,
				ret);
			goto re_enumerate;
		}
		/* Resetting also frees any allocated streams */
		for (j = 0; j < intf->cur_altsetting->desc.bNumEndpoints; j++)
			intf->cur_altsetting->endpoint[j].streams = 0;
	}

done:
	/* Now that the alt settings are re-installed, enable LTM and LPM. */
	usb_set_usb2_hardware_lpm(udev, 1);
	usb_unlocked_enable_lpm(udev);
	usb_enable_ltm(udev);
	usb_release_bos_descriptor(udev);
	udev->bos = bos;
	return 0;

re_enumerate:
	usb_release_bos_descriptor(udev);
	udev->bos = bos;
re_enumerate_no_bos:
	/* LPM state doesn't matter when we're about to destroy the device. */
	hub_port_logical_disconnect(parent_hub, port1);
	return -ENODEV;
}

/**
 * usb_reset_device - warn interface drivers and perform a USB port reset
 * @udev: device to reset (not in SUSPENDED or NOTATTACHED state)
 *
 * Warns all drivers bound to registered interfaces (using their pre_reset
 * method), performs the port reset, and then lets the drivers know that
 * the reset is over (using their post_reset method).
 *
 * Return: The same as for usb_reset_and_verify_device().
 *
 * Note:
 * The caller must own the device lock.  For example, it's safe to use
 * this from a driver probe() routine after downloading new firmware.
 * For calls that might not occur during probe(), drivers should lock
 * the device using usb_lock_device_for_reset().
 *
 * If an interface is currently being probed or disconnected, we assume
 * its driver knows how to handle resets.  For all other interfaces,
 * if the driver doesn't have pre_reset and post_reset methods then
 * we attempt to unbind it and rebind afterward.
 */
int usb_reset_device(struct usb_device *udev)
{
	int ret;
	int i;
	unsigned int noio_flag;
	struct usb_port *port_dev;
	struct usb_host_config *config = udev->actconfig;
	struct usb_hub *hub = usb_hub_to_struct_hub(udev->parent);

	if (udev->state == USB_STATE_NOTATTACHED ||
			udev->state == USB_STATE_SUSPENDED) {
		dev_dbg(&udev->dev, "device reset not allowed in state %d\n",
				udev->state);
		return -EINVAL;
	}

	if (!udev->parent) {
		/* this requires hcd-specific logic; see ohci_restart() */
		dev_dbg(&udev->dev, "%s for root hub!\n", __func__);
		return -EISDIR;
	}

	port_dev = hub->ports[udev->portnum - 1];

	/*
	 * Don't allocate memory with GFP_KERNEL in current
	 * context to avoid possible deadlock if usb mass
	 * storage interface or usbnet interface(iSCSI case)
	 * is included in current configuration. The easist
	 * approach is to do it for every device reset,
	 * because the device 'memalloc_noio' flag may have
	 * not been set before reseting the usb device.
	 */
	noio_flag = memalloc_noio_save();

	/* Prevent autosuspend during the reset */
	usb_autoresume_device(udev);

	if (config) {
		for (i = 0; i < config->desc.bNumInterfaces; ++i) {
			struct usb_interface *cintf = config->interface[i];
			struct usb_driver *drv;
			int unbind = 0;

			if (cintf->dev.driver) {
				drv = to_usb_driver(cintf->dev.driver);
				if (drv->pre_reset && drv->post_reset)
					unbind = (drv->pre_reset)(cintf);
				else if (cintf->condition ==
						USB_INTERFACE_BOUND)
					unbind = 1;
				if (unbind)
					usb_forced_unbind_intf(cintf);
			}
		}
	}

	usb_lock_port(port_dev);
	ret = usb_reset_and_verify_device(udev);
	usb_unlock_port(port_dev);

	if (config) {
		for (i = config->desc.bNumInterfaces - 1; i >= 0; --i) {
			struct usb_interface *cintf = config->interface[i];
			struct usb_driver *drv;
			int rebind = cintf->needs_binding;

			if (!rebind && cintf->dev.driver) {
				drv = to_usb_driver(cintf->dev.driver);
				if (drv->post_reset)
					rebind = (drv->post_reset)(cintf);
				else if (cintf->condition ==
						USB_INTERFACE_BOUND)
					rebind = 1;
				if (rebind)
					cintf->needs_binding = 1;
			}
		}
		usb_unbind_and_rebind_marked_interfaces(udev);
	}

	usb_autosuspend_device(udev);
	memalloc_noio_restore(noio_flag);
	return ret;
}
EXPORT_SYMBOL_GPL(usb_reset_device);


/**
 * usb_queue_reset_device - Reset a USB device from an atomic context
 * @iface: USB interface belonging to the device to reset
 *
 * This function can be used to reset a USB device from an atomic
 * context, where usb_reset_device() won't work (as it blocks).
 *
 * Doing a reset via this method is functionally equivalent to calling
 * usb_reset_device(), except for the fact that it is delayed to a
 * workqueue. This means that any drivers bound to other interfaces
 * might be unbound, as well as users from usbfs in user space.
 *
 * Corner cases:
 *
 * - Scheduling two resets at the same time from two different drivers
 *   attached to two different interfaces of the same device is
 *   possible; depending on how the driver attached to each interface
 *   handles ->pre_reset(), the second reset might happen or not.
 *
 * - If the reset is delayed so long that the interface is unbound from
 *   its driver, the reset will be skipped.
 *
 * - This function can be called during .probe().  It can also be called
 *   during .disconnect(), but doing so is pointless because the reset
 *   will not occur.  If you really want to reset the device during
 *   .disconnect(), call usb_reset_device() directly -- but watch out
 *   for nested unbinding issues!
 */
void usb_queue_reset_device(struct usb_interface *iface)
{
	if (schedule_work(&iface->reset_ws))
		usb_get_intf(iface);
}
EXPORT_SYMBOL_GPL(usb_queue_reset_device);

/**
 * usb_hub_find_child - Get the pointer of child device
 * attached to the port which is specified by @port1.
 * @hdev: USB device belonging to the usb hub
 * @port1: port num to indicate which port the child device
 *	is attached to.
 *
 * USB drivers call this function to get hub's child device
 * pointer.
 *
 * Return: %NULL if input param is invalid and
 * child's usb_device pointer if non-NULL.
 */
struct usb_device *usb_hub_find_child(struct usb_device *hdev,
		int port1)
{
	struct usb_hub *hub = usb_hub_to_struct_hub(hdev);

	if (port1 < 1 || port1 > hdev->maxchild)
		return NULL;
	return hub->ports[port1 - 1]->child;
}
EXPORT_SYMBOL_GPL(usb_hub_find_child);

void usb_hub_adjust_deviceremovable(struct usb_device *hdev,
		struct usb_hub_descriptor *desc)
{
	struct usb_hub *hub = usb_hub_to_struct_hub(hdev);
	enum usb_port_connect_type connect_type;
	int i;

	if (!hub)
		return;

	if (!hub_is_superspeed(hdev)) {
		for (i = 1; i <= hdev->maxchild; i++) {
			struct usb_port *port_dev = hub->ports[i - 1];

			connect_type = port_dev->connect_type;
			if (connect_type == USB_PORT_CONNECT_TYPE_HARD_WIRED) {
				u8 mask = 1 << (i%8);

				if (!(desc->u.hs.DeviceRemovable[i/8] & mask)) {
					dev_dbg(&port_dev->dev, "DeviceRemovable is changed to 1 according to platform information.\n");
					desc->u.hs.DeviceRemovable[i/8]	|= mask;
				}
			}
		}
	} else {
		u16 port_removable = le16_to_cpu(desc->u.ss.DeviceRemovable);

		for (i = 1; i <= hdev->maxchild; i++) {
			struct usb_port *port_dev = hub->ports[i - 1];

			connect_type = port_dev->connect_type;
			if (connect_type == USB_PORT_CONNECT_TYPE_HARD_WIRED) {
				u16 mask = 1 << i;

				if (!(port_removable & mask)) {
					dev_dbg(&port_dev->dev, "DeviceRemovable is changed to 1 according to platform information.\n");
					port_removable |= mask;
				}
			}
		}

		desc->u.ss.DeviceRemovable = cpu_to_le16(port_removable);
	}
}

#ifdef CONFIG_ACPI
/**
 * usb_get_hub_port_acpi_handle - Get the usb port's acpi handle
 * @hdev: USB device belonging to the usb hub
 * @port1: port num of the port
 *
 * Return: Port's acpi handle if successful, %NULL if params are
 * invalid.
 */
acpi_handle usb_get_hub_port_acpi_handle(struct usb_device *hdev,
	int port1)
{
	struct usb_hub *hub = usb_hub_to_struct_hub(hdev);

	if (!hub)
		return NULL;

	return ACPI_HANDLE(&hub->ports[port1 - 1]->dev);
}
#endif<|MERGE_RESOLUTION|>--- conflicted
+++ resolved
@@ -900,14 +900,11 @@
 			USB_PORT_FEAT_LINK_STATE);
 }
 
-<<<<<<< HEAD
-=======
 /*
  * USB-3 does not have a similar link state as USB-2 that will avoid negotiating
  * a connection with a plugged-in cable but will signal the host when the cable
  * is unplugged. Disable remote wake and set link state to U3 for USB-3 devices
  */
->>>>>>> a3edc7b2
 static int hub_port_disable(struct usb_hub *hub, int port1, int set_state)
 {
 	struct usb_port *port_dev = hub->ports[port1 - 1];
@@ -915,18 +912,11 @@
 	int ret = 0;
 
 	if (!hub->error) {
-<<<<<<< HEAD
-		if (hub_is_superspeed(hub->hdev))
-			ret = hub_set_port_link_state(hub, port1,
-						      USB_SS_PORT_LS_U3);
-		else
-=======
 		if (hub_is_superspeed(hub->hdev)) {
 			hub_usb3_port_prepare_disable(hub, port_dev);
 			ret = hub_set_port_link_state(hub, port_dev->portnum,
 						      USB_SS_PORT_LS_U3);
 		} else {
->>>>>>> a3edc7b2
 			ret = usb_clear_port_feature(hdev, port1,
 					USB_PORT_FEAT_ENABLE);
 		}
