/*
 * drivers/usb/usb.c
 *
 * (C) Copyright Linus Torvalds 1999
 * (C) Copyright Johannes Erdfelt 1999-2001
 * (C) Copyright Andreas Gal 1999
 * (C) Copyright Gregory P. Smith 1999
 * (C) Copyright Deti Fliegl 1999 (new USB architecture)
 * (C) Copyright Randy Dunlap 2000
 * (C) Copyright David Brownell 2000-2004
 * (C) Copyright Yggdrasil Computing, Inc. 2000
 *     (usb_device_id matching changes by Adam J. Richter)
 * (C) Copyright Greg Kroah-Hartman 2002-2003
 *
 * NOTE! This is not actually a driver at all, rather this is
 * just a collection of helper routines that implement the
 * generic USB things that the real drivers can use..
 *
 * Think of this as a "USB library" rather than anything else.
 * It should be considered a slave, with no callbacks. Callbacks
 * are evil.
 */

#include <linux/config.h>

#ifdef CONFIG_USB_DEBUG
	#define DEBUG
#else
	#undef DEBUG
#endif

#include <linux/module.h>
#include <linux/string.h>
#include <linux/bitops.h>
#include <linux/slab.h>
#include <linux/interrupt.h>  /* for in_interrupt() */
#include <linux/kmod.h>
#include <linux/init.h>
#include <linux/spinlock.h>
#include <linux/errno.h>
#include <linux/smp_lock.h>
#include <linux/usb.h>

#include <asm/io.h>
#include <asm/scatterlist.h>
#include <linux/mm.h>
#include <linux/dma-mapping.h>

#include "hcd.h"
#include "usb.h"

extern int  usb_hub_init(void);
extern void usb_hub_cleanup(void);
extern int usb_major_init(void);
extern void usb_major_cleanup(void);
extern int usb_host_init(void);
extern void usb_host_cleanup(void);


const char *usbcore_name = "usbcore";

int nousb;		/* Disable USB when built into kernel image */
			/* Not honored on modular build */


static int generic_probe (struct device *dev)
{
	return 0;
}
static int generic_remove (struct device *dev)
{
	return 0;
}

static struct device_driver usb_generic_driver = {
	.name =	"usb",
	.bus = &usb_bus_type,
	.probe = generic_probe,
	.remove = generic_remove,
};

static int usb_generic_driver_data;

/* called from driver core with usb_bus_type.subsys writelock */
int usb_probe_interface(struct device *dev)
{
	struct usb_interface * intf = to_usb_interface(dev);
	struct usb_driver * driver = to_usb_driver(dev->driver);
	const struct usb_device_id *id;
	int error = -ENODEV;

	dev_dbg(dev, "%s\n", __FUNCTION__);

	if (!driver->probe)
		return error;

	id = usb_match_id (intf, driver->id_table);
	if (id) {
		dev_dbg (dev, "%s - got id\n", __FUNCTION__);
		error = driver->probe (intf, id);
	}

	return error;
}

/* called from driver core with usb_bus_type.subsys writelock */
int usb_unbind_interface(struct device *dev)
{
	struct usb_interface *intf = to_usb_interface(dev);
	struct usb_driver *driver = to_usb_driver(intf->dev.driver);

	/* release all urbs for this interface */
	usb_disable_interface(interface_to_usbdev(intf), intf);

	if (driver && driver->disconnect)
		driver->disconnect(intf);

	/* reset other interface state */
	usb_set_interface(interface_to_usbdev(intf),
			intf->altsetting[0].desc.bInterfaceNumber,
			0);
	usb_set_intfdata(intf, NULL);

	return 0;
}

/**
 * usb_register - register a USB driver
 * @new_driver: USB operations for the driver
 *
 * Registers a USB driver with the USB core.  The list of unattached
 * interfaces will be rescanned whenever a new driver is added, allowing
 * the new driver to attach to any recognized devices.
 * Returns a negative error code on failure and 0 on success.
 * 
 * NOTE: if you want your driver to use the USB major number, you must call
 * usb_register_dev() to enable that functionality.  This function no longer
 * takes care of that.
 */
int usb_register(struct usb_driver *new_driver)
{
	int retval = 0;

	if (nousb)
		return -ENODEV;

	new_driver->driver.name = (char *)new_driver->name;
	new_driver->driver.bus = &usb_bus_type;
	new_driver->driver.probe = usb_probe_interface;
	new_driver->driver.remove = usb_unbind_interface;

	retval = driver_register(&new_driver->driver);

	if (!retval) {
		pr_info("%s: registered new driver %s\n",
			usbcore_name, new_driver->name);
		usbfs_update_special();
	} else {
		printk(KERN_ERR "%s: error %d registering driver %s\n",
			usbcore_name, retval, new_driver->name);
	}

	return retval;
}

/**
 * usb_deregister - unregister a USB driver
 * @driver: USB operations of the driver to unregister
 * Context: must be able to sleep
 *
 * Unlinks the specified driver from the internal USB driver list.
 * 
 * NOTE: If you called usb_register_dev(), you still need to call
 * usb_deregister_dev() to clean up your driver's allocated minor numbers,
 * this * call will no longer do it for you.
 */
void usb_deregister(struct usb_driver *driver)
{
	pr_info("%s: deregistering driver %s\n", usbcore_name, driver->name);

	driver_unregister (&driver->driver);

	usbfs_update_special();
}

/**
 * usb_ifnum_to_if - get the interface object with a given interface number
 * @dev: the device whose current configuration is considered
 * @ifnum: the desired interface
 *
 * This walks the device descriptor for the currently active configuration
 * and returns a pointer to the interface with that particular interface
 * number, or null.
 *
 * Note that configuration descriptors are not required to assign interface
 * numbers sequentially, so that it would be incorrect to assume that
 * the first interface in that descriptor corresponds to interface zero.
 * This routine helps device drivers avoid such mistakes.
 * However, you should make sure that you do the right thing with any
 * alternate settings available for this interfaces.
 *
 * Don't call this function unless you are bound to one of the interfaces
 * on this device or you own the dev->serialize semaphore!
 */
struct usb_interface *usb_ifnum_to_if(struct usb_device *dev, unsigned ifnum)
{
	struct usb_host_config *config = dev->actconfig;
	int i;

	if (!config)
		return NULL;
	for (i = 0; i < config->desc.bNumInterfaces; i++)
		if (config->interface[i]->altsetting[0]
				.desc.bInterfaceNumber == ifnum)
			return config->interface[i];

	return NULL;
}

/**
 * usb_altnum_to_altsetting - get the altsetting structure with a given
 *	alternate setting number.
 * @intf: the interface containing the altsetting in question
 * @altnum: the desired alternate setting number
 *
 * This searches the altsetting array of the specified interface for
 * an entry with the correct bAlternateSetting value and returns a pointer
 * to that entry, or null.
 *
 * Note that altsettings need not be stored sequentially by number, so
 * it would be incorrect to assume that the first altsetting entry in
 * the array corresponds to altsetting zero.  This routine helps device
 * drivers avoid such mistakes.
 *
 * Don't call this function unless you are bound to the intf interface
 * or you own the device's ->serialize semaphore!
 */
struct usb_host_interface *usb_altnum_to_altsetting(struct usb_interface *intf,
		unsigned int altnum)
{
	int i;

	for (i = 0; i < intf->num_altsetting; i++) {
		if (intf->altsetting[i].desc.bAlternateSetting == altnum)
			return &intf->altsetting[i];
	}
	return NULL;
}

/**
 * usb_epnum_to_ep_desc - get the endpoint object with a given endpoint number
 * @dev: the device whose current configuration+altsettings is considered
 * @epnum: the desired endpoint, masked with USB_DIR_IN as appropriate.
 *
 * This walks the device descriptor for the currently active configuration,
 * and returns a pointer to the endpoint with that particular endpoint
 * number, or null.
 *
 * Note that interface descriptors are not required to list endpoint
 * numbers in any standardized order, so that it would be wrong to
 * assume that ep2in precedes either ep5in, ep2out, or even ep1out.
 * This routine helps device drivers avoid such mistakes.
 */
struct usb_endpoint_descriptor *
usb_epnum_to_ep_desc(struct usb_device *dev, unsigned epnum)
{
	struct usb_host_config *config = dev->actconfig;
	int i, k;

	if (!config)
		return NULL;
	for (i = 0; i < config->desc.bNumInterfaces; i++) {
		struct usb_interface		*intf;
		struct usb_host_interface	*alt;

		/* only endpoints in current altsetting are active */
		intf = config->interface[i];
		alt = intf->cur_altsetting;

		for (k = 0; k < alt->desc.bNumEndpoints; k++)
			if (epnum == alt->endpoint[k].desc.bEndpointAddress)
				return &alt->endpoint[k].desc;
	}

	return NULL;
}

/**
 * usb_driver_claim_interface - bind a driver to an interface
 * @driver: the driver to be bound
 * @iface: the interface to which it will be bound; must be in the
 *	usb device's active configuration
 * @priv: driver data associated with that interface
 *
 * This is used by usb device drivers that need to claim more than one
 * interface on a device when probing (audio and acm are current examples).
 * No device driver should directly modify internal usb_interface or
 * usb_device structure members.
 *
 * Few drivers should need to use this routine, since the most natural
 * way to bind to an interface is to return the private data from
 * the driver's probe() method.
 *
 * Callers must own the driver model's usb bus writelock.  So driver
 * probe() entries don't need extra locking, but other call contexts
 * may need to explicitly claim that lock.
 */
int usb_driver_claim_interface(struct usb_driver *driver, struct usb_interface *iface, void* priv)
{
	struct device *dev = &iface->dev;

	if (dev->driver)
		return -EBUSY;

	dev->driver = &driver->driver;
	usb_set_intfdata(iface, priv);

	/* if interface was already added, bind now; else let
	 * the future device_add() bind it, bypassing probe()
	 */
	if (!list_empty (&dev->bus_list))
		device_bind_driver(dev);

	return 0;
}

/**
 * usb_driver_release_interface - unbind a driver from an interface
 * @driver: the driver to be unbound
 * @iface: the interface from which it will be unbound
 *
 * This can be used by drivers to release an interface without waiting
 * for their disconnect() methods to be called.  In typical cases this
 * also causes the driver disconnect() method to be called.
 *
 * This call is synchronous, and may not be used in an interrupt context.
 * Callers must own the usb_device serialize semaphore and the driver model's
 * usb bus writelock.  So driver disconnect() entries don't need extra locking,
 * but other call contexts may need to explicitly claim those locks.
 */
void usb_driver_release_interface(struct usb_driver *driver,
					struct usb_interface *iface)
{
	struct device *dev = &iface->dev;

	/* this should never happen, don't release something that's not ours */
	if (!dev->driver || dev->driver != &driver->driver)
		return;

	/* don't disconnect from disconnect(), or before dev_add() */
	if (!list_empty (&dev->driver_list) && !list_empty (&dev->bus_list))
		device_release_driver(dev);

	dev->driver = NULL;
	usb_set_intfdata(iface, NULL);
}

/**
 * usb_match_id - find first usb_device_id matching device or interface
 * @interface: the interface of interest
 * @id: array of usb_device_id structures, terminated by zero entry
 *
 * usb_match_id searches an array of usb_device_id's and returns
 * the first one matching the device or interface, or null.
 * This is used when binding (or rebinding) a driver to an interface.
 * Most USB device drivers will use this indirectly, through the usb core,
 * but some layered driver frameworks use it directly.
 * These device tables are exported with MODULE_DEVICE_TABLE, through
 * modutils and "modules.usbmap", to support the driver loading
 * functionality of USB hotplugging.
 *
 * What Matches:
 *
 * The "match_flags" element in a usb_device_id controls which
 * members are used.  If the corresponding bit is set, the
 * value in the device_id must match its corresponding member
 * in the device or interface descriptor, or else the device_id
 * does not match.
 *
 * "driver_info" is normally used only by device drivers,
 * but you can create a wildcard "matches anything" usb_device_id
 * as a driver's "modules.usbmap" entry if you provide an id with
 * only a nonzero "driver_info" field.  If you do this, the USB device
 * driver's probe() routine should use additional intelligence to
 * decide whether to bind to the specified interface.
 * 
 * What Makes Good usb_device_id Tables:
 *
 * The match algorithm is very simple, so that intelligence in
 * driver selection must come from smart driver id records.
 * Unless you have good reasons to use another selection policy,
 * provide match elements only in related groups, and order match
 * specifiers from specific to general.  Use the macros provided
 * for that purpose if you can.
 *
 * The most specific match specifiers use device descriptor
 * data.  These are commonly used with product-specific matches;
 * the USB_DEVICE macro lets you provide vendor and product IDs,
 * and you can also match against ranges of product revisions.
 * These are widely used for devices with application or vendor
 * specific bDeviceClass values.
 *
 * Matches based on device class/subclass/protocol specifications
 * are slightly more general; use the USB_DEVICE_INFO macro, or
 * its siblings.  These are used with single-function devices
 * where bDeviceClass doesn't specify that each interface has
 * its own class. 
 *
 * Matches based on interface class/subclass/protocol are the
 * most general; they let drivers bind to any interface on a
 * multiple-function device.  Use the USB_INTERFACE_INFO
 * macro, or its siblings, to match class-per-interface style 
 * devices (as recorded in bDeviceClass).
 *  
 * Within those groups, remember that not all combinations are
 * meaningful.  For example, don't give a product version range
 * without vendor and product IDs; or specify a protocol without
 * its associated class and subclass.
 */   
const struct usb_device_id *
usb_match_id(struct usb_interface *interface, const struct usb_device_id *id)
{
	struct usb_host_interface *intf;
	struct usb_device *dev;

	/* proc_connectinfo in devio.c may call us with id == NULL. */
	if (id == NULL)
		return NULL;

	intf = interface->cur_altsetting;
	dev = interface_to_usbdev(interface);

	/* It is important to check that id->driver_info is nonzero,
	   since an entry that is all zeroes except for a nonzero
	   id->driver_info is the way to create an entry that
	   indicates that the driver want to examine every
	   device and interface. */
	for (; id->idVendor || id->bDeviceClass || id->bInterfaceClass ||
	       id->driver_info; id++) {

		if ((id->match_flags & USB_DEVICE_ID_MATCH_VENDOR) &&
		    id->idVendor != dev->descriptor.idVendor)
			continue;

		if ((id->match_flags & USB_DEVICE_ID_MATCH_PRODUCT) &&
		    id->idProduct != dev->descriptor.idProduct)
			continue;

		/* No need to test id->bcdDevice_lo != 0, since 0 is never
		   greater than any unsigned number. */
		if ((id->match_flags & USB_DEVICE_ID_MATCH_DEV_LO) &&
		    (id->bcdDevice_lo > dev->descriptor.bcdDevice))
			continue;

		if ((id->match_flags & USB_DEVICE_ID_MATCH_DEV_HI) &&
		    (id->bcdDevice_hi < dev->descriptor.bcdDevice))
			continue;

		if ((id->match_flags & USB_DEVICE_ID_MATCH_DEV_CLASS) &&
		    (id->bDeviceClass != dev->descriptor.bDeviceClass))
			continue;

		if ((id->match_flags & USB_DEVICE_ID_MATCH_DEV_SUBCLASS) &&
		    (id->bDeviceSubClass!= dev->descriptor.bDeviceSubClass))
			continue;

		if ((id->match_flags & USB_DEVICE_ID_MATCH_DEV_PROTOCOL) &&
		    (id->bDeviceProtocol != dev->descriptor.bDeviceProtocol))
			continue;

		if ((id->match_flags & USB_DEVICE_ID_MATCH_INT_CLASS) &&
		    (id->bInterfaceClass != intf->desc.bInterfaceClass))
			continue;

		if ((id->match_flags & USB_DEVICE_ID_MATCH_INT_SUBCLASS) &&
		    (id->bInterfaceSubClass != intf->desc.bInterfaceSubClass))
			continue;

		if ((id->match_flags & USB_DEVICE_ID_MATCH_INT_PROTOCOL) &&
		    (id->bInterfaceProtocol != intf->desc.bInterfaceProtocol))
			continue;

		return id;
	}

	return NULL;
}

/**
 * usb_find_interface - find usb_interface pointer for driver and device
 * @drv: the driver whose current configuration is considered
 * @minor: the minor number of the desired device
 *
 * This walks the driver device list and returns a pointer to the interface 
 * with the matching minor.  Note, this only works for devices that share the
 * USB major number.
 */
struct usb_interface *usb_find_interface(struct usb_driver *drv, int minor)
{
	struct list_head *entry;
	struct device *dev;
	struct usb_interface *intf;

	list_for_each(entry, &drv->driver.devices) {
		dev = container_of(entry, struct device, driver_list);

		/* can't look at usb devices, only interfaces */
		if (dev->driver == &usb_generic_driver)
			continue;

		intf = to_usb_interface(dev);
		if (intf->minor == -1)
			continue;
		if (intf->minor == minor)
			return intf;
	}

	/* no device found that matches */
	return NULL;	
}

static int usb_device_match (struct device *dev, struct device_driver *drv)
{
	struct usb_interface *intf;
	struct usb_driver *usb_drv;
	const struct usb_device_id *id;

	/* check for generic driver, which we don't match any device with */
	if (drv == &usb_generic_driver)
		return 0;

	intf = to_usb_interface(dev);

	usb_drv = to_usb_driver(drv);
	id = usb_drv->id_table;
	
	id = usb_match_id (intf, usb_drv->id_table);
	if (id)
		return 1;

	return 0;
}


#ifdef	CONFIG_HOTPLUG

/*
 * USB hotplugging invokes what /proc/sys/kernel/hotplug says
 * (normally /sbin/hotplug) when USB devices get added or removed.
 *
 * This invokes a user mode policy agent, typically helping to load driver
 * or other modules, configure the device, and more.  Drivers can provide
 * a MODULE_DEVICE_TABLE to help with module loading subtasks.
 *
 * We're called either from khubd (the typical case) or from root hub
 * (init, kapmd, modprobe, rmmod, etc), but the agents need to handle
 * delays in event delivery.  Use sysfs (and DEVPATH) to make sure the
 * device (and this configuration!) are still present.
 */
static int usb_hotplug (struct device *dev, char **envp, int num_envp,
			char *buffer, int buffer_size)
{
	struct usb_interface *intf;
	struct usb_device *usb_dev;
	char *scratch;
	int i = 0;
	int length = 0;

	if (!dev)
		return -ENODEV;

	/* driver is often null here; dev_dbg() would oops */
	pr_debug ("usb %s: hotplug\n", dev->bus_id);

	/* Must check driver_data here, as on remove driver is always NULL */
	if ((dev->driver == &usb_generic_driver) || 
	    (dev->driver_data == &usb_generic_driver_data))
		return 0;

	intf = to_usb_interface(dev);
	usb_dev = interface_to_usbdev (intf);
	
	if (usb_dev->devnum < 0) {
		pr_debug ("usb %s: already deleted?\n", dev->bus_id);
		return -ENODEV;
	}
	if (!usb_dev->bus) {
		pr_debug ("usb %s: bus removed?\n", dev->bus_id);
		return -ENODEV;
	}

	scratch = buffer;

#ifdef	CONFIG_USB_DEVICEFS
	/* If this is available, userspace programs can directly read
	 * all the device descriptors we don't tell them about.  Or
	 * even act as usermode drivers.
	 *
	 * FIXME reduce hardwired intelligence here
	 */
	envp [i++] = scratch;
	length += snprintf (scratch, buffer_size - length,
			    "DEVICE=/proc/bus/usb/%03d/%03d",
			    usb_dev->bus->busnum, usb_dev->devnum);
	if ((buffer_size - length <= 0) || (i >= num_envp))
		return -ENOMEM;
	++length;
	scratch += length;
#endif

	/* per-device configurations are common */
	envp [i++] = scratch;
	length += snprintf (scratch, buffer_size - length, "PRODUCT=%x/%x/%x",
			    usb_dev->descriptor.idVendor,
			    usb_dev->descriptor.idProduct,
			    usb_dev->descriptor.bcdDevice);
	if ((buffer_size - length <= 0) || (i >= num_envp))
		return -ENOMEM;
	++length;
	scratch += length;

	/* class-based driver binding models */
	envp [i++] = scratch;
	length += snprintf (scratch, buffer_size - length, "TYPE=%d/%d/%d",
			    usb_dev->descriptor.bDeviceClass,
			    usb_dev->descriptor.bDeviceSubClass,
			    usb_dev->descriptor.bDeviceProtocol);
	if ((buffer_size - length <= 0) || (i >= num_envp))
		return -ENOMEM;
	++length;
	scratch += length;

	if (usb_dev->descriptor.bDeviceClass == 0) {
		struct usb_host_interface *alt = intf->cur_altsetting;

		/* 2.4 only exposed interface zero.  in 2.5, hotplug
		 * agents are called for all interfaces, and can use
		 * $DEVPATH/bInterfaceNumber if necessary.
		 */
		envp [i++] = scratch;
		length += snprintf (scratch, buffer_size - length,
			    "INTERFACE=%d/%d/%d",
			    alt->desc.bInterfaceClass,
			    alt->desc.bInterfaceSubClass,
			    alt->desc.bInterfaceProtocol);
		if ((buffer_size - length <= 0) || (i >= num_envp))
			return -ENOMEM;
		++length;
		scratch += length;

	}
	envp[i++] = NULL;

	return 0;
}

#else

static int usb_hotplug (struct device *dev, char **envp,
			int num_envp, char *buffer, int buffer_size)
{
	return -ENODEV;
}

#endif	/* CONFIG_HOTPLUG */

/**
 * usb_release_dev - free a usb device structure when all users of it are finished.
 * @dev: device that's been disconnected
 *
 * Will be called only by the device core when all users of this usb device are
 * done.
 */
static void usb_release_dev(struct device *dev)
{
	struct usb_device *udev;

	udev = to_usb_device(dev);

	if (udev->bus && udev->bus->op && udev->bus->op->deallocate)
		udev->bus->op->deallocate(udev);
	usb_destroy_configuration(udev);
	usb_bus_put(udev->bus);
	kfree (udev);
}

/**
 * usb_alloc_dev - usb device constructor (usbcore-internal)
 * @parent: hub to which device is connected; null to allocate a root hub
 * @bus: bus used to access the device
 * @port: zero based index of port; ignored for root hubs
 * Context: !in_interrupt ()
 *
 * Only hub drivers (including virtual root hub drivers for host
 * controllers) should ever call this.
 *
 * This call may not be used in a non-sleeping context.
 */
struct usb_device *
usb_alloc_dev(struct usb_device *parent, struct usb_bus *bus, unsigned port)
{
	struct usb_device *dev;

	dev = kmalloc(sizeof(*dev), GFP_KERNEL);
	if (!dev)
		return NULL;

	memset(dev, 0, sizeof(*dev));

	bus = usb_bus_get(bus);
	if (!bus) {
		kfree(dev);
		return NULL;
	}

	device_initialize(&dev->dev);
	dev->dev.bus = &usb_bus_type;
	dev->dev.dma_mask = bus->controller->dma_mask;
	dev->dev.driver_data = &usb_generic_driver_data;
	dev->dev.driver = &usb_generic_driver;
	dev->dev.release = usb_release_dev;
	dev->state = USB_STATE_ATTACHED;

	/* Save readable and stable topology id, distinguishing devices
	 * by location for diagnostics, tools, driver model, etc.  The
	 * string is a path along hub ports, from the root.  Each device's
	 * dev->devpath will be stable until USB is re-cabled, and hubs
	 * are often labeled with these port numbers.  The bus_id isn't
	 * as stable:  bus->busnum changes easily from modprobe order,
	 * cardbus or pci hotplugging, and so on.
	 */
	if (unlikely (!parent)) {
		dev->devpath [0] = '0';

		dev->dev.parent = bus->controller;
		sprintf (&dev->dev.bus_id[0], "usb%d", bus->busnum);
	} else {
		/* match any labeling on the hubs; it's one-based */
		if (parent->devpath [0] == '0')
			snprintf (dev->devpath, sizeof dev->devpath,
				"%d", port + 1);
		else
			snprintf (dev->devpath, sizeof dev->devpath,
				"%s.%d", parent->devpath, port + 1);

		dev->dev.parent = &parent->dev;
		sprintf (&dev->dev.bus_id[0], "%d-%s",
			bus->busnum, dev->devpath);

		/* hub driver sets up TT records */
	}

	dev->bus = bus;
	dev->parent = parent;
	INIT_LIST_HEAD(&dev->filelist);

	init_MUTEX(&dev->serialize);

	if (dev->bus->op->allocate)
		dev->bus->op->allocate(dev);

	return dev;
}

/**
 * usb_get_dev - increments the reference count of the usb device structure
 * @dev: the device being referenced
 *
 * Each live reference to a device should be refcounted.
 *
 * Drivers for USB interfaces should normally record such references in
 * their probe() methods, when they bind to an interface, and release
 * them by calling usb_put_dev(), in their disconnect() methods.
 *
 * A pointer to the device with the incremented reference counter is returned.
 */
struct usb_device *usb_get_dev(struct usb_device *dev)
{
	if (dev)
		get_device(&dev->dev);
	return dev;
}

/**
 * usb_put_dev - release a use of the usb device structure
 * @dev: device that's been disconnected
 *
 * Must be called when a user of a device is finished with it.  When the last
 * user of the device calls this function, the memory of the device is freed.
 */
void usb_put_dev(struct usb_device *dev)
{
	if (dev)
		put_device(&dev->dev);
}

/**
 * usb_get_intf - increments the reference count of the usb interface structure
 * @intf: the interface being referenced
 *
 * Each live reference to a interface must be refcounted.
 *
 * Drivers for USB interfaces should normally record such references in
 * their probe() methods, when they bind to an interface, and release
 * them by calling usb_put_intf(), in their disconnect() methods.
 *
 * A pointer to the interface with the incremented reference counter is
 * returned.
 */
struct usb_interface *usb_get_intf(struct usb_interface *intf)
{
	if (intf)
		get_device(&intf->dev);
	return intf;
}

/**
 * usb_put_intf - release a use of the usb interface structure
 * @intf: interface that's been decremented
 *
 * Must be called when a user of an interface is finished with it.  When the
 * last user of the interface calls this function, the memory of the interface
 * is freed.
 */
void usb_put_intf(struct usb_interface *intf)
{
	if (intf)
		put_device(&intf->dev);
}

static struct usb_device *match_device(struct usb_device *dev,
				       u16 vendor_id, u16 product_id)
{
	struct usb_device *ret_dev = NULL;
	int child;

	dev_dbg(&dev->dev, "check for vendor %04x, product %04x ...\n",
	    dev->descriptor.idVendor,
	    dev->descriptor.idProduct);

	/* see if this device matches */
	if ((dev->descriptor.idVendor == vendor_id) &&
	    (dev->descriptor.idProduct == product_id)) {
		dev_dbg (&dev->dev, "matched this device!\n");
		ret_dev = usb_get_dev(dev);
		goto exit;
	}

	/* look through all of the children of this device */
	for (child = 0; child < dev->maxchild; ++child) {
		if (dev->children[child]) {
			ret_dev = match_device(dev->children[child],
					       vendor_id, product_id);
			if (ret_dev)
				goto exit;
		}
	}
exit:
	return ret_dev;
}

/**
 * usb_find_device - find a specific usb device in the system
 * @vendor_id: the vendor id of the device to find
 * @product_id: the product id of the device to find
 *
 * Returns a pointer to a struct usb_device if such a specified usb
 * device is present in the system currently.  The usage count of the
 * device will be incremented if a device is found.  Make sure to call
 * usb_put_dev() when the caller is finished with the device.
 *
 * If a device with the specified vendor and product id is not found,
 * NULL is returned.
 */
struct usb_device *usb_find_device(u16 vendor_id, u16 product_id)
{
	struct list_head *buslist;
	struct usb_bus *bus;
	struct usb_device *dev = NULL;
	
	down(&usb_bus_list_lock);
	for (buslist = usb_bus_list.next;
	     buslist != &usb_bus_list; 
	     buslist = buslist->next) {
		bus = container_of(buslist, struct usb_bus, bus_list);
		if (!bus->root_hub)
			continue;
		dev = match_device(bus->root_hub, vendor_id, product_id);
		if (dev)
			goto exit;
	}
exit:
	up(&usb_bus_list_lock);
	return dev;
}

/**
 * usb_get_current_frame_number - return current bus frame number
 * @dev: the device whose bus is being queried
 *
 * Returns the current frame number for the USB host controller
 * used with the given USB device.  This can be used when scheduling
 * isochronous requests.
 *
 * Note that different kinds of host controller have different
 * "scheduling horizons".  While one type might support scheduling only
 * 32 frames into the future, others could support scheduling up to
 * 1024 frames into the future.
 */
int usb_get_current_frame_number(struct usb_device *dev)
{
	return dev->bus->op->get_frame_number (dev);
}

/*-------------------------------------------------------------------*/
/*
 * __usb_get_extra_descriptor() finds a descriptor of specific type in the
 * extra field of the interface and endpoint descriptor structs.
 */

int __usb_get_extra_descriptor(char *buffer, unsigned size,
	unsigned char type, void **ptr)
{
	struct usb_descriptor_header *header;

	while (size >= sizeof(struct usb_descriptor_header)) {
		header = (struct usb_descriptor_header *)buffer;

		if (header->bLength < 2) {
			printk(KERN_ERR
				"%s: bogus descriptor, type %d length %d\n",
				usbcore_name,
				header->bDescriptorType, 
				header->bLength);
			return -1;
		}

		if (header->bDescriptorType == type) {
			*ptr = header;
			return 0;
		}

		buffer += header->bLength;
		size -= header->bLength;
	}
	return -1;
}

/**
<<<<<<< HEAD
 * usb_disconnect - disconnect a device (usbcore-internal)
 * @pdev: pointer to device being disconnected
 * Context: !in_interrupt ()
 *
 * Something got disconnected. Get rid of it, and all of its children.
 *
 * Only hub drivers (including virtual root hub drivers for host
 * controllers) should ever call this.
 *
 * This call is synchronous, and may not be used in an interrupt context.
 */
void usb_disconnect(struct usb_device **pdev)
{
	struct usb_device	*dev = *pdev;
	struct usb_bus		*bus;
	struct usb_operations	*ops;
	int			i;

	might_sleep ();

	if (!dev) {
		pr_debug ("%s nodev\n", __FUNCTION__);
		return;
	}
	bus = dev->bus;
	if (!bus) {
		pr_debug ("%s nobus\n", __FUNCTION__);
		return;
	}
	ops = bus->op;

	*pdev = NULL;

	/* mark the device as inactive, so any further urb submissions for
	 * this device will fail.
	 */
	dev->state = USB_STATE_NOTATTACHED;
	down(&dev->serialize);

	dev_info (&dev->dev, "USB disconnect, address %d\n", dev->devnum);

	/* Free up all the children before we remove this device */
	for (i = 0; i < USB_MAXCHILDREN; i++) {
		struct usb_device **child = dev->children + i;
		if (*child)
			usb_disconnect(child);
	}

	/* deallocate hcd/hardware state ... nuking all pending urbs and
	 * cleaning up all state associated with the current configuration
	 */
	usb_disable_device(dev, 0);

	dev_dbg (&dev->dev, "unregistering device\n");
	/* Free the device number and remove the /proc/bus/usb entry */
	if (dev->devnum > 0) {
		clear_bit(dev->devnum, dev->bus->devmap.devicemap);
		usbfs_remove_device(dev);
	}
	kfree(dev->static_vendor);
	kfree(dev->static_product);
	kfree(dev->static_serial);
	up(&dev->serialize);
	device_unregister(&dev->dev);
}

/**
 * usb_choose_address - pick device address (usbcore-internal)
 * @dev: newly detected device (in DEFAULT state)
 *
 * Picks a device address.  It's up to the hub (or root hub) driver
 * to handle and manage enumeration, starting from the DEFAULT state.
 * Only hub drivers (but not virtual root hub drivers for host
 * controllers) should ever call this.
 */
void usb_choose_address(struct usb_device *dev)
{
	int devnum;
	// FIXME needs locking for SMP!!
	/* why? this is called only from the hub thread, 
	 * which hopefully doesn't run on multiple CPU's simultaneously 8-)
	 */

	/* Try to allocate the next devnum beginning at bus->devnum_next. */
	devnum = find_next_zero_bit(dev->bus->devmap.devicemap, 128, dev->bus->devnum_next);
	if (devnum >= 128)
		devnum = find_next_zero_bit(dev->bus->devmap.devicemap, 128, 1);

	dev->bus->devnum_next = ( devnum >= 127 ? 1 : devnum + 1);

	if (devnum < 128) {
		set_bit(devnum, dev->bus->devmap.devicemap);
		dev->devnum = devnum;
	}
}


// hub-only!! ... and only exported for reset/reinit path.
// otherwise used internally, for usb_new_device()
int usb_set_address(struct usb_device *dev)
{
	int retval;

	if (dev->devnum == 0)
		return -EINVAL;
	if (dev->state != USB_STATE_DEFAULT && dev->state != USB_STATE_ADDRESS)
		return -EINVAL;
	retval = usb_control_msg(dev, usb_snddefctrl(dev), USB_REQ_SET_ADDRESS,
		0, dev->devnum, 0, NULL, 0, HZ * USB_CTRL_SET_TIMEOUT);
	if (retval == 0)
		dev->state = USB_STATE_ADDRESS;
	return retval;
}

static void usb_add_static_info(struct usb_device *dev, int index, char **info)
{
	char *buf;
	if (!index)
		return;
	if (!(buf = kmalloc(256, GFP_KERNEL)))
		return;
	if (usb_string(dev, index, buf, 256) > 0)
		*info = buf;
	return;
}

/*
 * By the time we get here, we chose a new device address
 * and is in the default state. We need to identify the thing and
 * get the ball rolling..
 *
 * Returns 0 for success, != 0 for error.
 *
 * This call is synchronous, and may not be used in an interrupt context.
 *
 * Only the hub driver should ever call this; root hub registration
 * uses it only indirectly.
 */
#define NEW_DEVICE_RETRYS	2
#define SET_ADDRESS_RETRYS	2
int usb_new_device(struct usb_device *dev)
{
	int err = -EINVAL;
	int i;
	int j;
	int config;

	/* USB 2.0 section 5.5.3 talks about ep0 maxpacket ...
	 * it's fixed size except for full speed devices.
	 */
	switch (dev->speed) {
	case USB_SPEED_HIGH:		/* fixed at 64 */
		i = 64;
		break;
	case USB_SPEED_FULL:		/* 8, 16, 32, or 64 */
		/* to determine the ep0 maxpacket size, read the first 8
		 * bytes from the device descriptor to get bMaxPacketSize0;
		 * then correct our initial (small) guess.
		 */
		// FALLTHROUGH
	case USB_SPEED_LOW:		/* fixed at 8 */
		i = 8;
		break;
	default:
		goto fail;
	}
	dev->epmaxpacketin [0] = i;
	dev->epmaxpacketout[0] = i;

	for (i = 0; i < NEW_DEVICE_RETRYS; ++i) {

		for (j = 0; j < SET_ADDRESS_RETRYS; ++j) {
			err = usb_set_address(dev);
			if (err >= 0)
				break;
			wait_ms(200);
		}
		if (err < 0) {
			dev_err(&dev->dev,
				"device not accepting address %d, error %d\n",
				dev->devnum, err);
			goto fail;
		}

		wait_ms(10);	/* Let the SET_ADDRESS settle */

		/* high and low speed devices don't need this... */
		err = usb_get_device_descriptor(dev, 8);
		if (err >= 8)
			break;
		wait_ms(100);
	}

	if (err < 8) {
		dev_err(&dev->dev, "device descriptor read/8, error %d\n", err);
		goto fail;
	}
	if (dev->speed == USB_SPEED_FULL) {
		usb_disable_endpoint(dev, 0);
		usb_endpoint_running(dev, 0, 1);
		usb_endpoint_running(dev, 0, 0);
		dev->epmaxpacketin [0] = dev->descriptor.bMaxPacketSize0;
		dev->epmaxpacketout[0] = dev->descriptor.bMaxPacketSize0;
	}

	/* USB device state == addressed ... still not usable */

	err = usb_get_device_descriptor(dev, sizeof(dev->descriptor));
	if (err != (signed)sizeof(dev->descriptor)) {
		dev_err(&dev->dev, "device descriptor read/all, error %d\n", err);
		goto fail;
	}

	err = usb_get_configuration(dev);
	if (err < 0) {
		dev_err(&dev->dev, "can't read configurations, error %d\n",
			err);
		goto fail;
	}

	/* Tell the world! */
	dev_dbg(&dev->dev, "new device strings: Mfr=%d, Product=%d, SerialNumber=%d\n",
		dev->descriptor.iManufacturer, dev->descriptor.iProduct, dev->descriptor.iSerialNumber);

	if (dev->descriptor.iProduct)
		usb_add_static_info(dev, dev->descriptor.iProduct, &dev->static_product);
	if (dev->descriptor.iManufacturer)
		usb_add_static_info(dev, dev->descriptor.iManufacturer, &dev->static_vendor);
	if (dev->descriptor.iSerialNumber)
		usb_add_static_info(dev, dev->descriptor.iSerialNumber, &dev->static_serial);
#if 1
	if (dev->static_product)
		dev_printk(KERN_INFO, &dev->dev, "Product: %s\n", dev->static_product);
	if (dev->static_vendor)
		dev_printk(KERN_INFO, &dev->dev, "Manufacturer: %s\n", dev->static_vendor);
	if (dev->static_serial)
		dev_printk(KERN_INFO, &dev->dev, "SerialNumber: %s\n", dev->static_serial);
#endif

	down(&dev->serialize);

	/* put device-specific files into sysfs */
	err = device_add (&dev->dev);
	if (err) {
		dev_err(&dev->dev, "can't device_add, error %d\n", err);
		up(&dev->serialize);
		goto fail;
	}
	usb_create_driverfs_dev_files (dev);

	/* choose and set the configuration. that registers the interfaces
	 * with the driver core, and lets usb device drivers bind to them.
	 * NOTE:  should interact with hub power budgeting.
	 */
	config = dev->config[0].desc.bConfigurationValue;
	if (dev->descriptor.bNumConfigurations != 1) {
		for (i = 0; i < dev->descriptor.bNumConfigurations; i++) {
			struct usb_interface_descriptor	*desc;

			/* heuristic:  Linux is more likely to have class
			 * drivers, so avoid vendor-specific interfaces.
			 */
			desc = &dev->config[i].interface[0]
					->altsetting->desc;
			if (desc->bInterfaceClass == USB_CLASS_VENDOR_SPEC)
				continue;
			/* COMM/2/all is CDC ACM, except 0xff is MSFT RNDIS */
			if (desc->bInterfaceClass == USB_CLASS_COMM
					&& desc->bInterfaceSubClass == 2
					&& desc->bInterfaceProtocol == 0xff)
				continue;
			config = dev->config[i].desc.bConfigurationValue;
			break;
		}
		dev_info(&dev->dev,
			"configuration #%d chosen from %d choices\n",
			config,
			dev->descriptor.bNumConfigurations);
	}
	err = usb_set_configuration(dev, config);
	up(&dev->serialize);
	if (err) {
		dev_err(&dev->dev, "can't set config #%d, error %d\n",
			config, err);
		device_del(&dev->dev);
		goto fail;
	}

	/* USB device state == configured ... usable */

	/* add a /proc/bus/usb entry */
	usbfs_add_device(dev);

	return 0;
fail:
	dev->state = USB_STATE_DEFAULT;
	clear_bit(dev->devnum, dev->bus->devmap.devicemap);
	dev->devnum = -1;
	return err;
}

/**
=======
>>>>>>> 30e74fea
 * usb_buffer_alloc - allocate dma-consistent buffer for URB_NO_xxx_DMA_MAP
 * @dev: device the buffer will be used with
 * @size: requested buffer size
 * @mem_flags: affect whether allocation may block
 * @dma: used to return DMA address of buffer
 *
 * Return value is either null (indicating no buffer could be allocated), or
 * the cpu-space pointer to a buffer that may be used to perform DMA to the
 * specified device.  Such cpu-space buffers are returned along with the DMA
 * address (through the pointer provided).
 *
 * These buffers are used with URB_NO_xxx_DMA_MAP set in urb->transfer_flags
 * to avoid behaviors like using "DMA bounce buffers", or tying down I/O
 * mapping hardware for long idle periods.  The implementation varies between
 * platforms, depending on details of how DMA will work to this device.
 * Using these buffers also helps prevent cacheline sharing problems on
 * architectures where CPU caches are not DMA-coherent.
 *
 * When the buffer is no longer used, free it with usb_buffer_free().
 */
void *usb_buffer_alloc (
	struct usb_device *dev,
	size_t size,
	int mem_flags,
	dma_addr_t *dma
)
{
	if (!dev || !dev->bus || !dev->bus->op || !dev->bus->op->buffer_alloc)
		return NULL;
	return dev->bus->op->buffer_alloc (dev->bus, size, mem_flags, dma);
}

/**
 * usb_buffer_free - free memory allocated with usb_buffer_alloc()
 * @dev: device the buffer was used with
 * @size: requested buffer size
 * @addr: CPU address of buffer
 * @dma: DMA address of buffer
 *
 * This reclaims an I/O buffer, letting it be reused.  The memory must have
 * been allocated using usb_buffer_alloc(), and the parameters must match
 * those provided in that allocation request. 
 */
void usb_buffer_free (
	struct usb_device *dev,
	size_t size,
	void *addr,
	dma_addr_t dma
)
{
	if (!dev || !dev->bus || !dev->bus->op || !dev->bus->op->buffer_free)
	    	return;
	dev->bus->op->buffer_free (dev->bus, size, addr, dma);
}

/**
 * usb_buffer_map - create DMA mapping(s) for an urb
 * @urb: urb whose transfer_buffer/setup_packet will be mapped
 *
 * Return value is either null (indicating no buffer could be mapped), or
 * the parameter.  URB_NO_TRANSFER_DMA_MAP and URB_NO_SETUP_DMA_MAP are
 * added to urb->transfer_flags if the operation succeeds.  If the device
 * is connected to this system through a non-DMA controller, this operation
 * always succeeds.
 *
 * This call would normally be used for an urb which is reused, perhaps
 * as the target of a large periodic transfer, with usb_buffer_dmasync()
 * calls to synchronize memory and dma state.
 *
 * Reverse the effect of this call with usb_buffer_unmap().
 */
struct urb *usb_buffer_map (struct urb *urb)
{
	struct usb_bus		*bus;
	struct device		*controller;

	if (!urb
			|| !urb->dev
			|| !(bus = urb->dev->bus)
			|| !(controller = bus->controller))
		return NULL;

	if (controller->dma_mask) {
		urb->transfer_dma = dma_map_single (controller,
			urb->transfer_buffer, urb->transfer_buffer_length,
			usb_pipein (urb->pipe)
				? DMA_FROM_DEVICE : DMA_TO_DEVICE);
		if (usb_pipecontrol (urb->pipe))
			urb->setup_dma = dma_map_single (controller,
					urb->setup_packet,
					sizeof (struct usb_ctrlrequest),
					DMA_TO_DEVICE);
	// FIXME generic api broken like pci, can't report errors
	// if (urb->transfer_dma == DMA_ADDR_INVALID) return 0;
	} else
		urb->transfer_dma = ~0;
	urb->transfer_flags |= (URB_NO_TRANSFER_DMA_MAP
				| URB_NO_SETUP_DMA_MAP);
	return urb;
}

/* XXX DISABLED, no users currently.  If you wish to re-enable this
 * XXX please determine whether the sync is to transfer ownership of
 * XXX the buffer from device to cpu or vice verse, and thusly use the
 * XXX appropriate _for_{cpu,device}() method.  -DaveM
 */
#if 0

/**
 * usb_buffer_dmasync - synchronize DMA and CPU view of buffer(s)
 * @urb: urb whose transfer_buffer/setup_packet will be synchronized
 */
void usb_buffer_dmasync (struct urb *urb)
{
	struct usb_bus		*bus;
	struct device		*controller;

	if (!urb
			|| !(urb->transfer_flags & URB_NO_TRANSFER_DMA_MAP)
			|| !urb->dev
			|| !(bus = urb->dev->bus)
			|| !(controller = bus->controller))
		return;

	if (controller->dma_mask) {
		dma_sync_single (controller,
			urb->transfer_dma, urb->transfer_buffer_length,
			usb_pipein (urb->pipe)
				? DMA_FROM_DEVICE : DMA_TO_DEVICE);
		if (usb_pipecontrol (urb->pipe))
			dma_sync_single (controller,
					urb->setup_dma,
					sizeof (struct usb_ctrlrequest),
					DMA_TO_DEVICE);
	}
}
#endif

/**
 * usb_buffer_unmap - free DMA mapping(s) for an urb
 * @urb: urb whose transfer_buffer will be unmapped
 *
 * Reverses the effect of usb_buffer_map().
 */
void usb_buffer_unmap (struct urb *urb)
{
	struct usb_bus		*bus;
	struct device		*controller;

	if (!urb
			|| !(urb->transfer_flags & URB_NO_TRANSFER_DMA_MAP)
			|| !urb->dev
			|| !(bus = urb->dev->bus)
			|| !(controller = bus->controller))
		return;

	if (controller->dma_mask) {
		dma_unmap_single (controller,
			urb->transfer_dma, urb->transfer_buffer_length,
			usb_pipein (urb->pipe)
				? DMA_FROM_DEVICE : DMA_TO_DEVICE);
		if (usb_pipecontrol (urb->pipe))
			dma_unmap_single (controller,
					urb->setup_dma,
					sizeof (struct usb_ctrlrequest),
					DMA_TO_DEVICE);
	}
	urb->transfer_flags &= ~(URB_NO_TRANSFER_DMA_MAP
				| URB_NO_SETUP_DMA_MAP);
}

/**
 * usb_buffer_map_sg - create scatterlist DMA mapping(s) for an endpoint
 * @dev: device to which the scatterlist will be mapped
 * @pipe: endpoint defining the mapping direction
 * @sg: the scatterlist to map
 * @nents: the number of entries in the scatterlist
 *
 * Return value is either < 0 (indicating no buffers could be mapped), or
 * the number of DMA mapping array entries in the scatterlist.
 *
 * The caller is responsible for placing the resulting DMA addresses from
 * the scatterlist into URB transfer buffer pointers, and for setting the
 * URB_NO_TRANSFER_DMA_MAP transfer flag in each of those URBs.
 *
 * Top I/O rates come from queuing URBs, instead of waiting for each one
 * to complete before starting the next I/O.   This is particularly easy
 * to do with scatterlists.  Just allocate and submit one URB for each DMA
 * mapping entry returned, stopping on the first error or when all succeed.
 * Better yet, use the usb_sg_*() calls, which do that (and more) for you.
 *
 * This call would normally be used when translating scatterlist requests,
 * rather than usb_buffer_map(), since on some hardware (with IOMMUs) it
 * may be able to coalesce mappings for improved I/O efficiency.
 *
 * Reverse the effect of this call with usb_buffer_unmap_sg().
 */
int usb_buffer_map_sg (struct usb_device *dev, unsigned pipe,
		struct scatterlist *sg, int nents)
{
	struct usb_bus		*bus;
	struct device		*controller;

	if (!dev
			|| usb_pipecontrol (pipe)
			|| !(bus = dev->bus)
			|| !(controller = bus->controller)
			|| !controller->dma_mask)
		return -1;

	// FIXME generic api broken like pci, can't report errors
	return dma_map_sg (controller, sg, nents,
			usb_pipein (pipe) ? DMA_FROM_DEVICE : DMA_TO_DEVICE);
}

/* XXX DISABLED, no users currently.  If you wish to re-enable this
 * XXX please determine whether the sync is to transfer ownership of
 * XXX the buffer from device to cpu or vice verse, and thusly use the
 * XXX appropriate _for_{cpu,device}() method.  -DaveM
 */
#if 0

/**
 * usb_buffer_dmasync_sg - synchronize DMA and CPU view of scatterlist buffer(s)
 * @dev: device to which the scatterlist will be mapped
 * @pipe: endpoint defining the mapping direction
 * @sg: the scatterlist to synchronize
 * @n_hw_ents: the positive return value from usb_buffer_map_sg
 *
 * Use this when you are re-using a scatterlist's data buffers for
 * another USB request.
 */
void usb_buffer_dmasync_sg (struct usb_device *dev, unsigned pipe,
		struct scatterlist *sg, int n_hw_ents)
{
	struct usb_bus		*bus;
	struct device		*controller;

	if (!dev
			|| !(bus = dev->bus)
			|| !(controller = bus->controller)
			|| !controller->dma_mask)
		return;

	dma_sync_sg (controller, sg, n_hw_ents,
			usb_pipein (pipe) ? DMA_FROM_DEVICE : DMA_TO_DEVICE);
}
#endif

/**
 * usb_buffer_unmap_sg - free DMA mapping(s) for a scatterlist
 * @dev: device to which the scatterlist will be mapped
 * @pipe: endpoint defining the mapping direction
 * @sg: the scatterlist to unmap
 * @n_hw_ents: the positive return value from usb_buffer_map_sg
 *
 * Reverses the effect of usb_buffer_map_sg().
 */
void usb_buffer_unmap_sg (struct usb_device *dev, unsigned pipe,
		struct scatterlist *sg, int n_hw_ents)
{
	struct usb_bus		*bus;
	struct device		*controller;

	if (!dev
			|| !(bus = dev->bus)
			|| !(controller = bus->controller)
			|| !controller->dma_mask)
		return;

	dma_unmap_sg (controller, sg, n_hw_ents,
			usb_pipein (pipe) ? DMA_FROM_DEVICE : DMA_TO_DEVICE);
}

static int usb_generic_suspend(struct device *dev, u32 state)
{
	struct usb_interface *intf;
	struct usb_driver *driver;

	if (dev->driver == &usb_generic_driver)
		return usb_suspend_device (to_usb_device(dev), state);

	if ((dev->driver == NULL) ||
	    (dev->driver_data == &usb_generic_driver_data))
		return 0;

	intf = to_usb_interface(dev);
	driver = to_usb_driver(dev->driver);

	if (driver->suspend)
		return driver->suspend(intf, state);
	return 0;
}

static int usb_generic_resume(struct device *dev)
{
	struct usb_interface *intf;
	struct usb_driver *driver;

	/* devices resume through their hub */
	if (dev->driver == &usb_generic_driver)
		return usb_resume_device (to_usb_device(dev));

	if ((dev->driver == NULL) ||
	    (dev->driver_data == &usb_generic_driver_data))
		return 0;

	intf = to_usb_interface(dev);
	driver = to_usb_driver(dev->driver);

	if (driver->resume)
		return driver->resume(intf);
	return 0;
}

struct bus_type usb_bus_type = {
	.name =		"usb",
	.match =	usb_device_match,
	.hotplug =	usb_hotplug,
	.suspend =	usb_generic_suspend,
	.resume =	usb_generic_resume,
};

#ifndef MODULE

static int __init usb_setup_disable(char *str)
{
	nousb = 1;
	return 1;
}

/* format to disable USB on kernel command line is: nousb */
__setup("nousb", usb_setup_disable);

#endif

/*
 * for external read access to <nousb>
 */
int usb_disabled(void)
{
	return nousb;
}

/*
 * Init
 */
static int __init usb_init(void)
{
	int retval;
	if (nousb) {
		pr_info ("%s: USB support disabled\n", usbcore_name);
		return 0;
	}

	retval = bus_register(&usb_bus_type);
	if (retval) 
		goto out;
	retval = usb_host_init();
	if (retval)
		goto host_init_failed;
	retval = usb_major_init();
	if (retval)
		goto major_init_failed;
	retval = usbfs_init();
	if (retval)
		goto fs_init_failed;
	retval = usb_hub_init();
	if (retval)
		goto hub_init_failed;

	retval = driver_register(&usb_generic_driver);
	if (!retval)
		goto out;

	usb_hub_cleanup();
hub_init_failed:
	usbfs_cleanup();
fs_init_failed:
	usb_major_cleanup();	
major_init_failed:
	usb_host_cleanup();
host_init_failed:
	bus_unregister(&usb_bus_type);
out:
	return retval;
}

/*
 * Cleanup
 */
static void __exit usb_exit(void)
{
	/* This will matter if shutdown/reboot does exitcalls. */
	if (nousb)
		return;

	driver_unregister(&usb_generic_driver);
	usb_major_cleanup();
	usbfs_cleanup();
	usb_hub_cleanup();
	usb_host_cleanup();
	bus_unregister(&usb_bus_type);
}

subsys_initcall(usb_init);
module_exit(usb_exit);

/*
 * USB may be built into the kernel or be built as modules.
 * These symbols are exported for device (or host controller)
 * driver modules to use.
 */
EXPORT_SYMBOL(usb_epnum_to_ep_desc);

EXPORT_SYMBOL(usb_register);
EXPORT_SYMBOL(usb_deregister);
EXPORT_SYMBOL(usb_disabled);

EXPORT_SYMBOL(usb_alloc_dev);
EXPORT_SYMBOL(usb_put_dev);
EXPORT_SYMBOL(usb_get_dev);
EXPORT_SYMBOL(usb_hub_tt_clear_buffer);

EXPORT_SYMBOL(usb_driver_claim_interface);
EXPORT_SYMBOL(usb_driver_release_interface);
EXPORT_SYMBOL(usb_match_id);
EXPORT_SYMBOL(usb_find_interface);
EXPORT_SYMBOL(usb_ifnum_to_if);
EXPORT_SYMBOL(usb_altnum_to_altsetting);

EXPORT_SYMBOL(usb_reset_device);
EXPORT_SYMBOL(usb_disconnect);

EXPORT_SYMBOL(__usb_get_extra_descriptor);

EXPORT_SYMBOL(usb_find_device);
EXPORT_SYMBOL(usb_get_current_frame_number);

EXPORT_SYMBOL (usb_buffer_alloc);
EXPORT_SYMBOL (usb_buffer_free);

EXPORT_SYMBOL (usb_buffer_map);
#if 0
EXPORT_SYMBOL (usb_buffer_dmasync);
#endif
EXPORT_SYMBOL (usb_buffer_unmap);

EXPORT_SYMBOL (usb_buffer_map_sg);
#if 0
EXPORT_SYMBOL (usb_buffer_dmasync_sg);
#endif
EXPORT_SYMBOL (usb_buffer_unmap_sg);

MODULE_LICENSE("GPL");<|MERGE_RESOLUTION|>--- conflicted
+++ resolved
@@ -947,311 +947,6 @@
 }
 
 /**
-<<<<<<< HEAD
- * usb_disconnect - disconnect a device (usbcore-internal)
- * @pdev: pointer to device being disconnected
- * Context: !in_interrupt ()
- *
- * Something got disconnected. Get rid of it, and all of its children.
- *
- * Only hub drivers (including virtual root hub drivers for host
- * controllers) should ever call this.
- *
- * This call is synchronous, and may not be used in an interrupt context.
- */
-void usb_disconnect(struct usb_device **pdev)
-{
-	struct usb_device	*dev = *pdev;
-	struct usb_bus		*bus;
-	struct usb_operations	*ops;
-	int			i;
-
-	might_sleep ();
-
-	if (!dev) {
-		pr_debug ("%s nodev\n", __FUNCTION__);
-		return;
-	}
-	bus = dev->bus;
-	if (!bus) {
-		pr_debug ("%s nobus\n", __FUNCTION__);
-		return;
-	}
-	ops = bus->op;
-
-	*pdev = NULL;
-
-	/* mark the device as inactive, so any further urb submissions for
-	 * this device will fail.
-	 */
-	dev->state = USB_STATE_NOTATTACHED;
-	down(&dev->serialize);
-
-	dev_info (&dev->dev, "USB disconnect, address %d\n", dev->devnum);
-
-	/* Free up all the children before we remove this device */
-	for (i = 0; i < USB_MAXCHILDREN; i++) {
-		struct usb_device **child = dev->children + i;
-		if (*child)
-			usb_disconnect(child);
-	}
-
-	/* deallocate hcd/hardware state ... nuking all pending urbs and
-	 * cleaning up all state associated with the current configuration
-	 */
-	usb_disable_device(dev, 0);
-
-	dev_dbg (&dev->dev, "unregistering device\n");
-	/* Free the device number and remove the /proc/bus/usb entry */
-	if (dev->devnum > 0) {
-		clear_bit(dev->devnum, dev->bus->devmap.devicemap);
-		usbfs_remove_device(dev);
-	}
-	kfree(dev->static_vendor);
-	kfree(dev->static_product);
-	kfree(dev->static_serial);
-	up(&dev->serialize);
-	device_unregister(&dev->dev);
-}
-
-/**
- * usb_choose_address - pick device address (usbcore-internal)
- * @dev: newly detected device (in DEFAULT state)
- *
- * Picks a device address.  It's up to the hub (or root hub) driver
- * to handle and manage enumeration, starting from the DEFAULT state.
- * Only hub drivers (but not virtual root hub drivers for host
- * controllers) should ever call this.
- */
-void usb_choose_address(struct usb_device *dev)
-{
-	int devnum;
-	// FIXME needs locking for SMP!!
-	/* why? this is called only from the hub thread, 
-	 * which hopefully doesn't run on multiple CPU's simultaneously 8-)
-	 */
-
-	/* Try to allocate the next devnum beginning at bus->devnum_next. */
-	devnum = find_next_zero_bit(dev->bus->devmap.devicemap, 128, dev->bus->devnum_next);
-	if (devnum >= 128)
-		devnum = find_next_zero_bit(dev->bus->devmap.devicemap, 128, 1);
-
-	dev->bus->devnum_next = ( devnum >= 127 ? 1 : devnum + 1);
-
-	if (devnum < 128) {
-		set_bit(devnum, dev->bus->devmap.devicemap);
-		dev->devnum = devnum;
-	}
-}
-
-
-// hub-only!! ... and only exported for reset/reinit path.
-// otherwise used internally, for usb_new_device()
-int usb_set_address(struct usb_device *dev)
-{
-	int retval;
-
-	if (dev->devnum == 0)
-		return -EINVAL;
-	if (dev->state != USB_STATE_DEFAULT && dev->state != USB_STATE_ADDRESS)
-		return -EINVAL;
-	retval = usb_control_msg(dev, usb_snddefctrl(dev), USB_REQ_SET_ADDRESS,
-		0, dev->devnum, 0, NULL, 0, HZ * USB_CTRL_SET_TIMEOUT);
-	if (retval == 0)
-		dev->state = USB_STATE_ADDRESS;
-	return retval;
-}
-
-static void usb_add_static_info(struct usb_device *dev, int index, char **info)
-{
-	char *buf;
-	if (!index)
-		return;
-	if (!(buf = kmalloc(256, GFP_KERNEL)))
-		return;
-	if (usb_string(dev, index, buf, 256) > 0)
-		*info = buf;
-	return;
-}
-
-/*
- * By the time we get here, we chose a new device address
- * and is in the default state. We need to identify the thing and
- * get the ball rolling..
- *
- * Returns 0 for success, != 0 for error.
- *
- * This call is synchronous, and may not be used in an interrupt context.
- *
- * Only the hub driver should ever call this; root hub registration
- * uses it only indirectly.
- */
-#define NEW_DEVICE_RETRYS	2
-#define SET_ADDRESS_RETRYS	2
-int usb_new_device(struct usb_device *dev)
-{
-	int err = -EINVAL;
-	int i;
-	int j;
-	int config;
-
-	/* USB 2.0 section 5.5.3 talks about ep0 maxpacket ...
-	 * it's fixed size except for full speed devices.
-	 */
-	switch (dev->speed) {
-	case USB_SPEED_HIGH:		/* fixed at 64 */
-		i = 64;
-		break;
-	case USB_SPEED_FULL:		/* 8, 16, 32, or 64 */
-		/* to determine the ep0 maxpacket size, read the first 8
-		 * bytes from the device descriptor to get bMaxPacketSize0;
-		 * then correct our initial (small) guess.
-		 */
-		// FALLTHROUGH
-	case USB_SPEED_LOW:		/* fixed at 8 */
-		i = 8;
-		break;
-	default:
-		goto fail;
-	}
-	dev->epmaxpacketin [0] = i;
-	dev->epmaxpacketout[0] = i;
-
-	for (i = 0; i < NEW_DEVICE_RETRYS; ++i) {
-
-		for (j = 0; j < SET_ADDRESS_RETRYS; ++j) {
-			err = usb_set_address(dev);
-			if (err >= 0)
-				break;
-			wait_ms(200);
-		}
-		if (err < 0) {
-			dev_err(&dev->dev,
-				"device not accepting address %d, error %d\n",
-				dev->devnum, err);
-			goto fail;
-		}
-
-		wait_ms(10);	/* Let the SET_ADDRESS settle */
-
-		/* high and low speed devices don't need this... */
-		err = usb_get_device_descriptor(dev, 8);
-		if (err >= 8)
-			break;
-		wait_ms(100);
-	}
-
-	if (err < 8) {
-		dev_err(&dev->dev, "device descriptor read/8, error %d\n", err);
-		goto fail;
-	}
-	if (dev->speed == USB_SPEED_FULL) {
-		usb_disable_endpoint(dev, 0);
-		usb_endpoint_running(dev, 0, 1);
-		usb_endpoint_running(dev, 0, 0);
-		dev->epmaxpacketin [0] = dev->descriptor.bMaxPacketSize0;
-		dev->epmaxpacketout[0] = dev->descriptor.bMaxPacketSize0;
-	}
-
-	/* USB device state == addressed ... still not usable */
-
-	err = usb_get_device_descriptor(dev, sizeof(dev->descriptor));
-	if (err != (signed)sizeof(dev->descriptor)) {
-		dev_err(&dev->dev, "device descriptor read/all, error %d\n", err);
-		goto fail;
-	}
-
-	err = usb_get_configuration(dev);
-	if (err < 0) {
-		dev_err(&dev->dev, "can't read configurations, error %d\n",
-			err);
-		goto fail;
-	}
-
-	/* Tell the world! */
-	dev_dbg(&dev->dev, "new device strings: Mfr=%d, Product=%d, SerialNumber=%d\n",
-		dev->descriptor.iManufacturer, dev->descriptor.iProduct, dev->descriptor.iSerialNumber);
-
-	if (dev->descriptor.iProduct)
-		usb_add_static_info(dev, dev->descriptor.iProduct, &dev->static_product);
-	if (dev->descriptor.iManufacturer)
-		usb_add_static_info(dev, dev->descriptor.iManufacturer, &dev->static_vendor);
-	if (dev->descriptor.iSerialNumber)
-		usb_add_static_info(dev, dev->descriptor.iSerialNumber, &dev->static_serial);
-#if 1
-	if (dev->static_product)
-		dev_printk(KERN_INFO, &dev->dev, "Product: %s\n", dev->static_product);
-	if (dev->static_vendor)
-		dev_printk(KERN_INFO, &dev->dev, "Manufacturer: %s\n", dev->static_vendor);
-	if (dev->static_serial)
-		dev_printk(KERN_INFO, &dev->dev, "SerialNumber: %s\n", dev->static_serial);
-#endif
-
-	down(&dev->serialize);
-
-	/* put device-specific files into sysfs */
-	err = device_add (&dev->dev);
-	if (err) {
-		dev_err(&dev->dev, "can't device_add, error %d\n", err);
-		up(&dev->serialize);
-		goto fail;
-	}
-	usb_create_driverfs_dev_files (dev);
-
-	/* choose and set the configuration. that registers the interfaces
-	 * with the driver core, and lets usb device drivers bind to them.
-	 * NOTE:  should interact with hub power budgeting.
-	 */
-	config = dev->config[0].desc.bConfigurationValue;
-	if (dev->descriptor.bNumConfigurations != 1) {
-		for (i = 0; i < dev->descriptor.bNumConfigurations; i++) {
-			struct usb_interface_descriptor	*desc;
-
-			/* heuristic:  Linux is more likely to have class
-			 * drivers, so avoid vendor-specific interfaces.
-			 */
-			desc = &dev->config[i].interface[0]
-					->altsetting->desc;
-			if (desc->bInterfaceClass == USB_CLASS_VENDOR_SPEC)
-				continue;
-			/* COMM/2/all is CDC ACM, except 0xff is MSFT RNDIS */
-			if (desc->bInterfaceClass == USB_CLASS_COMM
-					&& desc->bInterfaceSubClass == 2
-					&& desc->bInterfaceProtocol == 0xff)
-				continue;
-			config = dev->config[i].desc.bConfigurationValue;
-			break;
-		}
-		dev_info(&dev->dev,
-			"configuration #%d chosen from %d choices\n",
-			config,
-			dev->descriptor.bNumConfigurations);
-	}
-	err = usb_set_configuration(dev, config);
-	up(&dev->serialize);
-	if (err) {
-		dev_err(&dev->dev, "can't set config #%d, error %d\n",
-			config, err);
-		device_del(&dev->dev);
-		goto fail;
-	}
-
-	/* USB device state == configured ... usable */
-
-	/* add a /proc/bus/usb entry */
-	usbfs_add_device(dev);
-
-	return 0;
-fail:
-	dev->state = USB_STATE_DEFAULT;
-	clear_bit(dev->devnum, dev->bus->devmap.devicemap);
-	dev->devnum = -1;
-	return err;
-}
-
-/**
-=======
->>>>>>> 30e74fea
  * usb_buffer_alloc - allocate dma-consistent buffer for URB_NO_xxx_DMA_MAP
  * @dev: device the buffer will be used with
  * @size: requested buffer size
