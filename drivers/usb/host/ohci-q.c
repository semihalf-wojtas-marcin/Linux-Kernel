--- conflicted
+++ resolved
@@ -172,7 +172,6 @@
 	ed->ed_prev = 0;
 	ed->ed_next = 0;
 	ed->hwNextED = 0;
-	ed->hwINFO &= ~ED_SKIP;
 	wmb ();
 
 	/* we care about rm_list when setting CLE/BLE in case the HC was at
@@ -188,12 +187,7 @@
 	switch (ed->type) {
 	case PIPE_CONTROL:
 		if (ohci->ed_controltail == NULL) {
-<<<<<<< HEAD
-			/* Writing of control-head is safe only if CLE is off. */
-			BUG_ON (ohci->hc_control & OHCI_CTRL_CLE);
-=======
 			WARN_ON (ohci->hc_control & OHCI_CTRL_CLE);
->>>>>>> 0a912921
 			writel (ed->dma, &ohci->regs->ed_controlhead);
 		} else {
 			ohci->ed_controltail->ed_next = ed;
@@ -210,12 +204,7 @@
 
 	case PIPE_BULK:
 		if (ohci->ed_bulktail == NULL) {
-<<<<<<< HEAD
-			/* Writing of bulk-head is safe only if BLE is off. */
-			BUG_ON (ohci->hc_control & OHCI_CTRL_BLE);
-=======
 			WARN_ON (ohci->hc_control & OHCI_CTRL_BLE);
->>>>>>> 0a912921
 			writel (ed->dma, &ohci->regs->ed_bulkhead);
 		} else {
 			ohci->ed_bulktail->ed_next = ed;
@@ -280,17 +269,9 @@
 		ed, ed->branch, ed->load, ed->interval);
 }
 
-/* Deschedule an ed from one of the HC chains.
+/* unlink an ed from one of the HC chains. 
  * just the link to the ed is unlinked.
  * the link from the ed still points to another operational ed or 0
-<<<<<<< HEAD
- * so the HC can eventually finish the processing of the unlinked ed.
- * The ED isn't idle after returning from this routine, because the HC
- * may continue to refer to it, but as far as the HCD is concerned,
- * the ED is reusable.  If it is necessary to get the ED into the
- * ED_IDLE state, the full unlink-sequence needs to be performed
- * (via start_ed_unlink()).
-=======
  * so the HC can eventually finish the processing of the unlinked ed
  * (assuming it already started that, which needn't be true).
  *
@@ -309,7 +290,6 @@
  *
  * When finish_unlinks() runs later, after SOF interrupt, it will often
  * complete one or more URB unlinks before making that state change.
->>>>>>> 0a912921
  */
 static void ed_deschedule (struct ohci_hcd *ohci, struct ed *ed) 
 {
@@ -334,24 +314,7 @@
 			if (!ed->hwNextED) {
 				ohci->hc_control &= ~OHCI_CTRL_CLE;
 				writel (ohci->hc_control, &ohci->regs->control);
-<<<<<<< HEAD
-				/*
-				 * Caveat: even though the list is
-				 * empty now, we MUST NOT write 0 to
-				 * controlhead.  The OHCI spec is
-				 * ambiguous on this point (Figure 6-5
-				 * and Section 6.4.2.2 specify
-				 * conflicting behaviors), but there
-				 * are definitely HCs out there which
-				 * will happily try to process an ED
-				 * from address 0.  It's OK not to
-				 * update controlhead because we leave
-				 * the ED alive for long enough that
-				 * this is safe.
-				 */
-=======
 				// a readl() later syncs CLE with the HC
->>>>>>> 0a912921
 			} else
 				writel (le32_to_cpup (&ed->hwNextED),
 					&ohci->regs->ed_controlhead);
@@ -370,33 +333,12 @@
 		break;
 
 	case PIPE_BULK:
-<<<<<<< HEAD
-		/* remove ED from the singly-linked HC's list: */
-=======
 		/* remove ED from the HC's list: */
->>>>>>> 0a912921
 		if (ed->ed_prev == NULL) {
 			if (!ed->hwNextED) {
 				ohci->hc_control &= ~OHCI_CTRL_BLE;
 				writel (ohci->hc_control, &ohci->regs->control);
-<<<<<<< HEAD
-				/*
-				 * Caveat: even though the list is
-				 * empty now, we MUST NOT write 0 to
-				 * bulkhead.  The OHCI spec is
-				 * ambiguous on this point (Figure 6-5
-				 * and Section 6.4.2.2 specify
-				 * conflicting behaviors), but there
-				 * are definitely HCs out there which
-				 * will happily try to process an ED
-				 * from address 0.  It's OK not to
-				 * update controlhead because we leave
-				 * the ED alive for long enough that
-				 * this is safe.
-				 */
-=======
 				// a readl() later syncs BLE with the HC
->>>>>>> 0a912921
 			} else
 				writel (le32_to_cpup (&ed->hwNextED),
 					&ohci->regs->ed_bulkhead);
@@ -420,15 +362,6 @@
 		periodic_unlink (ohci, ed);
 		break;
 	}
-<<<<<<< HEAD
-	ed->state = ED_DESCHEDULED;
-	/*
-	 * Ensure HCD sees these updates (in particular update of
-	 * hwINFO) before any following updates.
-	 */
-	wmb ();
-=======
->>>>>>> 0a912921
 }
 
 
@@ -485,7 +418,7 @@
 	/* NOTE: only ep0 currently needs this "re"init logic, during
 	 * enumeration (after set_address, or if ep0 maxpacket >8).
 	 */
-  	if (ed->state == ED_IDLE || ed->state == ED_DESCHEDULED) {
+  	if (ed->state == ED_IDLE) {
 		u32	info;
 
 		info = usb_pipedevice (pipe);
@@ -529,32 +462,8 @@
  */
 static void start_ed_unlink (struct ohci_hcd *ohci, struct ed *ed)
 {    
-	u32 mask = 0;
-
-	/* deschedule ED as far as the HCD is concerned: */
+	ed->hwINFO |= ED_DEQUEUE;
 	ed_deschedule (ohci, ed);
-
-	/* now initiate the unlink sequence to ensure the HC isn't using the ED anymore: */
-	if (ed->type == PIPE_CONTROL)
-		mask = OHCI_CTRL_CLE;
-	else if (ed->type == PIPE_BULK)
-		mask = OHCI_CTRL_BLE;
-	if (mask) {
-		/*
-		 * Disable scanning of the control or bulk list; this
-		 * ensures that when we get an interrupt with a frame
-		 * # greater than the current frame #, the HC isn't
-		 * using the list anymore.
-		 */
-		ohci->hc_control &= ~mask;
-		writel (ohci->hc_control, &ohci->regs->control);
-	}
-	ed->hwINFO |= ED_DEQUEUE;
-<<<<<<< HEAD
-	ed->state = ED_UNLINK;
-=======
-	ed_deschedule (ohci, ed);
->>>>>>> 0a912921
 
 	/* rm_list is just singly linked, for simplicity */
 	ed->ed_next = ohci->ed_rm_list;
@@ -572,25 +481,8 @@
 	 * behave.  frame_no wraps every 2^16 msec, and changes right before
 	 * SF is triggered.
 	 */
-	rmb();	/* ensure ed_deschedule() work is done before we read the frame # */
 	ed->tick = OHCI_FRAME_NO(ohci->hcca) + 1;
 
-<<<<<<< HEAD
-	/* rm_list is just singly linked, for simplicity */
-	ed->ed_next = ohci->ed_rm_list;
-	ed->ed_prev = 0;
-	ohci->ed_rm_list = ed;
-
-	/* enable SOF interrupt */
-	if (HCD_IS_RUNNING (ohci->hcd.state)) {
-		writel (OHCI_INTR_SF, &ohci->regs->intrstatus);
-		writel (OHCI_INTR_SF, &ohci->regs->intrenable);
-		// flush those pci writes
-		(void) readl (&ohci->regs->control);
-	}
-	/* ??? What if HCD isn't running?  Shouldn't that be handled as well?  */
-=======
->>>>>>> 0a912921
 }
 
 /*-------------------------------------------------------------------------*
@@ -753,7 +645,6 @@
 		info = TD_CC | TD_DP_SETUP | TD_T_DATA0;
 		td_fill (ohci, info, urb->setup_dma, 8, urb, cnt++);
 		if (data_len > 0) {
-			BUG_ON(data_len >= 4096);
 			info = TD_CC | TD_R | TD_T_DATA1;
 			info |= is_out ? TD_DP_OUT : TD_DP_IN;
 			/* NOTE:  mishandles transfers >8K, some >4K */
@@ -1083,11 +974,7 @@
 				continue;
 			}
 
-<<<<<<< HEAD
-			/* patch pointers hc uses  */
-=======
 			/* patch pointer hc uses */
->>>>>>> 0a912921
 			savebits = *prev & ~cpu_to_le32 (TD_MASK);
 			*prev = td->hwNextTD | savebits;
 
@@ -1098,7 +985,7 @@
 			/* if URB is done, clean up */
 			if (urb_priv->td_cnt == urb_priv->length) {
 				modified = completed = 1;
-				finish_urb (ohci, urb, regs);	/* this drops ohci->lock! */
+				finish_urb (ohci, urb, regs);
 			}
 		}
 		if (completed && !list_empty (&ed->td_list))
@@ -1181,15 +1068,9 @@
   		if (urb_priv->td_cnt == urb_priv->length)
   			finish_urb (ohci, urb, regs);
 
-<<<<<<< HEAD
-		/* clean schedule:  deschedule EDs that are no longer busy */
-		if (list_empty (&ed->td_list))
-			ed_deschedule (ohci, ed);
-=======
 		/* clean schedule:  unlink EDs that are no longer busy */
 		if (list_empty (&ed->td_list) && ed->state == ED_OPER)
 			start_ed_unlink (ohci, ed);
->>>>>>> 0a912921
 		/* ... reenabling halted EDs only after fault cleanup */
 		else if ((ed->hwINFO & (ED_SKIP | ED_DEQUEUE)) == ED_SKIP) {
 			td = list_entry (ed->td_list.next, struct td, td_list);
