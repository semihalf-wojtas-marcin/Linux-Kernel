--- conflicted
+++ resolved
@@ -36,13 +36,9 @@
 MODULE_LICENSE("GPL");
 
 static int atkbd_set = 2;
-<<<<<<< HEAD
 module_param_named(set, atkbd_set, int, 0);
 MODULE_PARM_DESC(set, "Select keyboard code set (2 = default, 3, 4)");
-#if defined(__i386__) || defined (__x86_64__)
-=======
 #if defined(__i386__) || defined(__x86_64__) || defined(__hppa__)
->>>>>>> db288fe4
 static int atkbd_reset;
 #else
 static int atkbd_reset = 1;
