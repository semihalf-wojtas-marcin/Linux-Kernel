#ifndef _I8042_X86IA64IO_H
#define _I8042_X86IA64IO_H

/*
 * This program is free software; you can redistribute it and/or modify it
 * under the terms of the GNU General Public License version 2 as published by
 * the Free Software Foundation.
 */

/*
 * Names.
 */

#define I8042_KBD_PHYS_DESC "isa0060/serio0"
#define I8042_AUX_PHYS_DESC "isa0060/serio1"
#define I8042_MUX_PHYS_DESC "isa0060/serio%d"

/*
 * IRQs.
 */

#if defined(__ia64__)
# define I8042_MAP_IRQ(x)	isa_irq_to_vector((x))
#else
# define I8042_MAP_IRQ(x)	(x)
#endif

#define I8042_KBD_IRQ	i8042_kbd_irq
#define I8042_AUX_IRQ	i8042_aux_irq

static int i8042_kbd_irq;
static int i8042_aux_irq;

/*
 * Register numbers.
 */

#define I8042_COMMAND_REG	i8042_command_reg
#define I8042_STATUS_REG	i8042_command_reg
#define I8042_DATA_REG		i8042_data_reg

static int i8042_command_reg = 0x64;
static int i8042_data_reg = 0x60;


static inline int i8042_read_data(void)
{
	return inb(I8042_DATA_REG);
}

static inline int i8042_read_status(void)
{
	return inb(I8042_STATUS_REG);
}

static inline void i8042_write_data(int val)
{
	outb(val, I8042_DATA_REG);
}

static inline void i8042_write_command(int val)
{
	outb(val, I8042_COMMAND_REG);
}

#ifdef CONFIG_X86

#include <linux/dmi.h>

static struct dmi_system_id __initdata i8042_dmi_noloop_table[] = {
	{
		/* AUX LOOP command does not raise AUX IRQ */
		.ident = "Arima-Rioworks HDAMB",
		.matches = {
			DMI_MATCH(DMI_BOARD_VENDOR, "RIOWORKS"),
			DMI_MATCH(DMI_BOARD_NAME, "HDAMB"),
			DMI_MATCH(DMI_BOARD_VERSION, "Rev E"),
		},
	},
	{
		/* AUX LOOP command does not raise AUX IRQ */
		.ident = "ASUS P65UP5",
		.matches = {
			DMI_MATCH(DMI_BOARD_VENDOR, "ASUSTeK Computer INC."),
			DMI_MATCH(DMI_BOARD_NAME, "P/I-P65UP5"),
			DMI_MATCH(DMI_BOARD_VERSION, "REV 2.X"),
		},
	},
	{
		.ident = "Compaq Proliant 8500",
		.matches = {
			DMI_MATCH(DMI_SYS_VENDOR, "Compaq"),
			DMI_MATCH(DMI_PRODUCT_NAME , "ProLiant"),
			DMI_MATCH(DMI_PRODUCT_VERSION, "8500"),
		},
	},
	{
		.ident = "Compaq Proliant DL760",
		.matches = {
			DMI_MATCH(DMI_SYS_VENDOR, "Compaq"),
			DMI_MATCH(DMI_PRODUCT_NAME , "ProLiant"),
			DMI_MATCH(DMI_PRODUCT_VERSION, "DL760"),
		},
	},
	{
		.ident = "OQO Model 01",
		.matches = {
			DMI_MATCH(DMI_SYS_VENDOR, "OQO"),
			DMI_MATCH(DMI_PRODUCT_NAME, "ZEPTO"),
			DMI_MATCH(DMI_PRODUCT_VERSION, "00"),
		},
	},
	{
		/* AUX LOOP does not work properly */
		.ident = "ULI EV4873",
		.matches = {
			DMI_MATCH(DMI_SYS_VENDOR, "ULI"),
			DMI_MATCH(DMI_PRODUCT_NAME, "EV4873"),
			DMI_MATCH(DMI_PRODUCT_VERSION, "5a"),
		},
	},
	{
		.ident = "Microsoft Virtual Machine",
		.matches = {
			DMI_MATCH(DMI_SYS_VENDOR, "Microsoft Corporation"),
			DMI_MATCH(DMI_PRODUCT_NAME, "Virtual Machine"),
			DMI_MATCH(DMI_PRODUCT_VERSION, "VS2005R2"),
		},
	},
	{
		.ident = "Medion MAM 2070",
		.matches = {
			DMI_MATCH(DMI_SYS_VENDOR, "Notebook"),
			DMI_MATCH(DMI_PRODUCT_NAME, "MAM 2070"),
			DMI_MATCH(DMI_PRODUCT_VERSION, "5a"),
		},
	},
	{
		.ident = "Blue FB5601",
		.matches = {
			DMI_MATCH(DMI_SYS_VENDOR, "blue"),
			DMI_MATCH(DMI_PRODUCT_NAME, "FB5601"),
			DMI_MATCH(DMI_PRODUCT_VERSION, "M606"),
		},
	},
<<<<<<< HEAD
=======
	{
		.ident = "Gigabyte M912",
		.matches = {
			DMI_MATCH(DMI_SYS_VENDOR, "GIGABYTE"),
			DMI_MATCH(DMI_PRODUCT_NAME, "M912"),
			DMI_MATCH(DMI_PRODUCT_VERSION, "01"),
		},
	},
>>>>>>> 18e352e4
	{ }
};

/*
 * Some Fujitsu notebooks are having trouble with touchpads if
 * active multiplexing mode is activated. Luckily they don't have
 * external PS/2 ports so we can safely disable it.
 * ... apparently some Toshibas don't like MUX mode either and
 * die horrible death on reboot.
 */
static struct dmi_system_id __initdata i8042_dmi_nomux_table[] = {
	{
		.ident = "Fujitsu Lifebook P7010/P7010D",
		.matches = {
			DMI_MATCH(DMI_SYS_VENDOR, "FUJITSU"),
			DMI_MATCH(DMI_PRODUCT_NAME, "P7010"),
		},
	},
	{
		.ident = "Fujitsu Lifebook P7010",
		.matches = {
			DMI_MATCH(DMI_SYS_VENDOR, "FUJITSU SIEMENS"),
			DMI_MATCH(DMI_PRODUCT_NAME, "0000000000"),
		},
	},
	{
		.ident = "Fujitsu Lifebook P5020D",
		.matches = {
			DMI_MATCH(DMI_SYS_VENDOR, "FUJITSU"),
			DMI_MATCH(DMI_PRODUCT_NAME, "LifeBook P Series"),
		},
	},
	{
		.ident = "Fujitsu Lifebook S2000",
		.matches = {
			DMI_MATCH(DMI_SYS_VENDOR, "FUJITSU"),
			DMI_MATCH(DMI_PRODUCT_NAME, "LifeBook S Series"),
		},
	},
	{
		.ident = "Fujitsu Lifebook S6230",
		.matches = {
			DMI_MATCH(DMI_SYS_VENDOR, "FUJITSU"),
			DMI_MATCH(DMI_PRODUCT_NAME, "LifeBook S6230"),
		},
	},
	{
		.ident = "Fujitsu T70H",
		.matches = {
			DMI_MATCH(DMI_SYS_VENDOR, "FUJITSU"),
			DMI_MATCH(DMI_PRODUCT_NAME, "FMVLT70H"),
		},
	},
	{
		.ident = "Fujitsu-Siemens Lifebook T3010",
		.matches = {
			DMI_MATCH(DMI_SYS_VENDOR, "FUJITSU SIEMENS"),
			DMI_MATCH(DMI_PRODUCT_NAME, "LIFEBOOK T3010"),
		},
	},
	{
		.ident = "Fujitsu-Siemens Lifebook E4010",
		.matches = {
			DMI_MATCH(DMI_SYS_VENDOR, "FUJITSU SIEMENS"),
			DMI_MATCH(DMI_PRODUCT_NAME, "LIFEBOOK E4010"),
		},
	},
	{
		.ident = "Fujitsu-Siemens Amilo Pro 2010",
		.matches = {
			DMI_MATCH(DMI_SYS_VENDOR, "FUJITSU SIEMENS"),
			DMI_MATCH(DMI_PRODUCT_NAME, "AMILO Pro V2010"),
		},
	},
	{
		.ident = "Fujitsu-Siemens Amilo Pro 2030",
		.matches = {
			DMI_MATCH(DMI_SYS_VENDOR, "FUJITSU SIEMENS"),
			DMI_MATCH(DMI_PRODUCT_NAME, "AMILO PRO V2030"),
		},
	},
	{
		/*
		 * No data is coming from the touchscreen unless KBC
		 * is in legacy mode.
		 */
		.ident = "Panasonic CF-29",
		.matches = {
			DMI_MATCH(DMI_SYS_VENDOR, "Matsushita"),
			DMI_MATCH(DMI_PRODUCT_NAME, "CF-29"),
		},
	},
	{
		/*
		 * Errors on MUX ports are reported without raising AUXDATA
		 * causing "spurious NAK" messages.
		 */
		.ident = "HP Pavilion DV4017EA",
		.matches = {
			DMI_MATCH(DMI_SYS_VENDOR, "Hewlett-Packard"),
			DMI_MATCH(DMI_PRODUCT_NAME, "Pavilion dv4000 (EA032EA#ABF)"),
		},
	},
	{
		/*
		 * Like DV4017EA does not raise AUXERR for errors on MUX ports.
		 */
		.ident = "HP Pavilion ZT1000",
		.matches = {
			DMI_MATCH(DMI_SYS_VENDOR, "Hewlett-Packard"),
			DMI_MATCH(DMI_PRODUCT_NAME, "HP Pavilion Notebook PC"),
			DMI_MATCH(DMI_PRODUCT_VERSION, "HP Pavilion Notebook ZT1000"),
		},
	},
	{
		/*
		 * Like DV4017EA does not raise AUXERR for errors on MUX ports.
		 */
		.ident = "HP Pavilion DV4270ca",
		.matches = {
			DMI_MATCH(DMI_SYS_VENDOR, "Hewlett-Packard"),
			DMI_MATCH(DMI_PRODUCT_NAME, "Pavilion dv4000 (EH476UA#ABL)"),
		},
	},
	{
		.ident = "Toshiba P10",
		.matches = {
			DMI_MATCH(DMI_SYS_VENDOR, "TOSHIBA"),
			DMI_MATCH(DMI_PRODUCT_NAME, "Satellite P10"),
		},
	},
	{
		.ident = "Toshiba Equium A110",
		.matches = {
			DMI_MATCH(DMI_SYS_VENDOR, "TOSHIBA"),
			DMI_MATCH(DMI_PRODUCT_NAME, "EQUIUM A110"),
		},
	},
	{
		.ident = "Alienware Sentia",
		.matches = {
			DMI_MATCH(DMI_SYS_VENDOR, "ALIENWARE"),
			DMI_MATCH(DMI_PRODUCT_NAME, "Sentia"),
		},
	},
	{
		.ident = "Sharp Actius MM20",
		.matches = {
			DMI_MATCH(DMI_SYS_VENDOR, "SHARP"),
			DMI_MATCH(DMI_PRODUCT_NAME, "PC-MM20 Series"),
		},
	},
	{
		.ident = "Sony Vaio FS-115b",
		.matches = {
			DMI_MATCH(DMI_SYS_VENDOR, "Sony Corporation"),
			DMI_MATCH(DMI_PRODUCT_NAME, "VGN-FS115B"),
		},
	},
	{
		.ident = "Amoi M636/A737",
		.matches = {
			DMI_MATCH(DMI_SYS_VENDOR, "Amoi Electronics CO.,LTD."),
			DMI_MATCH(DMI_PRODUCT_NAME, "M636/A737 platform"),
		},
	},
	{
		.ident = "Lenovo 3000 n100",
		.matches = {
			DMI_MATCH(DMI_SYS_VENDOR, "LENOVO"),
			DMI_MATCH(DMI_PRODUCT_NAME, "076804U"),
		},
	},
	{
		.ident = "Acer Aspire 1360",
		.matches = {
			DMI_MATCH(DMI_SYS_VENDOR, "Acer"),
			DMI_MATCH(DMI_PRODUCT_NAME, "Aspire 1360"),
		},
	},
	{
		.ident = "Acer Aspire 5710",
		.matches = {
			DMI_MATCH(DMI_SYS_VENDOR, "Acer"),
			DMI_MATCH(DMI_PRODUCT_NAME, "Aspire 5710"),
		},
	},
	{
		.ident = "Gericom Bellagio",
		.matches = {
			DMI_MATCH(DMI_SYS_VENDOR, "Gericom"),
			DMI_MATCH(DMI_PRODUCT_NAME, "N34AS6"),
		},
	},
	{
		.ident = "IBM 2656",
		.matches = {
			DMI_MATCH(DMI_SYS_VENDOR, "IBM"),
			DMI_MATCH(DMI_PRODUCT_NAME, "2656"),
		},
	},
	{
		.ident = "Dell XPS M1530",
		.matches = {
			DMI_MATCH(DMI_SYS_VENDOR, "Dell Inc."),
			DMI_MATCH(DMI_PRODUCT_NAME, "XPS M1530"),
		},
	},
	{
		.ident = "Compal HEL80I",
		.matches = {
			DMI_MATCH(DMI_SYS_VENDOR, "COMPAL"),
			DMI_MATCH(DMI_PRODUCT_NAME, "HEL80I"),
		},
	},
	{
		.ident = "Dell Vostro 1510",
		.matches = {
			DMI_MATCH(DMI_SYS_VENDOR, "Dell Inc."),
			DMI_MATCH(DMI_PRODUCT_NAME, "Vostro1510"),
		},
	},
	{ }
};

#ifdef CONFIG_PNP
static struct dmi_system_id __initdata i8042_dmi_nopnp_table[] = {
	{
		.ident = "Intel MBO Desktop D845PESV",
		.matches = {
			DMI_MATCH(DMI_BOARD_NAME, "D845PESV"),
			DMI_MATCH(DMI_BOARD_VENDOR, "Intel Corporation"),
		},
	},
	{ }
};
#endif

/*
 * Some Wistron based laptops need us to explicitly enable the 'Dritek
 * keyboard extension' to make their extra keys start generating scancodes.
 * Originally, this was just confined to older laptops, but a few Acer laptops
 * have turned up in 2007 that also need this again.
 */
static struct dmi_system_id __initdata i8042_dmi_dritek_table[] = {
	{
		.ident = "Acer Aspire 5630",
		.matches = {
			DMI_MATCH(DMI_SYS_VENDOR, "Acer"),
			DMI_MATCH(DMI_PRODUCT_NAME, "Aspire 5630"),
		},
	},
	{
		.ident = "Acer Aspire 5650",
		.matches = {
			DMI_MATCH(DMI_SYS_VENDOR, "Acer"),
			DMI_MATCH(DMI_PRODUCT_NAME, "Aspire 5650"),
		},
	},
	{
		.ident = "Acer Aspire 5680",
		.matches = {
			DMI_MATCH(DMI_SYS_VENDOR, "Acer"),
			DMI_MATCH(DMI_PRODUCT_NAME, "Aspire 5680"),
		},
	},
	{
		.ident = "Acer Aspire 5720",
		.matches = {
			DMI_MATCH(DMI_SYS_VENDOR, "Acer"),
			DMI_MATCH(DMI_PRODUCT_NAME, "Aspire 5720"),
		},
	},
	{
		.ident = "Acer Aspire 9110",
		.matches = {
			DMI_MATCH(DMI_SYS_VENDOR, "Acer"),
			DMI_MATCH(DMI_PRODUCT_NAME, "Aspire 9110"),
		},
	},
	{
		.ident = "Acer TravelMate 660",
		.matches = {
			DMI_MATCH(DMI_SYS_VENDOR, "Acer"),
			DMI_MATCH(DMI_PRODUCT_NAME, "TravelMate 660"),
		},
	},
	{
		.ident = "Acer TravelMate 2490",
		.matches = {
			DMI_MATCH(DMI_SYS_VENDOR, "Acer"),
			DMI_MATCH(DMI_PRODUCT_NAME, "TravelMate 2490"),
		},
	},
	{
		.ident = "Acer TravelMate 4280",
		.matches = {
			DMI_MATCH(DMI_SYS_VENDOR, "Acer"),
			DMI_MATCH(DMI_PRODUCT_NAME, "TravelMate 4280"),
		},
	},
	{ }
};

#endif /* CONFIG_X86 */

#ifdef CONFIG_PNP
#include <linux/pnp.h>

static int i8042_pnp_kbd_registered;
static unsigned int i8042_pnp_kbd_devices;
static int i8042_pnp_aux_registered;
static unsigned int i8042_pnp_aux_devices;

static int i8042_pnp_command_reg;
static int i8042_pnp_data_reg;
static int i8042_pnp_kbd_irq;
static int i8042_pnp_aux_irq;

static char i8042_pnp_kbd_name[32];
static char i8042_pnp_aux_name[32];

static int i8042_pnp_kbd_probe(struct pnp_dev *dev, const struct pnp_device_id *did)
{
	if (pnp_port_valid(dev, 0) && pnp_port_len(dev, 0) == 1)
		i8042_pnp_data_reg = pnp_port_start(dev,0);

	if (pnp_port_valid(dev, 1) && pnp_port_len(dev, 1) == 1)
		i8042_pnp_command_reg = pnp_port_start(dev, 1);

	if (pnp_irq_valid(dev,0))
		i8042_pnp_kbd_irq = pnp_irq(dev, 0);

	strlcpy(i8042_pnp_kbd_name, did->id, sizeof(i8042_pnp_kbd_name));
	if (strlen(pnp_dev_name(dev))) {
		strlcat(i8042_pnp_kbd_name, ":", sizeof(i8042_pnp_kbd_name));
		strlcat(i8042_pnp_kbd_name, pnp_dev_name(dev), sizeof(i8042_pnp_kbd_name));
	}

	i8042_pnp_kbd_devices++;
	return 0;
}

static int i8042_pnp_aux_probe(struct pnp_dev *dev, const struct pnp_device_id *did)
{
	if (pnp_port_valid(dev, 0) && pnp_port_len(dev, 0) == 1)
		i8042_pnp_data_reg = pnp_port_start(dev,0);

	if (pnp_port_valid(dev, 1) && pnp_port_len(dev, 1) == 1)
		i8042_pnp_command_reg = pnp_port_start(dev, 1);

	if (pnp_irq_valid(dev, 0))
		i8042_pnp_aux_irq = pnp_irq(dev, 0);

	strlcpy(i8042_pnp_aux_name, did->id, sizeof(i8042_pnp_aux_name));
	if (strlen(pnp_dev_name(dev))) {
		strlcat(i8042_pnp_aux_name, ":", sizeof(i8042_pnp_aux_name));
		strlcat(i8042_pnp_aux_name, pnp_dev_name(dev), sizeof(i8042_pnp_aux_name));
	}

	i8042_pnp_aux_devices++;
	return 0;
}

static struct pnp_device_id pnp_kbd_devids[] = {
	{ .id = "PNP0303", .driver_data = 0 },
	{ .id = "PNP030b", .driver_data = 0 },
	{ .id = "", },
};

static struct pnp_driver i8042_pnp_kbd_driver = {
	.name           = "i8042 kbd",
	.id_table       = pnp_kbd_devids,
	.probe          = i8042_pnp_kbd_probe,
};

static struct pnp_device_id pnp_aux_devids[] = {
	{ .id = "FJC6000", .driver_data = 0 },
	{ .id = "FJC6001", .driver_data = 0 },
	{ .id = "PNP0f03", .driver_data = 0 },
	{ .id = "PNP0f0b", .driver_data = 0 },
	{ .id = "PNP0f0e", .driver_data = 0 },
	{ .id = "PNP0f12", .driver_data = 0 },
	{ .id = "PNP0f13", .driver_data = 0 },
	{ .id = "PNP0f19", .driver_data = 0 },
	{ .id = "PNP0f1c", .driver_data = 0 },
	{ .id = "SYN0801", .driver_data = 0 },
	{ .id = "", },
};

static struct pnp_driver i8042_pnp_aux_driver = {
	.name           = "i8042 aux",
	.id_table       = pnp_aux_devids,
	.probe          = i8042_pnp_aux_probe,
};

static void i8042_pnp_exit(void)
{
	if (i8042_pnp_kbd_registered) {
		i8042_pnp_kbd_registered = 0;
		pnp_unregister_driver(&i8042_pnp_kbd_driver);
	}

	if (i8042_pnp_aux_registered) {
		i8042_pnp_aux_registered = 0;
		pnp_unregister_driver(&i8042_pnp_aux_driver);
	}
}

static int __init i8042_pnp_init(void)
{
	char kbd_irq_str[4] = { 0 }, aux_irq_str[4] = { 0 };
	int pnp_data_busted = 0;
	int err;

#ifdef CONFIG_X86
	if (dmi_check_system(i8042_dmi_nopnp_table))
		i8042_nopnp = 1;
#endif

	if (i8042_nopnp) {
		printk(KERN_INFO "i8042: PNP detection disabled\n");
		return 0;
	}

	err = pnp_register_driver(&i8042_pnp_kbd_driver);
	if (!err)
		i8042_pnp_kbd_registered = 1;

	err = pnp_register_driver(&i8042_pnp_aux_driver);
	if (!err)
		i8042_pnp_aux_registered = 1;

	if (!i8042_pnp_kbd_devices && !i8042_pnp_aux_devices) {
		i8042_pnp_exit();
#if defined(__ia64__)
		return -ENODEV;
#else
		printk(KERN_INFO "PNP: No PS/2 controller found. Probing ports directly.\n");
		return 0;
#endif
	}

	if (i8042_pnp_kbd_devices)
		snprintf(kbd_irq_str, sizeof(kbd_irq_str),
			"%d", i8042_pnp_kbd_irq);
	if (i8042_pnp_aux_devices)
		snprintf(aux_irq_str, sizeof(aux_irq_str),
			"%d", i8042_pnp_aux_irq);

	printk(KERN_INFO "PNP: PS/2 Controller [%s%s%s] at %#x,%#x irq %s%s%s\n",
		i8042_pnp_kbd_name, (i8042_pnp_kbd_devices && i8042_pnp_aux_devices) ? "," : "",
		i8042_pnp_aux_name,
		i8042_pnp_data_reg, i8042_pnp_command_reg,
		kbd_irq_str, (i8042_pnp_kbd_devices && i8042_pnp_aux_devices) ? "," : "",
		aux_irq_str);

#if defined(__ia64__)
	if (!i8042_pnp_kbd_devices)
		i8042_nokbd = 1;
	if (!i8042_pnp_aux_devices)
		i8042_noaux = 1;
#endif

	if (((i8042_pnp_data_reg & ~0xf) == (i8042_data_reg & ~0xf) &&
	      i8042_pnp_data_reg != i8042_data_reg) ||
	    !i8042_pnp_data_reg) {
		printk(KERN_WARNING
			"PNP: PS/2 controller has invalid data port %#x; "
			"using default %#x\n",
			i8042_pnp_data_reg, i8042_data_reg);
		i8042_pnp_data_reg = i8042_data_reg;
		pnp_data_busted = 1;
	}

	if (((i8042_pnp_command_reg & ~0xf) == (i8042_command_reg & ~0xf) &&
	      i8042_pnp_command_reg != i8042_command_reg) ||
	    !i8042_pnp_command_reg) {
		printk(KERN_WARNING
			"PNP: PS/2 controller has invalid command port %#x; "
			"using default %#x\n",
			i8042_pnp_command_reg, i8042_command_reg);
		i8042_pnp_command_reg = i8042_command_reg;
		pnp_data_busted = 1;
	}

	if (!i8042_nokbd && !i8042_pnp_kbd_irq) {
		printk(KERN_WARNING
			"PNP: PS/2 controller doesn't have KBD irq; "
			"using default %d\n", i8042_kbd_irq);
		i8042_pnp_kbd_irq = i8042_kbd_irq;
		pnp_data_busted = 1;
	}

	if (!i8042_noaux && !i8042_pnp_aux_irq) {
		if (!pnp_data_busted && i8042_pnp_kbd_irq) {
			printk(KERN_WARNING
				"PNP: PS/2 appears to have AUX port disabled, "
				"if this is incorrect please boot with "
				"i8042.nopnp\n");
			i8042_noaux = 1;
		} else {
			printk(KERN_WARNING
				"PNP: PS/2 controller doesn't have AUX irq; "
				"using default %d\n", i8042_aux_irq);
			i8042_pnp_aux_irq = i8042_aux_irq;
		}
	}

	i8042_data_reg = i8042_pnp_data_reg;
	i8042_command_reg = i8042_pnp_command_reg;
	i8042_kbd_irq = i8042_pnp_kbd_irq;
	i8042_aux_irq = i8042_pnp_aux_irq;

	return 0;
}

#else
static inline int i8042_pnp_init(void) { return 0; }
static inline void i8042_pnp_exit(void) { }
#endif

static int __init i8042_platform_init(void)
{
	int retval;

/*
 * On ix86 platforms touching the i8042 data register region can do really
 * bad things. Because of this the region is always reserved on ix86 boxes.
 *
 *	if (!request_region(I8042_DATA_REG, 16, "i8042"))
 *		return -EBUSY;
 */

	i8042_kbd_irq = I8042_MAP_IRQ(1);
	i8042_aux_irq = I8042_MAP_IRQ(12);

	retval = i8042_pnp_init();
	if (retval)
		return retval;

#if defined(__ia64__)
        i8042_reset = 1;
#endif

#ifdef CONFIG_X86
	if (dmi_check_system(i8042_dmi_noloop_table))
		i8042_noloop = 1;

	if (dmi_check_system(i8042_dmi_nomux_table))
		i8042_nomux = 1;

	if (dmi_check_system(i8042_dmi_dritek_table))
		i8042_dritek = 1;
#endif /* CONFIG_X86 */

	return retval;
}

static inline void i8042_platform_exit(void)
{
	i8042_pnp_exit();
}

#endif /* _I8042_X86IA64IO_H */<|MERGE_RESOLUTION|>--- conflicted
+++ resolved
@@ -143,8 +143,6 @@
 			DMI_MATCH(DMI_PRODUCT_VERSION, "M606"),
 		},
 	},
-<<<<<<< HEAD
-=======
 	{
 		.ident = "Gigabyte M912",
 		.matches = {
@@ -153,7 +151,6 @@
 			DMI_MATCH(DMI_PRODUCT_VERSION, "01"),
 		},
 	},
->>>>>>> 18e352e4
 	{ }
 };
 
