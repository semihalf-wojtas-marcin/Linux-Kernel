--- conflicted
+++ resolved
@@ -3372,11 +3372,7 @@
 	sp->flags |= SRB_SENT;
 	ha->actthreads++;
 	WRT_REG_WORD(&reg->mailbox4, ha->req_ring_index);
-<<<<<<< HEAD
-	(void) RD_REG_WORD(&reg->mailbox4);
-=======
 	(void) RD_REG_WORD(&reg->mailbox4); /* PCI posted write flush */
->>>>>>> 30e74fea
 
  out:
 	if (status)
