--- conflicted
+++ resolved
@@ -835,43 +835,6 @@
 }
 
 /**
-<<<<<<< HEAD
- * lpfc_set_var: Prepare a mailbox command to write slim.
- * @phba: pointer to lpfc hba data structure.
- * @pmb: pointer to the driver internal queue element for mailbox command.
- * @addr: This the set variable number that identifies the variable.
- * @value:The value that we are setting the parameter to.
- *
- * The routine just sets the addr and value in the set variable mailbox
- * command structure.
- * returns: NONE.
- **/
-void
-lpfc_set_var(struct lpfc_hba *phba, LPFC_MBOXQ_t *pmb, uint32_t addr,
-	      uint32_t value)
-{
-	MAILBOX_t *mb;
-
-	mb = &pmb->mb;
-	memset(pmb, 0, sizeof(LPFC_MBOXQ_t));
-
-	/*
-	 * Always turn on DELAYED ABTS for ELS timeouts
-	 */
-	if ((addr == 0x052198) && (value == 0))
-		value = 1;
-
-	mb->un.varWords[0] = addr;
-	mb->un.varWords[1] = value;
-
-	mb->mbxCommand = MBX_SET_VARIABLE;
-	mb->mbxOwner = OWN_HOST;
-	return;
-}
-
-/**
-=======
->>>>>>> 18e352e4
  * lpfc_read_rev: Prepare a mailbox command for reading HBA revision.
  * @phba: pointer to lpfc hba data structure.
  * @pmb: pointer to the driver internal queue element for mailbox command.
@@ -1157,11 +1120,7 @@
 	phba->pcb->feature = FEATURE_INITIAL_SLI2;
 
 	/* Setup Mailbox pointers */
-<<<<<<< HEAD
-	phba->pcb->mailBoxSize = sizeof(MAILBOX_t) + MAILBOX_EXT_SIZE;
-=======
 	phba->pcb->mailBoxSize = sizeof(MAILBOX_t);
->>>>>>> 18e352e4
 	offset = (uint8_t *)phba->mbox - (uint8_t *)phba->slim2p.virt;
 	pdma_addr = phba->slim2p.phys + offset;
 	phba->pcb->mbAddrHigh = putPaddrHigh(pdma_addr);
@@ -1217,38 +1176,14 @@
 	 *
 	 */
 
-	if (phba->cfg_hostmem_hgp && phba->sli_rev != 3) {
-		phba->host_gp = &phba->mbox->us.s2.host[0];
+	if (phba->sli_rev == 3) {
+		phba->host_gp = &mb_slim->us.s3.host[0];
+		phba->hbq_put = &mb_slim->us.s3.hbq_put[0];
+	} else {
+		phba->host_gp = &mb_slim->us.s2.host[0];
 		phba->hbq_put = NULL;
-		offset = (uint8_t *)&phba->mbox->us.s2.host -
-			(uint8_t *)phba->slim2p.virt;
-		pdma_addr = phba->slim2p.phys + offset;
-		phba->pcb->hgpAddrHigh = putPaddrHigh(pdma_addr);
-		phba->pcb->hgpAddrLow = putPaddrLow(pdma_addr);
-	} else {
-		/* Always Host Group Pointer is in SLIM */
-		mb->un.varCfgPort.hps = 1;
-
-		if (phba->sli_rev == 3) {
-			phba->host_gp = &mb_slim->us.s3.host[0];
-			phba->hbq_put = &mb_slim->us.s3.hbq_put[0];
-		} else {
-			phba->host_gp = &mb_slim->us.s2.host[0];
-			phba->hbq_put = NULL;
-		}
-
-<<<<<<< HEAD
-		/* mask off BAR0's flag bits 0 - 3 */
-		phba->pcb->hgpAddrLow = (bar_low & PCI_BASE_ADDRESS_MEM_MASK) +
-			(void __iomem *)phba->host_gp -
-			(void __iomem *)phba->MBslimaddr;
-		if (bar_low & PCI_BASE_ADDRESS_MEM_TYPE_64)
-			phba->pcb->hgpAddrHigh = bar_high;
-		else
-			phba->pcb->hgpAddrHigh = 0;
-		/* write HGP data to SLIM at the required longword offset */
-		memset(&hgp, 0, sizeof(struct lpfc_hgp));
-=======
+	}
+
 	/* mask off BAR0's flag bits 0 - 3 */
 	phba->pcb->hgpAddrLow = (bar_low & PCI_BASE_ADDRESS_MEM_MASK) +
 		(void __iomem *)phba->host_gp -
@@ -1259,12 +1194,10 @@
 		phba->pcb->hgpAddrHigh = 0;
 	/* write HGP data to SLIM at the required longword offset */
 	memset(&hgp, 0, sizeof(struct lpfc_hgp));
->>>>>>> 18e352e4
-
-		for (i = 0; i < phba->sli.num_rings; i++) {
-			lpfc_memcpy_to_slim(phba->host_gp + i, &hgp,
+
+	for (i=0; i < phba->sli.num_rings; i++) {
+		lpfc_memcpy_to_slim(phba->host_gp + i, &hgp,
 				    sizeof(*phba->host_gp));
-		}
 	}
 
 	/* Setup Port Group offset */
