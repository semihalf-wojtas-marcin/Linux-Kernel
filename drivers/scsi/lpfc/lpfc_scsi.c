/*******************************************************************
 * This file is part of the Emulex Linux Device Driver for         *
 * Fibre Channel Host Bus Adapters.                                *
 * Copyright (C) 2004-2008 Emulex.  All rights reserved.           *
 * EMULEX and SLI are trademarks of Emulex.                        *
 * www.emulex.com                                                  *
 * Portions Copyright (C) 2004-2005 Christoph Hellwig              *
 *                                                                 *
 * This program is free software; you can redistribute it and/or   *
 * modify it under the terms of version 2 of the GNU General       *
 * Public License as published by the Free Software Foundation.    *
 * This program is distributed in the hope that it will be useful. *
 * ALL EXPRESS OR IMPLIED CONDITIONS, REPRESENTATIONS AND          *
 * WARRANTIES, INCLUDING ANY IMPLIED WARRANTY OF MERCHANTABILITY,  *
 * FITNESS FOR A PARTICULAR PURPOSE, OR NON-INFRINGEMENT, ARE      *
 * DISCLAIMED, EXCEPT TO THE EXTENT THAT SUCH DISCLAIMERS ARE HELD *
 * TO BE LEGALLY INVALID.  See the GNU General Public License for  *
 * more details, a copy of which can be found in the file COPYING  *
 * included with this package.                                     *
 *******************************************************************/
#include <linux/pci.h>
#include <linux/interrupt.h>
#include <linux/delay.h>
#include <asm/unaligned.h>

#include <scsi/scsi.h>
#include <scsi/scsi_device.h>
#include <scsi/scsi_eh.h>
#include <scsi/scsi_host.h>
#include <scsi/scsi_tcq.h>
#include <scsi/scsi_transport_fc.h>

#include "lpfc_version.h"
#include "lpfc_hw.h"
#include "lpfc_sli.h"
#include "lpfc_nl.h"
#include "lpfc_disc.h"
#include "lpfc_scsi.h"
#include "lpfc.h"
#include "lpfc_logmsg.h"
#include "lpfc_crtn.h"
#include "lpfc_vport.h"

#define LPFC_RESET_WAIT  2
#define LPFC_ABORT_WAIT  2
/**
 * lpfc_update_stats: Update statistical data for the command completion.
 * @phba: Pointer to HBA object.
 * @lpfc_cmd: lpfc scsi command object pointer.
 *
 * This function is called when there is a command completion and this
 * function updates the statistical data for the command completion.
 **/
static void
lpfc_update_stats(struct lpfc_hba *phba, struct  lpfc_scsi_buf *lpfc_cmd)
{
	struct lpfc_rport_data *rdata = lpfc_cmd->rdata;
	struct lpfc_nodelist *pnode = rdata->pnode;
	struct scsi_cmnd *cmd = lpfc_cmd->pCmd;
	unsigned long flags;
	struct Scsi_Host  *shost = cmd->device->host;
	struct lpfc_vport *vport = (struct lpfc_vport *) shost->hostdata;
	unsigned long latency;
	int i;

<<<<<<< HEAD
=======
int _dump_buf_done;

static char *dif_op_str[] = {
	"SCSI_PROT_NORMAL",
	"SCSI_PROT_READ_INSERT",
	"SCSI_PROT_WRITE_STRIP",
	"SCSI_PROT_READ_STRIP",
	"SCSI_PROT_WRITE_INSERT",
	"SCSI_PROT_READ_PASS",
	"SCSI_PROT_WRITE_PASS",
	"SCSI_PROT_READ_CONVERT",
	"SCSI_PROT_WRITE_CONVERT"
};

static void
lpfc_debug_save_data(struct scsi_cmnd *cmnd)
{
	void *src, *dst;
	struct scatterlist *sgde = scsi_sglist(cmnd);

	if (!_dump_buf_data) {
		printk(KERN_ERR "BLKGRD ERROR %s _dump_buf_data is NULL\n",
				__func__);
		return;
	}


	if (!sgde) {
		printk(KERN_ERR "BLKGRD ERROR: data scatterlist is null\n");
		return;
	}

	dst = (void *) _dump_buf_data;
	while (sgde) {
		src = sg_virt(sgde);
		memcpy(dst, src, sgde->length);
		dst += sgde->length;
		sgde = sg_next(sgde);
	}
}

static void
lpfc_debug_save_dif(struct scsi_cmnd *cmnd)
{
	void *src, *dst;
	struct scatterlist *sgde = scsi_prot_sglist(cmnd);

	if (!_dump_buf_dif) {
		printk(KERN_ERR "BLKGRD ERROR %s _dump_buf_data is NULL\n",
				__func__);
		return;
	}

	if (!sgde) {
		printk(KERN_ERR "BLKGRD ERROR: prot scatterlist is null\n");
		return;
	}

	dst = _dump_buf_dif;
	while (sgde) {
		src = sg_virt(sgde);
		memcpy(dst, src, sgde->length);
		dst += sgde->length;
		sgde = sg_next(sgde);
	}
}

/**
 * lpfc_update_stats: Update statistical data for the command completion.
 * @phba: Pointer to HBA object.
 * @lpfc_cmd: lpfc scsi command object pointer.
 *
 * This function is called when there is a command completion and this
 * function updates the statistical data for the command completion.
 **/
static void
lpfc_update_stats(struct lpfc_hba *phba, struct  lpfc_scsi_buf *lpfc_cmd)
{
	struct lpfc_rport_data *rdata = lpfc_cmd->rdata;
	struct lpfc_nodelist *pnode = rdata->pnode;
	struct scsi_cmnd *cmd = lpfc_cmd->pCmd;
	unsigned long flags;
	struct Scsi_Host  *shost = cmd->device->host;
	struct lpfc_vport *vport = (struct lpfc_vport *) shost->hostdata;
	unsigned long latency;
	int i;

>>>>>>> 18e352e4
	if (cmd->result)
		return;

	latency = jiffies_to_msecs((long)jiffies - (long)lpfc_cmd->start_time);

	spin_lock_irqsave(shost->host_lock, flags);
	if (!vport->stat_data_enabled ||
		vport->stat_data_blocked ||
		!pnode->lat_data ||
		(phba->bucket_type == LPFC_NO_BUCKET)) {
		spin_unlock_irqrestore(shost->host_lock, flags);
		return;
	}

	if (phba->bucket_type == LPFC_LINEAR_BUCKET) {
		i = (latency + phba->bucket_step - 1 - phba->bucket_base)/
			phba->bucket_step;
		/* check array subscript bounds */
		if (i < 0)
			i = 0;
		else if (i >= LPFC_MAX_BUCKET_COUNT)
			i = LPFC_MAX_BUCKET_COUNT - 1;
	} else {
		for (i = 0; i < LPFC_MAX_BUCKET_COUNT-1; i++)
			if (latency <= (phba->bucket_base +
				((1<<i)*phba->bucket_step)))
				break;
	}

	pnode->lat_data[i].cmd_count++;
	spin_unlock_irqrestore(shost->host_lock, flags);
}

<<<<<<< HEAD

=======
>>>>>>> 18e352e4
/**
 * lpfc_send_sdev_queuedepth_change_event: Posts a queuedepth change
 *                   event.
 * @phba: Pointer to HBA context object.
 * @vport: Pointer to vport object.
 * @ndlp: Pointer to FC node associated with the target.
 * @lun: Lun number of the scsi device.
 * @old_val: Old value of the queue depth.
 * @new_val: New value of the queue depth.
 *
 * This function sends an event to the mgmt application indicating
 * there is a change in the scsi device queue depth.
 **/
static void
lpfc_send_sdev_queuedepth_change_event(struct lpfc_hba *phba,
		struct lpfc_vport  *vport,
		struct lpfc_nodelist *ndlp,
		uint32_t lun,
		uint32_t old_val,
		uint32_t new_val)
{
	struct lpfc_fast_path_event *fast_path_evt;
	unsigned long flags;

	fast_path_evt = lpfc_alloc_fast_evt(phba);
	if (!fast_path_evt)
		return;

	fast_path_evt->un.queue_depth_evt.scsi_event.event_type =
		FC_REG_SCSI_EVENT;
	fast_path_evt->un.queue_depth_evt.scsi_event.subcategory =
		LPFC_EVENT_VARQUEDEPTH;

	/* Report all luns with change in queue depth */
	fast_path_evt->un.queue_depth_evt.scsi_event.lun = lun;
	if (ndlp && NLP_CHK_NODE_ACT(ndlp)) {
		memcpy(&fast_path_evt->un.queue_depth_evt.scsi_event.wwpn,
			&ndlp->nlp_portname, sizeof(struct lpfc_name));
		memcpy(&fast_path_evt->un.queue_depth_evt.scsi_event.wwnn,
			&ndlp->nlp_nodename, sizeof(struct lpfc_name));
	}

	fast_path_evt->un.queue_depth_evt.oldval = old_val;
	fast_path_evt->un.queue_depth_evt.newval = new_val;
	fast_path_evt->vport = vport;

	fast_path_evt->work_evt.evt = LPFC_EVT_FASTPATH_MGMT_EVT;
	spin_lock_irqsave(&phba->hbalock, flags);
	list_add_tail(&fast_path_evt->work_evt.evt_listp, &phba->work_list);
	spin_unlock_irqrestore(&phba->hbalock, flags);
	lpfc_worker_wake_up(phba);

	return;
}

/**
 * lpfc_rampdown_queue_depth: Post RAMP_DOWN_QUEUE event to worker thread.
 * @phba: The Hba for which this call is being executed.
 *
 * This routine is called when there is resource error in driver or firmware.
 * This routine posts WORKER_RAMP_DOWN_QUEUE event for @phba. This routine
 * posts at most 1 event each second. This routine wakes up worker thread of
 * @phba to process WORKER_RAM_DOWN_EVENT event.
 *
 * This routine should be called with no lock held.
 **/
void
lpfc_rampdown_queue_depth(struct lpfc_hba *phba)
{
	unsigned long flags;
	uint32_t evt_posted;

	spin_lock_irqsave(&phba->hbalock, flags);
	atomic_inc(&phba->num_rsrc_err);
	phba->last_rsrc_error_time = jiffies;

	if ((phba->last_ramp_down_time + QUEUE_RAMP_DOWN_INTERVAL) > jiffies) {
		spin_unlock_irqrestore(&phba->hbalock, flags);
		return;
	}

	phba->last_ramp_down_time = jiffies;

	spin_unlock_irqrestore(&phba->hbalock, flags);

	spin_lock_irqsave(&phba->pport->work_port_lock, flags);
	evt_posted = phba->pport->work_port_events & WORKER_RAMP_DOWN_QUEUE;
	if (!evt_posted)
		phba->pport->work_port_events |= WORKER_RAMP_DOWN_QUEUE;
	spin_unlock_irqrestore(&phba->pport->work_port_lock, flags);

	if (!evt_posted)
		lpfc_worker_wake_up(phba);
	return;
}

/**
 * lpfc_rampup_queue_depth: Post RAMP_UP_QUEUE event for worker thread.
 * @phba: The Hba for which this call is being executed.
 *
 * This routine post WORKER_RAMP_UP_QUEUE event for @phba vport. This routine
 * post at most 1 event every 5 minute after last_ramp_up_time or
 * last_rsrc_error_time.  This routine wakes up worker thread of @phba
 * to process WORKER_RAM_DOWN_EVENT event.
 *
 * This routine should be called with no lock held.
 **/
static inline void
lpfc_rampup_queue_depth(struct lpfc_vport  *vport,
			uint32_t queue_depth)
{
	unsigned long flags;
	struct lpfc_hba *phba = vport->phba;
	uint32_t evt_posted;
	atomic_inc(&phba->num_cmd_success);

	if (vport->cfg_lun_queue_depth <= queue_depth)
		return;
	spin_lock_irqsave(&phba->hbalock, flags);
	if (((phba->last_ramp_up_time + QUEUE_RAMP_UP_INTERVAL) > jiffies) ||
	 ((phba->last_rsrc_error_time + QUEUE_RAMP_UP_INTERVAL ) > jiffies)) {
		spin_unlock_irqrestore(&phba->hbalock, flags);
		return;
	}
	phba->last_ramp_up_time = jiffies;
	spin_unlock_irqrestore(&phba->hbalock, flags);

	spin_lock_irqsave(&phba->pport->work_port_lock, flags);
	evt_posted = phba->pport->work_port_events & WORKER_RAMP_UP_QUEUE;
	if (!evt_posted)
		phba->pport->work_port_events |= WORKER_RAMP_UP_QUEUE;
	spin_unlock_irqrestore(&phba->pport->work_port_lock, flags);

	if (!evt_posted)
		lpfc_worker_wake_up(phba);
	return;
}

/**
 * lpfc_ramp_down_queue_handler: WORKER_RAMP_DOWN_QUEUE event handler.
 * @phba: The Hba for which this call is being executed.
 *
 * This routine is called to  process WORKER_RAMP_DOWN_QUEUE event for worker
 * thread.This routine reduces queue depth for all scsi device on each vport
 * associated with @phba.
 **/
void
lpfc_ramp_down_queue_handler(struct lpfc_hba *phba)
{
	struct lpfc_vport **vports;
	struct Scsi_Host  *shost;
	struct scsi_device *sdev;
	unsigned long new_queue_depth, old_queue_depth;
	unsigned long num_rsrc_err, num_cmd_success;
	int i;
	struct lpfc_rport_data *rdata;

	num_rsrc_err = atomic_read(&phba->num_rsrc_err);
	num_cmd_success = atomic_read(&phba->num_cmd_success);

	vports = lpfc_create_vport_work_array(phba);
	if (vports != NULL)
		for(i = 0; i <= phba->max_vpi && vports[i] != NULL; i++) {
			shost = lpfc_shost_from_vport(vports[i]);
			shost_for_each_device(sdev, shost) {
				new_queue_depth =
					sdev->queue_depth * num_rsrc_err /
					(num_rsrc_err + num_cmd_success);
				if (!new_queue_depth)
					new_queue_depth = sdev->queue_depth - 1;
				else
					new_queue_depth = sdev->queue_depth -
								new_queue_depth;
				old_queue_depth = sdev->queue_depth;
				if (sdev->ordered_tags)
					scsi_adjust_queue_depth(sdev,
							MSG_ORDERED_TAG,
							new_queue_depth);
				else
					scsi_adjust_queue_depth(sdev,
							MSG_SIMPLE_TAG,
							new_queue_depth);
				rdata = sdev->hostdata;
				if (rdata)
					lpfc_send_sdev_queuedepth_change_event(
						phba, vports[i],
						rdata->pnode,
						sdev->lun, old_queue_depth,
						new_queue_depth);
			}
		}
	lpfc_destroy_vport_work_array(phba, vports);
	atomic_set(&phba->num_rsrc_err, 0);
	atomic_set(&phba->num_cmd_success, 0);
}

/**
 * lpfc_ramp_up_queue_handler: WORKER_RAMP_UP_QUEUE event handler.
 * @phba: The Hba for which this call is being executed.
 *
 * This routine is called to  process WORKER_RAMP_UP_QUEUE event for worker
 * thread.This routine increases queue depth for all scsi device on each vport
 * associated with @phba by 1. This routine also sets @phba num_rsrc_err and
 * num_cmd_success to zero.
 **/
void
lpfc_ramp_up_queue_handler(struct lpfc_hba *phba)
{
	struct lpfc_vport **vports;
	struct Scsi_Host  *shost;
	struct scsi_device *sdev;
	int i;
	struct lpfc_rport_data *rdata;

	vports = lpfc_create_vport_work_array(phba);
	if (vports != NULL)
		for(i = 0; i <= phba->max_vpi && vports[i] != NULL; i++) {
			shost = lpfc_shost_from_vport(vports[i]);
			shost_for_each_device(sdev, shost) {
				if (vports[i]->cfg_lun_queue_depth <=
				    sdev->queue_depth)
					continue;
				if (sdev->ordered_tags)
					scsi_adjust_queue_depth(sdev,
							MSG_ORDERED_TAG,
							sdev->queue_depth+1);
				else
					scsi_adjust_queue_depth(sdev,
							MSG_SIMPLE_TAG,
							sdev->queue_depth+1);
				rdata = sdev->hostdata;
				if (rdata)
					lpfc_send_sdev_queuedepth_change_event(
						phba, vports[i],
						rdata->pnode,
						sdev->lun,
						sdev->queue_depth - 1,
						sdev->queue_depth);
			}
		}
	lpfc_destroy_vport_work_array(phba, vports);
	atomic_set(&phba->num_rsrc_err, 0);
	atomic_set(&phba->num_cmd_success, 0);
}

/**
 * lpfc_scsi_dev_block: set all scsi hosts to block state.
 * @phba: Pointer to HBA context object.
 *
 * This function walks vport list and set each SCSI host to block state
 * by invoking fc_remote_port_delete() routine. This function is invoked
 * with EEH when device's PCI slot has been permanently disabled.
 **/
void
lpfc_scsi_dev_block(struct lpfc_hba *phba)
{
	struct lpfc_vport **vports;
	struct Scsi_Host  *shost;
	struct scsi_device *sdev;
	struct fc_rport *rport;
	int i;

	vports = lpfc_create_vport_work_array(phba);
	if (vports != NULL)
		for (i = 0; i <= phba->max_vpi && vports[i] != NULL; i++) {
			shost = lpfc_shost_from_vport(vports[i]);
			shost_for_each_device(sdev, shost) {
				rport = starget_to_rport(scsi_target(sdev));
				fc_remote_port_delete(rport);
			}
		}
	lpfc_destroy_vport_work_array(phba, vports);
}

<<<<<<< HEAD
/*
=======
/**
 * lpfc_new_scsi_buf: Scsi buffer allocator.
 * @vport: The virtual port for which this call being executed.
 *
>>>>>>> 18e352e4
 * This routine allocates a scsi buffer, which contains all the necessary
 * information needed to initiate a SCSI I/O.  The non-DMAable buffer region
 * contains information to build the IOCB.  The DMAable region contains
 * memory for the FCP CMND, FCP RSP, and the initial BPL.  In addition to
 * allocating memory, the FCP CMND and FCP RSP BDEs are setup in the BPL
 * and the BPL BDE is setup in the IOCB.
 *
 * Return codes:
 *   NULL - Error
 *   Pointer to lpfc_scsi_buf data structure - Success
 **/
static struct lpfc_scsi_buf *
lpfc_new_scsi_buf(struct lpfc_vport *vport)
{
	struct lpfc_hba *phba = vport->phba;
	struct lpfc_scsi_buf *psb;
	struct ulp_bde64 *bpl;
	IOCB_t *iocb;
	dma_addr_t pdma_phys_fcp_cmd;
	dma_addr_t pdma_phys_fcp_rsp;
	dma_addr_t pdma_phys_bpl;
	uint16_t iotag;

	psb = kzalloc(sizeof(struct lpfc_scsi_buf), GFP_KERNEL);
	if (!psb)
		return NULL;

	/*
	 * Get memory from the pci pool to map the virt space to pci bus space
	 * for an I/O.  The DMA buffer includes space for the struct fcp_cmnd,
	 * struct fcp_rsp and the number of bde's necessary to support the
	 * sg_tablesize.
	 */
	psb->data = pci_pool_alloc(phba->lpfc_scsi_dma_buf_pool, GFP_KERNEL,
							&psb->dma_handle);
	if (!psb->data) {
		kfree(psb);
		return NULL;
	}

	/* Initialize virtual ptrs to dma_buf region. */
	memset(psb->data, 0, phba->cfg_sg_dma_buf_size);

	/* Allocate iotag for psb->cur_iocbq. */
	iotag = lpfc_sli_next_iotag(phba, &psb->cur_iocbq);
	if (iotag == 0) {
		pci_pool_free(phba->lpfc_scsi_dma_buf_pool,
			      psb->data, psb->dma_handle);
		kfree (psb);
		return NULL;
	}
	psb->cur_iocbq.iocb_flag |= LPFC_IO_FCP;

	psb->fcp_cmnd = psb->data;
	psb->fcp_rsp = psb->data + sizeof(struct fcp_cmnd);
	psb->fcp_bpl = psb->data + sizeof(struct fcp_cmnd) +
							sizeof(struct fcp_rsp);

	/* Initialize local short-hand pointers. */
	bpl = psb->fcp_bpl;
	pdma_phys_fcp_cmd = psb->dma_handle;
	pdma_phys_fcp_rsp = psb->dma_handle + sizeof(struct fcp_cmnd);
	pdma_phys_bpl = psb->dma_handle + sizeof(struct fcp_cmnd) +
			sizeof(struct fcp_rsp);

	/*
	 * The first two bdes are the FCP_CMD and FCP_RSP.  The balance are sg
	 * list bdes.  Initialize the first two and leave the rest for
	 * queuecommand.
	 */
	bpl[0].addrHigh = le32_to_cpu(putPaddrHigh(pdma_phys_fcp_cmd));
	bpl[0].addrLow = le32_to_cpu(putPaddrLow(pdma_phys_fcp_cmd));
	bpl[0].tus.f.bdeSize = sizeof(struct fcp_cmnd);
	bpl[0].tus.f.bdeFlags = BUFF_TYPE_BDE_64;
	bpl[0].tus.w = le32_to_cpu(bpl[0].tus.w);

	/* Setup the physical region for the FCP RSP */
	bpl[1].addrHigh = le32_to_cpu(putPaddrHigh(pdma_phys_fcp_rsp));
	bpl[1].addrLow = le32_to_cpu(putPaddrLow(pdma_phys_fcp_rsp));
	bpl[1].tus.f.bdeSize = sizeof(struct fcp_rsp);
	bpl[1].tus.f.bdeFlags = BUFF_TYPE_BDE_64;
	bpl[1].tus.w = le32_to_cpu(bpl[1].tus.w);

	/*
	 * Since the IOCB for the FCP I/O is built into this lpfc_scsi_buf,
	 * initialize it with all known data now.
	 */
	iocb = &psb->cur_iocbq.iocb;
	iocb->un.fcpi64.bdl.ulpIoTag32 = 0;
<<<<<<< HEAD
	if (phba->sli_rev == 3) {
=======
	if ((phba->sli_rev == 3) &&
	    !(phba->sli3_options & LPFC_SLI3_BG_ENABLED)) {
>>>>>>> 18e352e4
		/* fill in immediate fcp command BDE */
		iocb->un.fcpi64.bdl.bdeFlags = BUFF_TYPE_BDE_IMMED;
		iocb->un.fcpi64.bdl.bdeSize = sizeof(struct fcp_cmnd);
		iocb->un.fcpi64.bdl.addrLow = offsetof(IOCB_t,
						       unsli3.fcp_ext.icd);
		iocb->un.fcpi64.bdl.addrHigh = 0;
		iocb->ulpBdeCount = 0;
		iocb->ulpLe = 0;
		/* fill in responce BDE */
		iocb->unsli3.fcp_ext.rbde.tus.f.bdeFlags = BUFF_TYPE_BDE_64;
		iocb->unsli3.fcp_ext.rbde.tus.f.bdeSize =
						sizeof(struct fcp_rsp);
		iocb->unsli3.fcp_ext.rbde.addrLow =
						putPaddrLow(pdma_phys_fcp_rsp);
		iocb->unsli3.fcp_ext.rbde.addrHigh =
						putPaddrHigh(pdma_phys_fcp_rsp);
	} else {
		iocb->un.fcpi64.bdl.bdeFlags = BUFF_TYPE_BLP_64;
		iocb->un.fcpi64.bdl.bdeSize = (2 * sizeof(struct ulp_bde64));
		iocb->un.fcpi64.bdl.addrLow = putPaddrLow(pdma_phys_bpl);
		iocb->un.fcpi64.bdl.addrHigh = putPaddrHigh(pdma_phys_bpl);
		iocb->ulpBdeCount = 1;
		iocb->ulpLe = 1;
	}
	iocb->ulpClass = CLASS3;

	return psb;
}

/**
 * lpfc_get_scsi_buf: Get a scsi buffer from lpfc_scsi_buf_list list of Hba.
 * @phba: The Hba for which this call is being executed.
 *
 * This routine removes a scsi buffer from head of @phba lpfc_scsi_buf_list list
 * and returns to caller.
 *
 * Return codes:
 *   NULL - Error
 *   Pointer to lpfc_scsi_buf - Success
 **/
static struct lpfc_scsi_buf*
lpfc_get_scsi_buf(struct lpfc_hba * phba)
{
	struct  lpfc_scsi_buf * lpfc_cmd = NULL;
	struct list_head *scsi_buf_list = &phba->lpfc_scsi_buf_list;
	unsigned long iflag = 0;

	spin_lock_irqsave(&phba->scsi_buf_list_lock, iflag);
	list_remove_head(scsi_buf_list, lpfc_cmd, struct lpfc_scsi_buf, list);
	if (lpfc_cmd) {
		lpfc_cmd->seg_cnt = 0;
		lpfc_cmd->nonsg_phys = 0;
		lpfc_cmd->prot_seg_cnt = 0;
	}
	spin_unlock_irqrestore(&phba->scsi_buf_list_lock, iflag);
	return  lpfc_cmd;
}

/**
 * lpfc_release_scsi_buf: Return a scsi buffer back to hba lpfc_scsi_buf_list list.
 * @phba: The Hba for which this call is being executed.
 * @psb: The scsi buffer which is being released.
 *
 * This routine releases @psb scsi buffer by adding it to tail of @phba
 * lpfc_scsi_buf_list list.
 **/
static void
lpfc_release_scsi_buf(struct lpfc_hba *phba, struct lpfc_scsi_buf *psb)
{
	unsigned long iflag = 0;

	spin_lock_irqsave(&phba->scsi_buf_list_lock, iflag);
	psb->pCmd = NULL;
	list_add_tail(&psb->list, &phba->lpfc_scsi_buf_list);
	spin_unlock_irqrestore(&phba->scsi_buf_list_lock, iflag);
}

/**
 * lpfc_scsi_prep_dma_buf: Routine to do DMA mapping for scsi buffer.
 * @phba: The Hba for which this call is being executed.
 * @lpfc_cmd: The scsi buffer which is going to be mapped.
 *
 * This routine does the pci dma mapping for scatter-gather list of scsi cmnd
 * field of @lpfc_cmd. This routine scans through sg elements and format the
 * bdea. This routine also initializes all IOCB fields which are dependent on
 * scsi command request buffer.
 *
 * Return codes:
 *   1 - Error
 *   0 - Success
 **/
static int
lpfc_scsi_prep_dma_buf(struct lpfc_hba *phba, struct lpfc_scsi_buf *lpfc_cmd)
{
	struct scsi_cmnd *scsi_cmnd = lpfc_cmd->pCmd;
	struct scatterlist *sgel = NULL;
	struct fcp_cmnd *fcp_cmnd = lpfc_cmd->fcp_cmnd;
	struct ulp_bde64 *bpl = lpfc_cmd->fcp_bpl;
	IOCB_t *iocb_cmd = &lpfc_cmd->cur_iocbq.iocb;
	struct ulp_bde64 *data_bde = iocb_cmd->unsli3.fcp_ext.dbde;
	dma_addr_t physaddr;
	uint32_t num_bde = 0;
	int nseg, datadir = scsi_cmnd->sc_data_direction;

	/*
	 * There are three possibilities here - use scatter-gather segment, use
	 * the single mapping, or neither.  Start the lpfc command prep by
	 * bumping the bpl beyond the fcp_cmnd and fcp_rsp regions to the first
	 * data bde entry.
	 */
	bpl += 2;
	if (scsi_sg_count(scsi_cmnd)) {
		/*
		 * The driver stores the segment count returned from pci_map_sg
		 * because this a count of dma-mappings used to map the use_sg
		 * pages.  They are not guaranteed to be the same for those
		 * architectures that implement an IOMMU.
		 */

		nseg = dma_map_sg(&phba->pcidev->dev, scsi_sglist(scsi_cmnd),
				  scsi_sg_count(scsi_cmnd), datadir);
		if (unlikely(!nseg))
			return 1;

		lpfc_cmd->seg_cnt = nseg;
		if (lpfc_cmd->seg_cnt > phba->cfg_sg_seg_cnt) {
			printk(KERN_ERR "%s: Too many sg segments from "
			       "dma_map_sg.  Config %d, seg_cnt %d\n",
			       __func__, phba->cfg_sg_seg_cnt,
			       lpfc_cmd->seg_cnt);
			scsi_dma_unmap(scsi_cmnd);
			return 1;
		}

		/*
		 * The driver established a maximum scatter-gather segment count
		 * during probe that limits the number of sg elements in any
		 * single scsi command.  Just run through the seg_cnt and format
		 * the bde's.
		 * When using SLI-3 the driver will try to fit all the BDEs into
		 * the IOCB. If it can't then the BDEs get added to a BPL as it
		 * does for SLI-2 mode.
		 */
		scsi_for_each_sg(scsi_cmnd, sgel, nseg, num_bde) {
			physaddr = sg_dma_address(sgel);
			if (phba->sli_rev == 3 &&
<<<<<<< HEAD
=======
			    !(phba->sli3_options & LPFC_SLI3_BG_ENABLED) &&
>>>>>>> 18e352e4
			    nseg <= LPFC_EXT_DATA_BDE_COUNT) {
				data_bde->tus.f.bdeFlags = BUFF_TYPE_BDE_64;
				data_bde->tus.f.bdeSize = sg_dma_len(sgel);
				data_bde->addrLow = putPaddrLow(physaddr);
				data_bde->addrHigh = putPaddrHigh(physaddr);
				data_bde++;
			} else {
				bpl->tus.f.bdeFlags = BUFF_TYPE_BDE_64;
				bpl->tus.f.bdeSize = sg_dma_len(sgel);
				bpl->tus.w = le32_to_cpu(bpl->tus.w);
				bpl->addrLow =
					le32_to_cpu(putPaddrLow(physaddr));
				bpl->addrHigh =
					le32_to_cpu(putPaddrHigh(physaddr));
				bpl++;
			}
<<<<<<< HEAD
=======
		}
	}

	/*
	 * Finish initializing those IOCB fields that are dependent on the
	 * scsi_cmnd request_buffer.  Note that for SLI-2 the bdeSize is
	 * explicitly reinitialized and for SLI-3 the extended bde count is
	 * explicitly reinitialized since all iocb memory resources are reused.
	 */
	if (phba->sli_rev == 3 &&
	    !(phba->sli3_options & LPFC_SLI3_BG_ENABLED)) {
		if (num_bde > LPFC_EXT_DATA_BDE_COUNT) {
			/*
			 * The extended IOCB format can only fit 3 BDE or a BPL.
			 * This I/O has more than 3 BDE so the 1st data bde will
			 * be a BPL that is filled in here.
			 */
			physaddr = lpfc_cmd->dma_handle;
			data_bde->tus.f.bdeFlags = BUFF_TYPE_BLP_64;
			data_bde->tus.f.bdeSize = (num_bde *
						   sizeof(struct ulp_bde64));
			physaddr += (sizeof(struct fcp_cmnd) +
				     sizeof(struct fcp_rsp) +
				     (2 * sizeof(struct ulp_bde64)));
			data_bde->addrHigh = putPaddrHigh(physaddr);
			data_bde->addrLow = putPaddrLow(physaddr);
			/* ebde count includes the responce bde and data bpl */
			iocb_cmd->unsli3.fcp_ext.ebde_count = 2;
		} else {
			/* ebde count includes the responce bde and data bdes */
			iocb_cmd->unsli3.fcp_ext.ebde_count = (num_bde + 1);
		}
	} else {
		iocb_cmd->un.fcpi64.bdl.bdeSize =
			((num_bde + 2) * sizeof(struct ulp_bde64));
	}
	fcp_cmnd->fcpDl = cpu_to_be32(scsi_bufflen(scsi_cmnd));

	/*
	 * Due to difference in data length between DIF/non-DIF paths,
	 * we need to set word 4 of IOCB here
	 */
	iocb_cmd->un.fcpi.fcpi_parm = le32_to_cpu(scsi_bufflen(scsi_cmnd));
	return 0;
}

/*
 * Given a scsi cmnd, determine the BlockGuard profile to be used
 * with the cmd
 */
static int
lpfc_sc_to_sli_prof(struct scsi_cmnd *sc)
{
	uint8_t guard_type = scsi_host_get_guard(sc->device->host);
	uint8_t ret_prof = LPFC_PROF_INVALID;

	if (guard_type == SHOST_DIX_GUARD_IP) {
		switch (scsi_get_prot_op(sc)) {
		case SCSI_PROT_READ_INSERT:
		case SCSI_PROT_WRITE_STRIP:
			ret_prof = LPFC_PROF_AST2;
			break;

		case SCSI_PROT_READ_STRIP:
		case SCSI_PROT_WRITE_INSERT:
			ret_prof = LPFC_PROF_A1;
			break;

		case SCSI_PROT_READ_CONVERT:
		case SCSI_PROT_WRITE_CONVERT:
			ret_prof = LPFC_PROF_AST1;
			break;

		case SCSI_PROT_READ_PASS:
		case SCSI_PROT_WRITE_PASS:
		case SCSI_PROT_NORMAL:
		default:
			printk(KERN_ERR "Bad op/guard:%d/%d combination\n",
					scsi_get_prot_op(sc), guard_type);
			break;

		}
	} else if (guard_type == SHOST_DIX_GUARD_CRC) {
		switch (scsi_get_prot_op(sc)) {
		case SCSI_PROT_READ_STRIP:
		case SCSI_PROT_WRITE_INSERT:
			ret_prof = LPFC_PROF_A1;
			break;

		case SCSI_PROT_READ_PASS:
		case SCSI_PROT_WRITE_PASS:
			ret_prof = LPFC_PROF_C1;
			break;

		case SCSI_PROT_READ_CONVERT:
		case SCSI_PROT_WRITE_CONVERT:
		case SCSI_PROT_READ_INSERT:
		case SCSI_PROT_WRITE_STRIP:
		case SCSI_PROT_NORMAL:
		default:
			printk(KERN_ERR "Bad op/guard:%d/%d combination\n",
					scsi_get_prot_op(sc), guard_type);
			break;
		}
	} else {
		/* unsupported format */
		BUG();
	}

	return ret_prof;
}

struct scsi_dif_tuple {
	__be16 guard_tag;       /* Checksum */
	__be16 app_tag;         /* Opaque storage */
	__be32 ref_tag;         /* Target LBA or indirect LBA */
};

static inline unsigned
lpfc_cmd_blksize(struct scsi_cmnd *sc)
{
	return sc->device->sector_size;
}

/**
 * lpfc_get_cmd_dif_parms - Extract DIF parameters from SCSI command
 * @sc:             in: SCSI command
 * @apptagmask      out: app tag mask
 * @apptagval       out: app tag value
 * @reftag          out: ref tag (reference tag)
 *
 * Description:
 *   Extract DIF paramters from the command if possible.  Otherwise,
 *   use default paratmers.
 *
 **/
static inline void
lpfc_get_cmd_dif_parms(struct scsi_cmnd *sc, uint16_t *apptagmask,
		uint16_t *apptagval, uint32_t *reftag)
{
	struct  scsi_dif_tuple *spt;
	unsigned char op = scsi_get_prot_op(sc);
	unsigned int protcnt = scsi_prot_sg_count(sc);
	static int cnt;

	if (protcnt && (op == SCSI_PROT_WRITE_STRIP ||
				op == SCSI_PROT_WRITE_PASS ||
				op == SCSI_PROT_WRITE_CONVERT)) {

		cnt++;
		spt = page_address(sg_page(scsi_prot_sglist(sc))) +
			scsi_prot_sglist(sc)[0].offset;
		*apptagmask = 0;
		*apptagval = 0;
		*reftag = cpu_to_be32(spt->ref_tag);

	} else {
		/* SBC defines ref tag to be lower 32bits of LBA */
		*reftag = (uint32_t) (0xffffffff & scsi_get_lba(sc));
		*apptagmask = 0;
		*apptagval = 0;
	}
}

/*
 * This function sets up buffer list for protection groups of
 * type LPFC_PG_TYPE_NO_DIF
 *
 * This is usually used when the HBA is instructed to generate
 * DIFs and insert them into data stream (or strip DIF from
 * incoming data stream)
 *
 * The buffer list consists of just one protection group described
 * below:
 *                                +-------------------------+
 *   start of prot group  -->     |          PDE_1          |
 *                                +-------------------------+
 *                                |         Data BDE        |
 *                                +-------------------------+
 *                                |more Data BDE's ... (opt)|
 *                                +-------------------------+
 *
 * @sc: pointer to scsi command we're working on
 * @bpl: pointer to buffer list for protection groups
 * @datacnt: number of segments of data that have been dma mapped
 *
 * Note: Data s/g buffers have been dma mapped
 */
static int
lpfc_bg_setup_bpl(struct lpfc_hba *phba, struct scsi_cmnd *sc,
		struct ulp_bde64 *bpl, int datasegcnt)
{
	struct scatterlist *sgde = NULL; /* s/g data entry */
	struct lpfc_pde *pde1 = NULL;
	dma_addr_t physaddr;
	int i = 0, num_bde = 0;
	int datadir = sc->sc_data_direction;
	int prof = LPFC_PROF_INVALID;
	unsigned blksize;
	uint32_t reftag;
	uint16_t apptagmask, apptagval;

	pde1 = (struct lpfc_pde *) bpl;
	prof = lpfc_sc_to_sli_prof(sc);

	if (prof == LPFC_PROF_INVALID)
		goto out;

	/* extract some info from the scsi command for PDE1*/
	blksize = lpfc_cmd_blksize(sc);
	lpfc_get_cmd_dif_parms(sc, &apptagmask, &apptagval, &reftag);

	/* setup PDE1 with what we have */
	lpfc_pde_set_bg_parms(pde1, LPFC_PDE1_DESCRIPTOR, prof, blksize,
			BG_EC_STOP_ERR);
	lpfc_pde_set_dif_parms(pde1, apptagmask, apptagval, reftag);

	num_bde++;
	bpl++;

	/* assumption: caller has already run dma_map_sg on command data */
	scsi_for_each_sg(sc, sgde, datasegcnt, i) {
		physaddr = sg_dma_address(sgde);
		bpl->addrLow = le32_to_cpu(putPaddrLow(physaddr));
		bpl->addrHigh = le32_to_cpu(putPaddrHigh(physaddr));
		bpl->tus.f.bdeSize = sg_dma_len(sgde);
		if (datadir == DMA_TO_DEVICE)
			bpl->tus.f.bdeFlags = BUFF_TYPE_BDE_64;
		else
			bpl->tus.f.bdeFlags = BUFF_TYPE_BDE_64I;
		bpl->tus.w = le32_to_cpu(bpl->tus.w);
		bpl++;
		num_bde++;
	}

out:
	return num_bde;
}

/*
 * This function sets up buffer list for protection groups of
 * type LPFC_PG_TYPE_DIF_BUF
 *
 * This is usually used when DIFs are in their own buffers,
 * separate from the data. The HBA can then by instructed
 * to place the DIFs in the outgoing stream.  For read operations,
 * The HBA could extract the DIFs and place it in DIF buffers.
 *
 * The buffer list for this type consists of one or more of the
 * protection groups described below:
 *                                    +-------------------------+
 *   start of first prot group  -->   |          PDE_1          |
 *                                    +-------------------------+
 *                                    |      PDE_3 (Prot BDE)   |
 *                                    +-------------------------+
 *                                    |        Data BDE         |
 *                                    +-------------------------+
 *                                    |more Data BDE's ... (opt)|
 *                                    +-------------------------+
 *   start of new  prot group  -->    |          PDE_1          |
 *                                    +-------------------------+
 *                                    |          ...            |
 *                                    +-------------------------+
 *
 * @sc: pointer to scsi command we're working on
 * @bpl: pointer to buffer list for protection groups
 * @datacnt: number of segments of data that have been dma mapped
 * @protcnt: number of segment of protection data that have been dma mapped
 *
 * Note: It is assumed that both data and protection s/g buffers have been
 *       mapped for DMA
 */
static int
lpfc_bg_setup_bpl_prot(struct lpfc_hba *phba, struct scsi_cmnd *sc,
		struct ulp_bde64 *bpl, int datacnt, int protcnt)
{
	struct scatterlist *sgde = NULL; /* s/g data entry */
	struct scatterlist *sgpe = NULL; /* s/g prot entry */
	struct lpfc_pde *pde1 = NULL;
	struct ulp_bde64 *prot_bde = NULL;
	dma_addr_t dataphysaddr, protphysaddr;
	unsigned short curr_data = 0, curr_prot = 0;
	unsigned int split_offset, protgroup_len;
	unsigned int protgrp_blks, protgrp_bytes;
	unsigned int remainder, subtotal;
	int prof = LPFC_PROF_INVALID;
	int datadir = sc->sc_data_direction;
	unsigned char pgdone = 0, alldone = 0;
	unsigned blksize;
	uint32_t reftag;
	uint16_t apptagmask, apptagval;
	int num_bde = 0;

	sgpe = scsi_prot_sglist(sc);
	sgde = scsi_sglist(sc);

	if (!sgpe || !sgde) {
		lpfc_printf_log(phba, KERN_ERR, LOG_FCP,
				"9020 Invalid s/g entry: data=0x%p prot=0x%p\n",
				sgpe, sgde);
		return 0;
	}

	prof = lpfc_sc_to_sli_prof(sc);
	if (prof == LPFC_PROF_INVALID)
		goto out;

	/* extract some info from the scsi command for PDE1*/
	blksize = lpfc_cmd_blksize(sc);
	lpfc_get_cmd_dif_parms(sc, &apptagmask, &apptagval, &reftag);

	split_offset = 0;
	do {
		/* setup the first PDE_1 */
		pde1 = (struct lpfc_pde *) bpl;

		lpfc_pde_set_bg_parms(pde1, LPFC_PDE1_DESCRIPTOR, prof, blksize,
				BG_EC_STOP_ERR);
		lpfc_pde_set_dif_parms(pde1, apptagmask, apptagval, reftag);

		num_bde++;
		bpl++;

		/* setup the first BDE that points to protection buffer */
		prot_bde = (struct ulp_bde64 *) bpl;
		protphysaddr = sg_dma_address(sgpe);
		prot_bde->addrLow = le32_to_cpu(putPaddrLow(protphysaddr));
		prot_bde->addrHigh = le32_to_cpu(putPaddrHigh(protphysaddr));
		protgroup_len = sg_dma_len(sgpe);


		/* must be integer multiple of the DIF block length */
		BUG_ON(protgroup_len % 8);

		protgrp_blks = protgroup_len / 8;
		protgrp_bytes = protgrp_blks * blksize;

		prot_bde->tus.f.bdeSize = protgroup_len;
		if (datadir == DMA_TO_DEVICE)
			prot_bde->tus.f.bdeFlags = BUFF_TYPE_BDE_64;
		else
			prot_bde->tus.f.bdeFlags = BUFF_TYPE_BDE_64I;
		prot_bde->tus.w = le32_to_cpu(bpl->tus.w);

		curr_prot++;
		num_bde++;

		/* setup BDE's for data blocks associated with DIF data */
		pgdone = 0;
		subtotal = 0; /* total bytes processed for current prot grp */
		while (!pgdone) {
			if (!sgde) {
				printk(KERN_ERR "%s Invalid data segment\n",
						__func__);
				return 0;
			}
			bpl++;
			dataphysaddr = sg_dma_address(sgde) + split_offset;
			bpl->addrLow = le32_to_cpu(putPaddrLow(dataphysaddr));
			bpl->addrHigh = le32_to_cpu(putPaddrHigh(dataphysaddr));

			remainder = sg_dma_len(sgde) - split_offset;

			if ((subtotal + remainder) <= protgrp_bytes) {
				/* we can use this whole buffer */
				bpl->tus.f.bdeSize = remainder;
				split_offset = 0;

				if ((subtotal + remainder) == protgrp_bytes)
					pgdone = 1;
			} else {
				/* must split this buffer with next prot grp */
				bpl->tus.f.bdeSize = protgrp_bytes - subtotal;
				split_offset += bpl->tus.f.bdeSize;
			}

			subtotal += bpl->tus.f.bdeSize;

			if (datadir == DMA_TO_DEVICE)
				bpl->tus.f.bdeFlags = BUFF_TYPE_BDE_64;
			else
				bpl->tus.f.bdeFlags = BUFF_TYPE_BDE_64I;
			bpl->tus.w = le32_to_cpu(bpl->tus.w);

			num_bde++;
			curr_data++;

			if (split_offset)
				break;

			/* Move to the next s/g segment if possible */
			sgde = sg_next(sgde);
		}

		/* are we done ? */
		if (curr_prot == protcnt) {
			alldone = 1;
		} else if (curr_prot < protcnt) {
			/* advance to next prot buffer */
			sgpe = sg_next(sgpe);
			bpl++;

			/* update the reference tag */
			reftag += protgrp_blks;
		} else {
			/* if we're here, we have a bug */
			printk(KERN_ERR "BLKGRD: bug in %s\n", __func__);
		}

	} while (!alldone);

out:


	return num_bde;
}
/*
 * Given a SCSI command that supports DIF, determine composition of protection
 * groups involved in setting up buffer lists
 *
 * Returns:
 *			      for DIF (for both read and write)
 * */
static int
lpfc_prot_group_type(struct lpfc_hba *phba, struct scsi_cmnd *sc)
{
	int ret = LPFC_PG_TYPE_INVALID;
	unsigned char op = scsi_get_prot_op(sc);

	switch (op) {
	case SCSI_PROT_READ_STRIP:
	case SCSI_PROT_WRITE_INSERT:
		ret = LPFC_PG_TYPE_NO_DIF;
		break;
	case SCSI_PROT_READ_INSERT:
	case SCSI_PROT_WRITE_STRIP:
	case SCSI_PROT_READ_PASS:
	case SCSI_PROT_WRITE_PASS:
	case SCSI_PROT_WRITE_CONVERT:
	case SCSI_PROT_READ_CONVERT:
		ret = LPFC_PG_TYPE_DIF_BUF;
		break;
	default:
		lpfc_printf_log(phba, KERN_ERR, LOG_FCP,
				"9021 Unsupported protection op:%d\n", op);
		break;
	}

	return ret;
}

/*
 * This is the protection/DIF aware version of
 * lpfc_scsi_prep_dma_buf(). It may be a good idea to combine the
 * two functions eventually, but for now, it's here
 */
static int
lpfc_bg_scsi_prep_dma_buf(struct lpfc_hba *phba,
		struct lpfc_scsi_buf *lpfc_cmd)
{
	struct scsi_cmnd *scsi_cmnd = lpfc_cmd->pCmd;
	struct fcp_cmnd *fcp_cmnd = lpfc_cmd->fcp_cmnd;
	struct ulp_bde64 *bpl = lpfc_cmd->fcp_bpl;
	IOCB_t *iocb_cmd = &lpfc_cmd->cur_iocbq.iocb;
	uint32_t num_bde = 0;
	int datasegcnt, protsegcnt, datadir = scsi_cmnd->sc_data_direction;
	int prot_group_type = 0;
	int diflen, fcpdl;
	unsigned blksize;

	/*
	 * Start the lpfc command prep by bumping the bpl beyond fcp_cmnd
	 *  fcp_rsp regions to the first data bde entry
	 */
	bpl += 2;
	if (scsi_sg_count(scsi_cmnd)) {
		/*
		 * The driver stores the segment count returned from pci_map_sg
		 * because this a count of dma-mappings used to map the use_sg
		 * pages.  They are not guaranteed to be the same for those
		 * architectures that implement an IOMMU.
		 */
		datasegcnt = dma_map_sg(&phba->pcidev->dev,
					scsi_sglist(scsi_cmnd),
					scsi_sg_count(scsi_cmnd), datadir);
		if (unlikely(!datasegcnt))
			return 1;

		lpfc_cmd->seg_cnt = datasegcnt;
		if (lpfc_cmd->seg_cnt > phba->cfg_sg_seg_cnt) {
			printk(KERN_ERR "%s: Too many sg segments from "
					"dma_map_sg.  Config %d, seg_cnt %d\n",
					__func__, phba->cfg_sg_seg_cnt,
					lpfc_cmd->seg_cnt);
			scsi_dma_unmap(scsi_cmnd);
			return 1;
		}

		prot_group_type = lpfc_prot_group_type(phba, scsi_cmnd);

		switch (prot_group_type) {
		case LPFC_PG_TYPE_NO_DIF:
			num_bde = lpfc_bg_setup_bpl(phba, scsi_cmnd, bpl,
					datasegcnt);
			/* we shoud have 2 or more entries in buffer list */
			if (num_bde < 2)
				goto err;
			break;
		case LPFC_PG_TYPE_DIF_BUF:{
			/*
			 * This type indicates that protection buffers are
			 * passed to the driver, so that needs to be prepared
			 * for DMA
			 */
			protsegcnt = dma_map_sg(&phba->pcidev->dev,
					scsi_prot_sglist(scsi_cmnd),
					scsi_prot_sg_count(scsi_cmnd), datadir);
			if (unlikely(!protsegcnt)) {
				scsi_dma_unmap(scsi_cmnd);
				return 1;
			}

			lpfc_cmd->prot_seg_cnt = protsegcnt;
			if (lpfc_cmd->prot_seg_cnt
			    > phba->cfg_prot_sg_seg_cnt) {
				printk(KERN_ERR "%s: Too many prot sg segments "
						"from dma_map_sg.  Config %d,"
						"prot_seg_cnt %d\n", __func__,
						phba->cfg_prot_sg_seg_cnt,
						lpfc_cmd->prot_seg_cnt);
				dma_unmap_sg(&phba->pcidev->dev,
					     scsi_prot_sglist(scsi_cmnd),
					     scsi_prot_sg_count(scsi_cmnd),
					     datadir);
				scsi_dma_unmap(scsi_cmnd);
				return 1;
			}

			num_bde = lpfc_bg_setup_bpl_prot(phba, scsi_cmnd, bpl,
					datasegcnt, protsegcnt);
			/* we shoud have 3 or more entries in buffer list */
			if (num_bde < 3)
				goto err;
			break;
		}
		case LPFC_PG_TYPE_INVALID:
		default:
			lpfc_printf_log(phba, KERN_ERR, LOG_FCP,
					"9022 Unexpected protection group %i\n",
					prot_group_type);
			return 1;
>>>>>>> 18e352e4
		}
	}

	/*
	 * Finish initializing those IOCB fields that are dependent on the
	 * scsi_cmnd request_buffer.  Note that for SLI-2 the bdeSize is
	 * explicitly reinitialized and for SLI-3 the extended bde count is
	 * explicitly reinitialized since all iocb memory resources are reused.
	 */
<<<<<<< HEAD
	if (phba->sli_rev == 3) {
		if (num_bde > LPFC_EXT_DATA_BDE_COUNT) {
			/*
			 * The extended IOCB format can only fit 3 BDE or a BPL.
			 * This I/O has more than 3 BDE so the 1st data bde will
			 * be a BPL that is filled in here.
			 */
			physaddr = lpfc_cmd->dma_handle;
			data_bde->tus.f.bdeFlags = BUFF_TYPE_BLP_64;
			data_bde->tus.f.bdeSize = (num_bde *
						   sizeof(struct ulp_bde64));
			physaddr += (sizeof(struct fcp_cmnd) +
				     sizeof(struct fcp_rsp) +
				     (2 * sizeof(struct ulp_bde64)));
			data_bde->addrHigh = putPaddrHigh(physaddr);
			data_bde->addrLow = putPaddrLow(physaddr);
			/* ebde count includes the responce bde and data bpl */
			iocb_cmd->unsli3.fcp_ext.ebde_count = 2;
		} else {
			/* ebde count includes the responce bde and data bdes */
			iocb_cmd->unsli3.fcp_ext.ebde_count = (num_bde + 1);
		}
	} else {
		iocb_cmd->un.fcpi64.bdl.bdeSize =
			((num_bde + 2) * sizeof(struct ulp_bde64));
	}
	fcp_cmnd->fcpDl = cpu_to_be32(scsi_bufflen(scsi_cmnd));
=======
	iocb_cmd->un.fcpi64.bdl.bdeSize = (2 * sizeof(struct ulp_bde64));
	iocb_cmd->un.fcpi64.bdl.bdeSize += (num_bde * sizeof(struct ulp_bde64));
	iocb_cmd->ulpBdeCount = 1;
	iocb_cmd->ulpLe = 1;

	fcpdl = scsi_bufflen(scsi_cmnd);

	if (scsi_get_prot_type(scsi_cmnd) == SCSI_PROT_DIF_TYPE1) {
		/*
		 * We are in DIF Type 1 mode
		 * Every data block has a 8 byte DIF (trailer)
		 * attached to it.  Must ajust FCP data length
		 */
		blksize = lpfc_cmd_blksize(scsi_cmnd);
		diflen = (fcpdl / blksize) * 8;
		fcpdl += diflen;
	}
	fcp_cmnd->fcpDl = be32_to_cpu(fcpdl);

	/*
	 * Due to difference in data length between DIF/non-DIF paths,
	 * we need to set word 4 of IOCB here
	 */
	iocb_cmd->un.fcpi.fcpi_parm = fcpdl;

>>>>>>> 18e352e4
	return 0;
err:
	lpfc_printf_log(phba, KERN_ERR, LOG_FCP,
			"9023 Could not setup all needed BDE's"
			"prot_group_type=%d, num_bde=%d\n",
			prot_group_type, num_bde);
	return 1;
}

/*
 * This function checks for BlockGuard errors detected by
 * the HBA.  In case of errors, the ASC/ASCQ fields in the
 * sense buffer will be set accordingly, paired with
 * ILLEGAL_REQUEST to signal to the kernel that the HBA
 * detected corruption.
 *
 * Returns:
 *  0 - No error found
 *  1 - BlockGuard error found
 * -1 - Internal error (bad profile, ...etc)
 */
static int
lpfc_parse_bg_err(struct lpfc_hba *phba, struct lpfc_scsi_buf *lpfc_cmd,
			struct lpfc_iocbq *pIocbOut)
{
	struct scsi_cmnd *cmd = lpfc_cmd->pCmd;
	struct sli3_bg_fields *bgf = &pIocbOut->iocb.unsli3.sli3_bg;
	int ret = 0;
	uint32_t bghm = bgf->bghm;
	uint32_t bgstat = bgf->bgstat;
	uint64_t failing_sector = 0;

	printk(KERN_ERR "BG ERROR in cmd 0x%x lba 0x%llx blk cnt 0x%lx "
			"bgstat=0x%x bghm=0x%x\n",
			cmd->cmnd[0], (unsigned long long)scsi_get_lba(cmd),
			cmd->request->nr_sectors, bgstat, bghm);

	spin_lock(&_dump_buf_lock);
	if (!_dump_buf_done) {
		printk(KERN_ERR "Saving Data for %u blocks to debugfs\n",
				(cmd->cmnd[7] << 8 | cmd->cmnd[8]));
		lpfc_debug_save_data(cmd);

		/* If we have a prot sgl, save the DIF buffer */
		if (lpfc_prot_group_type(phba, cmd) ==
				LPFC_PG_TYPE_DIF_BUF) {
			printk(KERN_ERR "Saving DIF for %u blocks to debugfs\n",
					(cmd->cmnd[7] << 8 | cmd->cmnd[8]));
			lpfc_debug_save_dif(cmd);
		}

		_dump_buf_done = 1;
	}
	spin_unlock(&_dump_buf_lock);

	if (lpfc_bgs_get_invalid_prof(bgstat)) {
		cmd->result = ScsiResult(DID_ERROR, 0);
		printk(KERN_ERR "Invalid BlockGuard profile. bgstat:0x%x\n",
				bgstat);
		ret = (-1);
		goto out;
	}

	if (lpfc_bgs_get_uninit_dif_block(bgstat)) {
		cmd->result = ScsiResult(DID_ERROR, 0);
		printk(KERN_ERR "Invalid BlockGuard DIF Block. bgstat:0x%x\n",
				bgstat);
		ret = (-1);
		goto out;
	}

	if (lpfc_bgs_get_guard_err(bgstat)) {
		ret = 1;

		scsi_build_sense_buffer(1, cmd->sense_buffer, ILLEGAL_REQUEST,
				0x10, 0x1);
		cmd->result = (DRIVER_SENSE|SUGGEST_DIE) << 24
			| ScsiResult(DID_ABORT, SAM_STAT_CHECK_CONDITION);
		phba->bg_guard_err_cnt++;
		printk(KERN_ERR "BLKGRD: guard_tag error\n");
	}

	if (lpfc_bgs_get_reftag_err(bgstat)) {
		ret = 1;

		scsi_build_sense_buffer(1, cmd->sense_buffer, ILLEGAL_REQUEST,
				0x10, 0x3);
		cmd->result = (DRIVER_SENSE|SUGGEST_DIE) << 24
			| ScsiResult(DID_ABORT, SAM_STAT_CHECK_CONDITION);

		phba->bg_reftag_err_cnt++;
		printk(KERN_ERR "BLKGRD: ref_tag error\n");
	}

	if (lpfc_bgs_get_apptag_err(bgstat)) {
		ret = 1;

		scsi_build_sense_buffer(1, cmd->sense_buffer, ILLEGAL_REQUEST,
				0x10, 0x2);
		cmd->result = (DRIVER_SENSE|SUGGEST_DIE) << 24
			| ScsiResult(DID_ABORT, SAM_STAT_CHECK_CONDITION);

		phba->bg_apptag_err_cnt++;
		printk(KERN_ERR "BLKGRD: app_tag error\n");
	}

	if (lpfc_bgs_get_hi_water_mark_present(bgstat)) {
		/*
		 * setup sense data descriptor 0 per SPC-4 as an information
		 * field, and put the failing LBA in it
		 */
		cmd->sense_buffer[8] = 0;     /* Information */
		cmd->sense_buffer[9] = 0xa;   /* Add. length */
		do_div(bghm, cmd->device->sector_size);

		failing_sector = scsi_get_lba(cmd);
		failing_sector += bghm;

		put_unaligned_be64(failing_sector, &cmd->sense_buffer[10]);
	}

	if (!ret) {
		/* No error was reported - problem in FW? */
		cmd->result = ScsiResult(DID_ERROR, 0);
		printk(KERN_ERR "BLKGRD: no errors reported!\n");
	}

out:
	return ret;
}

/**
 * lpfc_send_scsi_error_event: Posts an event when there is SCSI error.
 * @phba: Pointer to hba context object.
 * @vport: Pointer to vport object.
 * @lpfc_cmd: Pointer to lpfc scsi command which reported the error.
 * @rsp_iocb: Pointer to response iocb object which reported error.
 *
 * This function posts an event when there is a SCSI command reporting
 * error from the scsi device.
 **/
static void
lpfc_send_scsi_error_event(struct lpfc_hba *phba, struct lpfc_vport *vport,
		struct lpfc_scsi_buf *lpfc_cmd, struct lpfc_iocbq *rsp_iocb) {
	struct scsi_cmnd *cmnd = lpfc_cmd->pCmd;
	struct fcp_rsp *fcprsp = lpfc_cmd->fcp_rsp;
	uint32_t resp_info = fcprsp->rspStatus2;
	uint32_t scsi_status = fcprsp->rspStatus3;
	uint32_t fcpi_parm = rsp_iocb->iocb.un.fcpi.fcpi_parm;
	struct lpfc_fast_path_event *fast_path_evt = NULL;
	struct lpfc_nodelist *pnode = lpfc_cmd->rdata->pnode;
	unsigned long flags;

	/* If there is queuefull or busy condition send a scsi event */
	if ((cmnd->result == SAM_STAT_TASK_SET_FULL) ||
		(cmnd->result == SAM_STAT_BUSY)) {
		fast_path_evt = lpfc_alloc_fast_evt(phba);
		if (!fast_path_evt)
			return;
		fast_path_evt->un.scsi_evt.event_type =
			FC_REG_SCSI_EVENT;
		fast_path_evt->un.scsi_evt.subcategory =
		(cmnd->result == SAM_STAT_TASK_SET_FULL) ?
		LPFC_EVENT_QFULL : LPFC_EVENT_DEVBSY;
		fast_path_evt->un.scsi_evt.lun = cmnd->device->lun;
		memcpy(&fast_path_evt->un.scsi_evt.wwpn,
			&pnode->nlp_portname, sizeof(struct lpfc_name));
		memcpy(&fast_path_evt->un.scsi_evt.wwnn,
			&pnode->nlp_nodename, sizeof(struct lpfc_name));
	} else if ((resp_info & SNS_LEN_VALID) && fcprsp->rspSnsLen &&
		((cmnd->cmnd[0] == READ_10) || (cmnd->cmnd[0] == WRITE_10))) {
		fast_path_evt = lpfc_alloc_fast_evt(phba);
		if (!fast_path_evt)
			return;
		fast_path_evt->un.check_cond_evt.scsi_event.event_type =
			FC_REG_SCSI_EVENT;
		fast_path_evt->un.check_cond_evt.scsi_event.subcategory =
			LPFC_EVENT_CHECK_COND;
		fast_path_evt->un.check_cond_evt.scsi_event.lun =
			cmnd->device->lun;
		memcpy(&fast_path_evt->un.check_cond_evt.scsi_event.wwpn,
			&pnode->nlp_portname, sizeof(struct lpfc_name));
		memcpy(&fast_path_evt->un.check_cond_evt.scsi_event.wwnn,
			&pnode->nlp_nodename, sizeof(struct lpfc_name));
		fast_path_evt->un.check_cond_evt.sense_key =
			cmnd->sense_buffer[2] & 0xf;
		fast_path_evt->un.check_cond_evt.asc = cmnd->sense_buffer[12];
		fast_path_evt->un.check_cond_evt.ascq = cmnd->sense_buffer[13];
	} else if ((cmnd->sc_data_direction == DMA_FROM_DEVICE) &&
		     fcpi_parm &&
		     ((be32_to_cpu(fcprsp->rspResId) != fcpi_parm) ||
			((scsi_status == SAM_STAT_GOOD) &&
			!(resp_info & (RESID_UNDER | RESID_OVER))))) {
		/*
		 * If status is good or resid does not match with fcp_param and
		 * there is valid fcpi_parm, then there is a read_check error
		 */
		fast_path_evt = lpfc_alloc_fast_evt(phba);
		if (!fast_path_evt)
			return;
		fast_path_evt->un.read_check_error.header.event_type =
			FC_REG_FABRIC_EVENT;
		fast_path_evt->un.read_check_error.header.subcategory =
			LPFC_EVENT_FCPRDCHKERR;
		memcpy(&fast_path_evt->un.read_check_error.header.wwpn,
			&pnode->nlp_portname, sizeof(struct lpfc_name));
		memcpy(&fast_path_evt->un.read_check_error.header.wwnn,
			&pnode->nlp_nodename, sizeof(struct lpfc_name));
		fast_path_evt->un.read_check_error.lun = cmnd->device->lun;
		fast_path_evt->un.read_check_error.opcode = cmnd->cmnd[0];
		fast_path_evt->un.read_check_error.fcpiparam =
			fcpi_parm;
	} else
		return;

	fast_path_evt->vport = vport;
	spin_lock_irqsave(&phba->hbalock, flags);
	list_add_tail(&fast_path_evt->work_evt.evt_listp, &phba->work_list);
	spin_unlock_irqrestore(&phba->hbalock, flags);
	lpfc_worker_wake_up(phba);
	return;
}

/**
<<<<<<< HEAD
 * lpfc_send_scsi_error_event: Posts an event when there is SCSI error.
 * @phba: Pointer to hba context object.
 * @vport: Pointer to vport object.
 * @lpfc_cmd: Pointer to lpfc scsi command which reported the error.
 * @rsp_iocb: Pointer to response iocb object which reported error.
 *
 * This function posts an event when there is a SCSI command reporting
 * error from the scsi device.
 **/
static void
lpfc_send_scsi_error_event(struct lpfc_hba *phba, struct lpfc_vport *vport,
		struct lpfc_scsi_buf *lpfc_cmd, struct lpfc_iocbq *rsp_iocb) {
	struct scsi_cmnd *cmnd = lpfc_cmd->pCmd;
	struct fcp_rsp *fcprsp = lpfc_cmd->fcp_rsp;
	uint32_t resp_info = fcprsp->rspStatus2;
	uint32_t scsi_status = fcprsp->rspStatus3;
	uint32_t fcpi_parm = rsp_iocb->iocb.un.fcpi.fcpi_parm;
	struct lpfc_fast_path_event *fast_path_evt = NULL;
	struct lpfc_nodelist *pnode = lpfc_cmd->rdata->pnode;
	unsigned long flags;

	/* If there is queuefull or busy condition send a scsi event */
	if ((cmnd->result == SAM_STAT_TASK_SET_FULL) ||
		(cmnd->result == SAM_STAT_BUSY)) {
		fast_path_evt = lpfc_alloc_fast_evt(phba);
		if (!fast_path_evt)
			return;
		fast_path_evt->un.scsi_evt.event_type =
			FC_REG_SCSI_EVENT;
		fast_path_evt->un.scsi_evt.subcategory =
		(cmnd->result == SAM_STAT_TASK_SET_FULL) ?
		LPFC_EVENT_QFULL : LPFC_EVENT_DEVBSY;
		fast_path_evt->un.scsi_evt.lun = cmnd->device->lun;
		memcpy(&fast_path_evt->un.scsi_evt.wwpn,
			&pnode->nlp_portname, sizeof(struct lpfc_name));
		memcpy(&fast_path_evt->un.scsi_evt.wwnn,
			&pnode->nlp_nodename, sizeof(struct lpfc_name));
	} else if ((resp_info & SNS_LEN_VALID) && fcprsp->rspSnsLen &&
		((cmnd->cmnd[0] == READ_10) || (cmnd->cmnd[0] == WRITE_10))) {
		fast_path_evt = lpfc_alloc_fast_evt(phba);
		if (!fast_path_evt)
			return;
		fast_path_evt->un.check_cond_evt.scsi_event.event_type =
			FC_REG_SCSI_EVENT;
		fast_path_evt->un.check_cond_evt.scsi_event.subcategory =
			LPFC_EVENT_CHECK_COND;
		fast_path_evt->un.check_cond_evt.scsi_event.lun =
			cmnd->device->lun;
		memcpy(&fast_path_evt->un.check_cond_evt.scsi_event.wwpn,
			&pnode->nlp_portname, sizeof(struct lpfc_name));
		memcpy(&fast_path_evt->un.check_cond_evt.scsi_event.wwnn,
			&pnode->nlp_nodename, sizeof(struct lpfc_name));
		fast_path_evt->un.check_cond_evt.sense_key =
			cmnd->sense_buffer[2] & 0xf;
		fast_path_evt->un.check_cond_evt.asc = cmnd->sense_buffer[12];
		fast_path_evt->un.check_cond_evt.ascq = cmnd->sense_buffer[13];
	} else if ((cmnd->sc_data_direction == DMA_FROM_DEVICE) &&
		     fcpi_parm &&
		     ((be32_to_cpu(fcprsp->rspResId) != fcpi_parm) ||
			((scsi_status == SAM_STAT_GOOD) &&
			!(resp_info & (RESID_UNDER | RESID_OVER))))) {
		/*
		 * If status is good or resid does not match with fcp_param and
		 * there is valid fcpi_parm, then there is a read_check error
		 */
		fast_path_evt = lpfc_alloc_fast_evt(phba);
		if (!fast_path_evt)
			return;
		fast_path_evt->un.read_check_error.header.event_type =
			FC_REG_FABRIC_EVENT;
		fast_path_evt->un.read_check_error.header.subcategory =
			LPFC_EVENT_FCPRDCHKERR;
		memcpy(&fast_path_evt->un.read_check_error.header.wwpn,
			&pnode->nlp_portname, sizeof(struct lpfc_name));
		memcpy(&fast_path_evt->un.read_check_error.header.wwnn,
			&pnode->nlp_nodename, sizeof(struct lpfc_name));
		fast_path_evt->un.read_check_error.lun = cmnd->device->lun;
		fast_path_evt->un.read_check_error.opcode = cmnd->cmnd[0];
		fast_path_evt->un.read_check_error.fcpiparam =
			fcpi_parm;
	} else
		return;

	fast_path_evt->vport = vport;
	spin_lock_irqsave(&phba->hbalock, flags);
	list_add_tail(&fast_path_evt->work_evt.evt_listp, &phba->work_list);
	spin_unlock_irqrestore(&phba->hbalock, flags);
	lpfc_worker_wake_up(phba);
	return;
}
=======
 * lpfc_scsi_unprep_dma_buf: Routine to un-map DMA mapping of scatter gather.
 * @phba: The Hba for which this call is being executed.
 * @psb: The scsi buffer which is going to be un-mapped.
 *
 * This routine does DMA un-mapping of scatter gather list of scsi command
 * field of @lpfc_cmd.
 **/
>>>>>>> 18e352e4
static void
lpfc_scsi_unprep_dma_buf(struct lpfc_hba * phba, struct lpfc_scsi_buf * psb)
{
	/*
	 * There are only two special cases to consider.  (1) the scsi command
	 * requested scatter-gather usage or (2) the scsi command allocated
	 * a request buffer, but did not request use_sg.  There is a third
	 * case, but it does not require resource deallocation.
	 */
	if (psb->seg_cnt > 0)
		scsi_dma_unmap(psb->pCmd);
	if (psb->prot_seg_cnt > 0)
		dma_unmap_sg(&phba->pcidev->dev, scsi_prot_sglist(psb->pCmd),
				scsi_prot_sg_count(psb->pCmd),
				psb->pCmd->sc_data_direction);
}

/**
 * lpfc_handler_fcp_err: FCP response handler.
 * @vport: The virtual port for which this call is being executed.
 * @lpfc_cmd: Pointer to lpfc_scsi_buf data structure.
 * @rsp_iocb: The response IOCB which contains FCP error.
 *
 * This routine is called to process response IOCB with status field
 * IOSTAT_FCP_RSP_ERROR. This routine sets result field of scsi command
 * based upon SCSI and FCP error.
 **/
static void
lpfc_handle_fcp_err(struct lpfc_vport *vport, struct lpfc_scsi_buf *lpfc_cmd,
		    struct lpfc_iocbq *rsp_iocb)
{
	struct scsi_cmnd *cmnd = lpfc_cmd->pCmd;
	struct fcp_cmnd *fcpcmd = lpfc_cmd->fcp_cmnd;
	struct fcp_rsp *fcprsp = lpfc_cmd->fcp_rsp;
	uint32_t fcpi_parm = rsp_iocb->iocb.un.fcpi.fcpi_parm;
	uint32_t resp_info = fcprsp->rspStatus2;
	uint32_t scsi_status = fcprsp->rspStatus3;
	uint32_t *lp;
	uint32_t host_status = DID_OK;
	uint32_t rsplen = 0;
	uint32_t logit = LOG_FCP | LOG_FCP_ERROR;


	/*
	 *  If this is a task management command, there is no
	 *  scsi packet associated with this lpfc_cmd.  The driver
	 *  consumes it.
	 */
	if (fcpcmd->fcpCntl2) {
		scsi_status = 0;
		goto out;
	}

	if ((resp_info & SNS_LEN_VALID) && fcprsp->rspSnsLen) {
		uint32_t snslen = be32_to_cpu(fcprsp->rspSnsLen);
		if (snslen > SCSI_SENSE_BUFFERSIZE)
			snslen = SCSI_SENSE_BUFFERSIZE;

		if (resp_info & RSP_LEN_VALID)
		  rsplen = be32_to_cpu(fcprsp->rspRspLen);
		memcpy(cmnd->sense_buffer, &fcprsp->rspInfo0 + rsplen, snslen);
	}
	lp = (uint32_t *)cmnd->sense_buffer;

	if (!scsi_status && (resp_info & RESID_UNDER))
		logit = LOG_FCP;

	lpfc_printf_vlog(vport, KERN_WARNING, logit,
			 "9024 FCP command x%x failed: x%x SNS x%x x%x "
			 "Data: x%x x%x x%x x%x x%x\n",
			 cmnd->cmnd[0], scsi_status,
			 be32_to_cpu(*lp), be32_to_cpu(*(lp + 3)), resp_info,
			 be32_to_cpu(fcprsp->rspResId),
			 be32_to_cpu(fcprsp->rspSnsLen),
			 be32_to_cpu(fcprsp->rspRspLen),
			 fcprsp->rspInfo3);

	if (resp_info & RSP_LEN_VALID) {
		rsplen = be32_to_cpu(fcprsp->rspRspLen);
		if ((rsplen != 0 && rsplen != 4 && rsplen != 8) ||
		    (fcprsp->rspInfo3 != RSP_NO_FAILURE)) {
			host_status = DID_ERROR;
			goto out;
		}
	}

	scsi_set_resid(cmnd, 0);
	if (resp_info & RESID_UNDER) {
		scsi_set_resid(cmnd, be32_to_cpu(fcprsp->rspResId));

		lpfc_printf_vlog(vport, KERN_INFO, LOG_FCP,
				 "9025 FCP Read Underrun, expected %d, "
				 "residual %d Data: x%x x%x x%x\n",
				 be32_to_cpu(fcpcmd->fcpDl),
				 scsi_get_resid(cmnd), fcpi_parm, cmnd->cmnd[0],
				 cmnd->underflow);

		/*
		 * If there is an under run check if under run reported by
		 * storage array is same as the under run reported by HBA.
		 * If this is not same, there is a dropped frame.
		 */
		if ((cmnd->sc_data_direction == DMA_FROM_DEVICE) &&
			fcpi_parm &&
			(scsi_get_resid(cmnd) != fcpi_parm)) {
			lpfc_printf_vlog(vport, KERN_WARNING,
					 LOG_FCP | LOG_FCP_ERROR,
					 "9026 FCP Read Check Error "
					 "and Underrun Data: x%x x%x x%x x%x\n",
					 be32_to_cpu(fcpcmd->fcpDl),
					 scsi_get_resid(cmnd), fcpi_parm,
					 cmnd->cmnd[0]);
			scsi_set_resid(cmnd, scsi_bufflen(cmnd));
			host_status = DID_ERROR;
		}
		/*
		 * The cmnd->underflow is the minimum number of bytes that must
		 * be transfered for this command.  Provided a sense condition
		 * is not present, make sure the actual amount transferred is at
		 * least the underflow value or fail.
		 */
		if (!(resp_info & SNS_LEN_VALID) &&
		    (scsi_status == SAM_STAT_GOOD) &&
		    (scsi_bufflen(cmnd) - scsi_get_resid(cmnd)
		     < cmnd->underflow)) {
			lpfc_printf_vlog(vport, KERN_INFO, LOG_FCP,
					 "9027 FCP command x%x residual "
					 "underrun converted to error "
					 "Data: x%x x%x x%x\n",
					 cmnd->cmnd[0], scsi_bufflen(cmnd),
					 scsi_get_resid(cmnd), cmnd->underflow);
			host_status = DID_ERROR;
		}
	} else if (resp_info & RESID_OVER) {
		lpfc_printf_vlog(vport, KERN_WARNING, LOG_FCP,
				 "9028 FCP command x%x residual overrun error. "
				 "Data: x%x x%x \n", cmnd->cmnd[0],
				 scsi_bufflen(cmnd), scsi_get_resid(cmnd));
		host_status = DID_ERROR;

	/*
	 * Check SLI validation that all the transfer was actually done
	 * (fcpi_parm should be zero). Apply check only to reads.
	 */
	} else if ((scsi_status == SAM_STAT_GOOD) && fcpi_parm &&
			(cmnd->sc_data_direction == DMA_FROM_DEVICE)) {
		lpfc_printf_vlog(vport, KERN_WARNING, LOG_FCP | LOG_FCP_ERROR,
				 "9029 FCP Read Check Error Data: "
				 "x%x x%x x%x x%x\n",
				 be32_to_cpu(fcpcmd->fcpDl),
				 be32_to_cpu(fcprsp->rspResId),
				 fcpi_parm, cmnd->cmnd[0]);
		host_status = DID_ERROR;
		scsi_set_resid(cmnd, scsi_bufflen(cmnd));
	}

 out:
	cmnd->result = ScsiResult(host_status, scsi_status);
	lpfc_send_scsi_error_event(vport->phba, vport, lpfc_cmd, rsp_iocb);
}

/**
 * lpfc_scsi_cmd_iocb_cmpl: Scsi cmnd IOCB completion routine.
 * @phba: The Hba for which this call is being executed.
 * @pIocbIn: The command IOCBQ for the scsi cmnd.
 * @pIocbOut: The response IOCBQ for the scsi cmnd .
 *
 * This routine assigns scsi command result by looking into response IOCB
 * status field appropriately. This routine handles QUEUE FULL condition as
 * well by ramping down device queue depth.
 **/
static void
lpfc_scsi_cmd_iocb_cmpl(struct lpfc_hba *phba, struct lpfc_iocbq *pIocbIn,
			struct lpfc_iocbq *pIocbOut)
{
	struct lpfc_scsi_buf *lpfc_cmd =
		(struct lpfc_scsi_buf *) pIocbIn->context1;
	struct lpfc_vport      *vport = pIocbIn->vport;
	struct lpfc_rport_data *rdata = lpfc_cmd->rdata;
	struct lpfc_nodelist *pnode = rdata->pnode;
	struct scsi_cmnd *cmd = lpfc_cmd->pCmd;
	int result;
	struct scsi_device *tmp_sdev;
	int depth = 0;
	unsigned long flags;
	struct lpfc_fast_path_event *fast_path_evt;
<<<<<<< HEAD
	struct Scsi_Host *shost = cmd->device->host;
	uint32_t queue_depth, scsi_id;
=======
>>>>>>> 18e352e4

	lpfc_cmd->result = pIocbOut->iocb.un.ulpWord[4];
	lpfc_cmd->status = pIocbOut->iocb.ulpStatus;
	if (pnode && NLP_CHK_NODE_ACT(pnode))
		atomic_dec(&pnode->cmd_pending);

	if (lpfc_cmd->status) {
		if (lpfc_cmd->status == IOSTAT_LOCAL_REJECT &&
		    (lpfc_cmd->result & IOERR_DRVR_MASK))
			lpfc_cmd->status = IOSTAT_DRIVER_REJECT;
		else if (lpfc_cmd->status >= IOSTAT_CNT)
			lpfc_cmd->status = IOSTAT_DEFAULT;

		lpfc_printf_vlog(vport, KERN_WARNING, LOG_FCP,
				 "9030 FCP cmd x%x failed <%d/%d> "
				 "status: x%x result: x%x Data: x%x x%x\n",
				 cmd->cmnd[0],
				 cmd->device ? cmd->device->id : 0xffff,
				 cmd->device ? cmd->device->lun : 0xffff,
				 lpfc_cmd->status, lpfc_cmd->result,
				 pIocbOut->iocb.ulpContext,
				 lpfc_cmd->cur_iocbq.iocb.ulpIoTag);

		switch (lpfc_cmd->status) {
		case IOSTAT_FCP_RSP_ERROR:
			/* Call FCP RSP handler to determine result */
			lpfc_handle_fcp_err(vport, lpfc_cmd, pIocbOut);
			break;
		case IOSTAT_NPORT_BSY:
		case IOSTAT_FABRIC_BSY:
			cmd->result = ScsiResult(DID_TRANSPORT_DISRUPTED, 0);
			fast_path_evt = lpfc_alloc_fast_evt(phba);
			if (!fast_path_evt)
				break;
			fast_path_evt->un.fabric_evt.event_type =
				FC_REG_FABRIC_EVENT;
			fast_path_evt->un.fabric_evt.subcategory =
				(lpfc_cmd->status == IOSTAT_NPORT_BSY) ?
				LPFC_EVENT_PORT_BUSY : LPFC_EVENT_FABRIC_BUSY;
			if (pnode && NLP_CHK_NODE_ACT(pnode)) {
				memcpy(&fast_path_evt->un.fabric_evt.wwpn,
					&pnode->nlp_portname,
					sizeof(struct lpfc_name));
				memcpy(&fast_path_evt->un.fabric_evt.wwnn,
					&pnode->nlp_nodename,
					sizeof(struct lpfc_name));
			}
			fast_path_evt->vport = vport;
			fast_path_evt->work_evt.evt =
				LPFC_EVT_FASTPATH_MGMT_EVT;
			spin_lock_irqsave(&phba->hbalock, flags);
			list_add_tail(&fast_path_evt->work_evt.evt_listp,
				&phba->work_list);
			spin_unlock_irqrestore(&phba->hbalock, flags);
			lpfc_worker_wake_up(phba);
			break;
		case IOSTAT_LOCAL_REJECT:
			if (lpfc_cmd->result == IOERR_INVALID_RPI ||
			    lpfc_cmd->result == IOERR_NO_RESOURCES ||
			    lpfc_cmd->result == IOERR_ABORT_REQUESTED) {
				cmd->result = ScsiResult(DID_REQUEUE, 0);
				break;
			}

			if ((lpfc_cmd->result == IOERR_RX_DMA_FAILED ||
			     lpfc_cmd->result == IOERR_TX_DMA_FAILED) &&
			     pIocbOut->iocb.unsli3.sli3_bg.bgstat) {
				if (scsi_get_prot_op(cmd) != SCSI_PROT_NORMAL) {
					/*
					 * This is a response for a BG enabled
					 * cmd. Parse BG error
					 */
					lpfc_parse_bg_err(phba, lpfc_cmd,
							pIocbOut);
					break;
				} else {
					lpfc_printf_vlog(vport, KERN_WARNING,
							LOG_BG,
							"9031 non-zero BGSTAT "
							"on unprotected cmd");
				}
			}

		/* else: fall through */
		default:
			cmd->result = ScsiResult(DID_ERROR, 0);
			break;
		}

		if (!pnode || !NLP_CHK_NODE_ACT(pnode)
		    || (pnode->nlp_state != NLP_STE_MAPPED_NODE))
			cmd->result = ScsiResult(DID_TRANSPORT_DISRUPTED,
						 SAM_STAT_BUSY);
	} else {
		cmd->result = ScsiResult(DID_OK, 0);
	}

	if (cmd->result || lpfc_cmd->fcp_rsp->rspSnsLen) {
		uint32_t *lp = (uint32_t *)cmd->sense_buffer;

		lpfc_printf_vlog(vport, KERN_INFO, LOG_FCP,
				 "0710 Iodone <%d/%d> cmd %p, error "
				 "x%x SNS x%x x%x Data: x%x x%x\n",
				 cmd->device->id, cmd->device->lun, cmd,
				 cmd->result, *lp, *(lp + 3), cmd->retries,
				 scsi_get_resid(cmd));
	}

	lpfc_update_stats(phba, lpfc_cmd);
	result = cmd->result;
<<<<<<< HEAD
	if (vport->cfg_max_scsicmpl_time &&
	   time_after(jiffies, lpfc_cmd->start_time +
		msecs_to_jiffies(vport->cfg_max_scsicmpl_time))) {
		spin_lock_irqsave(shost->host_lock, flags);
=======
	sdev = cmd->device;
	if (vport->cfg_max_scsicmpl_time &&
	   time_after(jiffies, lpfc_cmd->start_time +
		msecs_to_jiffies(vport->cfg_max_scsicmpl_time))) {
		spin_lock_irqsave(sdev->host->host_lock, flags);
>>>>>>> 18e352e4
		if (pnode && NLP_CHK_NODE_ACT(pnode)) {
			if (pnode->cmd_qdepth >
				atomic_read(&pnode->cmd_pending) &&
				(atomic_read(&pnode->cmd_pending) >
				LPFC_MIN_TGT_QDEPTH) &&
				((cmd->cmnd[0] == READ_10) ||
				(cmd->cmnd[0] == WRITE_10)))
				pnode->cmd_qdepth =
					atomic_read(&pnode->cmd_pending);

			pnode->last_change_time = jiffies;
		}
<<<<<<< HEAD
		spin_unlock_irqrestore(shost->host_lock, flags);
=======
		spin_unlock_irqrestore(sdev->host->host_lock, flags);
>>>>>>> 18e352e4
	} else if (pnode && NLP_CHK_NODE_ACT(pnode)) {
		if ((pnode->cmd_qdepth < LPFC_MAX_TGT_QDEPTH) &&
		   time_after(jiffies, pnode->last_change_time +
			      msecs_to_jiffies(LPFC_TGTQ_INTERVAL))) {
<<<<<<< HEAD
			spin_lock_irqsave(shost->host_lock, flags);
=======
			spin_lock_irqsave(sdev->host->host_lock, flags);
>>>>>>> 18e352e4
			pnode->cmd_qdepth += pnode->cmd_qdepth *
				LPFC_TGTQ_RAMPUP_PCENT / 100;
			if (pnode->cmd_qdepth > LPFC_MAX_TGT_QDEPTH)
				pnode->cmd_qdepth = LPFC_MAX_TGT_QDEPTH;
			pnode->last_change_time = jiffies;
<<<<<<< HEAD
			spin_unlock_irqrestore(shost->host_lock, flags);
=======
			spin_unlock_irqrestore(sdev->host->host_lock, flags);
>>>>>>> 18e352e4
		}
	}

	lpfc_scsi_unprep_dma_buf(phba, lpfc_cmd);

	/* The sdev is not guaranteed to be valid post scsi_done upcall. */
	queue_depth = cmd->device->queue_depth;
	scsi_id = cmd->device->id;
	cmd->scsi_done(cmd);

	if (phba->cfg_poll & ENABLE_FCP_RING_POLLING) {
		/*
		 * If there is a thread waiting for command completion
		 * wake up the thread.
		 */
		spin_lock_irqsave(shost->host_lock, flags);
		lpfc_cmd->pCmd = NULL;
		if (lpfc_cmd->waitq)
			wake_up(lpfc_cmd->waitq);
		spin_unlock_irqrestore(shost->host_lock, flags);
		lpfc_release_scsi_buf(phba, lpfc_cmd);
		return;
	}


	if (!result)
		lpfc_rampup_queue_depth(vport, queue_depth);

	if (!result && pnode && NLP_CHK_NODE_ACT(pnode) &&
	   ((jiffies - pnode->last_ramp_up_time) >
		LPFC_Q_RAMP_UP_INTERVAL * HZ) &&
	   ((jiffies - pnode->last_q_full_time) >
		LPFC_Q_RAMP_UP_INTERVAL * HZ) &&
	   (vport->cfg_lun_queue_depth > queue_depth)) {
		shost_for_each_device(tmp_sdev, shost) {
			if (vport->cfg_lun_queue_depth > tmp_sdev->queue_depth){
				if (tmp_sdev->id != scsi_id)
					continue;
				if (tmp_sdev->ordered_tags)
					scsi_adjust_queue_depth(tmp_sdev,
						MSG_ORDERED_TAG,
						tmp_sdev->queue_depth+1);
				else
					scsi_adjust_queue_depth(tmp_sdev,
						MSG_SIMPLE_TAG,
						tmp_sdev->queue_depth+1);

				pnode->last_ramp_up_time = jiffies;
			}
		}
		lpfc_send_sdev_queuedepth_change_event(phba, vport, pnode,
			0xFFFFFFFF,
<<<<<<< HEAD
			queue_depth , queue_depth + 1);
=======
			sdev->queue_depth - 1, sdev->queue_depth);
>>>>>>> 18e352e4
	}

	/*
	 * Check for queue full.  If the lun is reporting queue full, then
	 * back off the lun queue depth to prevent target overloads.
	 */
	if (result == SAM_STAT_TASK_SET_FULL && pnode &&
	    NLP_CHK_NODE_ACT(pnode)) {
		pnode->last_q_full_time = jiffies;

		shost_for_each_device(tmp_sdev, shost) {
			if (tmp_sdev->id != scsi_id)
				continue;
			depth = scsi_track_queue_full(tmp_sdev,
					tmp_sdev->queue_depth - 1);
		}
		/*
		 * The queue depth cannot be lowered any more.
		 * Modify the returned error code to store
		 * the final depth value set by
		 * scsi_track_queue_full.
		 */
		if (depth == -1)
			depth = shost->cmd_per_lun;

		if (depth) {
			lpfc_printf_vlog(vport, KERN_WARNING, LOG_FCP,
					 "0711 detected queue full - lun queue "
					 "depth adjusted to %d.\n", depth);
			lpfc_send_sdev_queuedepth_change_event(phba, vport,
				pnode, 0xFFFFFFFF,
				depth+1, depth);
		}
	}

	/*
	 * If there is a thread waiting for command completion
	 * wake up the thread.
	 */
	spin_lock_irqsave(shost->host_lock, flags);
	lpfc_cmd->pCmd = NULL;
	if (lpfc_cmd->waitq)
		wake_up(lpfc_cmd->waitq);
	spin_unlock_irqrestore(shost->host_lock, flags);

	lpfc_release_scsi_buf(phba, lpfc_cmd);
}

/**
 * lpfc_fcpcmd_to_iocb - copy the fcp_cmd data into the IOCB.
 * @data: A pointer to the immediate command data portion of the IOCB.
 * @fcp_cmnd: The FCP Command that is provided by the SCSI layer.
 *
 * The routine copies the entire FCP command from @fcp_cmnd to @data while
 * byte swapping the data to big endian format for transmission on the wire.
 **/
static void
lpfc_fcpcmd_to_iocb(uint8_t *data, struct fcp_cmnd *fcp_cmnd)
{
	int i, j;
	for (i = 0, j = 0; i < sizeof(struct fcp_cmnd);
	     i += sizeof(uint32_t), j++) {
		((uint32_t *)data)[j] = cpu_to_be32(((uint32_t *)fcp_cmnd)[j]);
	}
}

<<<<<<< HEAD
=======
/**
 * lpfc_scsi_prep_cmnd:  Routine to convert scsi cmnd to FCP information unit.
 * @vport: The virtual port for which this call is being executed.
 * @lpfc_cmd: The scsi command which needs to send.
 * @pnode: Pointer to lpfc_nodelist.
 *
 * This routine initializes fcp_cmnd and iocb data structure from scsi command
 * to transfer.
 **/
>>>>>>> 18e352e4
static void
lpfc_scsi_prep_cmnd(struct lpfc_vport *vport, struct lpfc_scsi_buf *lpfc_cmd,
		    struct lpfc_nodelist *pnode)
{
	struct lpfc_hba *phba = vport->phba;
	struct scsi_cmnd *scsi_cmnd = lpfc_cmd->pCmd;
	struct fcp_cmnd *fcp_cmnd = lpfc_cmd->fcp_cmnd;
	IOCB_t *iocb_cmd = &lpfc_cmd->cur_iocbq.iocb;
	struct lpfc_iocbq *piocbq = &(lpfc_cmd->cur_iocbq);
	int datadir = scsi_cmnd->sc_data_direction;
	char tag[2];

	if (!pnode || !NLP_CHK_NODE_ACT(pnode))
		return;

	lpfc_cmd->fcp_rsp->rspSnsLen = 0;
	/* clear task management bits */
	lpfc_cmd->fcp_cmnd->fcpCntl2 = 0;

	int_to_scsilun(lpfc_cmd->pCmd->device->lun,
			&lpfc_cmd->fcp_cmnd->fcp_lun);

	memcpy(&fcp_cmnd->fcpCdb[0], scsi_cmnd->cmnd, 16);

	if (scsi_populate_tag_msg(scsi_cmnd, tag)) {
		switch (tag[0]) {
		case HEAD_OF_QUEUE_TAG:
			fcp_cmnd->fcpCntl1 = HEAD_OF_Q;
			break;
		case ORDERED_QUEUE_TAG:
			fcp_cmnd->fcpCntl1 = ORDERED_Q;
			break;
		default:
			fcp_cmnd->fcpCntl1 = SIMPLE_Q;
			break;
		}
	} else
		fcp_cmnd->fcpCntl1 = 0;

	/*
	 * There are three possibilities here - use scatter-gather segment, use
	 * the single mapping, or neither.  Start the lpfc command prep by
	 * bumping the bpl beyond the fcp_cmnd and fcp_rsp regions to the first
	 * data bde entry.
	 */
	if (scsi_sg_count(scsi_cmnd)) {
		if (datadir == DMA_TO_DEVICE) {
			iocb_cmd->ulpCommand = CMD_FCP_IWRITE64_CR;
			iocb_cmd->un.fcpi.fcpi_parm = 0;
			iocb_cmd->ulpPU = 0;
			fcp_cmnd->fcpCntl3 = WRITE_DATA;
			phba->fc4OutputRequests++;
		} else {
			iocb_cmd->ulpCommand = CMD_FCP_IREAD64_CR;
			iocb_cmd->ulpPU = PARM_READ_CHECK;
			fcp_cmnd->fcpCntl3 = READ_DATA;
			phba->fc4InputRequests++;
		}
	} else {
		iocb_cmd->ulpCommand = CMD_FCP_ICMND64_CR;
		iocb_cmd->un.fcpi.fcpi_parm = 0;
		iocb_cmd->ulpPU = 0;
		fcp_cmnd->fcpCntl3 = 0;
		phba->fc4ControlRequests++;
	}
<<<<<<< HEAD
	if (phba->sli_rev == 3)
=======
	if (phba->sli_rev == 3 &&
	    !(phba->sli3_options & LPFC_SLI3_BG_ENABLED))
>>>>>>> 18e352e4
		lpfc_fcpcmd_to_iocb(iocb_cmd->unsli3.fcp_ext.icd, fcp_cmnd);
	/*
	 * Finish initializing those IOCB fields that are independent
	 * of the scsi_cmnd request_buffer
	 */
	piocbq->iocb.ulpContext = pnode->nlp_rpi;
	if (pnode->nlp_fcp_info & NLP_FCP_2_DEVICE)
		piocbq->iocb.ulpFCP2Rcvy = 1;
	else
		piocbq->iocb.ulpFCP2Rcvy = 0;

	piocbq->iocb.ulpClass = (pnode->nlp_fcp_info & 0x0f);
	piocbq->context1  = lpfc_cmd;
	piocbq->iocb_cmpl = lpfc_scsi_cmd_iocb_cmpl;
	piocbq->iocb.ulpTimeout = lpfc_cmd->timeout;
	piocbq->vport = vport;
}

/**
 * lpfc_scsi_prep_task_mgmt_cmnd: Convert scsi TM cmnd to FCP information unit.
 * @vport: The virtual port for which this call is being executed.
 * @lpfc_cmd: Pointer to lpfc_scsi_buf data structure.
 * @lun: Logical unit number.
 * @task_mgmt_cmd: SCSI task management command.
 *
 * This routine creates FCP information unit corresponding to @task_mgmt_cmd.
 *
 * Return codes:
 *   0 - Error
 *   1 - Success
 **/
static int
lpfc_scsi_prep_task_mgmt_cmd(struct lpfc_vport *vport,
			     struct lpfc_scsi_buf *lpfc_cmd,
			     unsigned int lun,
			     uint8_t task_mgmt_cmd)
{
	struct lpfc_iocbq *piocbq;
	IOCB_t *piocb;
	struct fcp_cmnd *fcp_cmnd;
	struct lpfc_rport_data *rdata = lpfc_cmd->rdata;
	struct lpfc_nodelist *ndlp = rdata->pnode;

	if (!ndlp || !NLP_CHK_NODE_ACT(ndlp) ||
	    ndlp->nlp_state != NLP_STE_MAPPED_NODE)
		return 0;

	piocbq = &(lpfc_cmd->cur_iocbq);
	piocbq->vport = vport;

	piocb = &piocbq->iocb;

	fcp_cmnd = lpfc_cmd->fcp_cmnd;
	/* Clear out any old data in the FCP command area */
	memset(fcp_cmnd, 0, sizeof(struct fcp_cmnd));
	int_to_scsilun(lun, &fcp_cmnd->fcp_lun);
	fcp_cmnd->fcpCntl2 = task_mgmt_cmd;
<<<<<<< HEAD
	if (vport->phba->sli_rev == 3)
=======
	if (vport->phba->sli_rev == 3 &&
	    !(vport->phba->sli3_options & LPFC_SLI3_BG_ENABLED))
>>>>>>> 18e352e4
		lpfc_fcpcmd_to_iocb(piocb->unsli3.fcp_ext.icd, fcp_cmnd);
	piocb->ulpCommand = CMD_FCP_ICMND64_CR;
	piocb->ulpContext = ndlp->nlp_rpi;
	if (ndlp->nlp_fcp_info & NLP_FCP_2_DEVICE) {
		piocb->ulpFCP2Rcvy = 1;
	}
	piocb->ulpClass = (ndlp->nlp_fcp_info & 0x0f);

	/* ulpTimeout is only one byte */
	if (lpfc_cmd->timeout > 0xff) {
		/*
		 * Do not timeout the command at the firmware level.
		 * The driver will provide the timeout mechanism.
		 */
		piocb->ulpTimeout = 0;
	} else {
		piocb->ulpTimeout = lpfc_cmd->timeout;
	}

	return 1;
}

/**
 * lpc_taskmgmt_def_cmpl: IOCB completion routine for task management command.
 * @phba: The Hba for which this call is being executed.
 * @cmdiocbq: Pointer to lpfc_iocbq data structure.
 * @rspiocbq: Pointer to lpfc_iocbq data structure.
 *
 * This routine is IOCB completion routine for device reset and target reset
 * routine. This routine release scsi buffer associated with lpfc_cmd.
 **/
static void
lpfc_tskmgmt_def_cmpl(struct lpfc_hba *phba,
			struct lpfc_iocbq *cmdiocbq,
			struct lpfc_iocbq *rspiocbq)
{
	struct lpfc_scsi_buf *lpfc_cmd =
		(struct lpfc_scsi_buf *) cmdiocbq->context1;
	if (lpfc_cmd)
		lpfc_release_scsi_buf(phba, lpfc_cmd);
	return;
}

/**
 * lpfc_scsi_tgt_reset: Target reset handler.
 * @lpfc_cmd: Pointer to lpfc_scsi_buf data structure
 * @vport: The virtual port for which this call is being executed.
 * @tgt_id: Target ID.
 * @lun: Lun number.
 * @rdata: Pointer to lpfc_rport_data.
 *
 * This routine issues a TARGET RESET iocb to reset a target with @tgt_id ID.
 *
 * Return Code:
 *   0x2003 - Error
 *   0x2002 - Success.
 **/
static int
lpfc_scsi_tgt_reset(struct lpfc_scsi_buf *lpfc_cmd, struct lpfc_vport *vport,
		    unsigned  tgt_id, unsigned int lun,
		    struct lpfc_rport_data *rdata)
{
	struct lpfc_hba   *phba = vport->phba;
	struct lpfc_iocbq *iocbq;
	struct lpfc_iocbq *iocbqrsp;
	int ret;
	int status;

	if (!rdata->pnode || !NLP_CHK_NODE_ACT(rdata->pnode))
		return FAILED;

	lpfc_cmd->rdata = rdata;
	status = lpfc_scsi_prep_task_mgmt_cmd(vport, lpfc_cmd, lun,
					   FCP_TARGET_RESET);
	if (!status)
		return FAILED;

	iocbq = &lpfc_cmd->cur_iocbq;
	iocbqrsp = lpfc_sli_get_iocbq(phba);

	if (!iocbqrsp)
		return FAILED;

	/* Issue Target Reset to TGT <num> */
	lpfc_printf_vlog(vport, KERN_INFO, LOG_FCP,
			 "0702 Issue Target Reset to TGT %d Data: x%x x%x\n",
			 tgt_id, rdata->pnode->nlp_rpi, rdata->pnode->nlp_flag);
	status = lpfc_sli_issue_iocb_wait(phba,
				       &phba->sli.ring[phba->sli.fcp_ring],
				       iocbq, iocbqrsp, lpfc_cmd->timeout);
	if (status != IOCB_SUCCESS) {
		if (status == IOCB_TIMEDOUT) {
			iocbq->iocb_cmpl = lpfc_tskmgmt_def_cmpl;
			ret = TIMEOUT_ERROR;
		} else
			ret = FAILED;
		lpfc_cmd->status = IOSTAT_DRIVER_REJECT;
	} else {
		ret = SUCCESS;
		lpfc_cmd->result = iocbqrsp->iocb.un.ulpWord[4];
		lpfc_cmd->status = iocbqrsp->iocb.ulpStatus;
		if (lpfc_cmd->status == IOSTAT_LOCAL_REJECT &&
			(lpfc_cmd->result & IOERR_DRVR_MASK))
				lpfc_cmd->status = IOSTAT_DRIVER_REJECT;
	}

	lpfc_sli_release_iocbq(phba, iocbqrsp);
	return ret;
}

/**
 * lpfc_info: Info entry point of scsi_host_template data structure.
 * @host: The scsi host for which this call is being executed.
 *
 * This routine provides module information about hba.
 *
 * Reutrn code:
 *   Pointer to char - Success.
 **/
const char *
lpfc_info(struct Scsi_Host *host)
{
	struct lpfc_vport *vport = (struct lpfc_vport *) host->hostdata;
	struct lpfc_hba   *phba = vport->phba;
	int len;
	static char  lpfcinfobuf[384];

	memset(lpfcinfobuf,0,384);
	if (phba && phba->pcidev){
		strncpy(lpfcinfobuf, phba->ModelDesc, 256);
		len = strlen(lpfcinfobuf);
		snprintf(lpfcinfobuf + len,
			384-len,
			" on PCI bus %02x device %02x irq %d",
			phba->pcidev->bus->number,
			phba->pcidev->devfn,
			phba->pcidev->irq);
		len = strlen(lpfcinfobuf);
		if (phba->Port[0]) {
			snprintf(lpfcinfobuf + len,
				 384-len,
				 " port %s",
				 phba->Port);
		}
	}
	return lpfcinfobuf;
}

/**
 * lpfc_poll_rearm_time: Routine to modify fcp_poll timer of hba.
 * @phba: The Hba for which this call is being executed.
 *
 * This routine modifies fcp_poll_timer  field of @phba by cfg_poll_tmo.
 * The default value of cfg_poll_tmo is 10 milliseconds.
 **/
static __inline__ void lpfc_poll_rearm_timer(struct lpfc_hba * phba)
{
	unsigned long  poll_tmo_expires =
		(jiffies + msecs_to_jiffies(phba->cfg_poll_tmo));

	if (phba->sli.ring[LPFC_FCP_RING].txcmplq_cnt)
		mod_timer(&phba->fcp_poll_timer,
			  poll_tmo_expires);
}

/**
 * lpfc_poll_start_timer: Routine to start fcp_poll_timer of HBA.
 * @phba: The Hba for which this call is being executed.
 *
 * This routine starts the fcp_poll_timer of @phba.
 **/
void lpfc_poll_start_timer(struct lpfc_hba * phba)
{
	lpfc_poll_rearm_timer(phba);
}

/**
 * lpfc_poll_timeout: Restart polling timer.
 * @ptr: Map to lpfc_hba data structure pointer.
 *
 * This routine restarts fcp_poll timer, when FCP ring  polling is enable
 * and FCP Ring interrupt is disable.
 **/

void lpfc_poll_timeout(unsigned long ptr)
{
	struct lpfc_hba *phba = (struct lpfc_hba *) ptr;

	if (phba->cfg_poll & ENABLE_FCP_RING_POLLING) {
		lpfc_sli_poll_fcp_ring (phba);
		if (phba->cfg_poll & DISABLE_FCP_RING_INT)
			lpfc_poll_rearm_timer(phba);
	}
}

/**
 * lpfc_queuecommand: Queuecommand entry point of Scsi Host Templater data
 * structure.
 * @cmnd: Pointer to scsi_cmnd data structure.
 * @done: Pointer to done routine.
 *
 * Driver registers this routine to scsi midlayer to submit a @cmd to process.
 * This routine prepares an IOCB from scsi command and provides to firmware.
 * The @done callback is invoked after driver finished processing the command.
 *
 * Return value :
 *   0 - Success
 *   SCSI_MLQUEUE_HOST_BUSY - Block all devices served by this host temporarily.
 **/
static int
lpfc_queuecommand(struct scsi_cmnd *cmnd, void (*done) (struct scsi_cmnd *))
{
	struct Scsi_Host  *shost = cmnd->device->host;
	struct lpfc_vport *vport = (struct lpfc_vport *) shost->hostdata;
	struct lpfc_hba   *phba = vport->phba;
	struct lpfc_sli   *psli = &phba->sli;
	struct lpfc_rport_data *rdata = cmnd->device->hostdata;
	struct lpfc_nodelist *ndlp = rdata->pnode;
	struct lpfc_scsi_buf *lpfc_cmd;
	struct fc_rport *rport = starget_to_rport(scsi_target(cmnd->device));
	int err;

	err = fc_remote_port_chkready(rport);
	if (err) {
		cmnd->result = err;
		goto out_fail_command;
	}

	if (!(phba->sli3_options & LPFC_SLI3_BG_ENABLED) &&
		scsi_get_prot_op(cmnd) != SCSI_PROT_NORMAL) {

		printk(KERN_ERR "BLKGRD ERROR: rcvd protected cmd:%02x op:%02x "
				"str=%s without registering for BlockGuard - "
				"Rejecting command\n",
				cmnd->cmnd[0], scsi_get_prot_op(cmnd),
				dif_op_str[scsi_get_prot_op(cmnd)]);
		goto out_fail_command;
	}

	/*
	 * Catch race where our node has transitioned, but the
	 * transport is still transitioning.
	 */
	if (!ndlp || !NLP_CHK_NODE_ACT(ndlp)) {
		cmnd->result = ScsiResult(DID_TRANSPORT_DISRUPTED, 0);
		goto out_fail_command;
	}
	if (vport->cfg_max_scsicmpl_time &&
		(atomic_read(&ndlp->cmd_pending) >= ndlp->cmd_qdepth))
		goto out_host_busy;

	lpfc_cmd = lpfc_get_scsi_buf(phba);
	if (lpfc_cmd == NULL) {
		lpfc_rampdown_queue_depth(phba);

		lpfc_printf_vlog(vport, KERN_INFO, LOG_FCP,
				 "0707 driver's buffer pool is empty, "
				 "IO busied\n");
		goto out_host_busy;
	}

	/*
	 * Store the midlayer's command structure for the completion phase
	 * and complete the command initialization.
	 */
	lpfc_cmd->pCmd  = cmnd;
	lpfc_cmd->rdata = rdata;
	lpfc_cmd->timeout = 0;
	lpfc_cmd->start_time = jiffies;
	cmnd->host_scribble = (unsigned char *)lpfc_cmd;
	cmnd->scsi_done = done;

	if (scsi_get_prot_op(cmnd) != SCSI_PROT_NORMAL) {
		lpfc_printf_vlog(vport, KERN_WARNING, LOG_BG,
				"9033 BLKGRD: rcvd protected cmd:%02x op:%02x "
				"str=%s\n",
				cmnd->cmnd[0], scsi_get_prot_op(cmnd),
				dif_op_str[scsi_get_prot_op(cmnd)]);
		lpfc_printf_vlog(vport, KERN_WARNING, LOG_BG,
				"9034 BLKGRD: CDB: %02x %02x %02x %02x %02x "
				"%02x %02x %02x %02x %02x \n",
				cmnd->cmnd[0], cmnd->cmnd[1], cmnd->cmnd[2],
				cmnd->cmnd[3], cmnd->cmnd[4], cmnd->cmnd[5],
				cmnd->cmnd[6], cmnd->cmnd[7], cmnd->cmnd[8],
				cmnd->cmnd[9]);
		if (cmnd->cmnd[0] == READ_10)
			lpfc_printf_vlog(vport, KERN_WARNING, LOG_BG,
					"9035 BLKGRD: READ @ sector %llu, "
					 "count %lu\n",
					 (unsigned long long)scsi_get_lba(cmnd),
					cmnd->request->nr_sectors);
		else if (cmnd->cmnd[0] == WRITE_10)
			lpfc_printf_vlog(vport, KERN_WARNING, LOG_BG,
					"9036 BLKGRD: WRITE @ sector %llu, "
					"count %lu cmd=%p\n",
					(unsigned long long)scsi_get_lba(cmnd),
					cmnd->request->nr_sectors,
					cmnd);

		err = lpfc_bg_scsi_prep_dma_buf(phba, lpfc_cmd);
	} else {
		lpfc_printf_vlog(vport, KERN_WARNING, LOG_BG,
				"9038 BLKGRD: rcvd unprotected cmd:%02x op:%02x"
				" str=%s\n",
				cmnd->cmnd[0], scsi_get_prot_op(cmnd),
				dif_op_str[scsi_get_prot_op(cmnd)]);
		lpfc_printf_vlog(vport, KERN_WARNING, LOG_BG,
				 "9039 BLKGRD: CDB: %02x %02x %02x %02x %02x "
				 "%02x %02x %02x %02x %02x \n",
				 cmnd->cmnd[0], cmnd->cmnd[1], cmnd->cmnd[2],
				 cmnd->cmnd[3], cmnd->cmnd[4], cmnd->cmnd[5],
				 cmnd->cmnd[6], cmnd->cmnd[7], cmnd->cmnd[8],
				 cmnd->cmnd[9]);
		if (cmnd->cmnd[0] == READ_10)
			lpfc_printf_vlog(vport, KERN_WARNING, LOG_BG,
					 "9040 dbg: READ @ sector %llu, "
					 "count %lu\n",
					 (unsigned long long)scsi_get_lba(cmnd),
					 cmnd->request->nr_sectors);
		else if (cmnd->cmnd[0] == WRITE_10)
			lpfc_printf_vlog(vport, KERN_WARNING, LOG_BG,
					 "9041 dbg: WRITE @ sector %llu, "
					 "count %lu cmd=%p\n",
					 (unsigned long long)scsi_get_lba(cmnd),
					 cmnd->request->nr_sectors, cmnd);
		else
			lpfc_printf_vlog(vport, KERN_WARNING, LOG_BG,
					 "9042 dbg: parser not implemented\n");
		err = lpfc_scsi_prep_dma_buf(phba, lpfc_cmd);
	}

	if (err)
		goto out_host_busy_free_buf;

	lpfc_scsi_prep_cmnd(vport, lpfc_cmd, ndlp);

	atomic_inc(&ndlp->cmd_pending);
	err = lpfc_sli_issue_iocb(phba, &phba->sli.ring[psli->fcp_ring],
				  &lpfc_cmd->cur_iocbq, SLI_IOCB_RET_IOCB);
	if (err) {
		atomic_dec(&ndlp->cmd_pending);
		goto out_host_busy_free_buf;
	}
	if (phba->cfg_poll & ENABLE_FCP_RING_POLLING) {
		lpfc_sli_poll_fcp_ring(phba);
		if (phba->cfg_poll & DISABLE_FCP_RING_INT)
			lpfc_poll_rearm_timer(phba);
	}

	return 0;

 out_host_busy_free_buf:
	lpfc_scsi_unprep_dma_buf(phba, lpfc_cmd);
	lpfc_release_scsi_buf(phba, lpfc_cmd);
 out_host_busy:
	return SCSI_MLQUEUE_HOST_BUSY;

 out_fail_command:
	done(cmnd);
	return 0;
}

/**
 * lpfc_block_error_handler: Routine to block error  handler.
 * @cmnd: Pointer to scsi_cmnd data structure.
 *
 *  This routine blocks execution till fc_rport state is not FC_PORSTAT_BLCOEKD.
 **/
static void
lpfc_block_error_handler(struct scsi_cmnd *cmnd)
{
	struct Scsi_Host *shost = cmnd->device->host;
	struct fc_rport *rport = starget_to_rport(scsi_target(cmnd->device));

	spin_lock_irq(shost->host_lock);
	while (rport->port_state == FC_PORTSTATE_BLOCKED) {
		spin_unlock_irq(shost->host_lock);
		msleep(1000);
		spin_lock_irq(shost->host_lock);
	}
	spin_unlock_irq(shost->host_lock);
	return;
}

/**
 * lpfc_abort_handler: Eh_abort_handler entry point of Scsi Host Template data
 *structure.
 * @cmnd: Pointer to scsi_cmnd data structure.
 *
 * This routine aborts @cmnd pending in base driver.
 *
 * Return code :
 *   0x2003 - Error
 *   0x2002 - Success
 **/
static int
lpfc_abort_handler(struct scsi_cmnd *cmnd)
{
	struct Scsi_Host  *shost = cmnd->device->host;
	struct lpfc_vport *vport = (struct lpfc_vport *) shost->hostdata;
	struct lpfc_hba   *phba = vport->phba;
	struct lpfc_sli_ring *pring = &phba->sli.ring[phba->sli.fcp_ring];
	struct lpfc_iocbq *iocb;
	struct lpfc_iocbq *abtsiocb;
	struct lpfc_scsi_buf *lpfc_cmd;
	IOCB_t *cmd, *icmd;
	int ret = SUCCESS;
	DECLARE_WAIT_QUEUE_HEAD_ONSTACK(waitq);

	lpfc_block_error_handler(cmnd);
	lpfc_cmd = (struct lpfc_scsi_buf *)cmnd->host_scribble;
	BUG_ON(!lpfc_cmd);

	/*
	 * If pCmd field of the corresponding lpfc_scsi_buf structure
	 * points to a different SCSI command, then the driver has
	 * already completed this command, but the midlayer did not
	 * see the completion before the eh fired.  Just return
	 * SUCCESS.
	 */
	iocb = &lpfc_cmd->cur_iocbq;
	if (lpfc_cmd->pCmd != cmnd)
		goto out;

	BUG_ON(iocb->context1 != lpfc_cmd);

	abtsiocb = lpfc_sli_get_iocbq(phba);
	if (abtsiocb == NULL) {
		ret = FAILED;
		goto out;
	}

	/*
	 * The scsi command can not be in txq and it is in flight because the
	 * pCmd is still pointig at the SCSI command we have to abort. There
	 * is no need to search the txcmplq. Just send an abort to the FW.
	 */

	cmd = &iocb->iocb;
	icmd = &abtsiocb->iocb;
	icmd->un.acxri.abortType = ABORT_TYPE_ABTS;
	icmd->un.acxri.abortContextTag = cmd->ulpContext;
	icmd->un.acxri.abortIoTag = cmd->ulpIoTag;

	icmd->ulpLe = 1;
	icmd->ulpClass = cmd->ulpClass;
	if (lpfc_is_link_up(phba))
		icmd->ulpCommand = CMD_ABORT_XRI_CN;
	else
		icmd->ulpCommand = CMD_CLOSE_XRI_CN;

	abtsiocb->iocb_cmpl = lpfc_sli_abort_fcp_cmpl;
	abtsiocb->vport = vport;
	if (lpfc_sli_issue_iocb(phba, pring, abtsiocb, 0) == IOCB_ERROR) {
		lpfc_sli_release_iocbq(phba, abtsiocb);
		ret = FAILED;
		goto out;
	}

	if (phba->cfg_poll & DISABLE_FCP_RING_INT)
		lpfc_sli_poll_fcp_ring (phba);

	lpfc_cmd->waitq = &waitq;
	/* Wait for abort to complete */
	wait_event_timeout(waitq,
			  (lpfc_cmd->pCmd != cmnd),
			   (2*vport->cfg_devloss_tmo*HZ));

	spin_lock_irq(shost->host_lock);
	lpfc_cmd->waitq = NULL;
	spin_unlock_irq(shost->host_lock);

	if (lpfc_cmd->pCmd == cmnd) {
		ret = FAILED;
		lpfc_printf_vlog(vport, KERN_ERR, LOG_FCP,
				 "0748 abort handler timed out waiting "
				 "for abort to complete: ret %#x, ID %d, "
				 "LUN %d, snum %#lx\n",
				 ret, cmnd->device->id, cmnd->device->lun,
				 cmnd->serial_number);
	}

 out:
	lpfc_printf_vlog(vport, KERN_WARNING, LOG_FCP,
			 "0749 SCSI Layer I/O Abort Request Status x%x ID %d "
			 "LUN %d snum %#lx\n", ret, cmnd->device->id,
			 cmnd->device->lun, cmnd->serial_number);
	return ret;
}

/**
 * lpfc_device_reset_handler: eh_device_reset entry point of Scsi Host Template
 *data structure.
 * @cmnd: Pointer to scsi_cmnd data structure.
 *
 * This routine does a device reset by sending a TARGET_RESET task management
 * command.
 *
 * Return code :
 *  0x2003 - Error
 *  0ex2002 - Success
 **/
static int
lpfc_device_reset_handler(struct scsi_cmnd *cmnd)
{
	struct Scsi_Host  *shost = cmnd->device->host;
	struct lpfc_vport *vport = (struct lpfc_vport *) shost->hostdata;
	struct lpfc_hba   *phba = vport->phba;
	struct lpfc_scsi_buf *lpfc_cmd;
	struct lpfc_iocbq *iocbq, *iocbqrsp;
	struct lpfc_rport_data *rdata = cmnd->device->hostdata;
	struct lpfc_nodelist *pnode = rdata->pnode;
	unsigned long later;
	int ret = SUCCESS;
	int status;
	int cnt;
	struct lpfc_scsi_event_header scsi_event;

	lpfc_block_error_handler(cmnd);
	/*
	 * If target is not in a MAPPED state, delay the reset until
	 * target is rediscovered or devloss timeout expires.
	 */
	later = msecs_to_jiffies(2 * vport->cfg_devloss_tmo * 1000) + jiffies;
	while (time_after(later, jiffies)) {
		if (!pnode || !NLP_CHK_NODE_ACT(pnode))
			return FAILED;
		if (pnode->nlp_state == NLP_STE_MAPPED_NODE)
			break;
		schedule_timeout_uninterruptible(msecs_to_jiffies(500));
		rdata = cmnd->device->hostdata;
		if (!rdata)
			break;
		pnode = rdata->pnode;
	}

	scsi_event.event_type = FC_REG_SCSI_EVENT;
	scsi_event.subcategory = LPFC_EVENT_TGTRESET;
	scsi_event.lun = 0;
	memcpy(scsi_event.wwpn, &pnode->nlp_portname, sizeof(struct lpfc_name));
	memcpy(scsi_event.wwnn, &pnode->nlp_nodename, sizeof(struct lpfc_name));

	fc_host_post_vendor_event(shost,
		fc_get_event_number(),
		sizeof(scsi_event),
		(char *)&scsi_event,
		LPFC_NL_VENDOR_ID);

	if (!rdata || pnode->nlp_state != NLP_STE_MAPPED_NODE) {
		lpfc_printf_vlog(vport, KERN_ERR, LOG_FCP,
				 "0721 LUN Reset rport "
				 "failure: msec x%x rdata x%p\n",
				 jiffies_to_msecs(jiffies - later), rdata);
		return FAILED;
	}
	lpfc_cmd = lpfc_get_scsi_buf(phba);
	if (lpfc_cmd == NULL)
		return FAILED;
	lpfc_cmd->timeout = 60;
	lpfc_cmd->rdata = rdata;

	status = lpfc_scsi_prep_task_mgmt_cmd(vport, lpfc_cmd,
					      cmnd->device->lun,
					      FCP_TARGET_RESET);
	if (!status) {
		lpfc_release_scsi_buf(phba, lpfc_cmd);
		return FAILED;
	}
	iocbq = &lpfc_cmd->cur_iocbq;

	/* get a buffer for this IOCB command response */
	iocbqrsp = lpfc_sli_get_iocbq(phba);
	if (iocbqrsp == NULL) {
		lpfc_release_scsi_buf(phba, lpfc_cmd);
		return FAILED;
	}
	lpfc_printf_vlog(vport, KERN_INFO, LOG_FCP,
			 "0703 Issue target reset to TGT %d LUN %d "
			 "rpi x%x nlp_flag x%x\n", cmnd->device->id,
			 cmnd->device->lun, pnode->nlp_rpi, pnode->nlp_flag);
	status = lpfc_sli_issue_iocb_wait(phba,
					  &phba->sli.ring[phba->sli.fcp_ring],
					  iocbq, iocbqrsp, lpfc_cmd->timeout);
	if (status == IOCB_TIMEDOUT) {
		iocbq->iocb_cmpl = lpfc_tskmgmt_def_cmpl;
		ret = TIMEOUT_ERROR;
	} else {
		if (status != IOCB_SUCCESS)
			ret = FAILED;
		lpfc_release_scsi_buf(phba, lpfc_cmd);
	}
	lpfc_printf_vlog(vport, KERN_ERR, LOG_FCP,
			 "0713 SCSI layer issued device reset (%d, %d) "
			 "return x%x status x%x result x%x\n",
			 cmnd->device->id, cmnd->device->lun, ret,
			 iocbqrsp->iocb.ulpStatus,
			 iocbqrsp->iocb.un.ulpWord[4]);
	lpfc_sli_release_iocbq(phba, iocbqrsp);
	cnt = lpfc_sli_sum_iocb(vport, cmnd->device->id, cmnd->device->lun,
				LPFC_CTX_TGT);
	if (cnt)
		lpfc_sli_abort_iocb(vport, &phba->sli.ring[phba->sli.fcp_ring],
				    cmnd->device->id, cmnd->device->lun,
				    LPFC_CTX_TGT);
	later = msecs_to_jiffies(2 * vport->cfg_devloss_tmo * 1000) + jiffies;
	while (time_after(later, jiffies) && cnt) {
		schedule_timeout_uninterruptible(msecs_to_jiffies(20));
		cnt = lpfc_sli_sum_iocb(vport, cmnd->device->id,
					cmnd->device->lun, LPFC_CTX_TGT);
	}
	if (cnt) {
		lpfc_printf_vlog(vport, KERN_ERR, LOG_FCP,
				 "0719 device reset I/O flush failure: "
				 "cnt x%x\n", cnt);
		ret = FAILED;
	}
	return ret;
}

/**
 * lpfc_bus_reset_handler: eh_bus_reset_handler entry point of Scsi Host
 * Template data structure.
 * @cmnd: Pointer to scsi_cmnd data structure.
 *
 * This routine does target reset to all target on @cmnd->device->host.
 *
 * Return Code:
 *   0x2003 - Error
 *   0x2002 - Success
 **/
static int
lpfc_bus_reset_handler(struct scsi_cmnd *cmnd)
{
	struct Scsi_Host  *shost = cmnd->device->host;
	struct lpfc_vport *vport = (struct lpfc_vport *) shost->hostdata;
	struct lpfc_hba   *phba = vport->phba;
	struct lpfc_nodelist *ndlp = NULL;
	int match;
	int ret = SUCCESS, status = SUCCESS, i;
	int cnt;
	struct lpfc_scsi_buf * lpfc_cmd;
	unsigned long later;
	struct lpfc_scsi_event_header scsi_event;

	scsi_event.event_type = FC_REG_SCSI_EVENT;
	scsi_event.subcategory = LPFC_EVENT_BUSRESET;
	scsi_event.lun = 0;
	memcpy(scsi_event.wwpn, &vport->fc_portname, sizeof(struct lpfc_name));
	memcpy(scsi_event.wwnn, &vport->fc_nodename, sizeof(struct lpfc_name));

	fc_host_post_vendor_event(shost,
		fc_get_event_number(),
		sizeof(scsi_event),
		(char *)&scsi_event,
		LPFC_NL_VENDOR_ID);

	lpfc_block_error_handler(cmnd);
	/*
	 * Since the driver manages a single bus device, reset all
	 * targets known to the driver.  Should any target reset
	 * fail, this routine returns failure to the midlayer.
	 */
	for (i = 0; i < LPFC_MAX_TARGET; i++) {
		/* Search for mapped node by target ID */
		match = 0;
		spin_lock_irq(shost->host_lock);
		list_for_each_entry(ndlp, &vport->fc_nodes, nlp_listp) {
			if (!NLP_CHK_NODE_ACT(ndlp))
				continue;
			if (ndlp->nlp_state == NLP_STE_MAPPED_NODE &&
			    ndlp->nlp_sid == i &&
			    ndlp->rport) {
				match = 1;
				break;
			}
		}
		spin_unlock_irq(shost->host_lock);
		if (!match)
			continue;
		lpfc_cmd = lpfc_get_scsi_buf(phba);
		if (lpfc_cmd) {
			lpfc_cmd->timeout = 60;
			status = lpfc_scsi_tgt_reset(lpfc_cmd, vport, i,
						     cmnd->device->lun,
						     ndlp->rport->dd_data);
			if (status != TIMEOUT_ERROR)
				lpfc_release_scsi_buf(phba, lpfc_cmd);
		}
		if (!lpfc_cmd || status != SUCCESS) {
			lpfc_printf_vlog(vport, KERN_ERR, LOG_FCP,
					 "0700 Bus Reset on target %d failed\n",
					 i);
			ret = FAILED;
		}
	}
	/*
	 * All outstanding txcmplq I/Os should have been aborted by
	 * the targets.  Unfortunately, some targets do not abide by
	 * this forcing the driver to double check.
	 */
	cnt = lpfc_sli_sum_iocb(vport, 0, 0, LPFC_CTX_HOST);
	if (cnt)
		lpfc_sli_abort_iocb(vport, &phba->sli.ring[phba->sli.fcp_ring],
				    0, 0, LPFC_CTX_HOST);
	later = msecs_to_jiffies(2 * vport->cfg_devloss_tmo * 1000) + jiffies;
	while (time_after(later, jiffies) && cnt) {
		schedule_timeout_uninterruptible(msecs_to_jiffies(20));
		cnt = lpfc_sli_sum_iocb(vport, 0, 0, LPFC_CTX_HOST);
	}
	if (cnt) {
		lpfc_printf_vlog(vport, KERN_ERR, LOG_FCP,
				 "0715 Bus Reset I/O flush failure: "
				 "cnt x%x left x%x\n", cnt, i);
		ret = FAILED;
	}
	lpfc_printf_vlog(vport, KERN_ERR, LOG_FCP,
			 "0714 SCSI layer issued Bus Reset Data: x%x\n", ret);
	return ret;
}

/**
 * lpfc_slave_alloc: slave_alloc entry point of Scsi Host Template data
 * structure.
 * @sdev: Pointer to scsi_device.
 *
 * This routine populates the cmds_per_lun count + 2 scsi_bufs into  this host's
 * globally available list of scsi buffers. This routine also makes sure scsi
 * buffer is not allocated more than HBA limit conveyed to midlayer. This list
 * of scsi buffer exists for the lifetime of the driver.
 *
 * Return codes:
 *   non-0 - Error
 *   0 - Success
 **/
static int
lpfc_slave_alloc(struct scsi_device *sdev)
{
	struct lpfc_vport *vport = (struct lpfc_vport *) sdev->host->hostdata;
	struct lpfc_hba   *phba = vport->phba;
	struct lpfc_scsi_buf *scsi_buf = NULL;
	struct fc_rport *rport = starget_to_rport(scsi_target(sdev));
	uint32_t total = 0, i;
	uint32_t num_to_alloc = 0;
	unsigned long flags;

	if (!rport || fc_remote_port_chkready(rport))
		return -ENXIO;

	sdev->hostdata = rport->dd_data;

	/*
	 * Populate the cmds_per_lun count scsi_bufs into this host's globally
	 * available list of scsi buffers.  Don't allocate more than the
	 * HBA limit conveyed to the midlayer via the host structure.  The
	 * formula accounts for the lun_queue_depth + error handlers + 1
	 * extra.  This list of scsi bufs exists for the lifetime of the driver.
	 */
	total = phba->total_scsi_bufs;
	num_to_alloc = vport->cfg_lun_queue_depth + 2;

	/* Allow some exchanges to be available always to complete discovery */
	if (total >= phba->cfg_hba_queue_depth - LPFC_DISC_IOCB_BUFF_COUNT ) {
		lpfc_printf_vlog(vport, KERN_WARNING, LOG_FCP,
				 "0704 At limitation of %d preallocated "
				 "command buffers\n", total);
		return 0;
	/* Allow some exchanges to be available always to complete discovery */
	} else if (total + num_to_alloc >
		phba->cfg_hba_queue_depth - LPFC_DISC_IOCB_BUFF_COUNT ) {
		lpfc_printf_vlog(vport, KERN_WARNING, LOG_FCP,
				 "0705 Allocation request of %d "
				 "command buffers will exceed max of %d.  "
				 "Reducing allocation request to %d.\n",
				 num_to_alloc, phba->cfg_hba_queue_depth,
				 (phba->cfg_hba_queue_depth - total));
		num_to_alloc = phba->cfg_hba_queue_depth - total;
	}

	for (i = 0; i < num_to_alloc; i++) {
		scsi_buf = lpfc_new_scsi_buf(vport);
		if (!scsi_buf) {
			lpfc_printf_vlog(vport, KERN_ERR, LOG_FCP,
					 "0706 Failed to allocate "
					 "command buffer\n");
			break;
		}

		spin_lock_irqsave(&phba->scsi_buf_list_lock, flags);
		phba->total_scsi_bufs++;
		list_add_tail(&scsi_buf->list, &phba->lpfc_scsi_buf_list);
		spin_unlock_irqrestore(&phba->scsi_buf_list_lock, flags);
	}
	return 0;
}

/**
 * lpfc_slave_configure: slave_configure entry point of Scsi Host Templater data
 *  structure.
 * @sdev: Pointer to scsi_device.
 *
 * This routine configures following items
 *   - Tag command queuing support for @sdev if supported.
 *   - Dev loss time out value of fc_rport.
 *   - Enable SLI polling for fcp ring if ENABLE_FCP_RING_POLLING flag is set.
 *
 * Return codes:
 *   0 - Success
 **/
static int
lpfc_slave_configure(struct scsi_device *sdev)
{
	struct lpfc_vport *vport = (struct lpfc_vport *) sdev->host->hostdata;
	struct lpfc_hba   *phba = vport->phba;
	struct fc_rport   *rport = starget_to_rport(sdev->sdev_target);

	if (sdev->tagged_supported)
		scsi_activate_tcq(sdev, vport->cfg_lun_queue_depth);
	else
		scsi_deactivate_tcq(sdev, vport->cfg_lun_queue_depth);

	/*
	 * Initialize the fc transport attributes for the target
	 * containing this scsi device.  Also note that the driver's
	 * target pointer is stored in the starget_data for the
	 * driver's sysfs entry point functions.
	 */
	rport->dev_loss_tmo = vport->cfg_devloss_tmo;

	if (phba->cfg_poll & ENABLE_FCP_RING_POLLING) {
		lpfc_sli_poll_fcp_ring(phba);
		if (phba->cfg_poll & DISABLE_FCP_RING_INT)
			lpfc_poll_rearm_timer(phba);
	}

	return 0;
}

/**
 * lpfc_slave_destroy: slave_destroy entry point of SHT data structure.
 * @sdev: Pointer to scsi_device.
 *
 * This routine sets @sdev hostatdata filed to null.
 **/
static void
lpfc_slave_destroy(struct scsi_device *sdev)
{
	sdev->hostdata = NULL;
	return;
}


struct scsi_host_template lpfc_template = {
	.module			= THIS_MODULE,
	.name			= LPFC_DRIVER_NAME,
	.info			= lpfc_info,
	.queuecommand		= lpfc_queuecommand,
	.eh_abort_handler	= lpfc_abort_handler,
	.eh_device_reset_handler = lpfc_device_reset_handler,
	.eh_bus_reset_handler	= lpfc_bus_reset_handler,
	.slave_alloc		= lpfc_slave_alloc,
	.slave_configure	= lpfc_slave_configure,
	.slave_destroy		= lpfc_slave_destroy,
	.scan_finished		= lpfc_scan_finished,
	.this_id		= -1,
	.sg_tablesize		= LPFC_DEFAULT_SG_SEG_CNT,
	.cmd_per_lun		= LPFC_CMD_PER_LUN,
	.use_clustering		= ENABLE_CLUSTERING,
	.shost_attrs		= lpfc_hba_attrs,
	.max_sectors		= 0xFFFF,
};

struct scsi_host_template lpfc_vport_template = {
	.module			= THIS_MODULE,
	.name			= LPFC_DRIVER_NAME,
	.info			= lpfc_info,
	.queuecommand		= lpfc_queuecommand,
	.eh_abort_handler	= lpfc_abort_handler,
	.eh_device_reset_handler = lpfc_device_reset_handler,
	.eh_bus_reset_handler	= lpfc_bus_reset_handler,
	.slave_alloc		= lpfc_slave_alloc,
	.slave_configure	= lpfc_slave_configure,
	.slave_destroy		= lpfc_slave_destroy,
	.scan_finished		= lpfc_scan_finished,
	.this_id		= -1,
	.sg_tablesize		= LPFC_DEFAULT_SG_SEG_CNT,
	.cmd_per_lun		= LPFC_CMD_PER_LUN,
	.use_clustering		= ENABLE_CLUSTERING,
	.shost_attrs		= lpfc_vport_attrs,
	.max_sectors		= 0xFFFF,
};<|MERGE_RESOLUTION|>--- conflicted
+++ resolved
@@ -43,28 +43,7 @@
 
 #define LPFC_RESET_WAIT  2
 #define LPFC_ABORT_WAIT  2
-/**
- * lpfc_update_stats: Update statistical data for the command completion.
- * @phba: Pointer to HBA object.
- * @lpfc_cmd: lpfc scsi command object pointer.
- *
- * This function is called when there is a command completion and this
- * function updates the statistical data for the command completion.
- **/
-static void
-lpfc_update_stats(struct lpfc_hba *phba, struct  lpfc_scsi_buf *lpfc_cmd)
-{
-	struct lpfc_rport_data *rdata = lpfc_cmd->rdata;
-	struct lpfc_nodelist *pnode = rdata->pnode;
-	struct scsi_cmnd *cmd = lpfc_cmd->pCmd;
-	unsigned long flags;
-	struct Scsi_Host  *shost = cmd->device->host;
-	struct lpfc_vport *vport = (struct lpfc_vport *) shost->hostdata;
-	unsigned long latency;
-	int i;
-
-<<<<<<< HEAD
-=======
+
 int _dump_buf_done;
 
 static char *dif_op_str[] = {
@@ -152,7 +131,6 @@
 	unsigned long latency;
 	int i;
 
->>>>>>> 18e352e4
 	if (cmd->result)
 		return;
 
@@ -186,10 +164,6 @@
 	spin_unlock_irqrestore(shost->host_lock, flags);
 }
 
-<<<<<<< HEAD
-
-=======
->>>>>>> 18e352e4
 /**
  * lpfc_send_sdev_queuedepth_change_event: Posts a queuedepth change
  *                   event.
@@ -299,14 +273,14 @@
  **/
 static inline void
 lpfc_rampup_queue_depth(struct lpfc_vport  *vport,
-			uint32_t queue_depth)
+			struct scsi_device *sdev)
 {
 	unsigned long flags;
 	struct lpfc_hba *phba = vport->phba;
 	uint32_t evt_posted;
 	atomic_inc(&phba->num_cmd_success);
 
-	if (vport->cfg_lun_queue_depth <= queue_depth)
+	if (vport->cfg_lun_queue_depth <= sdev->queue_depth)
 		return;
 	spin_lock_irqsave(&phba->hbalock, flags);
 	if (((phba->last_ramp_up_time + QUEUE_RAMP_UP_INTERVAL) > jiffies) ||
@@ -464,14 +438,10 @@
 	lpfc_destroy_vport_work_array(phba, vports);
 }
 
-<<<<<<< HEAD
-/*
-=======
 /**
  * lpfc_new_scsi_buf: Scsi buffer allocator.
  * @vport: The virtual port for which this call being executed.
  *
->>>>>>> 18e352e4
  * This routine allocates a scsi buffer, which contains all the necessary
  * information needed to initiate a SCSI I/O.  The non-DMAable buffer region
  * contains information to build the IOCB.  The DMAable region contains
@@ -561,12 +531,8 @@
 	 */
 	iocb = &psb->cur_iocbq.iocb;
 	iocb->un.fcpi64.bdl.ulpIoTag32 = 0;
-<<<<<<< HEAD
-	if (phba->sli_rev == 3) {
-=======
 	if ((phba->sli_rev == 3) &&
 	    !(phba->sli3_options & LPFC_SLI3_BG_ENABLED)) {
->>>>>>> 18e352e4
 		/* fill in immediate fcp command BDE */
 		iocb->un.fcpi64.bdl.bdeFlags = BUFF_TYPE_BDE_IMMED;
 		iocb->un.fcpi64.bdl.bdeSize = sizeof(struct fcp_cmnd);
@@ -713,10 +679,7 @@
 		scsi_for_each_sg(scsi_cmnd, sgel, nseg, num_bde) {
 			physaddr = sg_dma_address(sgel);
 			if (phba->sli_rev == 3 &&
-<<<<<<< HEAD
-=======
 			    !(phba->sli3_options & LPFC_SLI3_BG_ENABLED) &&
->>>>>>> 18e352e4
 			    nseg <= LPFC_EXT_DATA_BDE_COUNT) {
 				data_bde->tus.f.bdeFlags = BUFF_TYPE_BDE_64;
 				data_bde->tus.f.bdeSize = sg_dma_len(sgel);
@@ -733,8 +696,6 @@
 					le32_to_cpu(putPaddrHigh(physaddr));
 				bpl++;
 			}
-<<<<<<< HEAD
-=======
 		}
 	}
 
@@ -1286,45 +1247,15 @@
 					"9022 Unexpected protection group %i\n",
 					prot_group_type);
 			return 1;
->>>>>>> 18e352e4
 		}
 	}
 
 	/*
 	 * Finish initializing those IOCB fields that are dependent on the
-	 * scsi_cmnd request_buffer.  Note that for SLI-2 the bdeSize is
-	 * explicitly reinitialized and for SLI-3 the extended bde count is
-	 * explicitly reinitialized since all iocb memory resources are reused.
+	 * scsi_cmnd request_buffer.  Note that the bdeSize is explicitly
+	 * reinitialized since all iocb memory resources are used many times
+	 * for transmit, receive, and continuation bpl's.
 	 */
-<<<<<<< HEAD
-	if (phba->sli_rev == 3) {
-		if (num_bde > LPFC_EXT_DATA_BDE_COUNT) {
-			/*
-			 * The extended IOCB format can only fit 3 BDE or a BPL.
-			 * This I/O has more than 3 BDE so the 1st data bde will
-			 * be a BPL that is filled in here.
-			 */
-			physaddr = lpfc_cmd->dma_handle;
-			data_bde->tus.f.bdeFlags = BUFF_TYPE_BLP_64;
-			data_bde->tus.f.bdeSize = (num_bde *
-						   sizeof(struct ulp_bde64));
-			physaddr += (sizeof(struct fcp_cmnd) +
-				     sizeof(struct fcp_rsp) +
-				     (2 * sizeof(struct ulp_bde64)));
-			data_bde->addrHigh = putPaddrHigh(physaddr);
-			data_bde->addrLow = putPaddrLow(physaddr);
-			/* ebde count includes the responce bde and data bpl */
-			iocb_cmd->unsli3.fcp_ext.ebde_count = 2;
-		} else {
-			/* ebde count includes the responce bde and data bdes */
-			iocb_cmd->unsli3.fcp_ext.ebde_count = (num_bde + 1);
-		}
-	} else {
-		iocb_cmd->un.fcpi64.bdl.bdeSize =
-			((num_bde + 2) * sizeof(struct ulp_bde64));
-	}
-	fcp_cmnd->fcpDl = cpu_to_be32(scsi_bufflen(scsi_cmnd));
-=======
 	iocb_cmd->un.fcpi64.bdl.bdeSize = (2 * sizeof(struct ulp_bde64));
 	iocb_cmd->un.fcpi64.bdl.bdeSize += (num_bde * sizeof(struct ulp_bde64));
 	iocb_cmd->ulpBdeCount = 1;
@@ -1350,7 +1281,6 @@
 	 */
 	iocb_cmd->un.fcpi.fcpi_parm = fcpdl;
 
->>>>>>> 18e352e4
 	return 0;
 err:
 	lpfc_printf_log(phba, KERN_ERR, LOG_FCP,
@@ -1575,98 +1505,6 @@
 }
 
 /**
-<<<<<<< HEAD
- * lpfc_send_scsi_error_event: Posts an event when there is SCSI error.
- * @phba: Pointer to hba context object.
- * @vport: Pointer to vport object.
- * @lpfc_cmd: Pointer to lpfc scsi command which reported the error.
- * @rsp_iocb: Pointer to response iocb object which reported error.
- *
- * This function posts an event when there is a SCSI command reporting
- * error from the scsi device.
- **/
-static void
-lpfc_send_scsi_error_event(struct lpfc_hba *phba, struct lpfc_vport *vport,
-		struct lpfc_scsi_buf *lpfc_cmd, struct lpfc_iocbq *rsp_iocb) {
-	struct scsi_cmnd *cmnd = lpfc_cmd->pCmd;
-	struct fcp_rsp *fcprsp = lpfc_cmd->fcp_rsp;
-	uint32_t resp_info = fcprsp->rspStatus2;
-	uint32_t scsi_status = fcprsp->rspStatus3;
-	uint32_t fcpi_parm = rsp_iocb->iocb.un.fcpi.fcpi_parm;
-	struct lpfc_fast_path_event *fast_path_evt = NULL;
-	struct lpfc_nodelist *pnode = lpfc_cmd->rdata->pnode;
-	unsigned long flags;
-
-	/* If there is queuefull or busy condition send a scsi event */
-	if ((cmnd->result == SAM_STAT_TASK_SET_FULL) ||
-		(cmnd->result == SAM_STAT_BUSY)) {
-		fast_path_evt = lpfc_alloc_fast_evt(phba);
-		if (!fast_path_evt)
-			return;
-		fast_path_evt->un.scsi_evt.event_type =
-			FC_REG_SCSI_EVENT;
-		fast_path_evt->un.scsi_evt.subcategory =
-		(cmnd->result == SAM_STAT_TASK_SET_FULL) ?
-		LPFC_EVENT_QFULL : LPFC_EVENT_DEVBSY;
-		fast_path_evt->un.scsi_evt.lun = cmnd->device->lun;
-		memcpy(&fast_path_evt->un.scsi_evt.wwpn,
-			&pnode->nlp_portname, sizeof(struct lpfc_name));
-		memcpy(&fast_path_evt->un.scsi_evt.wwnn,
-			&pnode->nlp_nodename, sizeof(struct lpfc_name));
-	} else if ((resp_info & SNS_LEN_VALID) && fcprsp->rspSnsLen &&
-		((cmnd->cmnd[0] == READ_10) || (cmnd->cmnd[0] == WRITE_10))) {
-		fast_path_evt = lpfc_alloc_fast_evt(phba);
-		if (!fast_path_evt)
-			return;
-		fast_path_evt->un.check_cond_evt.scsi_event.event_type =
-			FC_REG_SCSI_EVENT;
-		fast_path_evt->un.check_cond_evt.scsi_event.subcategory =
-			LPFC_EVENT_CHECK_COND;
-		fast_path_evt->un.check_cond_evt.scsi_event.lun =
-			cmnd->device->lun;
-		memcpy(&fast_path_evt->un.check_cond_evt.scsi_event.wwpn,
-			&pnode->nlp_portname, sizeof(struct lpfc_name));
-		memcpy(&fast_path_evt->un.check_cond_evt.scsi_event.wwnn,
-			&pnode->nlp_nodename, sizeof(struct lpfc_name));
-		fast_path_evt->un.check_cond_evt.sense_key =
-			cmnd->sense_buffer[2] & 0xf;
-		fast_path_evt->un.check_cond_evt.asc = cmnd->sense_buffer[12];
-		fast_path_evt->un.check_cond_evt.ascq = cmnd->sense_buffer[13];
-	} else if ((cmnd->sc_data_direction == DMA_FROM_DEVICE) &&
-		     fcpi_parm &&
-		     ((be32_to_cpu(fcprsp->rspResId) != fcpi_parm) ||
-			((scsi_status == SAM_STAT_GOOD) &&
-			!(resp_info & (RESID_UNDER | RESID_OVER))))) {
-		/*
-		 * If status is good or resid does not match with fcp_param and
-		 * there is valid fcpi_parm, then there is a read_check error
-		 */
-		fast_path_evt = lpfc_alloc_fast_evt(phba);
-		if (!fast_path_evt)
-			return;
-		fast_path_evt->un.read_check_error.header.event_type =
-			FC_REG_FABRIC_EVENT;
-		fast_path_evt->un.read_check_error.header.subcategory =
-			LPFC_EVENT_FCPRDCHKERR;
-		memcpy(&fast_path_evt->un.read_check_error.header.wwpn,
-			&pnode->nlp_portname, sizeof(struct lpfc_name));
-		memcpy(&fast_path_evt->un.read_check_error.header.wwnn,
-			&pnode->nlp_nodename, sizeof(struct lpfc_name));
-		fast_path_evt->un.read_check_error.lun = cmnd->device->lun;
-		fast_path_evt->un.read_check_error.opcode = cmnd->cmnd[0];
-		fast_path_evt->un.read_check_error.fcpiparam =
-			fcpi_parm;
-	} else
-		return;
-
-	fast_path_evt->vport = vport;
-	spin_lock_irqsave(&phba->hbalock, flags);
-	list_add_tail(&fast_path_evt->work_evt.evt_listp, &phba->work_list);
-	spin_unlock_irqrestore(&phba->hbalock, flags);
-	lpfc_worker_wake_up(phba);
-	return;
-}
-=======
  * lpfc_scsi_unprep_dma_buf: Routine to un-map DMA mapping of scatter gather.
  * @phba: The Hba for which this call is being executed.
  * @psb: The scsi buffer which is going to be un-mapped.
@@ -1674,7 +1512,6 @@
  * This routine does DMA un-mapping of scatter gather list of scsi command
  * field of @lpfc_cmd.
  **/
->>>>>>> 18e352e4
 static void
 lpfc_scsi_unprep_dma_buf(struct lpfc_hba * phba, struct lpfc_scsi_buf * psb)
 {
@@ -1857,15 +1694,10 @@
 	struct lpfc_nodelist *pnode = rdata->pnode;
 	struct scsi_cmnd *cmd = lpfc_cmd->pCmd;
 	int result;
-	struct scsi_device *tmp_sdev;
+	struct scsi_device *sdev, *tmp_sdev;
 	int depth = 0;
 	unsigned long flags;
 	struct lpfc_fast_path_event *fast_path_evt;
-<<<<<<< HEAD
-	struct Scsi_Host *shost = cmd->device->host;
-	uint32_t queue_depth, scsi_id;
-=======
->>>>>>> 18e352e4
 
 	lpfc_cmd->result = pIocbOut->iocb.un.ulpWord[4];
 	lpfc_cmd->status = pIocbOut->iocb.ulpStatus;
@@ -1976,18 +1808,11 @@
 
 	lpfc_update_stats(phba, lpfc_cmd);
 	result = cmd->result;
-<<<<<<< HEAD
-	if (vport->cfg_max_scsicmpl_time &&
-	   time_after(jiffies, lpfc_cmd->start_time +
-		msecs_to_jiffies(vport->cfg_max_scsicmpl_time))) {
-		spin_lock_irqsave(shost->host_lock, flags);
-=======
 	sdev = cmd->device;
 	if (vport->cfg_max_scsicmpl_time &&
 	   time_after(jiffies, lpfc_cmd->start_time +
 		msecs_to_jiffies(vport->cfg_max_scsicmpl_time))) {
 		spin_lock_irqsave(sdev->host->host_lock, flags);
->>>>>>> 18e352e4
 		if (pnode && NLP_CHK_NODE_ACT(pnode)) {
 			if (pnode->cmd_qdepth >
 				atomic_read(&pnode->cmd_pending) &&
@@ -2000,38 +1825,22 @@
 
 			pnode->last_change_time = jiffies;
 		}
-<<<<<<< HEAD
-		spin_unlock_irqrestore(shost->host_lock, flags);
-=======
 		spin_unlock_irqrestore(sdev->host->host_lock, flags);
->>>>>>> 18e352e4
 	} else if (pnode && NLP_CHK_NODE_ACT(pnode)) {
 		if ((pnode->cmd_qdepth < LPFC_MAX_TGT_QDEPTH) &&
 		   time_after(jiffies, pnode->last_change_time +
 			      msecs_to_jiffies(LPFC_TGTQ_INTERVAL))) {
-<<<<<<< HEAD
-			spin_lock_irqsave(shost->host_lock, flags);
-=======
 			spin_lock_irqsave(sdev->host->host_lock, flags);
->>>>>>> 18e352e4
 			pnode->cmd_qdepth += pnode->cmd_qdepth *
 				LPFC_TGTQ_RAMPUP_PCENT / 100;
 			if (pnode->cmd_qdepth > LPFC_MAX_TGT_QDEPTH)
 				pnode->cmd_qdepth = LPFC_MAX_TGT_QDEPTH;
 			pnode->last_change_time = jiffies;
-<<<<<<< HEAD
-			spin_unlock_irqrestore(shost->host_lock, flags);
-=======
 			spin_unlock_irqrestore(sdev->host->host_lock, flags);
->>>>>>> 18e352e4
 		}
 	}
 
 	lpfc_scsi_unprep_dma_buf(phba, lpfc_cmd);
-
-	/* The sdev is not guaranteed to be valid post scsi_done upcall. */
-	queue_depth = cmd->device->queue_depth;
-	scsi_id = cmd->device->id;
 	cmd->scsi_done(cmd);
 
 	if (phba->cfg_poll & ENABLE_FCP_RING_POLLING) {
@@ -2039,28 +1848,28 @@
 		 * If there is a thread waiting for command completion
 		 * wake up the thread.
 		 */
-		spin_lock_irqsave(shost->host_lock, flags);
+		spin_lock_irqsave(sdev->host->host_lock, flags);
 		lpfc_cmd->pCmd = NULL;
 		if (lpfc_cmd->waitq)
 			wake_up(lpfc_cmd->waitq);
-		spin_unlock_irqrestore(shost->host_lock, flags);
+		spin_unlock_irqrestore(sdev->host->host_lock, flags);
 		lpfc_release_scsi_buf(phba, lpfc_cmd);
 		return;
 	}
 
 
 	if (!result)
-		lpfc_rampup_queue_depth(vport, queue_depth);
+		lpfc_rampup_queue_depth(vport, sdev);
 
 	if (!result && pnode && NLP_CHK_NODE_ACT(pnode) &&
 	   ((jiffies - pnode->last_ramp_up_time) >
 		LPFC_Q_RAMP_UP_INTERVAL * HZ) &&
 	   ((jiffies - pnode->last_q_full_time) >
 		LPFC_Q_RAMP_UP_INTERVAL * HZ) &&
-	   (vport->cfg_lun_queue_depth > queue_depth)) {
-		shost_for_each_device(tmp_sdev, shost) {
+	   (vport->cfg_lun_queue_depth > sdev->queue_depth)) {
+		shost_for_each_device(tmp_sdev, sdev->host) {
 			if (vport->cfg_lun_queue_depth > tmp_sdev->queue_depth){
-				if (tmp_sdev->id != scsi_id)
+				if (tmp_sdev->id != sdev->id)
 					continue;
 				if (tmp_sdev->ordered_tags)
 					scsi_adjust_queue_depth(tmp_sdev,
@@ -2076,11 +1885,7 @@
 		}
 		lpfc_send_sdev_queuedepth_change_event(phba, vport, pnode,
 			0xFFFFFFFF,
-<<<<<<< HEAD
-			queue_depth , queue_depth + 1);
-=======
 			sdev->queue_depth - 1, sdev->queue_depth);
->>>>>>> 18e352e4
 	}
 
 	/*
@@ -2091,8 +1896,8 @@
 	    NLP_CHK_NODE_ACT(pnode)) {
 		pnode->last_q_full_time = jiffies;
 
-		shost_for_each_device(tmp_sdev, shost) {
-			if (tmp_sdev->id != scsi_id)
+		shost_for_each_device(tmp_sdev, sdev->host) {
+			if (tmp_sdev->id != sdev->id)
 				continue;
 			depth = scsi_track_queue_full(tmp_sdev,
 					tmp_sdev->queue_depth - 1);
@@ -2104,7 +1909,7 @@
 		 * scsi_track_queue_full.
 		 */
 		if (depth == -1)
-			depth = shost->cmd_per_lun;
+			depth = sdev->host->cmd_per_lun;
 
 		if (depth) {
 			lpfc_printf_vlog(vport, KERN_WARNING, LOG_FCP,
@@ -2120,11 +1925,11 @@
 	 * If there is a thread waiting for command completion
 	 * wake up the thread.
 	 */
-	spin_lock_irqsave(shost->host_lock, flags);
+	spin_lock_irqsave(sdev->host->host_lock, flags);
 	lpfc_cmd->pCmd = NULL;
 	if (lpfc_cmd->waitq)
 		wake_up(lpfc_cmd->waitq);
-	spin_unlock_irqrestore(shost->host_lock, flags);
+	spin_unlock_irqrestore(sdev->host->host_lock, flags);
 
 	lpfc_release_scsi_buf(phba, lpfc_cmd);
 }
@@ -2147,8 +1952,6 @@
 	}
 }
 
-<<<<<<< HEAD
-=======
 /**
  * lpfc_scsi_prep_cmnd:  Routine to convert scsi cmnd to FCP information unit.
  * @vport: The virtual port for which this call is being executed.
@@ -2158,7 +1961,6 @@
  * This routine initializes fcp_cmnd and iocb data structure from scsi command
  * to transfer.
  **/
->>>>>>> 18e352e4
 static void
 lpfc_scsi_prep_cmnd(struct lpfc_vport *vport, struct lpfc_scsi_buf *lpfc_cmd,
 		    struct lpfc_nodelist *pnode)
@@ -2224,12 +2026,8 @@
 		fcp_cmnd->fcpCntl3 = 0;
 		phba->fc4ControlRequests++;
 	}
-<<<<<<< HEAD
-	if (phba->sli_rev == 3)
-=======
 	if (phba->sli_rev == 3 &&
 	    !(phba->sli3_options & LPFC_SLI3_BG_ENABLED))
->>>>>>> 18e352e4
 		lpfc_fcpcmd_to_iocb(iocb_cmd->unsli3.fcp_ext.icd, fcp_cmnd);
 	/*
 	 * Finish initializing those IOCB fields that are independent
@@ -2287,12 +2085,8 @@
 	memset(fcp_cmnd, 0, sizeof(struct fcp_cmnd));
 	int_to_scsilun(lun, &fcp_cmnd->fcp_lun);
 	fcp_cmnd->fcpCntl2 = task_mgmt_cmd;
-<<<<<<< HEAD
-	if (vport->phba->sli_rev == 3)
-=======
 	if (vport->phba->sli_rev == 3 &&
 	    !(vport->phba->sli3_options & LPFC_SLI3_BG_ENABLED))
->>>>>>> 18e352e4
 		lpfc_fcpcmd_to_iocb(piocb->unsli3.fcp_ext.icd, fcp_cmnd);
 	piocb->ulpCommand = CMD_FCP_ICMND64_CR;
 	piocb->ulpContext = ndlp->nlp_rpi;
@@ -3150,7 +2944,7 @@
 	.info			= lpfc_info,
 	.queuecommand		= lpfc_queuecommand,
 	.eh_abort_handler	= lpfc_abort_handler,
-	.eh_device_reset_handler = lpfc_device_reset_handler,
+	.eh_device_reset_handler= lpfc_device_reset_handler,
 	.eh_bus_reset_handler	= lpfc_bus_reset_handler,
 	.slave_alloc		= lpfc_slave_alloc,
 	.slave_configure	= lpfc_slave_configure,
@@ -3170,7 +2964,7 @@
 	.info			= lpfc_info,
 	.queuecommand		= lpfc_queuecommand,
 	.eh_abort_handler	= lpfc_abort_handler,
-	.eh_device_reset_handler = lpfc_device_reset_handler,
+	.eh_device_reset_handler= lpfc_device_reset_handler,
 	.eh_bus_reset_handler	= lpfc_bus_reset_handler,
 	.slave_alloc		= lpfc_slave_alloc,
 	.slave_configure	= lpfc_slave_configure,
