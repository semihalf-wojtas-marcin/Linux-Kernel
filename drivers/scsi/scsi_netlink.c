/*
 *  scsi_netlink.c  - SCSI Transport Netlink Interface
 *
 *  Copyright (C) 2006   James Smart, Emulex Corporation
 *
 *  This program is free software; you can redistribute it and/or modify
 *  it under the terms of the GNU General Public License as published by
 *  the Free Software Foundation; either version 2 of the License, or
 *  (at your option) any later version.
 *
 *  This program is distributed in the hope that it will be useful,
 *  but WITHOUT ANY WARRANTY; without even the implied warranty of
 *  MERCHANTABILITY or FITNESS FOR A PARTICULAR PURPOSE.  See the
 *  GNU General Public License for more details.
 *
 *  You should have received a copy of the GNU General Public License
 *  along with this program; if not, write to the Free Software
 *  Foundation, Inc., 59 Temple Place, Suite 330, Boston, MA  02111-1307  USA
 *
 */
#include <linux/time.h>
#include <linux/jiffies.h>
#include <linux/security.h>
#include <linux/delay.h>
#include <linux/slab.h>
#include <linux/export.h>
#include <net/sock.h>
#include <net/netlink.h>

#include <scsi/scsi_netlink.h>
#include "scsi_priv.h"

struct sock *scsi_nl_sock = NULL;
EXPORT_SYMBOL_GPL(scsi_nl_sock);

/**
 * scsi_nl_rcv_msg - Receive message handler.
 * @skb:		socket receive buffer
 *
 * Description: Extracts message from a receive buffer.
 *    Validates message header and calls appropriate transport message handler
 *
 *
 **/
static void
scsi_nl_rcv_msg(struct sk_buff *skb)
{
	struct nlmsghdr *nlh;
	struct scsi_nl_hdr *hdr;
	u32 rlen;
	int err, tport;

	while (skb->len >= NLMSG_SPACE(0)) {
		err = 0;

		nlh = nlmsg_hdr(skb);
		if ((nlh->nlmsg_len < (sizeof(*nlh) + sizeof(*hdr))) ||
		    (skb->len < nlh->nlmsg_len)) {
			printk(KERN_WARNING "%s: discarding partial skb\n",
				 __func__);
			return;
		}

		rlen = NLMSG_ALIGN(nlh->nlmsg_len);
		if (rlen > skb->len)
			rlen = skb->len;

		if (nlh->nlmsg_type != SCSI_TRANSPORT_MSG) {
			err = -EBADMSG;
			goto next_msg;
		}

		hdr = NLMSG_DATA(nlh);
		if ((hdr->version != SCSI_NL_VERSION) ||
		    (hdr->magic != SCSI_NL_MAGIC)) {
			err = -EPROTOTYPE;
			goto next_msg;
		}

		if (!capable(CAP_SYS_ADMIN)) {
			err = -EPERM;
			goto next_msg;
		}

		if (nlh->nlmsg_len < (sizeof(*nlh) + hdr->msglen)) {
			printk(KERN_WARNING "%s: discarding partial message\n",
				 __func__);
			goto next_msg;
		}

		/*
		 * Deliver message to the appropriate transport
		 */
		tport = hdr->transport;
		if (tport == SCSI_NL_TRANSPORT) {
			switch (hdr->msgtype) {
			case SCSI_NL_SHOST_VENDOR:
				/* Locate the driver that corresponds to the message */
				err = -ESRCH;
				break;
			default:
				err = -EBADR;
				break;
			}
			if (err)
				printk(KERN_WARNING "%s: Msgtype %d failed - err %d\n",
				       __func__, hdr->msgtype, err);
		}
		else
			err = -ENOENT;

next_msg:
		if ((err) || (nlh->nlmsg_flags & NLM_F_ACK))
			netlink_ack(skb, nlh, err);

		skb_pull(skb, rlen);
	}
}

<<<<<<< HEAD

/**
 * scsi_nl_rcv_event - Event handler for a netlink socket.
 * @this:		event notifier block
 * @event:		event type
 * @ptr:		event payload
 *
 **/
static int
scsi_nl_rcv_event(struct notifier_block *this, unsigned long event, void *ptr)
{
	struct netlink_notify *n = ptr;
	struct scsi_nl_drvr *driver;
	unsigned long flags;
	int tport;

	if (n->protocol != NETLINK_SCSITRANSPORT)
		return NOTIFY_DONE;

	spin_lock_irqsave(&scsi_nl_lock, flags);
	scsi_nl_state |= STATE_EHANDLER_BSY;

	/*
	 * Pass event on to any transports that may be listening
	 */
	for (tport = 0; tport < SCSI_NL_MAX_TRANSPORTS; tport++) {
		if (!(transports[tport].flags & HANDLER_DELETING) &&
		    (transports[tport].event_handler)) {
			spin_unlock_irqrestore(&scsi_nl_lock, flags);
			transports[tport].event_handler(this, event, ptr);
			spin_lock_irqsave(&scsi_nl_lock, flags);
		}
	}

	/*
	 * Pass event on to any drivers that may be listening
	 */
	list_for_each_entry(driver, &scsi_nl_drivers, next) {
		if (!(driver->flags & HANDLER_DELETING) &&
		    (driver->devt_handler)) {
			spin_unlock_irqrestore(&scsi_nl_lock, flags);
			driver->devt_handler(this, event, ptr);
			spin_lock_irqsave(&scsi_nl_lock, flags);
		}
	}

	scsi_nl_state &= ~STATE_EHANDLER_BSY;
	spin_unlock_irqrestore(&scsi_nl_lock, flags);

	return NOTIFY_DONE;
}

static struct notifier_block scsi_netlink_notifier = {
	.notifier_call  = scsi_nl_rcv_event,
};


/*
 * GENERIC SCSI transport receive and event handlers
 */

/**
 * scsi_generic_msg_handler - receive message handler for GENERIC transport messages
 * @skb:		socket receive buffer
 **/
static int
scsi_generic_msg_handler(struct sk_buff *skb)
{
	struct nlmsghdr *nlh = nlmsg_hdr(skb);
	struct scsi_nl_hdr *snlh = NLMSG_DATA(nlh);
	struct scsi_nl_drvr *driver;
	struct Scsi_Host *shost;
	unsigned long flags;
	int err = 0, match, pid;

	pid = NETLINK_CREDS(skb)->pid;

	switch (snlh->msgtype) {
	case SCSI_NL_SHOST_VENDOR:
		{
		struct scsi_nl_host_vendor_msg *msg = NLMSG_DATA(nlh);

		/* Locate the driver that corresponds to the message */
		spin_lock_irqsave(&scsi_nl_lock, flags);
		match = 0;
		list_for_each_entry(driver, &scsi_nl_drivers, next) {
			if (driver->vendor_id == msg->vendor_id) {
				match = 1;
				break;
			}
		}

		if ((!match) || (!driver->dmsg_handler)) {
			spin_unlock_irqrestore(&scsi_nl_lock, flags);
			err = -ESRCH;
			goto rcv_exit;
		}

		if (driver->flags & HANDLER_DELETING) {
			spin_unlock_irqrestore(&scsi_nl_lock, flags);
			err = -ESHUTDOWN;
			goto rcv_exit;
		}

		driver->refcnt++;
		spin_unlock_irqrestore(&scsi_nl_lock, flags);


		/* if successful, scsi_host_lookup takes a shost reference */
		shost = scsi_host_lookup(msg->host_no);
		if (IS_ERR(shost)) {
			err = -ENODEV;
			goto driver_exit;
		}

		/* is this host owned by the vendor ? */
		if (shost->hostt != driver->hostt) {
			err = -EINVAL;
			goto vendormsg_put;
		}

		/* pass message on to the driver */
		err = driver->dmsg_handler(shost, (void *)&msg[1],
					 msg->vmsg_datalen, pid);

vendormsg_put:
		/* release reference by scsi_host_lookup */
		scsi_host_put(shost);

driver_exit:
		/* release our own reference on the registration object */
		spin_lock_irqsave(&scsi_nl_lock, flags);
		driver->refcnt--;
		spin_unlock_irqrestore(&scsi_nl_lock, flags);
		break;
		}

	default:
		err = -EBADR;
		break;
	}

rcv_exit:
	if (err)
		printk(KERN_WARNING "%s: Msgtype %d failed - err %d\n",
			 __func__, snlh->msgtype, err);
	return err;
}


/**
 * scsi_nl_add_transport -
 *    Registers message and event handlers for a transport. Enables
 *    receipt of netlink messages and events to a transport.
 *
 * @tport:		transport registering handlers
 * @msg_handler:	receive message handler callback
 * @event_handler:	receive event handler callback
 **/
int
scsi_nl_add_transport(u8 tport,
	int (*msg_handler)(struct sk_buff *),
	void (*event_handler)(struct notifier_block *, unsigned long, void *))
{
	unsigned long flags;
	int err = 0;

	if (tport >= SCSI_NL_MAX_TRANSPORTS)
		return -EINVAL;

	spin_lock_irqsave(&scsi_nl_lock, flags);

	if (scsi_nl_state & STATE_EHANDLER_BSY) {
		spin_unlock_irqrestore(&scsi_nl_lock, flags);
		msleep(1);
		spin_lock_irqsave(&scsi_nl_lock, flags);
	}

	if (transports[tport].msg_handler || transports[tport].event_handler) {
		err = -EALREADY;
		goto register_out;
	}

	transports[tport].msg_handler = msg_handler;
	transports[tport].event_handler = event_handler;
	transports[tport].flags = 0;
	transports[tport].refcnt = 0;

register_out:
	spin_unlock_irqrestore(&scsi_nl_lock, flags);

	return err;
}
EXPORT_SYMBOL_GPL(scsi_nl_add_transport);


/**
 * scsi_nl_remove_transport -
 *    Disable transport receiption of messages and events
 *
 * @tport:		transport deregistering handlers
 *
 **/
void
scsi_nl_remove_transport(u8 tport)
{
	unsigned long flags;

	spin_lock_irqsave(&scsi_nl_lock, flags);
	if (scsi_nl_state & STATE_EHANDLER_BSY) {
		spin_unlock_irqrestore(&scsi_nl_lock, flags);
		msleep(1);
		spin_lock_irqsave(&scsi_nl_lock, flags);
	}

	if (tport < SCSI_NL_MAX_TRANSPORTS) {
		transports[tport].flags |= HANDLER_DELETING;

		while (transports[tport].refcnt != 0) {
			spin_unlock_irqrestore(&scsi_nl_lock, flags);
			schedule_timeout_uninterruptible(HZ/4);
			spin_lock_irqsave(&scsi_nl_lock, flags);
		}
		transports[tport].msg_handler = NULL;
		transports[tport].event_handler = NULL;
		transports[tport].flags = 0;
	}

	spin_unlock_irqrestore(&scsi_nl_lock, flags);

	return;
}
EXPORT_SYMBOL_GPL(scsi_nl_remove_transport);


/**
 * scsi_nl_add_driver -
 *    A driver is registering its interfaces for SCSI netlink messages
 *
 * @vendor_id:          A unique identification value for the driver.
 * @hostt:		address of the driver's host template. Used
 *			to verify an shost is bound to the driver
 * @nlmsg_handler:	receive message handler callback
 * @nlevt_handler:	receive event handler callback
 *
 * Returns:
 *   0 on Success
 *   error result otherwise
 **/
int
scsi_nl_add_driver(u64 vendor_id, struct scsi_host_template *hostt,
	int (*nlmsg_handler)(struct Scsi_Host *shost, void *payload,
				 u32 len, u32 pid),
	void (*nlevt_handler)(struct notifier_block *nb,
				 unsigned long event, void *notify_ptr))
{
	struct scsi_nl_drvr *driver;
	unsigned long flags;

	driver = kzalloc(sizeof(*driver), GFP_KERNEL);
	if (unlikely(!driver)) {
		printk(KERN_ERR "%s: allocation failure\n", __func__);
		return -ENOMEM;
	}

	driver->dmsg_handler = nlmsg_handler;
	driver->devt_handler = nlevt_handler;
	driver->hostt = hostt;
	driver->vendor_id = vendor_id;

	spin_lock_irqsave(&scsi_nl_lock, flags);
	if (scsi_nl_state & STATE_EHANDLER_BSY) {
		spin_unlock_irqrestore(&scsi_nl_lock, flags);
		msleep(1);
		spin_lock_irqsave(&scsi_nl_lock, flags);
	}
	list_add_tail(&driver->next, &scsi_nl_drivers);
	spin_unlock_irqrestore(&scsi_nl_lock, flags);

	return 0;
}
EXPORT_SYMBOL_GPL(scsi_nl_add_driver);


/**
 * scsi_nl_remove_driver -
 *    An driver is unregistering with the SCSI netlink messages
 *
 * @vendor_id:          The unique identification value for the driver.
 **/
void
scsi_nl_remove_driver(u64 vendor_id)
{
	struct scsi_nl_drvr *driver;
	unsigned long flags;

	spin_lock_irqsave(&scsi_nl_lock, flags);
	if (scsi_nl_state & STATE_EHANDLER_BSY) {
		spin_unlock_irqrestore(&scsi_nl_lock, flags);
		msleep(1);
		spin_lock_irqsave(&scsi_nl_lock, flags);
	}

	list_for_each_entry(driver, &scsi_nl_drivers, next) {
		if (driver->vendor_id == vendor_id) {
			driver->flags |= HANDLER_DELETING;
			while (driver->refcnt != 0) {
				spin_unlock_irqrestore(&scsi_nl_lock, flags);
				schedule_timeout_uninterruptible(HZ/4);
				spin_lock_irqsave(&scsi_nl_lock, flags);
			}
			list_del(&driver->next);
			kfree(driver);
			spin_unlock_irqrestore(&scsi_nl_lock, flags);
			return;
		}
	}

	spin_unlock_irqrestore(&scsi_nl_lock, flags);

	printk(KERN_ERR "%s: removal of driver failed - vendor_id 0x%llx\n",
	       __func__, (unsigned long long)vendor_id);
	return;
}
EXPORT_SYMBOL_GPL(scsi_nl_remove_driver);


=======
>>>>>>> ddffeb8c
/**
 * scsi_netlink_init - Called by SCSI subsystem to initialize
 * 	the SCSI transport netlink interface
 *
 **/
void
scsi_netlink_init(void)
{
	struct netlink_kernel_cfg cfg = {
		.input	= scsi_nl_rcv_msg,
		.groups	= SCSI_NL_GRP_CNT,
	};

	scsi_nl_sock = netlink_kernel_create(&init_net, NETLINK_SCSITRANSPORT,
					     &cfg);
	if (!scsi_nl_sock) {
		printk(KERN_ERR "%s: register of receive handler failed\n",
				__func__);
		return;
	}

	return;
}


/**
 * scsi_netlink_exit - Called by SCSI subsystem to disable the SCSI transport netlink interface
 *
 **/
void
scsi_netlink_exit(void)
{
	if (scsi_nl_sock) {
		netlink_kernel_release(scsi_nl_sock);
	}

	return;
}
<|MERGE_RESOLUTION|>--- conflicted
+++ resolved
@@ -117,336 +117,6 @@
 	}
 }
 
-<<<<<<< HEAD
-
-/**
- * scsi_nl_rcv_event - Event handler for a netlink socket.
- * @this:		event notifier block
- * @event:		event type
- * @ptr:		event payload
- *
- **/
-static int
-scsi_nl_rcv_event(struct notifier_block *this, unsigned long event, void *ptr)
-{
-	struct netlink_notify *n = ptr;
-	struct scsi_nl_drvr *driver;
-	unsigned long flags;
-	int tport;
-
-	if (n->protocol != NETLINK_SCSITRANSPORT)
-		return NOTIFY_DONE;
-
-	spin_lock_irqsave(&scsi_nl_lock, flags);
-	scsi_nl_state |= STATE_EHANDLER_BSY;
-
-	/*
-	 * Pass event on to any transports that may be listening
-	 */
-	for (tport = 0; tport < SCSI_NL_MAX_TRANSPORTS; tport++) {
-		if (!(transports[tport].flags & HANDLER_DELETING) &&
-		    (transports[tport].event_handler)) {
-			spin_unlock_irqrestore(&scsi_nl_lock, flags);
-			transports[tport].event_handler(this, event, ptr);
-			spin_lock_irqsave(&scsi_nl_lock, flags);
-		}
-	}
-
-	/*
-	 * Pass event on to any drivers that may be listening
-	 */
-	list_for_each_entry(driver, &scsi_nl_drivers, next) {
-		if (!(driver->flags & HANDLER_DELETING) &&
-		    (driver->devt_handler)) {
-			spin_unlock_irqrestore(&scsi_nl_lock, flags);
-			driver->devt_handler(this, event, ptr);
-			spin_lock_irqsave(&scsi_nl_lock, flags);
-		}
-	}
-
-	scsi_nl_state &= ~STATE_EHANDLER_BSY;
-	spin_unlock_irqrestore(&scsi_nl_lock, flags);
-
-	return NOTIFY_DONE;
-}
-
-static struct notifier_block scsi_netlink_notifier = {
-	.notifier_call  = scsi_nl_rcv_event,
-};
-
-
-/*
- * GENERIC SCSI transport receive and event handlers
- */
-
-/**
- * scsi_generic_msg_handler - receive message handler for GENERIC transport messages
- * @skb:		socket receive buffer
- **/
-static int
-scsi_generic_msg_handler(struct sk_buff *skb)
-{
-	struct nlmsghdr *nlh = nlmsg_hdr(skb);
-	struct scsi_nl_hdr *snlh = NLMSG_DATA(nlh);
-	struct scsi_nl_drvr *driver;
-	struct Scsi_Host *shost;
-	unsigned long flags;
-	int err = 0, match, pid;
-
-	pid = NETLINK_CREDS(skb)->pid;
-
-	switch (snlh->msgtype) {
-	case SCSI_NL_SHOST_VENDOR:
-		{
-		struct scsi_nl_host_vendor_msg *msg = NLMSG_DATA(nlh);
-
-		/* Locate the driver that corresponds to the message */
-		spin_lock_irqsave(&scsi_nl_lock, flags);
-		match = 0;
-		list_for_each_entry(driver, &scsi_nl_drivers, next) {
-			if (driver->vendor_id == msg->vendor_id) {
-				match = 1;
-				break;
-			}
-		}
-
-		if ((!match) || (!driver->dmsg_handler)) {
-			spin_unlock_irqrestore(&scsi_nl_lock, flags);
-			err = -ESRCH;
-			goto rcv_exit;
-		}
-
-		if (driver->flags & HANDLER_DELETING) {
-			spin_unlock_irqrestore(&scsi_nl_lock, flags);
-			err = -ESHUTDOWN;
-			goto rcv_exit;
-		}
-
-		driver->refcnt++;
-		spin_unlock_irqrestore(&scsi_nl_lock, flags);
-
-
-		/* if successful, scsi_host_lookup takes a shost reference */
-		shost = scsi_host_lookup(msg->host_no);
-		if (IS_ERR(shost)) {
-			err = -ENODEV;
-			goto driver_exit;
-		}
-
-		/* is this host owned by the vendor ? */
-		if (shost->hostt != driver->hostt) {
-			err = -EINVAL;
-			goto vendormsg_put;
-		}
-
-		/* pass message on to the driver */
-		err = driver->dmsg_handler(shost, (void *)&msg[1],
-					 msg->vmsg_datalen, pid);
-
-vendormsg_put:
-		/* release reference by scsi_host_lookup */
-		scsi_host_put(shost);
-
-driver_exit:
-		/* release our own reference on the registration object */
-		spin_lock_irqsave(&scsi_nl_lock, flags);
-		driver->refcnt--;
-		spin_unlock_irqrestore(&scsi_nl_lock, flags);
-		break;
-		}
-
-	default:
-		err = -EBADR;
-		break;
-	}
-
-rcv_exit:
-	if (err)
-		printk(KERN_WARNING "%s: Msgtype %d failed - err %d\n",
-			 __func__, snlh->msgtype, err);
-	return err;
-}
-
-
-/**
- * scsi_nl_add_transport -
- *    Registers message and event handlers for a transport. Enables
- *    receipt of netlink messages and events to a transport.
- *
- * @tport:		transport registering handlers
- * @msg_handler:	receive message handler callback
- * @event_handler:	receive event handler callback
- **/
-int
-scsi_nl_add_transport(u8 tport,
-	int (*msg_handler)(struct sk_buff *),
-	void (*event_handler)(struct notifier_block *, unsigned long, void *))
-{
-	unsigned long flags;
-	int err = 0;
-
-	if (tport >= SCSI_NL_MAX_TRANSPORTS)
-		return -EINVAL;
-
-	spin_lock_irqsave(&scsi_nl_lock, flags);
-
-	if (scsi_nl_state & STATE_EHANDLER_BSY) {
-		spin_unlock_irqrestore(&scsi_nl_lock, flags);
-		msleep(1);
-		spin_lock_irqsave(&scsi_nl_lock, flags);
-	}
-
-	if (transports[tport].msg_handler || transports[tport].event_handler) {
-		err = -EALREADY;
-		goto register_out;
-	}
-
-	transports[tport].msg_handler = msg_handler;
-	transports[tport].event_handler = event_handler;
-	transports[tport].flags = 0;
-	transports[tport].refcnt = 0;
-
-register_out:
-	spin_unlock_irqrestore(&scsi_nl_lock, flags);
-
-	return err;
-}
-EXPORT_SYMBOL_GPL(scsi_nl_add_transport);
-
-
-/**
- * scsi_nl_remove_transport -
- *    Disable transport receiption of messages and events
- *
- * @tport:		transport deregistering handlers
- *
- **/
-void
-scsi_nl_remove_transport(u8 tport)
-{
-	unsigned long flags;
-
-	spin_lock_irqsave(&scsi_nl_lock, flags);
-	if (scsi_nl_state & STATE_EHANDLER_BSY) {
-		spin_unlock_irqrestore(&scsi_nl_lock, flags);
-		msleep(1);
-		spin_lock_irqsave(&scsi_nl_lock, flags);
-	}
-
-	if (tport < SCSI_NL_MAX_TRANSPORTS) {
-		transports[tport].flags |= HANDLER_DELETING;
-
-		while (transports[tport].refcnt != 0) {
-			spin_unlock_irqrestore(&scsi_nl_lock, flags);
-			schedule_timeout_uninterruptible(HZ/4);
-			spin_lock_irqsave(&scsi_nl_lock, flags);
-		}
-		transports[tport].msg_handler = NULL;
-		transports[tport].event_handler = NULL;
-		transports[tport].flags = 0;
-	}
-
-	spin_unlock_irqrestore(&scsi_nl_lock, flags);
-
-	return;
-}
-EXPORT_SYMBOL_GPL(scsi_nl_remove_transport);
-
-
-/**
- * scsi_nl_add_driver -
- *    A driver is registering its interfaces for SCSI netlink messages
- *
- * @vendor_id:          A unique identification value for the driver.
- * @hostt:		address of the driver's host template. Used
- *			to verify an shost is bound to the driver
- * @nlmsg_handler:	receive message handler callback
- * @nlevt_handler:	receive event handler callback
- *
- * Returns:
- *   0 on Success
- *   error result otherwise
- **/
-int
-scsi_nl_add_driver(u64 vendor_id, struct scsi_host_template *hostt,
-	int (*nlmsg_handler)(struct Scsi_Host *shost, void *payload,
-				 u32 len, u32 pid),
-	void (*nlevt_handler)(struct notifier_block *nb,
-				 unsigned long event, void *notify_ptr))
-{
-	struct scsi_nl_drvr *driver;
-	unsigned long flags;
-
-	driver = kzalloc(sizeof(*driver), GFP_KERNEL);
-	if (unlikely(!driver)) {
-		printk(KERN_ERR "%s: allocation failure\n", __func__);
-		return -ENOMEM;
-	}
-
-	driver->dmsg_handler = nlmsg_handler;
-	driver->devt_handler = nlevt_handler;
-	driver->hostt = hostt;
-	driver->vendor_id = vendor_id;
-
-	spin_lock_irqsave(&scsi_nl_lock, flags);
-	if (scsi_nl_state & STATE_EHANDLER_BSY) {
-		spin_unlock_irqrestore(&scsi_nl_lock, flags);
-		msleep(1);
-		spin_lock_irqsave(&scsi_nl_lock, flags);
-	}
-	list_add_tail(&driver->next, &scsi_nl_drivers);
-	spin_unlock_irqrestore(&scsi_nl_lock, flags);
-
-	return 0;
-}
-EXPORT_SYMBOL_GPL(scsi_nl_add_driver);
-
-
-/**
- * scsi_nl_remove_driver -
- *    An driver is unregistering with the SCSI netlink messages
- *
- * @vendor_id:          The unique identification value for the driver.
- **/
-void
-scsi_nl_remove_driver(u64 vendor_id)
-{
-	struct scsi_nl_drvr *driver;
-	unsigned long flags;
-
-	spin_lock_irqsave(&scsi_nl_lock, flags);
-	if (scsi_nl_state & STATE_EHANDLER_BSY) {
-		spin_unlock_irqrestore(&scsi_nl_lock, flags);
-		msleep(1);
-		spin_lock_irqsave(&scsi_nl_lock, flags);
-	}
-
-	list_for_each_entry(driver, &scsi_nl_drivers, next) {
-		if (driver->vendor_id == vendor_id) {
-			driver->flags |= HANDLER_DELETING;
-			while (driver->refcnt != 0) {
-				spin_unlock_irqrestore(&scsi_nl_lock, flags);
-				schedule_timeout_uninterruptible(HZ/4);
-				spin_lock_irqsave(&scsi_nl_lock, flags);
-			}
-			list_del(&driver->next);
-			kfree(driver);
-			spin_unlock_irqrestore(&scsi_nl_lock, flags);
-			return;
-		}
-	}
-
-	spin_unlock_irqrestore(&scsi_nl_lock, flags);
-
-	printk(KERN_ERR "%s: removal of driver failed - vendor_id 0x%llx\n",
-	       __func__, (unsigned long long)vendor_id);
-	return;
-}
-EXPORT_SYMBOL_GPL(scsi_nl_remove_driver);
-
-
-=======
->>>>>>> ddffeb8c
 /**
  * scsi_netlink_init - Called by SCSI subsystem to initialize
  * 	the SCSI transport netlink interface
