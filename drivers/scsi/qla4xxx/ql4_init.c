--- conflicted
+++ resolved
@@ -51,7 +51,7 @@
  * This routine deallocates and unlinks the specified ddb_entry from the
  * adapter's
  **/
-void qla4xxx_free_ddb(struct scsi_qla_host *ha,
+static void qla4xxx_free_ddb(struct scsi_qla_host *ha,
 			     struct ddb_entry *ddb_entry)
 {
 	/* Remove device entry from list */
@@ -95,7 +95,6 @@
  **/
 int qla4xxx_init_rings(struct scsi_qla_host *ha)
 {
-	uint16_t i;
 	unsigned long flags = 0;
 
 	/* Initialize request queue. */
@@ -124,10 +123,6 @@
 	writel(0, &ha->reg->rsp_q_out);
 	readl(&ha->reg->rsp_q_out);
 
-	/* Initialize active array */
-	for (i = 0; i < MAX_SRBS; i++)
-		ha->active_srb_array[i] = NULL;
-
 	spin_unlock_irqrestore(&ha->hardware_lock, flags);
 
 	return QLA_SUCCESS;
@@ -206,33 +201,18 @@
 	 * need to wait for another */
 	if (is_ipv4_enabled(ha) && is_ipv6_enabled(ha)) {
 		if (((ha->addl_fw_state & FW_ADDSTATE_DHCPv4_ENABLED) != 0) &&
-<<<<<<< HEAD
-			((ha->addl_fw_state & FW_ADDSTATE_DHCPv4_LEASE_ACQUIRED) == 0)) {
-			ipv4_wait = 1;
-		}
-		if (((ha->ipv6_addl_options & IPV6_ADDOPT_NEIGHBOR_DISCOVERY_ADDR_ENABLE) != 0) &&
-=======
 		    ((ha->addl_fw_state &
 				    FW_ADDSTATE_DHCPv4_LEASE_ACQUIRED) == 0)) {
 			ipv4_wait = 1;
 		}
 		if (((ha->ipv6_addl_options &
 			    IPV6_ADDOPT_NEIGHBOR_DISCOVERY_ADDR_ENABLE) != 0) &&
->>>>>>> e44a21b7
 		    ((ha->ipv6_link_local_state == IP_ADDRSTATE_ACQUIRING) ||
 		     (ha->ipv6_addr0_state == IP_ADDRSTATE_ACQUIRING) ||
 		     (ha->ipv6_addr1_state == IP_ADDRSTATE_ACQUIRING))) {
 
 			ipv6_wait = 1;
 
-<<<<<<< HEAD
-			if ((ha->ipv6_link_local_state == IP_ADDRSTATE_PREFERRED) ||
-			    (ha->ipv6_addr0_state == IP_ADDRSTATE_PREFERRED) ||
-			    (ha->ipv6_addr1_state == IP_ADDRSTATE_PREFERRED)) {
-				DEBUG2(printk("scsi%ld: %s: "
-						"Preferred IP configured.  Don't wait! \n",
-						ha->host_no, __func__));
-=======
 			if ((ha->ipv6_link_local_state ==
 						     IP_ADDRSTATE_PREFERRED) ||
 			    (ha->ipv6_addr0_state == IP_ADDRSTATE_PREFERRED) ||
@@ -241,24 +221,10 @@
 					      "Preferred IP configured."
 					      " Don't wait!\n", ha->host_no,
 					      __func__));
->>>>>>> e44a21b7
 				ipv6_wait = 0;
 			}
 			if (memcmp(&ha->ipv6_default_router_addr, ip_address,
 				IPv6_ADDR_LEN) == 0) {
-<<<<<<< HEAD
-				DEBUG2(printk("scsi%ld: %s: "
-					      "No Router configured.  Don't wait! \n",
-					      ha->host_no, __func__));
-				ipv6_wait = 0;
-			}
-			if ((ha->ipv6_default_router_state == IPV6_RTRSTATE_MANUAL) &&
-			    (ha->ipv6_link_local_state == IP_ADDRSTATE_TENTATIVE) &&
-			    (memcmp(&ha->ipv6_link_local_addr,
-				   &ha->ipv6_default_router_addr, 4) == 0)) {
-				DEBUG2(printk("scsi%ld: %s: LinkLocal Router & "
-					"IP configured.  Don't wait! \n",
-=======
 				DEBUG2(printk(KERN_INFO "scsi%ld: %s: "
 					      "No Router configured. "
 					      "Don't wait!\n", ha->host_no,
@@ -273,19 +239,13 @@
 				    &ha->ipv6_default_router_addr, 4) == 0)) {
 				DEBUG2(printk("scsi%ld: %s: LinkLocal Router & "
 					"IP configured. Don't wait!\n",
->>>>>>> e44a21b7
 					ha->host_no, __func__));
 				ipv6_wait = 0;
 			}
 		}
 		if (ipv4_wait || ipv6_wait) {
-<<<<<<< HEAD
-			DEBUG2(printk("scsi%ld: %s: Wait for additional IP(s) \"",
-					ha->host_no, __func__));
-=======
 			DEBUG2(printk("scsi%ld: %s: Wait for additional "
 				      "IP(s) \"", ha->host_no, __func__));
->>>>>>> e44a21b7
 			if (ipv4_wait)
 				DEBUG2(printk("IPv4 "));
 			if (ha->ipv6_link_local_state == IP_ADDRSTATE_ACQUIRING)
@@ -298,11 +258,7 @@
 		}
 	}
 
-<<<<<<< HEAD
-	return (ipv4_wait|ipv6_wait);
-=======
 	return ipv4_wait|ipv6_wait;
->>>>>>> e44a21b7
 }
 
 static int qla4xxx_fw_ready(struct scsi_qla_host *ha)
@@ -343,24 +299,12 @@
 		}
 
 		if (ha->firmware_state & FW_STATE_WAIT_AUTOCONNECT) {
-<<<<<<< HEAD
-			DEBUG2(printk("scsi%ld: %s: fwstate:"
-=======
 			DEBUG2(printk(KERN_INFO "scsi%ld: %s: fwstate:"
->>>>>>> e44a21b7
 				      "AUTOCONNECT in progress\n",
 				      ha->host_no, __func__));
 		}
 
 		if (ha->firmware_state & FW_STATE_CONFIGURING_IP) {
-<<<<<<< HEAD
-			DEBUG2(printk("scsi%ld: %s: fwstate: CONFIGURING IP\n",
-				       ha->host_no, __func__));
-			/*
-			 * Check for link state after 15 secs and if link is still DOWN then,
-			 * cable is unplugged. Ignore "DHCP in Progress/CONFIGURING IP" bit
-			 * to check if firmware is in ready state or not after 15 secs.
-=======
 			DEBUG2(printk(KERN_INFO "scsi%ld: %s: fwstate:"
 				      " CONFIGURING IP\n",
 				      ha->host_no, __func__));
@@ -369,22 +313,10 @@
 			 * still DOWN then, cable is unplugged. Ignore "DHCP
 			 * in Progress/CONFIGURING IP" bit to check if firmware
 			 * is in ready state or not after 15 secs.
->>>>>>> e44a21b7
 			 * This is applicable for both 2.x & 3.x firmware
 			 */
 			if (timeout_count <= (ADAPTER_INIT_TOV - 15)) {
 				if (ha->addl_fw_state & FW_ADDSTATE_LINK_UP) {
-<<<<<<< HEAD
-					DEBUG2(printk("scsi%ld: %s: LINK UP "
-						      "(Cable plugged)\n",
-						      ha->host_no, __func__));
-				}
-				else if (ha->firmware_state &
-					(FW_STATE_CONFIGURING_IP | FW_STATE_READY)) {
-					DEBUG2(printk("scsi%ld: %s: LINK DOWN "
-						      "(Cable unplugged)\n",
-						      ha->host_no, __func__));
-=======
 					DEBUG2(printk(KERN_INFO "scsi%ld: %s:"
 						  " LINK UP (Cable plugged)\n",
 						  ha->host_no, __func__));
@@ -394,7 +326,6 @@
 					DEBUG2(printk(KERN_INFO "scsi%ld: %s: "
 						"LINK DOWN (Cable unplugged)\n",
 						ha->host_no, __func__));
->>>>>>> e44a21b7
 					ha->firmware_state = FW_STATE_READY;
 				}
 			}
@@ -402,40 +333,6 @@
 
 		if (ha->firmware_state == FW_STATE_READY) {
 			/* If DHCP IP Addr is available, retrieve it now. */
-<<<<<<< HEAD
-			if (test_and_clear_bit(DPC_GET_DHCP_IP_ADDR, &ha->dpc_flags))
-				qla4xxx_get_dhcp_ip_address(ha);
-
-			if (!qla4xxx_wait_for_ip_config(ha) || timeout_count == 1) {
-				DEBUG2(dev_info(&ha->pdev->dev, "Firmware Ready..\n"));
-				/* The firmware is ready to process SCSI commands. */
-				DEBUG2(dev_info(&ha->pdev->dev,
-						  "scsi%ld: %s: MEDIA TYPE - %s\n",
-						  ha->host_no,
-						  __func__, (ha->addl_fw_state &
-							     FW_ADDSTATE_OPTICAL_MEDIA)
-						  != 0 ? "OPTICAL" : "COPPER"));
-				DEBUG2(dev_info(&ha->pdev->dev,
-						  "scsi%ld: %s: DHCPv4 STATE Enabled "
-						  "%s\n",
-						  ha->host_no, __func__,
-						  (ha->addl_fw_state &
-						   FW_ADDSTATE_DHCPv4_ENABLED) != 0 ?
-						  "YES" : "NO"));
-				DEBUG2(dev_info(&ha->pdev->dev,
-						  "scsi%ld: %s: LINK %s\n",
-						  ha->host_no, __func__,
-						  (ha->addl_fw_state &
-						   FW_ADDSTATE_LINK_UP) != 0 ?
-						  "UP" : "DOWN"));
-				DEBUG2(dev_info(&ha->pdev->dev,
-						  "scsi%ld: %s: iSNS Service "
-						  "Started %s\n",
-						  ha->host_no, __func__,
-						  (ha->addl_fw_state &
-						   FW_ADDSTATE_ISNS_SVC_ENABLED) != 0 ?
-						  "YES" : "NO"));
-=======
 			if (test_and_clear_bit(DPC_GET_DHCP_IP_ADDR,
 								&ha->dpc_flags))
 				qla4xxx_get_dhcp_ip_address(ha);
@@ -471,7 +368,6 @@
 					(ha->addl_fw_state &
 					 FW_ADDSTATE_ISNS_SVC_ENABLED) != 0 ?
 					"YES" : "NO"));
->>>>>>> e44a21b7
 
 				ready = 1;
 				break;
@@ -565,11 +461,11 @@
 		      __func__, fw_ddb_index));
 	list_for_each_entry(ddb_entry, &ha->ddb_list, list) {
 		if ((memcmp(ddb_entry->iscsi_name, fw_ddb_entry->iscsi_name,
-			    ISCSI_NAME_SIZE) == 0) &&
-		    (ddb_entry->tpgt ==
-			    le32_to_cpu(fw_ddb_entry->tgt_portal_grp)) &&
-		    (memcmp(ddb_entry->isid, fw_ddb_entry->isid,
-			    sizeof(ddb_entry->isid)) == 0)) {
+			   ISCSI_NAME_SIZE) == 0) &&
+			(ddb_entry->tpgt ==
+				le32_to_cpu(fw_ddb_entry->tgt_portal_grp)) &&
+			(memcmp(ddb_entry->isid, fw_ddb_entry->isid,
+				sizeof(ddb_entry->isid)) == 0)) {
 			found++;
 			break;
 		}
@@ -628,13 +524,12 @@
 		goto exit_update_ddb;
 	}
 
-	if ((qla4xxx_get_fwddb_entry(ha, fw_ddb_index, fw_ddb_entry,
+	if (qla4xxx_get_fwddb_entry(ha, fw_ddb_index, fw_ddb_entry,
 				    fw_ddb_entry_dma, NULL, NULL,
 				    &ddb_entry->fw_ddb_device_state, &conn_err,
 				    &ddb_entry->tcp_source_port_num,
-				    &ddb_entry->connection_id) == QLA_SUCCESS))
-		status = QLA_SUCCESS;
-	else {
+				    &ddb_entry->connection_id) ==
+	    QLA_ERROR) {
 		DEBUG2(printk("scsi%ld: %s: failed get_ddb_entry for "
 			      "fw_ddb_index %d\n", ha->host_no, __func__,
 			      fw_ddb_index));
@@ -642,11 +537,8 @@
 		goto exit_update_ddb;
 	}
 
-<<<<<<< HEAD
-=======
 	status = QLA_SUCCESS;
 	ddb_entry->options = le16_to_cpu(fw_ddb_entry->options);
->>>>>>> e44a21b7
 	ddb_entry->target_session_id = le16_to_cpu(fw_ddb_entry->tsid);
 	ddb_entry->task_mgmt_timeout =
 		le16_to_cpu(fw_ddb_entry->def_timeout);
@@ -670,8 +562,6 @@
 	memcpy(&ddb_entry->ip_addr[0], &fw_ddb_entry->ip_addr[0],
 	       min(sizeof(ddb_entry->ip_addr), sizeof(fw_ddb_entry->ip_addr)));
 
-<<<<<<< HEAD
-=======
 	ddb_entry->iscsi_max_burst_len = fw_ddb_entry->iscsi_max_burst_len;
 	ddb_entry->iscsi_max_outsnd_r2t = fw_ddb_entry->iscsi_max_outsnd_r2t;
 	ddb_entry->iscsi_first_burst_len = fw_ddb_entry->iscsi_first_burst_len;
@@ -680,7 +570,6 @@
 	ddb_entry->iscsi_max_snd_data_seg_len =
 				fw_ddb_entry->iscsi_max_snd_data_seg_len;
 
->>>>>>> e44a21b7
 	if (ddb_entry->options & DDB_OPT_IPV6_DEVICE) {
 		memcpy(&ddb_entry->remote_ipv6_addr,
 			fw_ddb_entry->ip_addr,
@@ -690,21 +579,6 @@
 			fw_ddb_entry->link_local_ipv6_addr,
 			min(sizeof(ddb_entry->link_local_ipv6_addr),
 			sizeof(fw_ddb_entry->link_local_ipv6_addr)));
-<<<<<<< HEAD
-	}
-
-	DEBUG2(dev_info(&ha->pdev->dev, "%s: DDB[%d] osIdx = %d "
-					"State %04x ConnErr %08x "
-					NIPQUAD_FMT ":%04d \"%s\"\n",
-					__func__, fw_ddb_index,
-					ddb_entry->os_target_id,
-					ddb_entry->fw_ddb_device_state, conn_err,
-					NIPQUAD(fw_ddb_entry->ip_addr),
-					le16_to_cpu(fw_ddb_entry->port),
-					fw_ddb_entry->iscsi_name));
-
- exit_update_ddb:
-=======
 
 		DEBUG2(dev_info(&ha->pdev->dev, "%s: DDB[%d] osIdx = %d "
 					"State %04x ConnErr %08x IP %pI6 "
@@ -726,7 +600,6 @@
 					le16_to_cpu(fw_ddb_entry->port),
 					fw_ddb_entry->iscsi_name));
 exit_update_ddb:
->>>>>>> e44a21b7
 	if (fw_ddb_entry)
 		dma_free_coherent(&ha->pdev->dev, sizeof(*fw_ddb_entry),
 				  fw_ddb_entry, fw_ddb_entry_dma);
@@ -788,13 +661,8 @@
 	login_rsp_sts_class = ((conn_err & 0x0000ff00) >> 8);
 	if (err_code == 0x1c || err_code == 0x06) {
 		DEBUG2(dev_info(&ha->pdev->dev,
-<<<<<<< HEAD
-			": conn_err=0x%08x, send target completed or access"
-			" denied failure\n", conn_err));
-=======
 				": conn_err=0x%08x, send target completed"
 				" or access denied failure\n", conn_err));
->>>>>>> e44a21b7
 		relogin = 0;
 	}
 	if ((err_code == 0x08) && (login_rsp_sts_class == 0x02)) {
@@ -802,12 +670,8 @@
 		   Login Response Status in Error Code Detail
 		   indicates login should not be retried.*/
 		DEBUG2(dev_info(&ha->pdev->dev,
-<<<<<<< HEAD
-			": conn_err=0x%08x, do not retry relogin\n", conn_err));
-=======
 				": conn_err=0x%08x, do not retry relogin\n",
 				conn_err));
->>>>>>> e44a21b7
 		relogin = 0;
 	}
 
@@ -832,19 +696,8 @@
 	struct ddb_entry *ddb_entry;
 	struct dev_db_entry *fw_ddb_entry = NULL;
 	dma_addr_t fw_ddb_entry_dma;
-<<<<<<< HEAD
-=======
 	uint32_t ipv6_device;
->>>>>>> e44a21b7
 	uint32_t new_tgt;
-	uint32_t ipv6_device;
-
-	fw_ddb_entry = dma_alloc_coherent(&ha->pdev->dev, sizeof(*fw_ddb_entry),
-						&fw_ddb_entry_dma, GFP_KERNEL);
-	if (fw_ddb_entry == NULL) {
-		DEBUG2(dev_info(&ha->pdev->dev, "%s: DMA alloc failed\n", __func__));
-		return QLA_ERROR;
-	}
 
 	fw_ddb_entry = dma_alloc_coherent(&ha->pdev->dev, sizeof(*fw_ddb_entry),
 			&fw_ddb_entry_dma, GFP_KERNEL);
@@ -858,18 +711,11 @@
 	for (fw_ddb_index = 0; fw_ddb_index < MAX_DDB_ENTRIES;
 	     fw_ddb_index = next_fw_ddb_index) {
 		/* First, let's see if a device exists here */
-<<<<<<< HEAD
-		if (qla4xxx_get_fwddb_entry(ha, fw_ddb_index, fw_ddb_entry, 0, NULL,
-					    &next_fw_ddb_index, &ddb_state,
-					    &conn_err, NULL, NULL) ==
-		    QLA_ERROR) {
-=======
 		if (qla4xxx_get_fwddb_entry(ha, fw_ddb_index, fw_ddb_entry,
 					    0, NULL, &next_fw_ddb_index,
 					    &ddb_state, &conn_err,
 					    NULL, NULL) ==
 					    QLA_ERROR) {
->>>>>>> e44a21b7
 			DEBUG2(printk("scsi%ld: %s: get_ddb_entry, "
 				      "fw_ddb_index %d failed", ha->host_no,
 				      __func__, fw_ddb_index));
@@ -889,14 +735,9 @@
 			ipv6_device = le16_to_cpu(fw_ddb_entry->options) &
 					DDB_OPT_IPV6_DEVICE;
 			if (qla4_is_relogin_allowed(ha, conn_err) &&
-<<<<<<< HEAD
-			    ((!ipv6_device && *((uint32_t *)fw_ddb_entry->ip_addr))
-			    || ipv6_device)) {
-=======
 					((!ipv6_device &&
 					  *((uint32_t *)fw_ddb_entry->ip_addr))
 					 || ipv6_device)) {
->>>>>>> e44a21b7
 				qla4xxx_set_ddb_entry(ha, fw_ddb_index, 0);
 				if (qla4xxx_get_fwddb_entry(ha, fw_ddb_index,
 							NULL, 0, NULL,
@@ -1274,13 +1115,6 @@
 		     ha->host_no, __func__));
 
 	spin_lock_irqsave(&ha->hardware_lock, flags);
-	/*
-	 * Firmware must be informed that the driver supports
-	 * ACB firmware features while starting firmware.
-	 * If the firmware also supports these features it will
-	 * be indicated in the IFCB offset 0x3A (acb_version).
-	 */
-	writel(ACB_SUPPORTED, &ha->reg->mailbox[6]);
 	writel(jiffies, &ha->reg->mailbox[7]);
 	if (is_qla4022(ha) | is_qla4032(ha))
 		writel(set_rmask(NVR_WRITE_ENABLE),
@@ -1294,13 +1128,8 @@
 	spin_unlock_irqrestore(&ha->hardware_lock, flags);
 
 	/* Wait for firmware to come UP. */
-<<<<<<< HEAD
-	DEBUG2(printk("scsi%ld: %s: Wait up to %d seconds for "
-		      "boot firmware to complete... \n",
-=======
 	DEBUG2(printk(KERN_INFO "scsi%ld: %s: Wait up to %d seconds for "
 		      "boot firmware to complete...\n",
->>>>>>> e44a21b7
 		      ha->host_no, __func__, FIRMWARE_UP_TOV));
 	max_wait_time = jiffies + (FIRMWARE_UP_TOV * HZ);
 	do {
@@ -1316,13 +1145,8 @@
 		if (mbox_status == MBOX_STS_COMMAND_COMPLETE)
 			break;
 
-<<<<<<< HEAD
-		DEBUG2(printk("scsi%ld: %s: Waiting for boot firmware to "
-			      "complete... ctrl_sts=0x%x\n",
-=======
 		DEBUG2(printk(KERN_INFO "scsi%ld: %s: Waiting for boot "
 			      "firmware to complete... ctrl_sts=0x%x\n",
->>>>>>> e44a21b7
 			      ha->host_no, __func__, ctrl_status));
 
 		msleep_interruptible(250);
@@ -1638,11 +1462,7 @@
  * This routine processes a Decive Database Changed AEN Event.
  **/
 int qla4xxx_process_ddb_changed(struct scsi_qla_host *ha, uint32_t fw_ddb_index,
-<<<<<<< HEAD
-				uint32_t state, uint32_t conn_err)
-=======
 		uint32_t state, uint32_t conn_err)
->>>>>>> e44a21b7
 {
 	struct ddb_entry * ddb_entry;
 	uint32_t old_fw_ddb_device_state;
