/*
   SCSI Tape Driver for Linux version 1.1 and newer. See the accompanying
   file Documentation/scsi/st.txt for more information.

   History:
   Rewritten from Dwayne Forsyth's SCSI tape driver by Kai Makisara.
   Contribution and ideas from several people including (in alphabetical
   order) Klaus Ehrenfried, Eugene Exarevsky, Eric Lee Green, Wolfgang Denk,
   Steve Hirsch, Andreas Koppenh"ofer, Michael Leodolter, Eyal Lebedinsky,
   Michael Schaefer, J"org Weule, and Eric Youngdale.

   Copyright 1992 - 2004 Kai Makisara
   email Kai.Makisara@kolumbus.fi

   Some small formal changes - aeb, 950809

   Last modified: 18-JAN-1998 Richard Gooch <rgooch@atnf.csiro.au> Devfs support
 */

static char *verstr = "20040403";

#include <linux/module.h>

#include <linux/fs.h>
#include <linux/kernel.h>
#include <linux/sched.h>
#include <linux/mm.h>
#include <linux/init.h>
#include <linux/string.h>
#include <linux/errno.h>
#include <linux/mtio.h>
#include <linux/ioctl.h>
#include <linux/fcntl.h>
#include <linux/spinlock.h>
#include <linux/blkdev.h>
#include <linux/moduleparam.h>
#include <linux/devfs_fs_kernel.h>
#include <linux/cdev.h>
#include <asm/uaccess.h>
#include <asm/dma.h>
#include <asm/system.h>

/* The driver prints some debugging information on the console if DEBUG
   is defined and non-zero. */
#define DEBUG 0

#if DEBUG
/* The message level for the debug messages is currently set to KERN_NOTICE
   so that people can easily see the messages. Later when the debugging messages
   in the drivers are more widely classified, this may be changed to KERN_DEBUG. */
#define ST_DEB_MSG  KERN_NOTICE
#define DEB(a) a
#define DEBC(a) if (debugging) { a ; }
#else
#define DEB(a)
#define DEBC(a)
#endif


#include "scsi.h"
#include <scsi/scsi_host.h>

#include <scsi/scsi_driver.h>
#include <scsi/scsi_ioctl.h>

#define ST_KILOBYTE 1024

#include "st_options.h"
#include "st.h"

static int buffer_kbs;
static int max_sg_segs;
static int try_direct_io = TRY_DIRECT_IO;
static int try_rdio = TRUE;
static int try_wdio = TRUE;

static int st_dev_max;
static int st_nr_dev;

static struct class_simple *st_sysfs_class;

MODULE_AUTHOR("Kai Makisara");
MODULE_DESCRIPTION("SCSI Tape Driver");
MODULE_LICENSE("GPL");

/* Set 'perm' (4th argument) to 0 to disable module_param's definition
 * of sysfs parameters (which module_param doesn't yet support).
 * Sysfs parameters defined explicitly later.
 */
module_param_named(buffer_kbs, buffer_kbs, int, 0);
MODULE_PARM_DESC(buffer_kbs, "Default driver buffer size for fixed block mode (KB; 32)");
module_param_named(max_sg_segs, max_sg_segs, int, 0);
MODULE_PARM_DESC(max_sg_segs, "Maximum number of scatter/gather segments to use (256)");
module_param_named(try_direct_io, try_direct_io, int, 0);
MODULE_PARM_DESC(try_direct_io, "Try direct I/O between user buffer and tape drive (1)");

/* Extra parameters for testing */
module_param_named(try_rdio, try_rdio, int, 0);
MODULE_PARM_DESC(try_rdio, "Try direct read i/o when possible");
module_param_named(try_wdio, try_wdio, int, 0);
MODULE_PARM_DESC(try_wdio, "Try direct write i/o when possible");

#ifndef MODULE
static int write_threshold_kbs;  /* retained for compatibility */
static struct st_dev_parm {
	char *name;
	int *val;
} parms[] __initdata = {
	{
		"buffer_kbs", &buffer_kbs
	},
	{       /* Retained for compatibility with 2.4 */
		"write_threshold_kbs", &write_threshold_kbs
	},
	{
		"max_sg_segs", NULL
	},
	{
		"try_direct_io", &try_direct_io
	}
};
#endif

/* Restrict the number of modes so that names for all are assigned */
#if ST_NBR_MODES > 16
#error "Maximum number of modes is 16"
#endif
/* Bit reversed order to get same names for same minors with all
   mode counts */
static char *st_formats[] = {
	"",  "r", "k", "s", "l", "t", "o", "u",
	"m", "v", "p", "x", "a", "y", "q", "z"}; 

/* The default definitions have been moved to st_options.h */

#define ST_FIXED_BUFFER_SIZE (ST_FIXED_BUFFER_BLOCKS * ST_KILOBYTE)

/* The buffer size should fit into the 24 bits for length in the
   6-byte SCSI read and write commands. */
#if ST_FIXED_BUFFER_SIZE >= (2 << 24 - 1)
#error "Buffer size should not exceed (2 << 24 - 1) bytes!"
#endif

DEB( static int debugging = DEBUG; )

#define MAX_RETRIES 0
#define MAX_WRITE_RETRIES 0
#define MAX_READY_RETRIES 0
#define NO_TAPE  NOT_READY

#define ST_TIMEOUT (900 * HZ)
#define ST_LONG_TIMEOUT (14000 * HZ)

/* Remove mode bits and auto-rewind bit (7) */
#define TAPE_NR(x) ( ((iminor(x) & ~255) >> (ST_NBR_MODE_BITS + 1)) | \
    (iminor(x) & ~(-1 << ST_MODE_SHIFT)) )
#define TAPE_MODE(x) ((iminor(x) & ST_MODE_MASK) >> ST_MODE_SHIFT)

/* Construct the minor number from the device (d), mode (m), and non-rewind (n) data */
#define TAPE_MINOR(d, m, n) (((d & ~(255 >> (ST_NBR_MODE_BITS + 1))) << (ST_NBR_MODE_BITS + 1)) | \
  (d & (255 >> (ST_NBR_MODE_BITS + 1))) | (m << ST_MODE_SHIFT) | ((n != 0) << 7) )

/* Internal ioctl to set both density (uppermost 8 bits) and blocksize (lower
   24 bits) */
#define SET_DENS_AND_BLK 0x10001

static rwlock_t st_dev_arr_lock = RW_LOCK_UNLOCKED;

static int st_fixed_buffer_size = ST_FIXED_BUFFER_SIZE;
static int st_max_sg_segs = ST_MAX_SG;

static Scsi_Tape **scsi_tapes = NULL;

static int modes_defined;

static ST_buffer *new_tape_buffer(int, int, int);
static int enlarge_buffer(ST_buffer *, int, int);
static void normalize_buffer(ST_buffer *);
static int append_to_buffer(const char __user *, ST_buffer *, int);
static int from_buffer(ST_buffer *, char __user *, int);
static void move_buffer_data(ST_buffer *, int);
static void buf_to_sg(ST_buffer *, unsigned int);

static int st_map_user_pages(struct scatterlist *, const unsigned int, 
			     unsigned long, size_t, int, unsigned long);
static int sgl_map_user_pages(struct scatterlist *, const unsigned int, 
			      unsigned long, size_t, int);
static int sgl_unmap_user_pages(struct scatterlist *, const unsigned int, int);

static int st_probe(struct device *);
static int st_remove(struct device *);
static int st_init_command(struct scsi_cmnd *);

static void do_create_driverfs_files(void);
static void do_remove_driverfs_files(void);
static void do_create_class_files(Scsi_Tape *, int, int);

static struct scsi_driver st_template = {
	.owner			= THIS_MODULE,
	.gendrv = {
		.name		= "st",
		.probe		= st_probe,
		.remove		= st_remove,
	},
	.init_command		= st_init_command,
};

static int st_compression(Scsi_Tape *, int);

static int find_partition(Scsi_Tape *);
static int switch_partition(Scsi_Tape *);

static int st_int_ioctl(Scsi_Tape *, unsigned int, unsigned long);


#include "osst_detect.h"
#ifndef SIGS_FROM_OSST
#define SIGS_FROM_OSST \
	{"OnStream", "SC-", "", "osst"}, \
	{"OnStream", "DI-", "", "osst"}, \
	{"OnStream", "DP-", "", "osst"}, \
	{"OnStream", "USB", "", "osst"}, \
	{"OnStream", "FW-", "", "osst"}
#endif

struct st_reject_data {
	char *vendor;
	char *model;
	char *rev;
	char *driver_hint; /* Name of the correct driver, NULL if unknown */
};

static struct st_reject_data reject_list[] = {
	/* {"XXX", "Yy-", "", NULL},  example */
	SIGS_FROM_OSST,
	{NULL, }};

/* If the device signature is on the list of incompatible drives, the
   function returns a pointer to the name of the correct driver (if known) */
static char * st_incompatible(Scsi_Device* SDp)
{
	struct st_reject_data *rp;

	for (rp=&(reject_list[0]); rp->vendor != NULL; rp++)
		if (!strncmp(rp->vendor, SDp->vendor, strlen(rp->vendor)) &&
		    !strncmp(rp->model, SDp->model, strlen(rp->model)) &&
		    !strncmp(rp->rev, SDp->rev, strlen(rp->rev))) {
			if (rp->driver_hint)
				return rp->driver_hint;
			else
				return "unknown";
		}
	return NULL;
}


static inline char *tape_name(Scsi_Tape *tape)
{
	return tape->disk->disk_name;
}

/* Convert the result to success code */
static int st_chk_result(Scsi_Tape *STp, Scsi_Request * SRpnt)
{
	int result = SRpnt->sr_result;
	unsigned char *sense = SRpnt->sr_sense_buffer, scode;
	DEB(const char *stp;)
	char *name = tape_name(STp);

	if (!result) {
		sense[0] = 0;	/* We don't have sense data if this byte is zero */
		return 0;
	}

	if ((driver_byte(result) & DRIVER_MASK) == DRIVER_SENSE)
		scode = sense[2] & 0x0f;
	else {
		sense[0] = 0;
		scode = 0;
	}

        DEB(
        if (debugging) {
                printk(ST_DEB_MSG "%s: Error: %x, cmd: %x %x %x %x %x %x Len: %d\n",
		       name, result,
		       SRpnt->sr_cmnd[0], SRpnt->sr_cmnd[1], SRpnt->sr_cmnd[2],
		       SRpnt->sr_cmnd[3], SRpnt->sr_cmnd[4], SRpnt->sr_cmnd[5],
		       SRpnt->sr_bufflen);
		if (driver_byte(result) & DRIVER_SENSE)
			print_req_sense("st", SRpnt);
	} else ) /* end DEB */
		if (!(driver_byte(result) & DRIVER_SENSE) ||
		    ((sense[0] & 0x70) == 0x70 &&
		     scode != NO_SENSE &&
		     scode != RECOVERED_ERROR &&
                     /* scode != UNIT_ATTENTION && */
		     scode != BLANK_CHECK &&
		     scode != VOLUME_OVERFLOW &&
		     SRpnt->sr_cmnd[0] != MODE_SENSE &&
		     SRpnt->sr_cmnd[0] != TEST_UNIT_READY)) {	/* Abnormal conditions for tape */
		if (driver_byte(result) & DRIVER_SENSE) {
			printk(KERN_WARNING "%s: Error with sense data: ", name);
			print_req_sense("st", SRpnt);
		} else
			printk(KERN_WARNING
			       "%s: Error %x (sugg. bt 0x%x, driver bt 0x%x, host bt 0x%x).\n",
			       name, result, suggestion(result),
                               driver_byte(result) & DRIVER_MASK, host_byte(result));
	}

	if (STp->cln_mode >= EXTENDED_SENSE_START) {
		if (STp->cln_sense_value)
			STp->cleaning_req |= ((SRpnt->sr_sense_buffer[STp->cln_mode] &
					       STp->cln_sense_mask) == STp->cln_sense_value);
		else
			STp->cleaning_req |= ((SRpnt->sr_sense_buffer[STp->cln_mode] &
					       STp->cln_sense_mask) != 0);
	}
	if (sense[12] == 0 && sense[13] == 0x17) /* ASC and ASCQ => cleaning requested */
		STp->cleaning_req = 1;

	STp->pos_unknown |= STp->device->was_reset;

	if ((sense[0] & 0x70) == 0x70 &&
	    scode == RECOVERED_ERROR
#if ST_RECOVERED_WRITE_FATAL
	    && SRpnt->sr_cmnd[0] != WRITE_6
	    && SRpnt->sr_cmnd[0] != WRITE_FILEMARKS
#endif
	    ) {
		STp->recover_count++;
		STp->recover_reg++;

                DEB(
		if (debugging) {
			if (SRpnt->sr_cmnd[0] == READ_6)
				stp = "read";
			else if (SRpnt->sr_cmnd[0] == WRITE_6)
				stp = "write";
			else
				stp = "ioctl";
			printk(ST_DEB_MSG "%s: Recovered %s error (%d).\n", name, stp,
			       STp->recover_count);
		} ) /* end DEB */

		if ((sense[2] & 0xe0) == 0)
			return 0;
	}
	return (-EIO);
}


/* Wakeup from interrupt */
static void st_sleep_done(Scsi_Cmnd * SCpnt)
{
	int remainder;
	Scsi_Tape *STp = container_of(SCpnt->request->rq_disk->private_data,
				    Scsi_Tape, driver);

	if ((STp->buffer)->writing &&
	    (SCpnt->sense_buffer[0] & 0x70) == 0x70 &&
	    (SCpnt->sense_buffer[2] & 0x40)) {
		/* EOM at write-behind, has all been written? */
		if ((SCpnt->sense_buffer[0] & 0x80) != 0)
			remainder = (SCpnt->sense_buffer[3] << 24) |
				(SCpnt->sense_buffer[4] << 16) |
				(SCpnt->sense_buffer[5] << 8) |
				SCpnt->sense_buffer[6];
		else
			remainder = 0;
		if ((SCpnt->sense_buffer[2] & 0x0f) == VOLUME_OVERFLOW ||
		    remainder > 0)
			(STp->buffer)->midlevel_result = SCpnt->result; /* Error */
		else
			(STp->buffer)->midlevel_result = INT_MAX;	/* OK */
	} else
		(STp->buffer)->midlevel_result = SCpnt->result;
	SCpnt->request->rq_status = RQ_SCSI_DONE;
	(STp->buffer)->last_SRpnt = SCpnt->sc_request;
	DEB( STp->write_pending = 0; )

	complete(SCpnt->request->waiting);
}

/* Do the scsi command. Waits until command performed if do_wait is true.
   Otherwise write_behind_check() is used to check that the command
   has finished. */
static Scsi_Request *
 st_do_scsi(Scsi_Request * SRpnt, Scsi_Tape * STp, unsigned char *cmd, int bytes,
	    int direction, int timeout, int retries, int do_wait)
{
	unsigned char *bp;

	if (SRpnt == NULL) {
		SRpnt = scsi_allocate_request(STp->device, GFP_ATOMIC);
		if (SRpnt == NULL) {
			DEBC( printk(KERN_ERR "%s: Can't get SCSI request.\n",
				     tape_name(STp)); );
			if (signal_pending(current))
				(STp->buffer)->syscall_result = (-EINTR);
			else
				(STp->buffer)->syscall_result = (-EBUSY);
			return NULL;
		}
	}

	init_completion(&STp->wait);
	SRpnt->sr_use_sg = STp->buffer->do_dio || (bytes > (STp->buffer)->frp[0].length);
	if (SRpnt->sr_use_sg) {
		if (!STp->buffer->do_dio)
			buf_to_sg(STp->buffer, bytes);
		SRpnt->sr_use_sg = (STp->buffer)->sg_segs;
		bp = (char *) &((STp->buffer)->sg[0]);
	} else
		bp = (STp->buffer)->b_data;
	SRpnt->sr_data_direction = direction;
	SRpnt->sr_cmd_len = 0;
	SRpnt->sr_request->waiting = &(STp->wait);
	SRpnt->sr_request->rq_status = RQ_SCSI_BUSY;
	SRpnt->sr_request->rq_disk = STp->disk;

	scsi_do_req(SRpnt, (void *) cmd, bp, bytes,
		    st_sleep_done, timeout, retries);

	if (do_wait) {
		wait_for_completion(SRpnt->sr_request->waiting);
		SRpnt->sr_request->waiting = NULL;
		(STp->buffer)->syscall_result = st_chk_result(STp, SRpnt);
	}
	return SRpnt;
}


/* Handle the write-behind checking (downs the semaphore) */
static void write_behind_check(Scsi_Tape * STp)
{
	ST_buffer *STbuffer;
	ST_partstat *STps;

	STbuffer = STp->buffer;

        DEB(
	if (STp->write_pending)
		STp->nbr_waits++;
	else
		STp->nbr_finished++;
        ) /* end DEB */

	wait_for_completion(&(STp->wait));
	(STp->buffer)->last_SRpnt->sr_request->waiting = NULL;

	(STp->buffer)->syscall_result = st_chk_result(STp, (STp->buffer)->last_SRpnt);
	scsi_release_request((STp->buffer)->last_SRpnt);

	STbuffer->buffer_bytes -= STbuffer->writing;
	STps = &(STp->ps[STp->partition]);
	if (STps->drv_block >= 0) {
		if (STp->block_size == 0)
			STps->drv_block++;
		else
			STps->drv_block += STbuffer->writing / STp->block_size;
	}
	STbuffer->writing = 0;

	return;
}


/* Step over EOF if it has been inadvertently crossed (ioctl not used because
   it messes up the block number). */
static int cross_eof(Scsi_Tape * STp, int forward)
{
	Scsi_Request *SRpnt;
	unsigned char cmd[MAX_COMMAND_SIZE];

	cmd[0] = SPACE;
	cmd[1] = 0x01;		/* Space FileMarks */
	if (forward) {
		cmd[2] = cmd[3] = 0;
		cmd[4] = 1;
	} else
		cmd[2] = cmd[3] = cmd[4] = 0xff;	/* -1 filemarks */
	cmd[5] = 0;

        DEBC(printk(ST_DEB_MSG "%s: Stepping over filemark %s.\n",
		   tape_name(STp), forward ? "forward" : "backward"));

	SRpnt = st_do_scsi(NULL, STp, cmd, 0, SCSI_DATA_NONE,
			   STp->device->timeout, MAX_RETRIES, TRUE);
	if (!SRpnt)
		return (STp->buffer)->syscall_result;

	scsi_release_request(SRpnt);
	SRpnt = NULL;

	if ((STp->buffer)->midlevel_result != 0)
		printk(KERN_ERR "%s: Stepping over filemark %s failed.\n",
		   tape_name(STp), forward ? "forward" : "backward");

	return (STp->buffer)->syscall_result;
}


/* Flush the write buffer (never need to write if variable blocksize). */
static int flush_write_buffer(Scsi_Tape * STp)
{
	int offset, transfer, blks;
	int result;
	unsigned char cmd[MAX_COMMAND_SIZE];
	Scsi_Request *SRpnt;
	ST_partstat *STps;

	if ((STp->buffer)->writing) {
		write_behind_check(STp);
		if ((STp->buffer)->syscall_result) {
                        DEBC(printk(ST_DEB_MSG
                                       "%s: Async write error (flush) %x.\n",
				       tape_name(STp), (STp->buffer)->midlevel_result))
			if ((STp->buffer)->midlevel_result == INT_MAX)
				return (-ENOSPC);
			return (-EIO);
		}
	}
	if (STp->block_size == 0)
		return 0;

	result = 0;
	if (STp->dirty == 1) {

		offset = (STp->buffer)->buffer_bytes;
		transfer = ((offset + STp->block_size - 1) /
			    STp->block_size) * STp->block_size;
                DEBC(printk(ST_DEB_MSG "%s: Flushing %d bytes.\n",
                               tape_name(STp), transfer));

		memset((STp->buffer)->b_data + offset, 0, transfer - offset);

		memset(cmd, 0, MAX_COMMAND_SIZE);
		cmd[0] = WRITE_6;
		cmd[1] = 1;
		blks = transfer / STp->block_size;
		cmd[2] = blks >> 16;
		cmd[3] = blks >> 8;
		cmd[4] = blks;

		SRpnt = st_do_scsi(NULL, STp, cmd, transfer, SCSI_DATA_WRITE,
				   STp->device->timeout, MAX_WRITE_RETRIES, TRUE);
		if (!SRpnt)
			return (STp->buffer)->syscall_result;

		STps = &(STp->ps[STp->partition]);
		if ((STp->buffer)->syscall_result != 0) {
			if ((SRpnt->sr_sense_buffer[0] & 0x70) == 0x70 &&
			    (SRpnt->sr_sense_buffer[2] & 0x40) &&
			    (SRpnt->sr_sense_buffer[2] & 0x0f) == NO_SENSE) {
				STp->dirty = 0;
				(STp->buffer)->buffer_bytes = 0;
				result = (-ENOSPC);
			} else {
				printk(KERN_ERR "%s: Error on flush.\n",
                                       tape_name(STp));
				result = (-EIO);
			}
			STps->drv_block = (-1);
		} else {
			if (STps->drv_block >= 0)
				STps->drv_block += blks;
			STp->dirty = 0;
			(STp->buffer)->buffer_bytes = 0;
		}
		scsi_release_request(SRpnt);
		SRpnt = NULL;
	}
	return result;
}


/* Flush the tape buffer. The tape will be positioned correctly unless
   seek_next is true. */
static int flush_buffer(Scsi_Tape *STp, int seek_next)
{
	int backspace, result;
	ST_buffer *STbuffer;
	ST_partstat *STps;

	STbuffer = STp->buffer;

	/*
	 * If there was a bus reset, block further access
	 * to this device.
	 */
	if (STp->pos_unknown)
		return (-EIO);

	if (STp->ready != ST_READY)
		return 0;
	STps = &(STp->ps[STp->partition]);
	if (STps->rw == ST_WRITING)	/* Writing */
		return flush_write_buffer(STp);

	if (STp->block_size == 0)
		return 0;

	backspace = ((STp->buffer)->buffer_bytes +
		     (STp->buffer)->read_pointer) / STp->block_size -
	    ((STp->buffer)->read_pointer + STp->block_size - 1) /
	    STp->block_size;
	(STp->buffer)->buffer_bytes = 0;
	(STp->buffer)->read_pointer = 0;
	result = 0;
	if (!seek_next) {
		if (STps->eof == ST_FM_HIT) {
			result = cross_eof(STp, FALSE);	/* Back over the EOF hit */
			if (!result)
				STps->eof = ST_NOEOF;
			else {
				if (STps->drv_file >= 0)
					STps->drv_file++;
				STps->drv_block = 0;
			}
		}
		if (!result && backspace > 0)
			result = st_int_ioctl(STp, MTBSR, backspace);
	} else if (STps->eof == ST_FM_HIT) {
		if (STps->drv_file >= 0)
			STps->drv_file++;
		STps->drv_block = 0;
		STps->eof = ST_NOEOF;
	}
	return result;

}

/* Set the mode parameters */
static int set_mode_densblk(Scsi_Tape * STp, ST_mode * STm)
{
	int set_it = FALSE;
	unsigned long arg;
	char *name = tape_name(STp);

	if (!STp->density_changed &&
	    STm->default_density >= 0 &&
	    STm->default_density != STp->density) {
		arg = STm->default_density;
		set_it = TRUE;
	} else
		arg = STp->density;
	arg <<= MT_ST_DENSITY_SHIFT;
	if (!STp->blksize_changed &&
	    STm->default_blksize >= 0 &&
	    STm->default_blksize != STp->block_size) {
		arg |= STm->default_blksize;
		set_it = TRUE;
	} else
		arg |= STp->block_size;
	if (set_it &&
	    st_int_ioctl(STp, SET_DENS_AND_BLK, arg)) {
		printk(KERN_WARNING
		       "%s: Can't set default block size to %d bytes and density %x.\n",
		       name, STm->default_blksize, STm->default_density);
		if (modes_defined)
			return (-EINVAL);
	}
	return 0;
}


/* Lock or unlock the drive door. Don't use when Scsi_Request allocated. */
static int do_door_lock(Scsi_Tape * STp, int do_lock)
{
	int retval, cmd;
	DEB(char *name = tape_name(STp);)


	cmd = do_lock ? SCSI_IOCTL_DOORLOCK : SCSI_IOCTL_DOORUNLOCK;
	DEBC(printk(ST_DEB_MSG "%s: %socking drive door.\n", name,
		    do_lock ? "L" : "Unl"));
	retval = scsi_ioctl(STp->device, cmd, NULL);
	if (!retval) {
		STp->door_locked = do_lock ? ST_LOCKED_EXPLICIT : ST_UNLOCKED;
	}
	else {
		STp->door_locked = ST_LOCK_FAILS;
	}
	return retval;
}


/* Set the internal state after reset */
static void reset_state(Scsi_Tape *STp)
{
	int i;
	ST_partstat *STps;

	STp->pos_unknown = 0;
	for (i = 0; i < ST_NBR_PARTITIONS; i++) {
		STps = &(STp->ps[i]);
		STps->rw = ST_IDLE;
		STps->eof = ST_NOEOF;
		STps->at_sm = 0;
		STps->last_block_valid = FALSE;
		STps->drv_block = -1;
		STps->drv_file = -1;
	}
	if (STp->can_partitions) {
		STp->partition = find_partition(STp);
		if (STp->partition < 0)
			STp->partition = 0;
		STp->new_partition = STp->partition;
	}
}

/* Test if the drive is ready. Returns either one of the codes below or a negative system
   error code. */
#define CHKRES_READY       0
#define CHKRES_NEW_SESSION 1
#define CHKRES_NOT_READY   2
#define CHKRES_NO_TAPE     3

#define MAX_ATTENTIONS    10

static int test_ready(Scsi_Tape *STp, int do_wait)
{
	int attentions, waits, max_wait, scode;
	int retval = CHKRES_READY, new_session = FALSE;
	unsigned char cmd[MAX_COMMAND_SIZE];
	Scsi_Request *SRpnt = NULL;

	max_wait = do_wait ? ST_BLOCK_SECONDS : 0;

	for (attentions=waits=0; ; ) {
		memset((void *) &cmd[0], 0, MAX_COMMAND_SIZE);
		cmd[0] = TEST_UNIT_READY;
		SRpnt = st_do_scsi(SRpnt, STp, cmd, 0, SCSI_DATA_NONE,
				   STp->long_timeout, MAX_READY_RETRIES, TRUE);

		if (!SRpnt) {
			retval = (STp->buffer)->syscall_result;
			break;
		}

		if ((SRpnt->sr_sense_buffer[0] & 0x70) == 0x70) {

			scode = (SRpnt->sr_sense_buffer[2] & 0x0f);

			if (scode == UNIT_ATTENTION) { /* New media? */
				new_session = TRUE;
				if (attentions < MAX_ATTENTIONS) {
					attentions++;
					continue;
				}
				else {
					retval = (-EIO);
					break;
				}
			}

			if (scode == NOT_READY) {
				if (waits < max_wait) {
					set_current_state(TASK_INTERRUPTIBLE);
					schedule_timeout(HZ);
					if (signal_pending(current)) {
						retval = (-EINTR);
						break;
					}
					waits++;
					continue;
				}
				else {
					if ((STp->device)->scsi_level >= SCSI_2 &&
					    SRpnt->sr_sense_buffer[12] == 0x3a)	/* Check ASC */
						retval = CHKRES_NO_TAPE;
					else
						retval = CHKRES_NOT_READY;
					break;
				}
			}
		}

		retval = (STp->buffer)->syscall_result;
		if (!retval)
			retval = new_session ? CHKRES_NEW_SESSION : CHKRES_READY;
		break;
	}

	if (SRpnt != NULL)
		scsi_release_request(SRpnt);
	return retval;
}


/* See if the drive is ready and gather information about the tape. Return values:
   < 0   negative error code from errno.h
   0     drive ready
   1     drive not ready (possibly no tape)
*/
static int check_tape(Scsi_Tape *STp, struct file *filp)
{
	int i, retval, new_session = FALSE, do_wait;
	unsigned char cmd[MAX_COMMAND_SIZE], saved_cleaning;
	unsigned short st_flags = filp->f_flags;
	Scsi_Request *SRpnt = NULL;
	ST_mode *STm;
	ST_partstat *STps;
	char *name = tape_name(STp);
	struct inode *inode = filp->f_dentry->d_inode;
	int mode = TAPE_MODE(inode);

	STp->ready = ST_READY;

	if (mode != STp->current_mode) {
                DEBC(printk(ST_DEB_MSG "%s: Mode change from %d to %d.\n",
			       name, STp->current_mode, mode));
		new_session = TRUE;
		STp->current_mode = mode;
	}
	STm = &(STp->modes[STp->current_mode]);

	saved_cleaning = STp->cleaning_req;
	STp->cleaning_req = 0;

	do_wait = ((filp->f_flags & O_NONBLOCK) == 0);
	retval = test_ready(STp, do_wait);

	if (retval < 0)
	    goto err_out;

	if (retval == CHKRES_NEW_SESSION) {
		STp->pos_unknown = 0;
		STp->partition = STp->new_partition = 0;
		if (STp->can_partitions)
			STp->nbr_partitions = 1; /* This guess will be updated later
                                                    if necessary */
		for (i = 0; i < ST_NBR_PARTITIONS; i++) {
			STps = &(STp->ps[i]);
			STps->rw = ST_IDLE;
			STps->eof = ST_NOEOF;
			STps->at_sm = 0;
			STps->last_block_valid = FALSE;
			STps->drv_block = 0;
			STps->drv_file = 0;
		}
		new_session = TRUE;
	}
	else {
		STp->cleaning_req |= saved_cleaning;

		if (retval == CHKRES_NOT_READY || retval == CHKRES_NO_TAPE) {
			if (retval == CHKRES_NO_TAPE)
				STp->ready = ST_NO_TAPE;
			else
				STp->ready = ST_NOT_READY;

			STp->density = 0;	/* Clear the erroneous "residue" */
			STp->write_prot = 0;
			STp->block_size = 0;
			STp->ps[0].drv_file = STp->ps[0].drv_block = (-1);
			STp->partition = STp->new_partition = 0;
			STp->door_locked = ST_UNLOCKED;
			return CHKRES_NOT_READY;
		}
	}

	if (STp->omit_blklims)
		STp->min_block = STp->max_block = (-1);
	else {
		memset((void *) &cmd[0], 0, MAX_COMMAND_SIZE);
		cmd[0] = READ_BLOCK_LIMITS;

		SRpnt = st_do_scsi(SRpnt, STp, cmd, 6, SCSI_DATA_READ, STp->device->timeout,
				   MAX_READY_RETRIES, TRUE);
		if (!SRpnt) {
			retval = (STp->buffer)->syscall_result;
			goto err_out;
		}

		if (!SRpnt->sr_result && !SRpnt->sr_sense_buffer[0]) {
			STp->max_block = ((STp->buffer)->b_data[1] << 16) |
			    ((STp->buffer)->b_data[2] << 8) | (STp->buffer)->b_data[3];
			STp->min_block = ((STp->buffer)->b_data[4] << 8) |
			    (STp->buffer)->b_data[5];
			if ( DEB( debugging || ) !STp->inited)
				printk(KERN_WARNING
                                       "%s: Block limits %d - %d bytes.\n", name,
                                       STp->min_block, STp->max_block);
		} else {
			STp->min_block = STp->max_block = (-1);
                        DEBC(printk(ST_DEB_MSG "%s: Can't read block limits.\n",
                                       name));
		}
	}

	memset((void *) &cmd[0], 0, MAX_COMMAND_SIZE);
	cmd[0] = MODE_SENSE;
	cmd[4] = 12;

	SRpnt = st_do_scsi(SRpnt, STp, cmd, 12, SCSI_DATA_READ, STp->device->timeout,
			   MAX_READY_RETRIES, TRUE);
	if (!SRpnt) {
		retval = (STp->buffer)->syscall_result;
		goto err_out;
	}

	if ((STp->buffer)->syscall_result != 0) {
                DEBC(printk(ST_DEB_MSG "%s: No Mode Sense.\n", name));
		STp->block_size = ST_DEFAULT_BLOCK;	/* Educated guess (?) */
		(STp->buffer)->syscall_result = 0;	/* Prevent error propagation */
		STp->drv_write_prot = 0;
	} else {
                DEBC(printk(ST_DEB_MSG
                            "%s: Mode sense. Length %d, medium %x, WBS %x, BLL %d\n",
                            name,
                            (STp->buffer)->b_data[0], (STp->buffer)->b_data[1],
                            (STp->buffer)->b_data[2], (STp->buffer)->b_data[3]));

		if ((STp->buffer)->b_data[3] >= 8) {
			STp->drv_buffer = ((STp->buffer)->b_data[2] >> 4) & 7;
			STp->density = (STp->buffer)->b_data[4];
			STp->block_size = (STp->buffer)->b_data[9] * 65536 +
			    (STp->buffer)->b_data[10] * 256 + (STp->buffer)->b_data[11];
                        DEBC(printk(ST_DEB_MSG
                                    "%s: Density %x, tape length: %x, drv buffer: %d\n",
                                    name, STp->density, (STp->buffer)->b_data[5] * 65536 +
                                    (STp->buffer)->b_data[6] * 256 + (STp->buffer)->b_data[7],
                                    STp->drv_buffer));
		}
		STp->drv_write_prot = ((STp->buffer)->b_data[2] & 0x80) != 0;
	}
	scsi_release_request(SRpnt);
	SRpnt = NULL;
        STp->inited = TRUE;

	if (STp->block_size > 0)
		(STp->buffer)->buffer_blocks =
                        (STp->buffer)->buffer_size / STp->block_size;
	else
		(STp->buffer)->buffer_blocks = 1;
	(STp->buffer)->buffer_bytes = (STp->buffer)->read_pointer = 0;

        DEBC(printk(ST_DEB_MSG
                       "%s: Block size: %d, buffer size: %d (%d blocks).\n", name,
		       STp->block_size, (STp->buffer)->buffer_size,
		       (STp->buffer)->buffer_blocks));

	if (STp->drv_write_prot) {
		STp->write_prot = 1;

                DEBC(printk(ST_DEB_MSG "%s: Write protected\n", name));

		if (do_wait &&
		    ((st_flags & O_ACCMODE) == O_WRONLY ||
		     (st_flags & O_ACCMODE) == O_RDWR)) {
			retval = (-EROFS);
			goto err_out;
		}
	}

	if (STp->can_partitions && STp->nbr_partitions < 1) {
		/* This code is reached when the device is opened for the first time
		   after the driver has been initialized with tape in the drive and the
		   partition support has been enabled. */
                DEBC(printk(ST_DEB_MSG
                            "%s: Updating partition number in status.\n", name));
		if ((STp->partition = find_partition(STp)) < 0) {
			retval = STp->partition;
			goto err_out;
		}
		STp->new_partition = STp->partition;
		STp->nbr_partitions = 1; /* This guess will be updated when necessary */
	}

	if (new_session) {	/* Change the drive parameters for the new mode */
		STp->density_changed = STp->blksize_changed = FALSE;
		STp->compression_changed = FALSE;
		if (!(STm->defaults_for_writes) &&
		    (retval = set_mode_densblk(STp, STm)) < 0)
		    goto err_out;

		if (STp->default_drvbuffer != 0xff) {
			if (st_int_ioctl(STp, MTSETDRVBUFFER, STp->default_drvbuffer))
				printk(KERN_WARNING
                                       "%s: Can't set default drive buffering to %d.\n",
				       name, STp->default_drvbuffer);
		}
	}

	return CHKRES_READY;

 err_out:
	return retval;
}


/* Open the device. Needs to be called with BKL only because of incrementing the SCSI host
   module count. */
static int st_open(struct inode *inode, struct file *filp)
{
	int i, retval = (-EIO);
	Scsi_Tape *STp;
	ST_partstat *STps;
	int dev = TAPE_NR(inode);
	char *name;

	write_lock(&st_dev_arr_lock);
	if (dev >= st_dev_max || scsi_tapes == NULL ||
	    ((STp = scsi_tapes[dev]) == NULL)) {
		write_unlock(&st_dev_arr_lock);
		return (-ENXIO);
	}
	filp->private_data = STp;
	name = tape_name(STp);

	if (STp->in_use) {
		write_unlock(&st_dev_arr_lock);
		DEB( printk(ST_DEB_MSG "%s: Device already in use.\n", name); )
		return (-EBUSY);
	}

	if(scsi_device_get(STp->device)) {
		write_unlock(&st_dev_arr_lock);
		return (-ENXIO);
	}
	STp->in_use = 1;
	write_unlock(&st_dev_arr_lock);
	STp->rew_at_close = STp->autorew_dev = (iminor(inode) & 0x80) == 0;

	if (!scsi_block_when_processing_errors(STp->device)) {
		retval = (-ENXIO);
		goto err_out;
	}

	/* See that we have at least a one page buffer available */
	if (!enlarge_buffer(STp->buffer, PAGE_SIZE, STp->restr_dma)) {
		printk(KERN_WARNING "%s: Can't allocate one page tape buffer.\n",
		       name);
		retval = (-EOVERFLOW);
		goto err_out;
	}

	(STp->buffer)->writing = 0;
	(STp->buffer)->syscall_result = 0;

	STp->write_prot = ((filp->f_flags & O_ACCMODE) == O_RDONLY);

	STp->dirty = 0;
	for (i = 0; i < ST_NBR_PARTITIONS; i++) {
		STps = &(STp->ps[i]);
		STps->rw = ST_IDLE;
	}
	STp->recover_count = 0;
	DEB( STp->nbr_waits = STp->nbr_finished = 0;
	     STp->nbr_requests = STp->nbr_dio = STp->nbr_pages = STp->nbr_combinable = 0; )

	retval = check_tape(STp, filp);
	if (retval < 0)
		goto err_out;
	if ((filp->f_flags & O_NONBLOCK) == 0 &&
	    retval != CHKRES_READY) {
		retval = (-EIO);
		goto err_out;
	}
	return 0;

 err_out:
	normalize_buffer(STp->buffer);
	STp->in_use = 0;
	scsi_device_put(STp->device);
	return retval;

}


/* Flush the tape buffer before close */
static int st_flush(struct file *filp)
{
	int result = 0, result2;
	unsigned char cmd[MAX_COMMAND_SIZE];
	Scsi_Request *SRpnt;
	Scsi_Tape *STp = filp->private_data;
	ST_mode *STm = &(STp->modes[STp->current_mode]);
	ST_partstat *STps = &(STp->ps[STp->partition]);
	char *name = tape_name(STp);

	if (file_count(filp) > 1)
		return 0;

	if (STps->rw == ST_WRITING && !STp->pos_unknown) {
		result = flush_write_buffer(STp);
		if (result != 0 && result != (-ENOSPC))
			goto out;
	}

	if (STp->can_partitions &&
	    (result2 = switch_partition(STp)) < 0) {
                DEBC(printk(ST_DEB_MSG
                               "%s: switch_partition at close failed.\n", name));
		if (result == 0)
			result = result2;
		goto out;
	}

	DEBC( if (STp->nbr_requests)
		printk(KERN_WARNING "%s: Number of r/w requests %d, dio used in %d, pages %d (%d).\n",
		       name, STp->nbr_requests, STp->nbr_dio, STp->nbr_pages, STp->nbr_combinable));

	if (STps->rw == ST_WRITING && !STp->pos_unknown) {

                DEBC(printk(ST_DEB_MSG "%s: File length %ld bytes.\n",
                            name, (long) (filp->f_pos));
                     printk(ST_DEB_MSG "%s: Async write waits %d, finished %d.\n",
                            name, STp->nbr_waits, STp->nbr_finished);
		)

		memset(cmd, 0, MAX_COMMAND_SIZE);
		cmd[0] = WRITE_FILEMARKS;
		cmd[4] = 1 + STp->two_fm;

		SRpnt = st_do_scsi(NULL, STp, cmd, 0, SCSI_DATA_NONE,
				   STp->device->timeout, MAX_WRITE_RETRIES, TRUE);
		if (!SRpnt) {
			result = (STp->buffer)->syscall_result;
			goto out;
		}

		if ((STp->buffer)->syscall_result != 0 &&
		    ((SRpnt->sr_sense_buffer[0] & 0x70) != 0x70 ||
		     (SRpnt->sr_sense_buffer[2] & 0x4f) != 0x40 ||
		     ((SRpnt->sr_sense_buffer[0] & 0x80) != 0 &&
		      (SRpnt->sr_sense_buffer[3] | SRpnt->sr_sense_buffer[4] |
		       SRpnt->sr_sense_buffer[5] |
		       SRpnt->sr_sense_buffer[6]) != 0))) {
			/* Filter out successful write at EOM */
			scsi_release_request(SRpnt);
			SRpnt = NULL;
			printk(KERN_ERR "%s: Error on write filemark.\n", name);
			if (result == 0)
				result = (-EIO);
		} else {
			scsi_release_request(SRpnt);
			SRpnt = NULL;
			if (STps->drv_file >= 0)
				STps->drv_file++;
			STps->drv_block = 0;
			if (STp->two_fm)
				cross_eof(STp, FALSE);
			STps->eof = ST_FM;
		}

                DEBC(printk(ST_DEB_MSG "%s: Buffer flushed, %d EOF(s) written\n",
                            name, cmd[4]));
	} else if (!STp->rew_at_close) {
		STps = &(STp->ps[STp->partition]);
		if (!STm->sysv || STps->rw != ST_READING) {
			if (STp->can_bsr)
				result = flush_buffer(STp, 0);
			else if (STps->eof == ST_FM_HIT) {
				result = cross_eof(STp, FALSE);
				if (result) {
					if (STps->drv_file >= 0)
						STps->drv_file++;
					STps->drv_block = 0;
					STps->eof = ST_FM;
				} else
					STps->eof = ST_NOEOF;
			}
		} else if ((STps->eof == ST_NOEOF &&
			    !(result = cross_eof(STp, TRUE))) ||
			   STps->eof == ST_FM_HIT) {
			if (STps->drv_file >= 0)
				STps->drv_file++;
			STps->drv_block = 0;
			STps->eof = ST_FM;
		}
	}

      out:
	if (STp->rew_at_close) {
		result2 = st_int_ioctl(STp, MTREW, 1);
		if (result == 0)
			result = result2;
	}
	return result;
}


/* Close the device and release it. BKL is not needed: this is the only thread
   accessing this tape. */
static int st_release(struct inode *inode, struct file *filp)
{
	int result = 0;
	Scsi_Tape *STp = filp->private_data;

	if (STp->door_locked == ST_LOCKED_AUTO)
		do_door_lock(STp, 0);

	normalize_buffer(STp->buffer);
	write_lock(&st_dev_arr_lock);
	STp->in_use = 0;
	write_unlock(&st_dev_arr_lock);
	scsi_device_put(STp->device);

	return result;
}

/* The checks common to both reading and writing */
static ssize_t rw_checks(Scsi_Tape *STp, struct file *filp, size_t count, loff_t *ppos)
{
	ssize_t retval = 0;

	/*
	 * If we are in the middle of error recovery, don't let anyone
	 * else try and use this device.  Also, if error recovery fails, it
	 * may try and take the device offline, in which case all further
	 * access to the device is prohibited.
	 */
	if (!scsi_block_when_processing_errors(STp->device)) {
		retval = (-ENXIO);
		goto out;
	}

	if (ppos != &filp->f_pos) {
		/* "A request was outside the capabilities of the device." */
		retval = (-ESPIPE);
		goto out;
	}

	if (STp->ready != ST_READY) {
		if (STp->ready == ST_NO_TAPE)
			retval = (-ENOMEDIUM);
		else
			retval = (-EIO);
		goto out;
	}

	if (! STp->modes[STp->current_mode].defined) {
		retval = (-ENXIO);
		goto out;
	}


	/*
	 * If there was a bus reset, block further access
	 * to this device.
	 */
	if (STp->pos_unknown) {
		retval = (-EIO);
		goto out;
	}

	if (count == 0)
		goto out;

        DEB(
	if (!STp->in_use) {
		printk(ST_DEB_MSG "%s: Incorrect device.\n", tape_name(STp));
		retval = (-EIO);
		goto out;
	} ) /* end DEB */

	if (STp->can_partitions &&
	    (retval = switch_partition(STp)) < 0)
		goto out;

	if (STp->block_size == 0 && STp->max_block > 0 &&
	    (count < STp->min_block || count > STp->max_block)) {
		retval = (-EINVAL);
		goto out;
	}

	if (STp->do_auto_lock && STp->door_locked == ST_UNLOCKED &&
	    !do_door_lock(STp, 1))
		STp->door_locked = ST_LOCKED_AUTO;

 out:
	return retval;
}


static int setup_buffering(Scsi_Tape *STp, const char __user *buf, size_t count, int is_read)
{
	int i, bufsize, retval = 0;
	ST_buffer *STbp = STp->buffer;

	if (is_read)
		i = STp->try_dio && try_rdio;
	else
		i = STp->try_dio && try_wdio;
	if (i && ((unsigned long)buf & queue_dma_alignment(
					STp->device->request_queue)) == 0) {
		i = st_map_user_pages(&(STbp->sg[0]), STbp->use_sg,
				      (unsigned long)buf, count, (is_read ? READ : WRITE),
				      STp->max_pfn);
		if (i > 0) {
			STbp->do_dio = i;
			STbp->buffer_bytes = 0;   /* can be used as transfer counter */
		}
		else
			STbp->do_dio = FALSE;  /* fall back to buffering with any error */
		STbp->sg_segs = STbp->do_dio;
		STbp->frp_sg_current = 0;
		DEB(
		     if (STbp->do_dio) {
			STp->nbr_dio++;
			STp->nbr_pages += STbp->do_dio;
			for (i=1; i < STbp->do_dio; i++)
				if (page_to_pfn(STbp->sg[i].page) == page_to_pfn(STbp->sg[i-1].page) + 1)
					STp->nbr_combinable++;
		     }
		)
	} else
		STbp->do_dio = FALSE;
	DEB( STp->nbr_requests++; )

	if (!STbp->do_dio) {
		if (STp->block_size)
			bufsize = STp->block_size > st_fixed_buffer_size ?
				STp->block_size : st_fixed_buffer_size;
		else
			bufsize = count;
		if (bufsize > STbp->buffer_size &&
		    !enlarge_buffer(STbp, bufsize, STp->restr_dma)) {
			printk(KERN_WARNING "%s: Can't allocate %d byte tape buffer.\n",
			       tape_name(STp), bufsize);
			retval = (-EOVERFLOW);
			goto out;
		}
		if (STp->block_size)
			STbp->buffer_blocks = bufsize / STp->block_size;
	}

 out:
	return retval;
}


/* Can be called more than once after each setup_buffer() */
static void release_buffering(Scsi_Tape *STp)
{
	ST_buffer *STbp;

	STbp = STp->buffer;
	if (STbp->do_dio) {
		sgl_unmap_user_pages(&(STbp->sg[0]), STbp->do_dio, FALSE);
		STbp->do_dio = 0;
	}
}


/* Write command */
static ssize_t
st_write(struct file *filp, const char __user *buf, size_t count, loff_t * ppos)
{
	ssize_t total;
	ssize_t i, do_count, blks, transfer;
	ssize_t retval;
	int undone, retry_eot = 0, scode;
	int async_write;
	unsigned char cmd[MAX_COMMAND_SIZE];
	const char __user *b_point;
	Scsi_Request *SRpnt = NULL;
	Scsi_Tape *STp = filp->private_data;
	ST_mode *STm;
	ST_partstat *STps;
	ST_buffer *STbp;
	char *name = tape_name(STp);

	if (down_interruptible(&STp->lock))
		return -ERESTARTSYS;

	retval = rw_checks(STp, filp, count, ppos);
	if (retval || count == 0)
		goto out;

	/* Write must be integral number of blocks */
	if (STp->block_size != 0 && (count % STp->block_size) != 0) {
		printk(KERN_WARNING "%s: Write not multiple of tape block size.\n",
		       name);
		retval = (-EINVAL);
		goto out;
	}

	STm = &(STp->modes[STp->current_mode]);
	STps = &(STp->ps[STp->partition]);

	if (STp->write_prot) {
		retval = (-EACCES);
		goto out;
	}


	if (STps->rw == ST_READING) {
		retval = flush_buffer(STp, 0);
		if (retval)
			goto out;
		STps->rw = ST_WRITING;
	} else if (STps->rw != ST_WRITING &&
		   STps->drv_file == 0 && STps->drv_block == 0) {
		if ((retval = set_mode_densblk(STp, STm)) < 0)
			goto out;
		if (STm->default_compression != ST_DONT_TOUCH &&
		    !(STp->compression_changed)) {
			if (st_compression(STp, (STm->default_compression == ST_YES))) {
				printk(KERN_WARNING "%s: Can't set default compression.\n",
				       name);
				if (modes_defined) {
					retval = (-EINVAL);
					goto out;
				}
			}
		}
	}

	STbp = STp->buffer;
	if (STbp->writing) {
		write_behind_check(STp);
		if (STbp->syscall_result) {
                        DEBC(printk(ST_DEB_MSG "%s: Async write error (write) %x.\n",
                                    name, STbp->midlevel_result));
			if (STbp->midlevel_result == INT_MAX)
				STps->eof = ST_EOM_OK;
			else
				STps->eof = ST_EOM_ERROR;
		}
	}

	if (STps->eof == ST_EOM_OK) {
		STps->eof = ST_EOD_1;  /* allow next write */
		retval = (-ENOSPC);
		goto out;
	}
	else if (STps->eof == ST_EOM_ERROR) {
		retval = (-EIO);
		goto out;
	}

	/* Check the buffer readability in cases where copy_user might catch
	   the problems after some tape movement. */
	if (STp->block_size != 0 &&
	    !STbp->do_dio &&
	    (copy_from_user(&i, buf, 1) != 0 ||
	     copy_from_user(&i, buf + count - 1, 1) != 0)) {
		retval = (-EFAULT);
		goto out;
	}

	retval = setup_buffering(STp, buf, count, FALSE);
	if (retval)
		goto out;

	total = count;

	memset(cmd, 0, MAX_COMMAND_SIZE);
	cmd[0] = WRITE_6;
	cmd[1] = (STp->block_size != 0);

	STps->rw = ST_WRITING;

	b_point = buf;
	while (count > 0 && !retry_eot) {

		if (STbp->do_dio) {
			do_count = count;
		}
		else {
			if (STp->block_size == 0)
				do_count = count;
			else {
				do_count = STbp->buffer_blocks * STp->block_size -
					STbp->buffer_bytes;
				if (do_count > count)
					do_count = count;
			}

			i = append_to_buffer(b_point, STbp, do_count);
			if (i) {
				retval = i;
				goto out;
			}
		}
		count -= do_count;
		filp->f_pos += do_count;
		b_point += do_count;

		async_write = STp->block_size == 0 && !STbp->do_dio &&
			STm->do_async_writes && STps->eof < ST_EOM_OK;

		if (STp->block_size != 0 && STm->do_buffer_writes &&
		    !(STp->try_dio && try_wdio) && STps->eof < ST_EOM_OK &&
		    STbp->buffer_bytes < STbp->buffer_size) {
			STp->dirty = TRUE;
			/* Don't write a buffer that is not full enough. */
			if (!async_write && count == 0)
				break;
		}

	retry_write:
		if (STp->block_size == 0)
			blks = transfer = do_count;
		else {
			if (!STbp->do_dio)
				blks = STbp->buffer_bytes;
			else
				blks = do_count;
			blks /= STp->block_size;
			transfer = blks * STp->block_size;
		}
		cmd[2] = blks >> 16;
		cmd[3] = blks >> 8;
		cmd[4] = blks;

		SRpnt = st_do_scsi(SRpnt, STp, cmd, transfer, SCSI_DATA_WRITE,
				   STp->device->timeout, MAX_WRITE_RETRIES, !async_write);
		if (!SRpnt) {
			retval = STbp->syscall_result;
			goto out;
		}
		if (async_write) {
			STbp->writing = transfer;
			STp->dirty = !(STbp->writing ==
				       STbp->buffer_bytes);
			SRpnt = NULL;  /* Prevent releasing this request! */
			DEB( STp->write_pending = 1; )
			break;
		}

		if (STbp->syscall_result != 0) {
                        DEBC(printk(ST_DEB_MSG "%s: Error on write:\n", name));
			if ((SRpnt->sr_sense_buffer[0] & 0x70) == 0x70 &&
			    (SRpnt->sr_sense_buffer[2] & 0x40)) {
				scode = SRpnt->sr_sense_buffer[2] & 0x0f;
				if ((SRpnt->sr_sense_buffer[0] & 0x80) != 0)
					undone = (SRpnt->sr_sense_buffer[3] << 24) |
					    (SRpnt->sr_sense_buffer[4] << 16) |
					    (SRpnt->sr_sense_buffer[5] << 8) |
                                                SRpnt->sr_sense_buffer[6];
				else if (STp->block_size == 0 &&
					 scode == VOLUME_OVERFLOW)
					undone = transfer;
				else
					undone = 0;
				if (STp->block_size != 0)
					undone *= STp->block_size;
				filp->f_pos -= undone;
				if (undone <= do_count) {
					/* Only data from this write is not written */
					count += undone;
					do_count -= undone;
					if (STp->block_size)
						blks = (transfer - undone) / STp->block_size;
					STps->eof = ST_EOM_OK;
					/* Continue in fixed block mode if all written
					   in this request but still something left to write
					   (retval left to zero)
					*/
					if (STp->block_size == 0 ||
					    undone > 0 || count == 0)
						retval = (-ENOSPC); /* EOM within current request */
                                        DEBC(printk(ST_DEB_MSG
                                                       "%s: EOM with %d bytes unwritten.\n",
						       name, count));
				} else {
					/* EOT within data buffered earlier (possible only
					   in fixed block mode without direct i/o) */
					if (!retry_eot && (SRpnt->sr_sense_buffer[0] & 1) == 0 &&
					    (scode == NO_SENSE || scode == RECOVERED_ERROR)) {
						move_buffer_data(STp->buffer, transfer - undone);
						retry_eot = TRUE;
						if (STps->drv_block >= 0) {
							STps->drv_block += (transfer - undone) /
								STp->block_size;
						}
						STps->eof = ST_EOM_OK;
						DEBC(printk(ST_DEB_MSG
							    "%s: Retry write of %d bytes at EOM.\n",
							    name, STp->buffer->buffer_bytes));
						goto retry_write;
					}
					else {
						/* Either error within data buffered by driver or
						   failed retry */
						count -= do_count;
						blks = do_count = 0;
						STps->eof = ST_EOM_ERROR;
						STps->drv_block = (-1); /* Too cautious? */
						retval = (-EIO);	/* EOM for old data */
						DEBC(printk(ST_DEB_MSG
							    "%s: EOM with lost data.\n",
							    name));
					}
				}
			} else {
				filp->f_pos -= do_count;
				count += do_count;
				STps->drv_block = (-1);		/* Too cautious? */
				retval = (-EIO);
			}

		}

		if (STps->drv_block >= 0) {
			if (STp->block_size == 0)
				STps->drv_block += (do_count > 0);
			else
				STps->drv_block += blks;
		}

		STbp->buffer_bytes = 0;
		STp->dirty = 0;

		if (retval || retry_eot) {
			if (count < total)
				retval = total - count;
			goto out;
		}
	}

	if (STps->eof == ST_EOD_1)
		STps->eof = ST_EOM_OK;
	else if (STps->eof != ST_EOM_OK)
		STps->eof = ST_NOEOF;
	retval = total - count;

 out:
	if (SRpnt != NULL)
		scsi_release_request(SRpnt);
	release_buffering(STp);
	up(&STp->lock);

	return retval;
}

/* Read data from the tape. Returns zero in the normal case, one if the
   eof status has changed, and the negative error code in case of a
   fatal error. Otherwise updates the buffer and the eof state.

   Does release user buffer mapping if it is set.
*/
static long read_tape(Scsi_Tape *STp, long count, Scsi_Request ** aSRpnt)
{
	int transfer, blks, bytes;
	unsigned char cmd[MAX_COMMAND_SIZE];
	Scsi_Request *SRpnt;
	ST_mode *STm;
	ST_partstat *STps;
	ST_buffer *STbp;
	int retval = 0;
	char *name = tape_name(STp);

	if (count == 0)
		return 0;

	STm = &(STp->modes[STp->current_mode]);
	STps = &(STp->ps[STp->partition]);
	if (STps->eof == ST_FM_HIT)
		return 1;
	STbp = STp->buffer;

	if (STp->block_size == 0)
		blks = bytes = count;
	else {
		if (!(STp->try_dio && try_rdio) && STm->do_read_ahead) {
			blks = (STp->buffer)->buffer_blocks;
			bytes = blks * STp->block_size;
		} else {
			bytes = count;
			if (!STbp->do_dio && bytes > (STp->buffer)->buffer_size)
				bytes = (STp->buffer)->buffer_size;
			blks = bytes / STp->block_size;
			bytes = blks * STp->block_size;
		}
	}

	memset(cmd, 0, MAX_COMMAND_SIZE);
	cmd[0] = READ_6;
	cmd[1] = (STp->block_size != 0);
	cmd[2] = blks >> 16;
	cmd[3] = blks >> 8;
	cmd[4] = blks;

	SRpnt = *aSRpnt;
	SRpnt = st_do_scsi(SRpnt, STp, cmd, bytes, SCSI_DATA_READ,
			   STp->device->timeout, MAX_RETRIES, TRUE);
	release_buffering(STp);
	*aSRpnt = SRpnt;
	if (!SRpnt)
		return STbp->syscall_result;

	STbp->read_pointer = 0;
	STps->at_sm = 0;

	/* Something to check */
	if (STbp->syscall_result) {
		retval = 1;
		DEBC(printk(ST_DEB_MSG "%s: Sense: %2x %2x %2x %2x %2x %2x %2x %2x\n",
                            name,
                            SRpnt->sr_sense_buffer[0], SRpnt->sr_sense_buffer[1],
                            SRpnt->sr_sense_buffer[2], SRpnt->sr_sense_buffer[3],
                            SRpnt->sr_sense_buffer[4], SRpnt->sr_sense_buffer[5],
                            SRpnt->sr_sense_buffer[6], SRpnt->sr_sense_buffer[7]));
		if ((SRpnt->sr_sense_buffer[0] & 0x70) == 0x70) {	/* extended sense */

			if ((SRpnt->sr_sense_buffer[2] & 0x0f) == BLANK_CHECK)
				SRpnt->sr_sense_buffer[2] &= 0xcf;	/* No need for EOM in this case */

			if ((SRpnt->sr_sense_buffer[2] & 0xe0) != 0) { /* EOF, EOM, or ILI */
				/* Compute the residual count */
				if ((SRpnt->sr_sense_buffer[0] & 0x80) != 0)
					transfer = (SRpnt->sr_sense_buffer[3] << 24) |
					    (SRpnt->sr_sense_buffer[4] << 16) |
					    (SRpnt->sr_sense_buffer[5] << 8) |
					    SRpnt->sr_sense_buffer[6];
				else
					transfer = 0;
				if (STp->block_size == 0 &&
				    (SRpnt->sr_sense_buffer[2] & 0x0f) == MEDIUM_ERROR)
					transfer = bytes;

				if (SRpnt->sr_sense_buffer[2] & 0x20) {	/* ILI */
					if (STp->block_size == 0) {
						if (transfer <= 0) {
							if (transfer < 0)
								printk(KERN_NOTICE
								       "%s: Failed to read %d byte block with %d byte transfer.\n",
								       name, bytes - transfer, bytes);
							if (STps->drv_block >= 0)
								STps->drv_block += 1;
							STbp->buffer_bytes = 0;
							return (-ENOMEM);
						}
						STbp->buffer_bytes = bytes - transfer;
					} else {
						scsi_release_request(SRpnt);
						SRpnt = *aSRpnt = NULL;
						if (transfer == blks) {	/* We did not get anything, error */
							printk(KERN_NOTICE "%s: Incorrect block size.\n", name);
							if (STps->drv_block >= 0)
								STps->drv_block += blks - transfer + 1;
							st_int_ioctl(STp, MTBSR, 1);
							return (-EIO);
						}
						/* We have some data, deliver it */
						STbp->buffer_bytes = (blks - transfer) *
						    STp->block_size;
                                                DEBC(printk(ST_DEB_MSG
                                                            "%s: ILI but enough data received %ld %d.\n",
                                                            name, count, STbp->buffer_bytes));
						if (STps->drv_block >= 0)
							STps->drv_block += 1;
						if (st_int_ioctl(STp, MTBSR, 1))
							return (-EIO);
					}
				} else if (SRpnt->sr_sense_buffer[2] & 0x80) {	/* FM overrides EOM */
					if (STps->eof != ST_FM_HIT)
						STps->eof = ST_FM_HIT;
					else
						STps->eof = ST_EOD_2;
					if (STp->block_size == 0)
						STbp->buffer_bytes = 0;
					else
						STbp->buffer_bytes =
						    bytes - transfer * STp->block_size;
                                        DEBC(printk(ST_DEB_MSG
                                                    "%s: EOF detected (%d bytes read).\n",
                                                    name, STbp->buffer_bytes));
				} else if (SRpnt->sr_sense_buffer[2] & 0x40) {
					if (STps->eof == ST_FM)
						STps->eof = ST_EOD_1;
					else
						STps->eof = ST_EOM_OK;
					if (STp->block_size == 0)
						STbp->buffer_bytes = bytes - transfer;
					else
						STbp->buffer_bytes =
						    bytes - transfer * STp->block_size;

                                        DEBC(printk(ST_DEB_MSG "%s: EOM detected (%d bytes read).\n",
                                                    name, STbp->buffer_bytes));
				}
			}
			/* end of EOF, EOM, ILI test */ 
			else {	/* nonzero sense key */
                                DEBC(printk(ST_DEB_MSG
                                            "%s: Tape error while reading.\n", name));
				STps->drv_block = (-1);
				if (STps->eof == ST_FM &&
				    (SRpnt->sr_sense_buffer[2] & 0x0f) == BLANK_CHECK) {
                                        DEBC(printk(ST_DEB_MSG
                                                    "%s: Zero returned for first BLANK CHECK after EOF.\n",
                                                    name));
					STps->eof = ST_EOD_2;	/* First BLANK_CHECK after FM */
				} else	/* Some other extended sense code */
					retval = (-EIO);
			}

			if (STbp->buffer_bytes < 0)  /* Caused by bogus sense data */
				STbp->buffer_bytes = 0;
		}
		/* End of extended sense test */ 
		else {		/* Non-extended sense */
			retval = STbp->syscall_result;
		}

	}
	/* End of error handling */ 
	else			/* Read successful */
		STbp->buffer_bytes = bytes;

	if (STps->drv_block >= 0) {
		if (STp->block_size == 0)
			STps->drv_block++;
		else
			STps->drv_block += STbp->buffer_bytes / STp->block_size;
	}
	return retval;
}


/* Read command */
static ssize_t
st_read(struct file *filp, char __user *buf, size_t count, loff_t * ppos)
{
	ssize_t total;
	ssize_t retval = 0;
	ssize_t i, transfer;
	int special, do_dio = 0;
	Scsi_Request *SRpnt = NULL;
	Scsi_Tape *STp = filp->private_data;
	ST_mode *STm;
	ST_partstat *STps;
	ST_buffer *STbp = STp->buffer;
	DEB( char *name = tape_name(STp); )

	if (down_interruptible(&STp->lock))
		return -ERESTARTSYS;

	retval = rw_checks(STp, filp, count, ppos);
	if (retval || count == 0)
		goto out;

	STm = &(STp->modes[STp->current_mode]);
	if (!(STm->do_read_ahead) && STp->block_size != 0 &&
	    (count % STp->block_size) != 0) {
		retval = (-EINVAL);	/* Read must be integral number of blocks */
		goto out;
	}

	STps = &(STp->ps[STp->partition]);
	if (STps->rw == ST_WRITING) {
		retval = flush_buffer(STp, 0);
		if (retval)
			goto out;
		STps->rw = ST_READING;
	}
        DEB(
	if (debugging && STps->eof != ST_NOEOF)
		printk(ST_DEB_MSG "%s: EOF/EOM flag up (%d). Bytes %d\n", name,
		       STps->eof, STbp->buffer_bytes);
        ) /* end DEB */

	retval = setup_buffering(STp, buf, count, TRUE);
	if (retval)
		goto out;
	do_dio = STbp->do_dio;

	if (STbp->buffer_bytes == 0 &&
	    STps->eof >= ST_EOD_1) {
		if (STps->eof < ST_EOD) {
			STps->eof += 1;
			retval = 0;
			goto out;
		}
		retval = (-EIO);	/* EOM or Blank Check */
		goto out;
	}

	if (do_dio) {
		/* Check the buffer writability before any tape movement. Don't alter
		   buffer data. */
		if (copy_from_user(&i, buf, 1) != 0 ||
		    copy_to_user(buf, &i, 1) != 0 ||
		    copy_from_user(&i, buf + count - 1, 1) != 0 ||
		    copy_to_user(buf + count - 1, &i, 1) != 0) {
			retval = (-EFAULT);
			goto out;
		}
	}

	STps->rw = ST_READING;


	/* Loop until enough data in buffer or a special condition found */
	for (total = 0, special = 0; total < count && !special;) {

		/* Get new data if the buffer is empty */
		if (STbp->buffer_bytes == 0) {
			special = read_tape(STp, count - total, &SRpnt);
			if (special < 0) {	/* No need to continue read */
				retval = special;
				goto out;
			}
		}

		/* Move the data from driver buffer to user buffer */
		if (STbp->buffer_bytes > 0) {
                        DEB(
			if (debugging && STps->eof != ST_NOEOF)
				printk(ST_DEB_MSG
                                       "%s: EOF up (%d). Left %d, needed %d.\n", name,
				       STps->eof, STbp->buffer_bytes,
                                       count - total);
                        ) /* end DEB */
			transfer = STbp->buffer_bytes < count - total ?
			    STbp->buffer_bytes : count - total;
			if (!do_dio) {
				i = from_buffer(STbp, buf, transfer);
				if (i) {
					retval = i;
					goto out;
				}
			}
			filp->f_pos += transfer;
			buf += transfer;
			total += transfer;
		}

		if (STp->block_size == 0)
			break;	/* Read only one variable length block */

	}			/* for (total = 0, special = 0;
                                   total < count && !special; ) */

	/* Change the eof state if no data from tape or buffer */
	if (total == 0) {
		if (STps->eof == ST_FM_HIT) {
			STps->eof = ST_FM;
			STps->drv_block = 0;
			if (STps->drv_file >= 0)
				STps->drv_file++;
		} else if (STps->eof == ST_EOD_1) {
			STps->eof = ST_EOD_2;
			STps->drv_block = 0;
			if (STps->drv_file >= 0)
				STps->drv_file++;
		} else if (STps->eof == ST_EOD_2)
			STps->eof = ST_EOD;
	} else if (STps->eof == ST_FM)
		STps->eof = ST_NOEOF;
	retval = total;

 out:
	if (SRpnt != NULL) {
		scsi_release_request(SRpnt);
		SRpnt = NULL;
	}
	if (do_dio) {
		release_buffering(STp);
		STbp->buffer_bytes = 0;
	}
	up(&STp->lock);

	return retval;
}



DEB(
/* Set the driver options */
static void st_log_options(Scsi_Tape * STp, ST_mode * STm, char *name)
{
	if (debugging) {
		printk(KERN_INFO
		       "%s: Mode %d options: buffer writes: %d, async writes: %d, read ahead: %d\n",
		       name, STp->current_mode, STm->do_buffer_writes, STm->do_async_writes,
		       STm->do_read_ahead);
		printk(KERN_INFO
		       "%s:    can bsr: %d, two FMs: %d, fast mteom: %d, auto lock: %d,\n",
		       name, STp->can_bsr, STp->two_fm, STp->fast_mteom, STp->do_auto_lock);
		printk(KERN_INFO
		       "%s:    defs for wr: %d, no block limits: %d, partitions: %d, s2 log: %d\n",
		       name, STm->defaults_for_writes, STp->omit_blklims, STp->can_partitions,
		       STp->scsi2_logical);
		printk(KERN_INFO
		       "%s:    sysv: %d nowait: %d\n", name, STm->sysv, STp->immediate);
		printk(KERN_INFO "%s:    debugging: %d\n",
		       name, debugging);
	}
}
	)


static int st_set_options(Scsi_Tape *STp, long options)
{
	int value;
	long code;
	ST_mode *STm;
	char *name = tape_name(STp);
	struct cdev *cd0, *cd1;

	STm = &(STp->modes[STp->current_mode]);
	if (!STm->defined) {
		cd0 = STm->cdevs[0]; cd1 = STm->cdevs[1];
		memcpy(STm, &(STp->modes[0]), sizeof(ST_mode));
		STm->cdevs[0] = cd0; STm->cdevs[1] = cd1;
		modes_defined = TRUE;
                DEBC(printk(ST_DEB_MSG
                            "%s: Initialized mode %d definition from mode 0\n",
                            name, STp->current_mode));
	}

	code = options & MT_ST_OPTIONS;
	if (code == MT_ST_BOOLEANS) {
		STm->do_buffer_writes = (options & MT_ST_BUFFER_WRITES) != 0;
		STm->do_async_writes = (options & MT_ST_ASYNC_WRITES) != 0;
		STm->defaults_for_writes = (options & MT_ST_DEF_WRITES) != 0;
		STm->do_read_ahead = (options & MT_ST_READ_AHEAD) != 0;
		STp->two_fm = (options & MT_ST_TWO_FM) != 0;
		STp->fast_mteom = (options & MT_ST_FAST_MTEOM) != 0;
		STp->do_auto_lock = (options & MT_ST_AUTO_LOCK) != 0;
		STp->can_bsr = (options & MT_ST_CAN_BSR) != 0;
		STp->omit_blklims = (options & MT_ST_NO_BLKLIMS) != 0;
		if ((STp->device)->scsi_level >= SCSI_2)
			STp->can_partitions = (options & MT_ST_CAN_PARTITIONS) != 0;
		STp->scsi2_logical = (options & MT_ST_SCSI2LOGICAL) != 0;
		STp->immediate = (options & MT_ST_NOWAIT) != 0;
		STm->sysv = (options & MT_ST_SYSV) != 0;
		DEB( debugging = (options & MT_ST_DEBUGGING) != 0;
		     st_log_options(STp, STm, name); )
	} else if (code == MT_ST_SETBOOLEANS || code == MT_ST_CLEARBOOLEANS) {
		value = (code == MT_ST_SETBOOLEANS);
		if ((options & MT_ST_BUFFER_WRITES) != 0)
			STm->do_buffer_writes = value;
		if ((options & MT_ST_ASYNC_WRITES) != 0)
			STm->do_async_writes = value;
		if ((options & MT_ST_DEF_WRITES) != 0)
			STm->defaults_for_writes = value;
		if ((options & MT_ST_READ_AHEAD) != 0)
			STm->do_read_ahead = value;
		if ((options & MT_ST_TWO_FM) != 0)
			STp->two_fm = value;
		if ((options & MT_ST_FAST_MTEOM) != 0)
			STp->fast_mteom = value;
		if ((options & MT_ST_AUTO_LOCK) != 0)
			STp->do_auto_lock = value;
		if ((options & MT_ST_CAN_BSR) != 0)
			STp->can_bsr = value;
		if ((options & MT_ST_NO_BLKLIMS) != 0)
			STp->omit_blklims = value;
		if ((STp->device)->scsi_level >= SCSI_2 &&
		    (options & MT_ST_CAN_PARTITIONS) != 0)
			STp->can_partitions = value;
		if ((options & MT_ST_SCSI2LOGICAL) != 0)
			STp->scsi2_logical = value;
		if ((options & MT_ST_NOWAIT) != 0)
			STp->immediate = value;
		if ((options & MT_ST_SYSV) != 0)
			STm->sysv = value;
                DEB(
		if ((options & MT_ST_DEBUGGING) != 0)
			debugging = value;
			st_log_options(STp, STm, name); )
	} else if (code == MT_ST_WRITE_THRESHOLD) {
		/* Retained for compatibility */
	} else if (code == MT_ST_DEF_BLKSIZE) {
		value = (options & ~MT_ST_OPTIONS);
		if (value == ~MT_ST_OPTIONS) {
			STm->default_blksize = (-1);
			DEBC( printk(KERN_INFO "%s: Default block size disabled.\n", name));
		} else {
			STm->default_blksize = value;
			DEBC( printk(KERN_INFO "%s: Default block size set to %d bytes.\n",
			       name, STm->default_blksize));
			if (STp->ready == ST_READY) {
				STp->blksize_changed = FALSE;
				set_mode_densblk(STp, STm);
			}
		}
	} else if (code == MT_ST_TIMEOUTS) {
		value = (options & ~MT_ST_OPTIONS);
		if ((value & MT_ST_SET_LONG_TIMEOUT) != 0) {
			STp->long_timeout = (value & ~MT_ST_SET_LONG_TIMEOUT) * HZ;
			DEBC( printk(KERN_INFO "%s: Long timeout set to %d seconds.\n", name,
			       (value & ~MT_ST_SET_LONG_TIMEOUT)));
		} else {
			STp->device->timeout = value * HZ;
			DEBC( printk(KERN_INFO "%s: Normal timeout set to %d seconds.\n",
				name, value) );
		}
	} else if (code == MT_ST_SET_CLN) {
		value = (options & ~MT_ST_OPTIONS) & 0xff;
		if (value != 0 &&
		    value < EXTENDED_SENSE_START && value >= SCSI_SENSE_BUFFERSIZE)
			return (-EINVAL);
		STp->cln_mode = value;
		STp->cln_sense_mask = (options >> 8) & 0xff;
		STp->cln_sense_value = (options >> 16) & 0xff;
		printk(KERN_INFO
		       "%s: Cleaning request mode %d, mask %02x, value %02x\n",
		       name, value, STp->cln_sense_mask, STp->cln_sense_value);
	} else if (code == MT_ST_DEF_OPTIONS) {
		code = (options & ~MT_ST_CLEAR_DEFAULT);
		value = (options & MT_ST_CLEAR_DEFAULT);
		if (code == MT_ST_DEF_DENSITY) {
			if (value == MT_ST_CLEAR_DEFAULT) {
				STm->default_density = (-1);
				DEBC( printk(KERN_INFO "%s: Density default disabled.\n",
                                       name));
			} else {
				STm->default_density = value & 0xff;
				DEBC( printk(KERN_INFO "%s: Density default set to %x\n",
				       name, STm->default_density));
				if (STp->ready == ST_READY) {
					STp->density_changed = FALSE;
					set_mode_densblk(STp, STm);
				}
			}
		} else if (code == MT_ST_DEF_DRVBUFFER) {
			if (value == MT_ST_CLEAR_DEFAULT) {
				STp->default_drvbuffer = 0xff;
				DEBC( printk(KERN_INFO
                                       "%s: Drive buffer default disabled.\n", name));
			} else {
				STp->default_drvbuffer = value & 7;
				DEBC( printk(KERN_INFO
                                       "%s: Drive buffer default set to %x\n",
				       name, STp->default_drvbuffer));
				if (STp->ready == ST_READY)
					st_int_ioctl(STp, MTSETDRVBUFFER, STp->default_drvbuffer);
			}
		} else if (code == MT_ST_DEF_COMPRESSION) {
			if (value == MT_ST_CLEAR_DEFAULT) {
				STm->default_compression = ST_DONT_TOUCH;
				DEBC( printk(KERN_INFO
                                       "%s: Compression default disabled.\n", name));
			} else {
				if ((value & 0xff00) != 0) {
					STp->c_algo = (value & 0xff00) >> 8;
					DEBC( printk(KERN_INFO "%s: Compression algorithm set to 0x%x.\n",
					       name, STp->c_algo));
				}
				if ((value & 0xff) != 0xff) {
					STm->default_compression = (value & 1 ? ST_YES : ST_NO);
					DEBC( printk(KERN_INFO "%s: Compression default set to %x\n",
					       name, (value & 1)));
					if (STp->ready == ST_READY) {
						STp->compression_changed = FALSE;
						st_compression(STp, (STm->default_compression == ST_YES));
					}
				}
			}
		}
	} else
		return (-EIO);

	return 0;
}

#define MODE_HEADER_LENGTH  4

/* Mode header and page byte offsets */
#define MH_OFF_DATA_LENGTH     0
#define MH_OFF_MEDIUM_TYPE     1
#define MH_OFF_DEV_SPECIFIC    2
#define MH_OFF_BDESCS_LENGTH   3
#define MP_OFF_PAGE_NBR        0
#define MP_OFF_PAGE_LENGTH     1

/* Mode header and page bit masks */
#define MH_BIT_WP              0x80
#define MP_MSK_PAGE_NBR        0x3f

/* Don't return block descriptors */
#define MODE_SENSE_OMIT_BDESCS 0x08

#define MODE_SELECT_PAGE_FORMAT 0x10

/* Read a mode page into the tape buffer. The block descriptors are included
   if incl_block_descs is true. The page control is ored to the page number
   parameter, if necessary. */
static int read_mode_page(Scsi_Tape *STp, int page, int omit_block_descs)
{
	unsigned char cmd[MAX_COMMAND_SIZE];
	Scsi_Request *SRpnt = NULL;

	memset(cmd, 0, MAX_COMMAND_SIZE);
	cmd[0] = MODE_SENSE;
	if (omit_block_descs)
		cmd[1] = MODE_SENSE_OMIT_BDESCS;
	cmd[2] = page;
	cmd[4] = 255;

	SRpnt = st_do_scsi(SRpnt, STp, cmd, cmd[4], SCSI_DATA_READ,
			   STp->device->timeout, 0, TRUE);
	if (SRpnt == NULL)
		return (STp->buffer)->syscall_result;

	scsi_release_request(SRpnt);

	return (STp->buffer)->syscall_result;
}


/* Send the mode page in the tape buffer to the drive. Assumes that the mode data
   in the buffer is correctly formatted. The long timeout is used if slow is non-zero. */
static int write_mode_page(Scsi_Tape *STp, int page, int slow)
{
	int pgo;
	unsigned char cmd[MAX_COMMAND_SIZE];
	Scsi_Request *SRpnt = NULL;

	memset(cmd, 0, MAX_COMMAND_SIZE);
	cmd[0] = MODE_SELECT;
	cmd[1] = MODE_SELECT_PAGE_FORMAT;
	pgo = MODE_HEADER_LENGTH + (STp->buffer)->b_data[MH_OFF_BDESCS_LENGTH];
	cmd[4] = pgo + (STp->buffer)->b_data[pgo + MP_OFF_PAGE_LENGTH] + 2;

	/* Clear reserved fields */
	(STp->buffer)->b_data[MH_OFF_DATA_LENGTH] = 0;
	(STp->buffer)->b_data[MH_OFF_MEDIUM_TYPE] = 0;
	(STp->buffer)->b_data[MH_OFF_DEV_SPECIFIC] &= ~MH_BIT_WP;
	(STp->buffer)->b_data[pgo + MP_OFF_PAGE_NBR] &= MP_MSK_PAGE_NBR;

	SRpnt = st_do_scsi(SRpnt, STp, cmd, cmd[4], SCSI_DATA_WRITE,
			   (slow ? STp->long_timeout : STp->device->timeout), 0, TRUE);
	if (SRpnt == NULL)
		return (STp->buffer)->syscall_result;

	scsi_release_request(SRpnt);

	return (STp->buffer)->syscall_result;
}


#define COMPRESSION_PAGE        0x0f
#define COMPRESSION_PAGE_LENGTH 16

#define CP_OFF_DCE_DCC          2
#define CP_OFF_C_ALGO           7

#define DCE_MASK  0x80
#define DCC_MASK  0x40
#define RED_MASK  0x60


/* Control the compression with mode page 15. Algorithm not changed if zero.

   The block descriptors are read and written because Sony SDT-7000 does not
   work without this (suggestion from Michael Schaefer <Michael.Schaefer@dlr.de>).
   Including block descriptors should not cause any harm to other drives. */

static int st_compression(Scsi_Tape * STp, int state)
{
	int retval;
	int mpoffs;  /* Offset to mode page start */
	unsigned char *b_data = (STp->buffer)->b_data;
	DEB( char *name = tape_name(STp); )

	if (STp->ready != ST_READY)
		return (-EIO);

	/* Read the current page contents */
	retval = read_mode_page(STp, COMPRESSION_PAGE, FALSE);
	if (retval) {
                DEBC(printk(ST_DEB_MSG "%s: Compression mode page not supported.\n",
                            name));
		return (-EIO);
	}

	mpoffs = MODE_HEADER_LENGTH + b_data[MH_OFF_BDESCS_LENGTH];
        DEBC(printk(ST_DEB_MSG "%s: Compression state is %d.\n", name,
                    (b_data[mpoffs + CP_OFF_DCE_DCC] & DCE_MASK ? 1 : 0)));

	/* Check if compression can be changed */
	if ((b_data[mpoffs + CP_OFF_DCE_DCC] & DCC_MASK) == 0) {
                DEBC(printk(ST_DEB_MSG "%s: Compression not supported.\n", name));
		return (-EIO);
	}

	/* Do the change */
	if (state) {
		b_data[mpoffs + CP_OFF_DCE_DCC] |= DCE_MASK;
		if (STp->c_algo != 0)
			b_data[mpoffs + CP_OFF_C_ALGO] = STp->c_algo;
	}
	else {
		b_data[mpoffs + CP_OFF_DCE_DCC] &= ~DCE_MASK;
		if (STp->c_algo != 0)
			b_data[mpoffs + CP_OFF_C_ALGO] = 0; /* no compression */
	}

	retval = write_mode_page(STp, COMPRESSION_PAGE, FALSE);
	if (retval) {
                DEBC(printk(ST_DEB_MSG "%s: Compression change failed.\n", name));
		return (-EIO);
	}
        DEBC(printk(ST_DEB_MSG "%s: Compression state changed to %d.\n",
		       name, state));

	STp->compression_changed = TRUE;
	return 0;
}


/* Process the load and unload commands (does unload if the load code is zero) */
static int do_load_unload(Scsi_Tape *STp, struct file *filp, int load_code)
{
	int retval = (-EIO), timeout;
	DEB( char *name = tape_name(STp); )
	unsigned char cmd[MAX_COMMAND_SIZE];
	ST_partstat *STps;
	Scsi_Request *SRpnt;

	if (STp->ready != ST_READY && !load_code) {
		if (STp->ready == ST_NO_TAPE)
			return (-ENOMEDIUM);
		else
			return (-EIO);
	}

	memset(cmd, 0, MAX_COMMAND_SIZE);
	cmd[0] = START_STOP;
	if (load_code)
		cmd[4] |= 1;
	/*
	 * If arg >= 1 && arg <= 6 Enhanced load/unload in HP C1553A
	 */
	if (load_code >= 1 + MT_ST_HPLOADER_OFFSET
	    && load_code <= 6 + MT_ST_HPLOADER_OFFSET) {
		DEBC(printk(ST_DEB_MSG "%s: Enhanced %sload slot %2d.\n",
			    name, (cmd[4]) ? "" : "un",
			    load_code - MT_ST_HPLOADER_OFFSET));
		cmd[3] = load_code - MT_ST_HPLOADER_OFFSET; /* MediaID field of C1553A */
	}
	if (STp->immediate) {
		cmd[1] = 1;	/* Don't wait for completion */
		timeout = STp->device->timeout;
	}
	else
		timeout = STp->long_timeout;

	DEBC(
		if (!load_code)
		printk(ST_DEB_MSG "%s: Unloading tape.\n", name);
		else
		printk(ST_DEB_MSG "%s: Loading tape.\n", name);
		);

	SRpnt = st_do_scsi(NULL, STp, cmd, 0, SCSI_DATA_NONE,
			   timeout, MAX_RETRIES, TRUE);
	if (!SRpnt)
		return (STp->buffer)->syscall_result;

	retval = (STp->buffer)->syscall_result;
	scsi_release_request(SRpnt);

	if (!retval) {	/* SCSI command successful */

		if (!load_code) {
			STp->rew_at_close = 0;
			STp->ready = ST_NO_TAPE;
		}
		else {
			STp->rew_at_close = STp->autorew_dev;
			retval = check_tape(STp, filp);
			if (retval > 0)
				retval = 0;
		}
	}
	else {
		STps = &(STp->ps[STp->partition]);
		STps->drv_file = STps->drv_block = (-1);
	}

	return retval;
}


/* Internal ioctl function */
static int st_int_ioctl(Scsi_Tape *STp, unsigned int cmd_in, unsigned long arg)
{
	int timeout;
	long ltmp;
	int ioctl_result;
	int chg_eof = TRUE;
	unsigned char cmd[MAX_COMMAND_SIZE];
	Scsi_Request *SRpnt;
	ST_partstat *STps;
	int fileno, blkno, at_sm, undone;
	int datalen = 0, direction = SCSI_DATA_NONE;
	char *name = tape_name(STp);

	WARN_ON(STp->buffer->do_dio != 0);
	if (STp->ready != ST_READY) {
		if (STp->ready == ST_NO_TAPE)
			return (-ENOMEDIUM);
		else
			return (-EIO);
	}
	timeout = STp->long_timeout;
	STps = &(STp->ps[STp->partition]);
	fileno = STps->drv_file;
	blkno = STps->drv_block;
	at_sm = STps->at_sm;

	memset(cmd, 0, MAX_COMMAND_SIZE);
	switch (cmd_in) {
	case MTFSFM:
		chg_eof = FALSE;	/* Changed from the FSF after this */
	case MTFSF:
		cmd[0] = SPACE;
		cmd[1] = 0x01;	/* Space FileMarks */
		cmd[2] = (arg >> 16);
		cmd[3] = (arg >> 8);
		cmd[4] = arg;
                DEBC(printk(ST_DEB_MSG "%s: Spacing tape forward over %d filemarks.\n",
			    name, cmd[2] * 65536 + cmd[3] * 256 + cmd[4]));
		if (fileno >= 0)
			fileno += arg;
		blkno = 0;
		at_sm &= (arg == 0);
		break;
	case MTBSFM:
		chg_eof = FALSE;	/* Changed from the FSF after this */
	case MTBSF:
		cmd[0] = SPACE;
		cmd[1] = 0x01;	/* Space FileMarks */
		ltmp = (-arg);
		cmd[2] = (ltmp >> 16);
		cmd[3] = (ltmp >> 8);
		cmd[4] = ltmp;
                DEBC(
                     if (cmd[2] & 0x80)
                     	ltmp = 0xff000000;
                     ltmp = ltmp | (cmd[2] << 16) | (cmd[3] << 8) | cmd[4];
                     printk(ST_DEB_MSG
                            "%s: Spacing tape backward over %ld filemarks.\n",
                            name, (-ltmp));
		)
		if (fileno >= 0)
			fileno -= arg;
		blkno = (-1);	/* We can't know the block number */
		at_sm &= (arg == 0);
		break;
	case MTFSR:
		cmd[0] = SPACE;
		cmd[1] = 0x00;	/* Space Blocks */
		cmd[2] = (arg >> 16);
		cmd[3] = (arg >> 8);
		cmd[4] = arg;
                DEBC(printk(ST_DEB_MSG "%s: Spacing tape forward %d blocks.\n", name,
			       cmd[2] * 65536 + cmd[3] * 256 + cmd[4]));
		if (blkno >= 0)
			blkno += arg;
		at_sm &= (arg == 0);
		break;
	case MTBSR:
		cmd[0] = SPACE;
		cmd[1] = 0x00;	/* Space Blocks */
		ltmp = (-arg);
		cmd[2] = (ltmp >> 16);
		cmd[3] = (ltmp >> 8);
		cmd[4] = ltmp;
                DEBC(
                     if (cmd[2] & 0x80)
                          ltmp = 0xff000000;
                     ltmp = ltmp | (cmd[2] << 16) | (cmd[3] << 8) | cmd[4];
                     printk(ST_DEB_MSG
                            "%s: Spacing tape backward %ld blocks.\n", name, (-ltmp));
		)
		if (blkno >= 0)
			blkno -= arg;
		at_sm &= (arg == 0);
		break;
	case MTFSS:
		cmd[0] = SPACE;
		cmd[1] = 0x04;	/* Space Setmarks */
		cmd[2] = (arg >> 16);
		cmd[3] = (arg >> 8);
		cmd[4] = arg;
                DEBC(printk(ST_DEB_MSG "%s: Spacing tape forward %d setmarks.\n", name,
                            cmd[2] * 65536 + cmd[3] * 256 + cmd[4]));
		if (arg != 0) {
			blkno = fileno = (-1);
			at_sm = 1;
		}
		break;
	case MTBSS:
		cmd[0] = SPACE;
		cmd[1] = 0x04;	/* Space Setmarks */
		ltmp = (-arg);
		cmd[2] = (ltmp >> 16);
		cmd[3] = (ltmp >> 8);
		cmd[4] = ltmp;
                DEBC(
                     if (cmd[2] & 0x80)
				ltmp = 0xff000000;
                     ltmp = ltmp | (cmd[2] << 16) | (cmd[3] << 8) | cmd[4];
                     printk(ST_DEB_MSG "%s: Spacing tape backward %ld setmarks.\n",
                            name, (-ltmp));
		)
		if (arg != 0) {
			blkno = fileno = (-1);
			at_sm = 1;
		}
		break;
	case MTWEOF:
	case MTWSM:
		if (STp->write_prot)
			return (-EACCES);
		cmd[0] = WRITE_FILEMARKS;
		if (cmd_in == MTWSM)
			cmd[1] = 2;
		cmd[2] = (arg >> 16);
		cmd[3] = (arg >> 8);
		cmd[4] = arg;
		timeout = STp->device->timeout;
                DEBC(
                     if (cmd_in == MTWEOF)
                               printk(ST_DEB_MSG "%s: Writing %d filemarks.\n", name,
				 cmd[2] * 65536 + cmd[3] * 256 + cmd[4]);
                     else
				printk(ST_DEB_MSG "%s: Writing %d setmarks.\n", name,
				 cmd[2] * 65536 + cmd[3] * 256 + cmd[4]);
		)
		if (fileno >= 0)
			fileno += arg;
		blkno = 0;
		at_sm = (cmd_in == MTWSM);
		break;
	case MTREW:
		cmd[0] = REZERO_UNIT;
		if (STp->immediate) {
			cmd[1] = 1;	/* Don't wait for completion */
			timeout = STp->device->timeout;
		}
                DEBC(printk(ST_DEB_MSG "%s: Rewinding tape.\n", name));
		fileno = blkno = at_sm = 0;
		break;
	case MTNOP:
                DEBC(printk(ST_DEB_MSG "%s: No op on tape.\n", name));
		return 0;	/* Should do something ? */
		break;
	case MTRETEN:
		cmd[0] = START_STOP;
		if (STp->immediate) {
			cmd[1] = 1;	/* Don't wait for completion */
			timeout = STp->device->timeout;
		}
		cmd[4] = 3;
                DEBC(printk(ST_DEB_MSG "%s: Retensioning tape.\n", name));
		fileno = blkno = at_sm = 0;
		break;
	case MTEOM:
		if (!STp->fast_mteom) {
			/* space to the end of tape */
			ioctl_result = st_int_ioctl(STp, MTFSF, 0x7fffff);
			fileno = STps->drv_file;
			if (STps->eof >= ST_EOD_1)
				return 0;
			/* The next lines would hide the number of spaced FileMarks
			   That's why I inserted the previous lines. I had no luck
			   with detecting EOM with FSF, so we go now to EOM.
			   Joerg Weule */
		} else
			fileno = (-1);
		cmd[0] = SPACE;
		cmd[1] = 3;
                DEBC(printk(ST_DEB_MSG "%s: Spacing to end of recorded medium.\n",
                            name));
		blkno = 0;
		at_sm = 0;
		break;
	case MTERASE:
		if (STp->write_prot)
			return (-EACCES);
		cmd[0] = ERASE;
		cmd[1] = (arg ? 1 : 0);	/* Long erase with non-zero argument */
		if (STp->immediate) {
			cmd[1] |= 2;	/* Don't wait for completion */
			timeout = STp->device->timeout;
		}
		else
			timeout = STp->long_timeout * 8;

                DEBC(printk(ST_DEB_MSG "%s: Erasing tape.\n", name));
		fileno = blkno = at_sm = 0;
		break;
	case MTSETBLK:		/* Set block length */
	case MTSETDENSITY:	/* Set tape density */
	case MTSETDRVBUFFER:	/* Set drive buffering */
	case SET_DENS_AND_BLK:	/* Set density and block size */
		chg_eof = FALSE;
		if (STp->dirty || (STp->buffer)->buffer_bytes != 0)
			return (-EIO);	/* Not allowed if data in buffer */
		if ((cmd_in == MTSETBLK || cmd_in == SET_DENS_AND_BLK) &&
		    (arg & MT_ST_BLKSIZE_MASK) != 0 &&
		    STp->max_block > 0 &&
		    ((arg & MT_ST_BLKSIZE_MASK) < STp->min_block ||
		     (arg & MT_ST_BLKSIZE_MASK) > STp->max_block)) {
			printk(KERN_WARNING "%s: Illegal block size.\n", name);
			return (-EINVAL);
		}
		cmd[0] = MODE_SELECT;
		if ((STp->use_pf & USE_PF))
			cmd[1] = MODE_SELECT_PAGE_FORMAT;
		cmd[4] = datalen = 12;
		direction = SCSI_DATA_WRITE;

		memset((STp->buffer)->b_data, 0, 12);
		if (cmd_in == MTSETDRVBUFFER)
			(STp->buffer)->b_data[2] = (arg & 7) << 4;
		else
			(STp->buffer)->b_data[2] =
			    STp->drv_buffer << 4;
		(STp->buffer)->b_data[3] = 8;	/* block descriptor length */
		if (cmd_in == MTSETDENSITY) {
			(STp->buffer)->b_data[4] = arg;
			STp->density_changed = TRUE;	/* At least we tried ;-) */
		} else if (cmd_in == SET_DENS_AND_BLK)
			(STp->buffer)->b_data[4] = arg >> 24;
		else
			(STp->buffer)->b_data[4] = STp->density;
		if (cmd_in == MTSETBLK || cmd_in == SET_DENS_AND_BLK) {
			ltmp = arg & MT_ST_BLKSIZE_MASK;
			if (cmd_in == MTSETBLK)
				STp->blksize_changed = TRUE; /* At least we tried ;-) */
		} else
			ltmp = STp->block_size;
		(STp->buffer)->b_data[9] = (ltmp >> 16);
		(STp->buffer)->b_data[10] = (ltmp >> 8);
		(STp->buffer)->b_data[11] = ltmp;
		timeout = STp->device->timeout;
                DEBC(
			if (cmd_in == MTSETBLK || cmd_in == SET_DENS_AND_BLK)
				printk(ST_DEB_MSG
                                       "%s: Setting block size to %d bytes.\n", name,
				       (STp->buffer)->b_data[9] * 65536 +
				       (STp->buffer)->b_data[10] * 256 +
				       (STp->buffer)->b_data[11]);
			if (cmd_in == MTSETDENSITY || cmd_in == SET_DENS_AND_BLK)
				printk(ST_DEB_MSG
                                       "%s: Setting density code to %x.\n", name,
				       (STp->buffer)->b_data[4]);
			if (cmd_in == MTSETDRVBUFFER)
				printk(ST_DEB_MSG
                                       "%s: Setting drive buffer code to %d.\n", name,
				    ((STp->buffer)->b_data[2] >> 4) & 7);
		)
		break;
	default:
		return (-ENOSYS);
	}

	SRpnt = st_do_scsi(NULL, STp, cmd, datalen, direction,
			   timeout, MAX_RETRIES, TRUE);
	if (!SRpnt)
		return (STp->buffer)->syscall_result;

	ioctl_result = (STp->buffer)->syscall_result;

	if (!ioctl_result) {	/* SCSI command successful */
		scsi_release_request(SRpnt);
		SRpnt = NULL;
		STps->drv_block = blkno;
		STps->drv_file = fileno;
		STps->at_sm = at_sm;

		if (cmd_in == MTBSFM)
			ioctl_result = st_int_ioctl(STp, MTFSF, 1);
		else if (cmd_in == MTFSFM)
			ioctl_result = st_int_ioctl(STp, MTBSF, 1);

		if (cmd_in == MTSETBLK || cmd_in == SET_DENS_AND_BLK) {
			int old_block_size = STp->block_size;
			STp->block_size = arg & MT_ST_BLKSIZE_MASK;
			if (STp->block_size != 0) {
				if (old_block_size == 0)
					normalize_buffer(STp->buffer);
				(STp->buffer)->buffer_blocks =
				    (STp->buffer)->buffer_size / STp->block_size;
			}
			(STp->buffer)->buffer_bytes = (STp->buffer)->read_pointer = 0;
			if (cmd_in == SET_DENS_AND_BLK)
				STp->density = arg >> MT_ST_DENSITY_SHIFT;
		} else if (cmd_in == MTSETDRVBUFFER)
			STp->drv_buffer = (arg & 7);
		else if (cmd_in == MTSETDENSITY)
			STp->density = arg;

		if (cmd_in == MTEOM)
			STps->eof = ST_EOD;
		else if (cmd_in == MTFSF)
			STps->eof = ST_FM;
		else if (chg_eof)
			STps->eof = ST_NOEOF;

	} else { /* SCSI command was not completely successful. Don't return
                    from this block without releasing the SCSI command block! */

		if (SRpnt->sr_sense_buffer[2] & 0x40) {
			if (cmd_in != MTBSF && cmd_in != MTBSFM &&
			    cmd_in != MTBSR && cmd_in != MTBSS)
				STps->eof = ST_EOM_OK;
			STps->drv_block = 0;
		}

		undone = ((SRpnt->sr_sense_buffer[3] << 24) +
			  (SRpnt->sr_sense_buffer[4] << 16) +
			  (SRpnt->sr_sense_buffer[5] << 8) +
			  SRpnt->sr_sense_buffer[6]);

		if (cmd_in == MTWEOF &&
		    (SRpnt->sr_sense_buffer[0] & 0x70) == 0x70 &&
		    (SRpnt->sr_sense_buffer[2] & 0x4f) == 0x40 &&
		 ((SRpnt->sr_sense_buffer[0] & 0x80) == 0 || undone == 0)) {
			ioctl_result = 0;	/* EOF written succesfully at EOM */
			if (fileno >= 0)
				fileno++;
			STps->drv_file = fileno;
			STps->eof = ST_NOEOF;
		} else if ((cmd_in == MTFSF) || (cmd_in == MTFSFM)) {
			if (fileno >= 0)
				STps->drv_file = fileno - undone;
			else
				STps->drv_file = fileno;
			STps->drv_block = 0;
			STps->eof = ST_NOEOF;
		} else if ((cmd_in == MTBSF) || (cmd_in == MTBSFM)) {
			if (arg > 0 && undone < 0)  /* Some drives get this wrong */
				undone = (-undone);
			if (STps->drv_file >= 0)
				STps->drv_file = fileno + undone;
			STps->drv_block = 0;
			STps->eof = ST_NOEOF;
		} else if (cmd_in == MTFSR) {
			if (SRpnt->sr_sense_buffer[2] & 0x80) {	/* Hit filemark */
				if (STps->drv_file >= 0)
					STps->drv_file++;
				STps->drv_block = 0;
				STps->eof = ST_FM;
			} else {
				if (blkno >= undone)
					STps->drv_block = blkno - undone;
				else
					STps->drv_block = (-1);
				STps->eof = ST_NOEOF;
			}
		} else if (cmd_in == MTBSR) {
			if (SRpnt->sr_sense_buffer[2] & 0x80) {	/* Hit filemark */
				STps->drv_file--;
				STps->drv_block = (-1);
			} else {
				if (arg > 0 && undone < 0)  /* Some drives get this wrong */
					undone = (-undone);
				if (STps->drv_block >= 0)
					STps->drv_block = blkno + undone;
			}
			STps->eof = ST_NOEOF;
		} else if (cmd_in == MTEOM) {
			STps->drv_file = (-1);
			STps->drv_block = (-1);
			STps->eof = ST_EOD;
		} else if (cmd_in == MTSETBLK ||
			   cmd_in == MTSETDENSITY ||
			   cmd_in == MTSETDRVBUFFER ||
			   cmd_in == SET_DENS_AND_BLK) {
			if ((SRpnt->sr_sense_buffer[2] & 0x0f) == ILLEGAL_REQUEST &&
			    !(STp->use_pf & PF_TESTED)) {
				/* Try the other possible state of Page Format if not
				   already tried */
				STp->use_pf = !STp->use_pf | PF_TESTED;
				scsi_release_request(SRpnt);
				SRpnt = NULL;
				return st_int_ioctl(STp, cmd_in, arg);
			}
		} else if (chg_eof)
			STps->eof = ST_NOEOF;

		if ((SRpnt->sr_sense_buffer[2] & 0x0f) == BLANK_CHECK)
			STps->eof = ST_EOD;

		scsi_release_request(SRpnt);
		SRpnt = NULL;
	}

	return ioctl_result;
}


/* Get the tape position. If bt == 2, arg points into a kernel space mt_loc
   structure. */

static int get_location(Scsi_Tape *STp, unsigned int *block, int *partition,
			int logical)
{
	int result;
	unsigned char scmd[MAX_COMMAND_SIZE];
	Scsi_Request *SRpnt;
	DEB( char *name = tape_name(STp); )

	if (STp->ready != ST_READY)
		return (-EIO);

	memset(scmd, 0, MAX_COMMAND_SIZE);
	if ((STp->device)->scsi_level < SCSI_2) {
		scmd[0] = QFA_REQUEST_BLOCK;
		scmd[4] = 3;
	} else {
		scmd[0] = READ_POSITION;
		if (!logical && !STp->scsi2_logical)
			scmd[1] = 1;
	}
	SRpnt = st_do_scsi(NULL, STp, scmd, 20, SCSI_DATA_READ, STp->device->timeout,
			   MAX_READY_RETRIES, TRUE);
	if (!SRpnt)
		return (STp->buffer)->syscall_result;

	if ((STp->buffer)->syscall_result != 0 ||
	    (STp->device->scsi_level >= SCSI_2 &&
	     ((STp->buffer)->b_data[0] & 4) != 0)) {
		*block = *partition = 0;
                DEBC(printk(ST_DEB_MSG "%s: Can't read tape position.\n", name));
		result = (-EIO);
	} else {
		result = 0;
		if ((STp->device)->scsi_level < SCSI_2) {
			*block = ((STp->buffer)->b_data[0] << 16)
			    + ((STp->buffer)->b_data[1] << 8)
			    + (STp->buffer)->b_data[2];
			*partition = 0;
		} else {
			*block = ((STp->buffer)->b_data[4] << 24)
			    + ((STp->buffer)->b_data[5] << 16)
			    + ((STp->buffer)->b_data[6] << 8)
			    + (STp->buffer)->b_data[7];
			*partition = (STp->buffer)->b_data[1];
			if (((STp->buffer)->b_data[0] & 0x80) &&
			    (STp->buffer)->b_data[1] == 0)	/* BOP of partition 0 */
				STp->ps[0].drv_block = STp->ps[0].drv_file = 0;
		}
                DEBC(printk(ST_DEB_MSG "%s: Got tape pos. blk %d part %d.\n", name,
                            *block, *partition));
	}
	scsi_release_request(SRpnt);
	SRpnt = NULL;

	return result;
}


/* Set the tape block and partition. Negative partition means that only the
   block should be set in vendor specific way. */
static int set_location(Scsi_Tape *STp, unsigned int block, int partition,
			int logical)
{
	ST_partstat *STps;
	int result, p;
	unsigned int blk;
	int timeout;
	unsigned char scmd[MAX_COMMAND_SIZE];
	Scsi_Request *SRpnt;
	DEB( char *name = tape_name(STp); )

	if (STp->ready != ST_READY)
		return (-EIO);
	timeout = STp->long_timeout;
	STps = &(STp->ps[STp->partition]);

        DEBC(printk(ST_DEB_MSG "%s: Setting block to %d and partition to %d.\n",
                    name, block, partition));
	DEB(if (partition < 0)
		return (-EIO); )

	/* Update the location at the partition we are leaving */
	if ((!STp->can_partitions && partition != 0) ||
	    partition >= ST_NBR_PARTITIONS)
		return (-EINVAL);
	if (partition != STp->partition) {
		if (get_location(STp, &blk, &p, 1))
			STps->last_block_valid = FALSE;
		else {
			STps->last_block_valid = TRUE;
			STps->last_block_visited = blk;
                        DEBC(printk(ST_DEB_MSG
                                    "%s: Visited block %d for partition %d saved.\n",
                                    name, blk, STp->partition));
		}
	}

	memset(scmd, 0, MAX_COMMAND_SIZE);
	if ((STp->device)->scsi_level < SCSI_2) {
		scmd[0] = QFA_SEEK_BLOCK;
		scmd[2] = (block >> 16);
		scmd[3] = (block >> 8);
		scmd[4] = block;
		scmd[5] = 0;
	} else {
		scmd[0] = SEEK_10;
		scmd[3] = (block >> 24);
		scmd[4] = (block >> 16);
		scmd[5] = (block >> 8);
		scmd[6] = block;
		if (!logical && !STp->scsi2_logical)
			scmd[1] = 4;
		if (STp->partition != partition) {
			scmd[1] |= 2;
			scmd[8] = partition;
                        DEBC(printk(ST_DEB_MSG
                                    "%s: Trying to change partition from %d to %d\n",
                                    name, STp->partition, partition));
		}
	}
	if (STp->immediate) {
		scmd[1] |= 1;		/* Don't wait for completion */
		timeout = STp->device->timeout;
	}

	SRpnt = st_do_scsi(NULL, STp, scmd, 0, SCSI_DATA_NONE,
			   timeout, MAX_READY_RETRIES, TRUE);
	if (!SRpnt)
		return (STp->buffer)->syscall_result;

	STps->drv_block = STps->drv_file = (-1);
	STps->eof = ST_NOEOF;
	if ((STp->buffer)->syscall_result != 0) {
		result = (-EIO);
		if (STp->can_partitions &&
		    (STp->device)->scsi_level >= SCSI_2 &&
		    (p = find_partition(STp)) >= 0)
			STp->partition = p;
	} else {
		if (STp->can_partitions) {
			STp->partition = partition;
			STps = &(STp->ps[partition]);
			if (!STps->last_block_valid ||
			    STps->last_block_visited != block) {
				STps->at_sm = 0;
				STps->rw = ST_IDLE;
			}
		} else
			STps->at_sm = 0;
		if (block == 0)
			STps->drv_block = STps->drv_file = 0;
		result = 0;
	}

	scsi_release_request(SRpnt);
	SRpnt = NULL;

	return result;
}


/* Find the current partition number for the drive status. Called from open and
   returns either partition number of negative error code. */
static int find_partition(Scsi_Tape *STp)
{
	int i, partition;
	unsigned int block;

	if ((i = get_location(STp, &block, &partition, 1)) < 0)
		return i;
	if (partition >= ST_NBR_PARTITIONS)
		return (-EIO);
	return partition;
}


/* Change the partition if necessary */
static int switch_partition(Scsi_Tape *STp)
{
	ST_partstat *STps;

	if (STp->partition == STp->new_partition)
		return 0;
	STps = &(STp->ps[STp->new_partition]);
	if (!STps->last_block_valid)
		STps->last_block_visited = 0;
	return set_location(STp, STps->last_block_visited, STp->new_partition, 1);
}

/* Functions for reading and writing the medium partition mode page. */

#define PART_PAGE   0x11
#define PART_PAGE_FIXED_LENGTH 8

#define PP_OFF_MAX_ADD_PARTS   2
#define PP_OFF_NBR_ADD_PARTS   3
#define PP_OFF_FLAGS           4
#define PP_OFF_PART_UNITS      6
#define PP_OFF_RESERVED        7

#define PP_BIT_IDP             0x20
#define PP_MSK_PSUM_MB         0x10

/* Get the number of partitions on the tape. As a side effect reads the
   mode page into the tape buffer. */
static int nbr_partitions(Scsi_Tape *STp)
{
	int result;
	DEB( char *name = tape_name(STp); )

	if (STp->ready != ST_READY)
		return (-EIO);

	result = read_mode_page(STp, PART_PAGE, TRUE);

	if (result) {
                DEBC(printk(ST_DEB_MSG "%s: Can't read medium partition page.\n",
                            name));
		result = (-EIO);
	} else {
		result = (STp->buffer)->b_data[MODE_HEADER_LENGTH +
					      PP_OFF_NBR_ADD_PARTS] + 1;
                DEBC(printk(ST_DEB_MSG "%s: Number of partitions %d.\n", name, result));
	}

	return result;
}


/* Partition the tape into two partitions if size > 0 or one partition if
   size == 0.

   The block descriptors are read and written because Sony SDT-7000 does not
   work without this (suggestion from Michael Schaefer <Michael.Schaefer@dlr.de>).

   My HP C1533A drive returns only one partition size field. This is used to
   set the size of partition 1. There is no size field for the default partition.
   Michael Schaefer's Sony SDT-7000 returns two descriptors and the second is
   used to set the size of partition 1 (this is what the SCSI-3 standard specifies).
   The following algorithm is used to accommodate both drives: if the number of
   partition size fields is greater than the maximum number of additional partitions
   in the mode page, the second field is used. Otherwise the first field is used.

   For Seagate DDS drives the page length must be 8 when no partitions is defined
   and 10 when 1 partition is defined (information from Eric Lee Green). This is
   is acceptable also to some other old drives and enforced if the first partition
   size field is used for the first additional partition size.
 */
static int partition_tape(Scsi_Tape *STp, int size)
{
	char *name = tape_name(STp);
	int result;
	int pgo, psd_cnt, psdo;
	unsigned char *bp;

	result = read_mode_page(STp, PART_PAGE, FALSE);
	if (result) {
		DEBC(printk(ST_DEB_MSG "%s: Can't read partition mode page.\n", name));
		return result;
	}
	/* The mode page is in the buffer. Let's modify it and write it. */
	bp = (STp->buffer)->b_data;
	pgo = MODE_HEADER_LENGTH + bp[MH_OFF_BDESCS_LENGTH];
	DEBC(printk(ST_DEB_MSG "%s: Partition page length is %d bytes.\n",
		    name, bp[pgo + MP_OFF_PAGE_LENGTH] + 2));

	psd_cnt = (bp[pgo + MP_OFF_PAGE_LENGTH] + 2 - PART_PAGE_FIXED_LENGTH) / 2;
	psdo = pgo + PART_PAGE_FIXED_LENGTH;
	if (psd_cnt > bp[pgo + PP_OFF_MAX_ADD_PARTS]) {
		bp[psdo] = bp[psdo + 1] = 0xff;  /* Rest of the tape */
		psdo += 2;
	}
	memset(bp + psdo, 0, bp[pgo + PP_OFF_NBR_ADD_PARTS] * 2);

	DEBC(printk("%s: psd_cnt %d, max.parts %d, nbr_parts %d\n", name,
		    psd_cnt, bp[pgo + PP_OFF_MAX_ADD_PARTS],
		    bp[pgo + PP_OFF_NBR_ADD_PARTS]));

	if (size <= 0) {
		bp[pgo + PP_OFF_NBR_ADD_PARTS] = 0;
		if (psd_cnt <= bp[pgo + PP_OFF_MAX_ADD_PARTS])
		    bp[pgo + MP_OFF_PAGE_LENGTH] = 6;
                DEBC(printk(ST_DEB_MSG "%s: Formatting tape with one partition.\n",
                            name));
	} else {
		bp[psdo] = (size >> 8) & 0xff;
		bp[psdo + 1] = size & 0xff;
		bp[pgo + 3] = 1;
		if (bp[pgo + MP_OFF_PAGE_LENGTH] < 8)
		    bp[pgo + MP_OFF_PAGE_LENGTH] = 8;
                DEBC(printk(ST_DEB_MSG
                            "%s: Formatting tape with two partitions (1 = %d MB).\n",
                            name, size));
	}
	bp[pgo + PP_OFF_PART_UNITS] = 0;
	bp[pgo + PP_OFF_RESERVED] = 0;
	bp[pgo + PP_OFF_FLAGS] = PP_BIT_IDP | PP_MSK_PSUM_MB;

	result = write_mode_page(STp, PART_PAGE, TRUE);
	if (result) {
		printk(KERN_INFO "%s: Partitioning of tape failed.\n", name);
		result = (-EIO);
	}

	return result;
}



/* The ioctl command */
static int st_ioctl(struct inode *inode, struct file *file,
		    unsigned int cmd_in, unsigned long arg)
{
	int i, cmd_nr, cmd_type, bt;
	int retval = 0;
	unsigned int blk;
	Scsi_Tape *STp = file->private_data;
	ST_mode *STm;
	ST_partstat *STps;
	char *name = tape_name(STp);
	void __user *p = (void __user *)arg;

	if (down_interruptible(&STp->lock))
		return -ERESTARTSYS;

        DEB(
	if (debugging && !STp->in_use) {
		printk(ST_DEB_MSG "%s: Incorrect device.\n", name);
		retval = (-EIO);
		goto out;
	} ) /* end DEB */

	STm = &(STp->modes[STp->current_mode]);
	STps = &(STp->ps[STp->partition]);

	/*
	 * If we are in the middle of error recovery, don't let anyone
	 * else try and use this device.  Also, if error recovery fails, it
	 * may try and take the device offline, in which case all further
	 * access to the device is prohibited.
	 */
	if (!scsi_block_when_processing_errors(STp->device)) {
		retval = (-ENXIO);
		goto out;
	}
	cmd_type = _IOC_TYPE(cmd_in);
	cmd_nr = _IOC_NR(cmd_in);

	if (cmd_type == _IOC_TYPE(MTIOCTOP) && cmd_nr == _IOC_NR(MTIOCTOP)) {
		struct mtop mtc;

		if (_IOC_SIZE(cmd_in) != sizeof(mtc)) {
			retval = (-EINVAL);
			goto out;
		}

		i = copy_from_user(&mtc, p, sizeof(struct mtop));
		if (i) {
			retval = (-EFAULT);
			goto out;
		}

		if (mtc.mt_op == MTSETDRVBUFFER && !capable(CAP_SYS_ADMIN)) {
			printk(KERN_WARNING
                               "%s: MTSETDRVBUFFER only allowed for root.\n", name);
			retval = (-EPERM);
			goto out;
		}
		if (!STm->defined &&
		    (mtc.mt_op != MTSETDRVBUFFER &&
		     (mtc.mt_count & MT_ST_OPTIONS) == 0)) {
			retval = (-ENXIO);
			goto out;
		}

		if (!STp->pos_unknown) {

			if (STps->eof == ST_FM_HIT) {
				if (mtc.mt_op == MTFSF || mtc.mt_op == MTFSFM ||
                                    mtc.mt_op == MTEOM) {
					mtc.mt_count -= 1;
					if (STps->drv_file >= 0)
						STps->drv_file += 1;
				} else if (mtc.mt_op == MTBSF || mtc.mt_op == MTBSFM) {
					mtc.mt_count += 1;
					if (STps->drv_file >= 0)
						STps->drv_file += 1;
				}
			}

			if (mtc.mt_op == MTSEEK) {
				/* Old position must be restored if partition will be
                                   changed */
				i = !STp->can_partitions ||
				    (STp->new_partition != STp->partition);
			} else {
				i = mtc.mt_op == MTREW || mtc.mt_op == MTOFFL ||
				    mtc.mt_op == MTRETEN || mtc.mt_op == MTEOM ||
				    mtc.mt_op == MTLOCK || mtc.mt_op == MTLOAD ||
				    mtc.mt_op == MTFSF || mtc.mt_op == MTFSFM ||
				    mtc.mt_op == MTBSF || mtc.mt_op == MTBSFM ||
				    mtc.mt_op == MTCOMPRESSION;
			}
			i = flush_buffer(STp, i);
			if (i < 0) {
				retval = i;
				goto out;
			}
		} else {
			/*
			 * If there was a bus reset, block further access
			 * to this device.  If the user wants to rewind the tape,
			 * then reset the flag and allow access again.
			 */
			if (mtc.mt_op != MTREW &&
			    mtc.mt_op != MTOFFL &&
			    mtc.mt_op != MTRETEN &&
			    mtc.mt_op != MTERASE &&
			    mtc.mt_op != MTSEEK &&
			    mtc.mt_op != MTEOM) {
				retval = (-EIO);
				goto out;
			}
			reset_state(STp);
			/* remove this when the midlevel properly clears was_reset */
			STp->device->was_reset = 0;
		}

		if (mtc.mt_op != MTNOP && mtc.mt_op != MTSETBLK &&
		    mtc.mt_op != MTSETDENSITY && mtc.mt_op != MTWSM &&
		    mtc.mt_op != MTSETDRVBUFFER && mtc.mt_op != MTSETPART)
			STps->rw = ST_IDLE;	/* Prevent automatic WEOF and fsf */

		if (mtc.mt_op == MTOFFL && STp->door_locked != ST_UNLOCKED)
			do_door_lock(STp, 0);	/* Ignore result! */

		if (mtc.mt_op == MTSETDRVBUFFER &&
		    (mtc.mt_count & MT_ST_OPTIONS) != 0) {
			retval = st_set_options(STp, mtc.mt_count);
			goto out;
		}

		if (mtc.mt_op == MTSETPART) {
			if (!STp->can_partitions ||
			    mtc.mt_count < 0 || mtc.mt_count >= ST_NBR_PARTITIONS) {
				retval = (-EINVAL);
				goto out;
			}
			if (mtc.mt_count >= STp->nbr_partitions &&
			    (STp->nbr_partitions = nbr_partitions(STp)) < 0) {
				retval = (-EIO);
				goto out;
			}
			if (mtc.mt_count >= STp->nbr_partitions) {
				retval = (-EINVAL);
				goto out;
			}
			STp->new_partition = mtc.mt_count;
			retval = 0;
			goto out;
		}

		if (mtc.mt_op == MTMKPART) {
			if (!STp->can_partitions) {
				retval = (-EINVAL);
				goto out;
			}
			if ((i = st_int_ioctl(STp, MTREW, 0)) < 0 ||
			    (i = partition_tape(STp, mtc.mt_count)) < 0) {
				retval = i;
				goto out;
			}
			for (i = 0; i < ST_NBR_PARTITIONS; i++) {
				STp->ps[i].rw = ST_IDLE;
				STp->ps[i].at_sm = 0;
				STp->ps[i].last_block_valid = FALSE;
			}
			STp->partition = STp->new_partition = 0;
			STp->nbr_partitions = 1;	/* Bad guess ?-) */
			STps->drv_block = STps->drv_file = 0;
			retval = 0;
			goto out;
		}

		if (mtc.mt_op == MTSEEK) {
			i = set_location(STp, mtc.mt_count, STp->new_partition, 0);
			if (!STp->can_partitions)
				STp->ps[0].rw = ST_IDLE;
			retval = i;
			goto out;
		}

		if (mtc.mt_op == MTUNLOAD || mtc.mt_op == MTOFFL) {
			retval = do_load_unload(STp, file, 0);
			goto out;
		}

		if (mtc.mt_op == MTLOAD) {
			retval = do_load_unload(STp, file, max(1, mtc.mt_count));
			goto out;
		}

		if (mtc.mt_op == MTLOCK || mtc.mt_op == MTUNLOCK) {
			retval = do_door_lock(STp, (mtc.mt_op == MTLOCK));
			goto out;
		}

		if (STp->can_partitions && STp->ready == ST_READY &&
		    (i = switch_partition(STp)) < 0) {
			retval = i;
			goto out;
		}

		if (mtc.mt_op == MTCOMPRESSION)
			retval = st_compression(STp, (mtc.mt_count & 1));
		else
			retval = st_int_ioctl(STp, mtc.mt_op, mtc.mt_count);
		goto out;
	}
	if (!STm->defined) {
		retval = (-ENXIO);
		goto out;
	}

	if ((i = flush_buffer(STp, FALSE)) < 0) {
		retval = i;
		goto out;
	}
	if (STp->can_partitions &&
	    (i = switch_partition(STp)) < 0) {
		retval = i;
		goto out;
	}

	if (cmd_type == _IOC_TYPE(MTIOCGET) && cmd_nr == _IOC_NR(MTIOCGET)) {
		struct mtget mt_status;

		if (_IOC_SIZE(cmd_in) != sizeof(struct mtget)) {
			 retval = (-EINVAL);
			 goto out;
		}

		mt_status.mt_type = STp->tape_type;
		mt_status.mt_dsreg =
		    ((STp->block_size << MT_ST_BLKSIZE_SHIFT) & MT_ST_BLKSIZE_MASK) |
		    ((STp->density << MT_ST_DENSITY_SHIFT) & MT_ST_DENSITY_MASK);
		mt_status.mt_blkno = STps->drv_block;
		mt_status.mt_fileno = STps->drv_file;
		if (STp->block_size != 0) {
			if (STps->rw == ST_WRITING)
				mt_status.mt_blkno +=
				    (STp->buffer)->buffer_bytes / STp->block_size;
			else if (STps->rw == ST_READING)
				mt_status.mt_blkno -=
                                        ((STp->buffer)->buffer_bytes +
                                         STp->block_size - 1) / STp->block_size;
		}

		mt_status.mt_gstat = 0;
		if (STp->drv_write_prot)
			mt_status.mt_gstat |= GMT_WR_PROT(0xffffffff);
		if (mt_status.mt_blkno == 0) {
			if (mt_status.mt_fileno == 0)
				mt_status.mt_gstat |= GMT_BOT(0xffffffff);
			else
				mt_status.mt_gstat |= GMT_EOF(0xffffffff);
		}
		mt_status.mt_erreg = (STp->recover_reg << MT_ST_SOFTERR_SHIFT);
		mt_status.mt_resid = STp->partition;
		if (STps->eof == ST_EOM_OK || STps->eof == ST_EOM_ERROR)
			mt_status.mt_gstat |= GMT_EOT(0xffffffff);
		else if (STps->eof >= ST_EOM_OK)
			mt_status.mt_gstat |= GMT_EOD(0xffffffff);
		if (STp->density == 1)
			mt_status.mt_gstat |= GMT_D_800(0xffffffff);
		else if (STp->density == 2)
			mt_status.mt_gstat |= GMT_D_1600(0xffffffff);
		else if (STp->density == 3)
			mt_status.mt_gstat |= GMT_D_6250(0xffffffff);
		if (STp->ready == ST_READY)
			mt_status.mt_gstat |= GMT_ONLINE(0xffffffff);
		if (STp->ready == ST_NO_TAPE)
			mt_status.mt_gstat |= GMT_DR_OPEN(0xffffffff);
		if (STps->at_sm)
			mt_status.mt_gstat |= GMT_SM(0xffffffff);
		if (STm->do_async_writes ||
                    (STm->do_buffer_writes && STp->block_size != 0) ||
		    STp->drv_buffer != 0)
			mt_status.mt_gstat |= GMT_IM_REP_EN(0xffffffff);
		if (STp->cleaning_req)
			mt_status.mt_gstat |= GMT_CLN(0xffffffff);

		i = copy_to_user(p, &mt_status, sizeof(struct mtget));
		if (i) {
			retval = (-EFAULT);
			goto out;
		}

		STp->recover_reg = 0;		/* Clear after read */
		retval = 0;
		goto out;
	}			/* End of MTIOCGET */
	if (cmd_type == _IOC_TYPE(MTIOCPOS) && cmd_nr == _IOC_NR(MTIOCPOS)) {
		struct mtpos mt_pos;
		if (_IOC_SIZE(cmd_in) != sizeof(struct mtpos)) {
			 retval = (-EINVAL);
			 goto out;
		}
		if ((i = get_location(STp, &blk, &bt, 0)) < 0) {
			retval = i;
			goto out;
		}
		mt_pos.mt_blkno = blk;
		i = copy_to_user(p, &mt_pos, sizeof(struct mtpos));
		if (i)
			retval = (-EFAULT);
		goto out;
	}
	up(&STp->lock);
	switch (cmd_in) {
		case SCSI_IOCTL_GET_IDLUN:
		case SCSI_IOCTL_GET_BUS_NUMBER:
			break;
		default:
<<<<<<< HEAD
			i = scsi_cmd_ioctl(STp->disk, cmd_in, arg);
=======
			i = scsi_cmd_ioctl(STp->disk, cmd_in, p);
>>>>>>> 30e74fea
			if (i != -ENOTTY)
				return i;
			break;
	}
<<<<<<< HEAD
	return scsi_ioctl(STp->device, cmd_in, (void *) arg);
=======
	return scsi_ioctl(STp->device, cmd_in, p);
>>>>>>> 30e74fea

 out:
	up(&STp->lock);
	return retval;
}


/* Try to allocate a new tape buffer. Calling function must not hold
   dev_arr_lock. */
static ST_buffer *
 new_tape_buffer(int from_initialization, int need_dma, int max_sg)
{
	int i, priority, got = 0, segs = 0;
	ST_buffer *tb;

	if (from_initialization)
		priority = GFP_ATOMIC;
	else
		priority = GFP_KERNEL;

	i = sizeof(ST_buffer) + (max_sg - 1) * sizeof(struct scatterlist) +
		max_sg * sizeof(struct st_buf_fragment);
	tb = kmalloc(i, priority);
	if (!tb) {
		printk(KERN_NOTICE "st: Can't allocate new tape buffer.\n");
		return NULL;
	}
	memset(tb, 0, i);
	tb->frp_segs = tb->orig_frp_segs = segs;
	tb->use_sg = max_sg;
	if (segs > 0)
		tb->b_data = page_address(tb->sg[0].page);
	tb->frp = (struct st_buf_fragment *)(&(tb->sg[0]) + max_sg);

	tb->in_use = TRUE;
	tb->dma = need_dma;
	tb->buffer_size = got;

	return tb;
}


/* Try to allocate enough space in the tape buffer */
static int enlarge_buffer(ST_buffer * STbuffer, int new_size, int need_dma)
{
	int segs, nbr, max_segs, b_size, priority, order, got;

	if (new_size <= STbuffer->buffer_size)
		return TRUE;

	if (STbuffer->buffer_size <= PAGE_SIZE)
		normalize_buffer(STbuffer);  /* Avoid extra segment */

	max_segs = STbuffer->use_sg;
	nbr = max_segs - STbuffer->frp_segs;
	if (nbr <= 0)
		return FALSE;

	priority = GFP_KERNEL | __GFP_NOWARN;
	if (need_dma)
		priority |= GFP_DMA;
	for (b_size = PAGE_SIZE, order=0;
	     b_size < new_size - STbuffer->buffer_size;
	     order++, b_size *= 2)
		;  /* empty */

	for (segs = STbuffer->frp_segs, got = STbuffer->buffer_size;
	     segs < max_segs && got < new_size;) {
		STbuffer->frp[segs].page = alloc_pages(priority, order);
		if (STbuffer->frp[segs].page == NULL) {
			if (new_size - got <= (max_segs - segs) * b_size / 2) {
				b_size /= 2; /* Large enough for the rest of the buffers */
				order--;
				continue;
			}
			DEB(STbuffer->buffer_size = got);
			normalize_buffer(STbuffer);
			return FALSE;
		}
		STbuffer->frp[segs].length = b_size;
		STbuffer->frp_segs += 1;
		got += b_size;
		STbuffer->buffer_size = got;
		segs++;
	}
	STbuffer->b_data = page_address(STbuffer->frp[0].page);

	return TRUE;
}


/* Release the extra buffer */
static void normalize_buffer(ST_buffer * STbuffer)
{
	int i, order;

	for (i = STbuffer->orig_frp_segs; i < STbuffer->frp_segs; i++) {
		order = get_order(STbuffer->frp[i].length);
		__free_pages(STbuffer->frp[i].page, order);
		STbuffer->buffer_size -= STbuffer->frp[i].length;
	}
	STbuffer->frp_segs = STbuffer->orig_frp_segs;
	STbuffer->frp_sg_current = 0;
}


/* Move data from the user buffer to the tape buffer. Returns zero (success) or
   negative error code. */
static int append_to_buffer(const char __user *ubp, ST_buffer * st_bp, int do_count)
{
	int i, cnt, res, offset;

	for (i = 0, offset = st_bp->buffer_bytes;
	     i < st_bp->frp_segs && offset >= st_bp->frp[i].length; i++)
		offset -= st_bp->frp[i].length;
	if (i == st_bp->frp_segs) {	/* Should never happen */
		printk(KERN_WARNING "st: append_to_buffer offset overflow.\n");
		return (-EIO);
	}
	for (; i < st_bp->frp_segs && do_count > 0; i++) {
		cnt = st_bp->frp[i].length - offset < do_count ?
		    st_bp->frp[i].length - offset : do_count;
		res = copy_from_user(page_address(st_bp->frp[i].page) + offset, ubp, cnt);
		if (res)
			return (-EFAULT);
		do_count -= cnt;
		st_bp->buffer_bytes += cnt;
		ubp += cnt;
		offset = 0;
	}
	if (do_count) /* Should never happen */
		return (-EIO);

	return 0;
}


/* Move data from the tape buffer to the user buffer. Returns zero (success) or
   negative error code. */
static int from_buffer(ST_buffer * st_bp, char __user *ubp, int do_count)
{
	int i, cnt, res, offset;

	for (i = 0, offset = st_bp->read_pointer;
	     i < st_bp->frp_segs && offset >= st_bp->frp[i].length; i++)
		offset -= st_bp->frp[i].length;
	if (i == st_bp->frp_segs) {	/* Should never happen */
		printk(KERN_WARNING "st: from_buffer offset overflow.\n");
		return (-EIO);
	}
	for (; i < st_bp->frp_segs && do_count > 0; i++) {
		cnt = st_bp->frp[i].length - offset < do_count ?
		    st_bp->frp[i].length - offset : do_count;
		res = copy_to_user(ubp, page_address(st_bp->frp[i].page) + offset, cnt);
		if (res)
			return (-EFAULT);
		do_count -= cnt;
		st_bp->buffer_bytes -= cnt;
		st_bp->read_pointer += cnt;
		ubp += cnt;
		offset = 0;
	}
	if (do_count) /* Should never happen */
		return (-EIO);

	return 0;
}


/* Move data towards start of buffer */
static void move_buffer_data(ST_buffer * st_bp, int offset)
{
	int src_seg, dst_seg, src_offset = 0, dst_offset;
	int count, total;

	if (offset == 0)
		return;

	total=st_bp->buffer_bytes - offset;
	for (src_seg=0; src_seg < st_bp->frp_segs; src_seg++) {
		src_offset = offset;
		if (src_offset < st_bp->frp[src_seg].length)
			break;
		offset -= st_bp->frp[src_seg].length;
	}

	st_bp->buffer_bytes = st_bp->read_pointer = total;
	for (dst_seg=dst_offset=0; total > 0; ) {
		count = min(st_bp->frp[dst_seg].length - dst_offset,
			    st_bp->frp[src_seg].length - src_offset);
		memmove(page_address(st_bp->frp[dst_seg].page) + dst_offset,
			page_address(st_bp->frp[src_seg].page) + src_offset, count);
		src_offset += count;
		if (src_offset >= st_bp->frp[src_seg].length) {
			src_seg++;
			src_offset = 0;
		}
		dst_offset += count;
		if (dst_offset >= st_bp->frp[dst_seg].length) {
			dst_seg++;
			dst_offset = 0;
		}
		total -= count;
	}
}


/* Fill the s/g list up to the length required for this transfer */
static void buf_to_sg(ST_buffer *STbp, unsigned int length)
{
	int i;
	unsigned int count;
	struct scatterlist *sg;
	struct st_buf_fragment *frp;

	if (length == STbp->frp_sg_current)
		return;   /* work already done */

	sg = &(STbp->sg[0]);
	frp = STbp->frp;
	for (i=count=0; count < length; i++) {
		sg[i].page = frp[i].page;
		if (length - count > frp[i].length)
			sg[i].length = frp[i].length;
		else
			sg[i].length = length - count;
		count += sg[i].length;
		sg[i].offset = 0;
	}
	STbp->sg_segs = i;
	STbp->frp_sg_current = length;
}


/* Validate the options from command line or module parameters */
static void validate_options(void)
{
	if (buffer_kbs > 0)
		st_fixed_buffer_size = buffer_kbs * ST_KILOBYTE;
	if (max_sg_segs >= ST_FIRST_SG)
		st_max_sg_segs = max_sg_segs;
}

#ifndef MODULE
/* Set the boot options. Syntax is defined in Documenation/scsi/st.txt.
 */
static int __init st_setup(char *str)
{
	int i, len, ints[5];
	char *stp;

	stp = get_options(str, ARRAY_SIZE(ints), ints);

	if (ints[0] > 0) {
		for (i = 0; i < ints[0] && i < ARRAY_SIZE(parms); i++)
			if (parms[i].val)
				*parms[i].val = ints[i + 1];
	} else {
		while (stp != NULL) {
			for (i = 0; i < ARRAY_SIZE(parms); i++) {
				len = strlen(parms[i].name);
				if (!strncmp(stp, parms[i].name, len) &&
				    (*(stp + len) == ':' || *(stp + len) == '=')) {
					if (parms[i].val)
						*parms[i].val =
							simple_strtoul(stp + len + 1, NULL, 0);
					else
						printk(KERN_WARNING "st: Obsolete parameter %s\n",
						       parms[i].name);
					break;
				}
			}
			if (i >= sizeof(parms) / sizeof(struct st_dev_parm))
				 printk(KERN_WARNING "st: invalid parameter in '%s'\n",
					stp);
			stp = strchr(stp, ',');
			if (stp)
				stp++;
		}
	}

	validate_options();

	return 1;
}

__setup("st=", st_setup);

#endif

static struct file_operations st_fops =
{
	.owner =	THIS_MODULE,
	.read =		st_read,
	.write =	st_write,
	.ioctl =	st_ioctl,
	.llseek =	no_llseek,
	.open =		st_open,
	.flush =	st_flush,
	.release =	st_release,
};

static int st_probe(struct device *dev)
{
	struct scsi_device *SDp = to_scsi_device(dev);
	struct gendisk *disk = NULL;
	struct cdev *cdev = NULL;
	Scsi_Tape *tpnt = NULL;
	ST_mode *STm;
	ST_partstat *STps;
	ST_buffer *buffer;
	int i, j, mode, dev_num, error;
	char *stp;
	u64 bounce_limit;

	if (SDp->type != TYPE_TAPE)
		return -ENODEV;
	if ((stp = st_incompatible(SDp))) {
		printk(KERN_INFO
		       "st: Found incompatible tape at scsi%d, channel %d, id %d, lun %d\n",
		       SDp->host->host_no, SDp->channel, SDp->id, SDp->lun);
		printk(KERN_INFO "st: The suggested driver is %s.\n", stp);
		return -ENODEV;
	}

	i = SDp->host->sg_tablesize;
	if (st_max_sg_segs < i)
		i = st_max_sg_segs;
	buffer = new_tape_buffer(TRUE, (SDp->host)->unchecked_isa_dma, i);
	if (buffer == NULL) {
		printk(KERN_ERR "st: Can't allocate new tape buffer. Device not attached.\n");
		goto out;
	}

	disk = alloc_disk(1);
	if (!disk) {
		printk(KERN_ERR "st: out of memory. Device not attached.\n");
		goto out_buffer_free;
	}

	write_lock(&st_dev_arr_lock);
	if (st_nr_dev >= st_dev_max) {
		Scsi_Tape **tmp_da;
		int tmp_dev_max;

		tmp_dev_max = max(st_nr_dev * 2, 8);
		if (tmp_dev_max > ST_MAX_TAPES)
			tmp_dev_max = ST_MAX_TAPES;
		if (tmp_dev_max <= st_nr_dev) {
			write_unlock(&st_dev_arr_lock);
			printk(KERN_ERR "st: Too many tape devices (max. %d).\n",
			       ST_MAX_TAPES);
			goto out_put_disk;
		}

		tmp_da = kmalloc(tmp_dev_max * sizeof(Scsi_Tape *), GFP_ATOMIC);
		if (tmp_da == NULL) {
			write_unlock(&st_dev_arr_lock);
			printk(KERN_ERR "st: Can't extend device array.\n");
			goto out_put_disk;
		}

		memset(tmp_da, 0, tmp_dev_max * sizeof(Scsi_Tape *));
		if (scsi_tapes != NULL) {
			memcpy(tmp_da, scsi_tapes,
			       st_dev_max * sizeof(Scsi_Tape *));
			kfree(scsi_tapes);
		}
		scsi_tapes = tmp_da;

		st_dev_max = tmp_dev_max;
	}

	for (i = 0; i < st_dev_max; i++)
		if (scsi_tapes[i] == NULL)
			break;
	if (i >= st_dev_max)
		panic("scsi_devices corrupt (st)");

	tpnt = kmalloc(sizeof(Scsi_Tape), GFP_ATOMIC);
	if (tpnt == NULL) {
		write_unlock(&st_dev_arr_lock);
		printk(KERN_ERR "st: Can't allocate device descriptor.\n");
		goto out_put_disk;
	}
	memset(tpnt, 0, sizeof(Scsi_Tape));
	tpnt->disk = disk;
	sprintf(disk->disk_name, "st%d", i);
	disk->private_data = &tpnt->driver;
	disk->queue = SDp->request_queue;
	tpnt->driver = &st_template;
	scsi_tapes[i] = tpnt;
	dev_num = i;

	tpnt->device = SDp;
	if (SDp->scsi_level <= 2)
		tpnt->tape_type = MT_ISSCSI1;
	else
		tpnt->tape_type = MT_ISSCSI2;

	tpnt->buffer = buffer;

	tpnt->inited = 0;
	tpnt->dirty = 0;
	tpnt->in_use = 0;
	tpnt->drv_buffer = 1;	/* Try buffering if no mode sense */
	tpnt->restr_dma = (SDp->host)->unchecked_isa_dma;
	tpnt->use_pf = (SDp->scsi_level >= SCSI_2);
	tpnt->density = 0;
	tpnt->do_auto_lock = ST_AUTO_LOCK;
	tpnt->can_bsr = (SDp->scsi_level > 2 ? 1 : ST_IN_FILE_POS); /* BSR mandatory in SCSI3 */
	tpnt->can_partitions = 0;
	tpnt->two_fm = ST_TWO_FM;
	tpnt->fast_mteom = ST_FAST_MTEOM;
	tpnt->scsi2_logical = ST_SCSI2LOGICAL;
	tpnt->immediate = ST_NOWAIT;
	tpnt->default_drvbuffer = 0xff;		/* No forced buffering */
	tpnt->partition = 0;
	tpnt->new_partition = 0;
	tpnt->nbr_partitions = 0;
	tpnt->device->timeout = ST_TIMEOUT;
	tpnt->long_timeout = ST_LONG_TIMEOUT;
	tpnt->try_dio = try_direct_io && !SDp->host->unchecked_isa_dma;

	bounce_limit = scsi_calculate_bounce_limit(SDp->host) >> PAGE_SHIFT;
	if (bounce_limit > ULONG_MAX)
		bounce_limit = ULONG_MAX;
	tpnt->max_pfn = bounce_limit;

	for (i = 0; i < ST_NBR_MODES; i++) {
		STm = &(tpnt->modes[i]);
		STm->defined = FALSE;
		STm->sysv = ST_SYSV;
		STm->defaults_for_writes = 0;
		STm->do_async_writes = ST_ASYNC_WRITES;
		STm->do_buffer_writes = ST_BUFFER_WRITES;
		STm->do_read_ahead = ST_READ_AHEAD;
		STm->default_compression = ST_DONT_TOUCH;
		STm->default_blksize = (-1);	/* No forced size */
		STm->default_density = (-1);	/* No forced density */
	}

	for (i = 0; i < ST_NBR_PARTITIONS; i++) {
		STps = &(tpnt->ps[i]);
		STps->rw = ST_IDLE;
		STps->eof = ST_NOEOF;
		STps->at_sm = 0;
		STps->last_block_valid = FALSE;
		STps->drv_block = (-1);
		STps->drv_file = (-1);
	}

	tpnt->current_mode = 0;
	tpnt->modes[0].defined = TRUE;

	tpnt->density_changed = tpnt->compression_changed =
	    tpnt->blksize_changed = FALSE;
	init_MUTEX(&tpnt->lock);

	st_nr_dev++;
	write_unlock(&st_dev_arr_lock);

	for (mode = 0; mode < ST_NBR_MODES; ++mode) {
		STm = &(tpnt->modes[mode]);
		for (j=0; j < 2; j++) {
			cdev = cdev_alloc();
			if (!cdev) {
				printk(KERN_ERR
				       "st%d: out of memory. Device not attached.\n",
				       dev_num);
				goto out_free_tape;
			}
			cdev->owner = THIS_MODULE;
			cdev->ops = &st_fops;

			error = cdev_add(cdev,
					 MKDEV(SCSI_TAPE_MAJOR, TAPE_MINOR(dev_num, mode, j)),
					 1);
			if (error) {
				printk(KERN_ERR "st%d: Can't add %s-rewind mode %d\n",
				       dev_num, j ? "non" : "auto", mode);
				printk(KERN_ERR "st%d: Device not attached.\n", dev_num);
				goto out_free_tape;
			}
			STm->cdevs[j] = cdev;

		}
		do_create_class_files(tpnt, dev_num, mode);
	}

	for (mode = 0; mode < ST_NBR_MODES; ++mode) {
		/* Make sure that the minor numbers corresponding to the four
		   first modes always get the same names */
		i = mode << (4 - ST_NBR_MODE_BITS);
		/*  Rewind entry  */
		devfs_mk_cdev(MKDEV(SCSI_TAPE_MAJOR, TAPE_MINOR(dev_num, mode, 0)),
			      S_IFCHR | S_IRUGO | S_IWUGO,
			      "%s/mt%s", SDp->devfs_name, st_formats[i]);
		/*  No-rewind entry  */
		devfs_mk_cdev(MKDEV(SCSI_TAPE_MAJOR, TAPE_MINOR(dev_num, mode, 1)),
			      S_IFCHR | S_IRUGO | S_IWUGO,
			      "%s/mt%sn", SDp->devfs_name, st_formats[i]);
	}
	disk->number = devfs_register_tape(SDp->devfs_name);

	printk(KERN_WARNING
	"Attached scsi tape %s at scsi%d, channel %d, id %d, lun %d\n",
	       tape_name(tpnt), SDp->host->host_no, SDp->channel, SDp->id, SDp->lun);
	printk(KERN_WARNING "%s: try direct i/o: %s (alignment %d B), max page reachable by HBA %lu\n",
	       tape_name(tpnt), tpnt->try_dio ? "yes" : "no",
	       queue_dma_alignment(SDp->request_queue) + 1, tpnt->max_pfn);

	return 0;

out_free_tape:
	for (mode=0; mode < ST_NBR_MODES; mode++) {
		STm = &(tpnt->modes[mode]);
		sysfs_remove_link(&tpnt->device->sdev_gendev.kobj,
				  "tape");
		for (j=0; j < 2; j++) {
			if (STm->cdevs[j]) {
				if (cdev == STm->cdevs[j])
					cdev = NULL;
				class_simple_device_remove(MKDEV(SCSI_TAPE_MAJOR,
								 TAPE_MINOR(i, mode, j)));
				cdev_del(STm->cdevs[j]);
			}
		}
	}
	if (cdev)
		cdev_del(cdev);
	write_lock(&st_dev_arr_lock);
	scsi_tapes[dev_num] = NULL;
	st_nr_dev--;
	write_unlock(&st_dev_arr_lock);
out_put_disk:
	put_disk(disk);
	if (tpnt)
		kfree(tpnt);
out_buffer_free:
	kfree(buffer);
out:
	return -ENODEV;
};


static int st_remove(struct device *dev)
{
	Scsi_Device *SDp = to_scsi_device(dev);
	Scsi_Tape *tpnt;
	int i, j, mode;

	write_lock(&st_dev_arr_lock);
	for (i = 0; i < st_dev_max; i++) {
		tpnt = scsi_tapes[i];
		if (tpnt != NULL && tpnt->device == SDp) {
			scsi_tapes[i] = NULL;
			st_nr_dev--;
			write_unlock(&st_dev_arr_lock);
			devfs_unregister_tape(tpnt->disk->number);
			sysfs_remove_link(&tpnt->device->sdev_gendev.kobj,
					  "tape");
			for (mode = 0; mode < ST_NBR_MODES; ++mode) {
				j = mode << (4 - ST_NBR_MODE_BITS);
				devfs_remove("%s/mt%s", SDp->devfs_name, st_formats[j]);
				devfs_remove("%s/mt%sn", SDp->devfs_name, st_formats[j]);
				for (j=0; j < 2; j++) {
					class_simple_device_remove(MKDEV(SCSI_TAPE_MAJOR,
									 TAPE_MINOR(i, mode, j)));
					cdev_del(tpnt->modes[mode].cdevs[j]);
					tpnt->modes[mode].cdevs[j] = NULL;
				}
			}
			tpnt->device = NULL;

			if (tpnt->buffer) {
				tpnt->buffer->orig_frp_segs = 0;
				normalize_buffer(tpnt->buffer);
				kfree(tpnt->buffer);
			}
			put_disk(tpnt->disk);
			kfree(tpnt);
			return 0;
		}
	}

	write_unlock(&st_dev_arr_lock);
	return 0;
}

static void st_intr(struct scsi_cmnd *SCpnt)
{
	scsi_io_completion(SCpnt, (SCpnt->result ? 0: SCpnt->bufflen), 1);
}

/*
 * st_init_command: only called via the scsi_cmd_ioctl (block SG_IO)
 * interface for REQ_BLOCK_PC commands.
 */
static int st_init_command(struct scsi_cmnd *SCpnt)
{
	struct request *rq;

	if (!(SCpnt->request->flags & REQ_BLOCK_PC))
		return 0;

	rq = SCpnt->request;
	if (sizeof(rq->cmd) > sizeof(SCpnt->cmnd))
		return 0;

	memcpy(SCpnt->cmnd, rq->cmd, sizeof(SCpnt->cmnd));

	if (rq_data_dir(rq) == WRITE)
		SCpnt->sc_data_direction = DMA_TO_DEVICE;
	else if (rq->data_len)
		SCpnt->sc_data_direction = DMA_FROM_DEVICE;
	else
		SCpnt->sc_data_direction = DMA_NONE;

	SCpnt->timeout_per_command = rq->timeout;
	SCpnt->transfersize = rq->data_len;
	SCpnt->done = st_intr;
	return 1;
}

static int __init init_st(void)
{
	validate_options();

	printk(KERN_INFO
		"st: Version %s, fixed bufsize %d, s/g segs %d\n",
		verstr, st_fixed_buffer_size, st_max_sg_segs);

	st_sysfs_class = class_simple_create(THIS_MODULE, "scsi_tape");
	if (IS_ERR(st_sysfs_class)) {
		st_sysfs_class = NULL;
		printk(KERN_ERR "Unable create sysfs class for SCSI tapes\n");
		return 1;
	}

	if (!register_chrdev_region(MKDEV(SCSI_TAPE_MAJOR, 0),
				    ST_MAX_TAPE_ENTRIES, "st")) {
		if (scsi_register_driver(&st_template.gendrv) == 0) {
			do_create_driverfs_files();
			return 0;
		}
		if (st_sysfs_class)
			class_simple_destroy(st_sysfs_class);		
		unregister_chrdev_region(MKDEV(SCSI_TAPE_MAJOR, 0),

					 ST_MAX_TAPE_ENTRIES);
	}

	printk(KERN_ERR "Unable to get major %d for SCSI tapes\n", SCSI_TAPE_MAJOR);
	return 1;
}

static void __exit exit_st(void)
{
	if (st_sysfs_class)
		class_simple_destroy(st_sysfs_class);
	st_sysfs_class = NULL;
	do_remove_driverfs_files();
	scsi_unregister_driver(&st_template.gendrv);
	unregister_chrdev_region(MKDEV(SCSI_TAPE_MAJOR, 0),
				 ST_MAX_TAPE_ENTRIES);
	kfree(scsi_tapes);
	printk(KERN_INFO "st: Unloaded.\n");
}

module_init(init_st);
module_exit(exit_st);


/* The sysfs driver interface. Read-only at the moment */
static ssize_t st_try_direct_io_show(struct device_driver *ddp, char *buf)
{
	return snprintf(buf, PAGE_SIZE, "%d\n", try_direct_io);
}
static DRIVER_ATTR(try_direct_io, S_IRUGO, st_try_direct_io_show, NULL);

static ssize_t st_fixed_buffer_size_show(struct device_driver *ddp, char *buf)
{
	return snprintf(buf, PAGE_SIZE, "%d\n", st_fixed_buffer_size);
}
static DRIVER_ATTR(fixed_buffer_size, S_IRUGO, st_fixed_buffer_size_show, NULL);

static ssize_t st_max_sg_segs_show(struct device_driver *ddp, char *buf)
{
	return snprintf(buf, PAGE_SIZE, "%d\n", st_max_sg_segs);
}
static DRIVER_ATTR(max_sg_segs, S_IRUGO, st_max_sg_segs_show, NULL);

static ssize_t st_version_show(struct device_driver *ddd, char *buf)
{
	return snprintf(buf, PAGE_SIZE, "[%s]\n", verstr);
}
static DRIVER_ATTR(version, S_IRUGO, st_version_show, NULL);

static void do_create_driverfs_files(void)
{
	struct device_driver *driverfs = &st_template.gendrv;

	driver_create_file(driverfs, &driver_attr_try_direct_io);
	driver_create_file(driverfs, &driver_attr_fixed_buffer_size);
	driver_create_file(driverfs, &driver_attr_max_sg_segs);
	driver_create_file(driverfs, &driver_attr_version);
}

static void do_remove_driverfs_files(void)
{
	struct device_driver *driverfs = &st_template.gendrv;

	driver_remove_file(driverfs, &driver_attr_version);
	driver_remove_file(driverfs, &driver_attr_max_sg_segs);
	driver_remove_file(driverfs, &driver_attr_fixed_buffer_size);
	driver_remove_file(driverfs, &driver_attr_try_direct_io);
}


/* The sysfs simple class interface */
static ssize_t st_defined_show(struct class_device *class_dev, char *buf)
{
	ST_mode *STm = (ST_mode *)class_get_devdata(class_dev);
	ssize_t l = 0;

	l = snprintf(buf, PAGE_SIZE, "%d\n", STm->defined);
	return l;
}

CLASS_DEVICE_ATTR(defined, S_IRUGO, st_defined_show, NULL);

static ssize_t st_defblk_show(struct class_device *class_dev, char *buf)
{
	ST_mode *STm = (ST_mode *)class_get_devdata(class_dev);
	ssize_t l = 0;

	l = snprintf(buf, PAGE_SIZE, "%d\n", STm->default_blksize);
	return l;
}

CLASS_DEVICE_ATTR(default_blksize, S_IRUGO, st_defblk_show, NULL);

static ssize_t st_defdensity_show(struct class_device *class_dev, char *buf)
{
	ST_mode *STm = (ST_mode *)class_get_devdata(class_dev);
	ssize_t l = 0;
	char *fmt;

	fmt = STm->default_density >= 0 ? "0x%02x\n" : "%d\n";
	l = snprintf(buf, PAGE_SIZE, fmt, STm->default_density);
	return l;
}

CLASS_DEVICE_ATTR(default_density, S_IRUGO, st_defdensity_show, NULL);

static ssize_t st_defcompression_show(struct class_device *class_dev, char *buf)
{
	ST_mode *STm = (ST_mode *)class_get_devdata(class_dev);
	ssize_t l = 0;

	l = snprintf(buf, PAGE_SIZE, "%d\n", STm->default_compression - 1);
	return l;
}

CLASS_DEVICE_ATTR(default_compression, S_IRUGO, st_defcompression_show, NULL);

static void do_create_class_files(Scsi_Tape *STp, int dev_num, int mode)
{
	int i, rew, error;
	char name[10];
	struct class_device *st_class_member;

	if (!st_sysfs_class)
		return;

	for (rew=0; rew < 2; rew++) {
		/* Make sure that the minor numbers corresponding to the four
		   first modes always get the same names */
		i = mode << (4 - ST_NBR_MODE_BITS);
		snprintf(name, 10, "%s%s%s", rew ? "n" : "",
			 STp->disk->disk_name, st_formats[i]);
		st_class_member =
			class_simple_device_add(st_sysfs_class,
						MKDEV(SCSI_TAPE_MAJOR,
						      TAPE_MINOR(dev_num, mode, rew)),
						&STp->device->sdev_gendev, "%s", name);
		if (IS_ERR(st_class_member)) {
			printk(KERN_WARNING "st%d: class_simple_device_add failed\n",
			       dev_num);
			goto out;
		}
		class_set_devdata(st_class_member, &STp->modes[mode]);

		class_device_create_file(st_class_member,
					 &class_device_attr_defined);
		class_device_create_file(st_class_member,
					 &class_device_attr_default_blksize);
		class_device_create_file(st_class_member,
					 &class_device_attr_default_density);
		class_device_create_file(st_class_member,
					 &class_device_attr_default_compression);
		if (mode == 0 && rew == 0) {
			error = sysfs_create_link(&STp->device->sdev_gendev.kobj,
						  &st_class_member->kobj,
						  "tape");
			if (error) {
				printk(KERN_ERR
				       "st%d: Can't create sysfs link from SCSI device.\n",
				       dev_num);
			}
		}
	}
 out:
	return;
}


/* Pin down user pages and put them into a scatter gather list. Returns <= 0 if
   - mapping of all pages not successful
   - any page is above max_pfn
   (i.e., either completely successful or fails)
*/
static int st_map_user_pages(struct scatterlist *sgl, const unsigned int max_pages, 
			     unsigned long uaddr, size_t count, int rw,
			     unsigned long max_pfn)
{
	int i, nr_pages;

	nr_pages = sgl_map_user_pages(sgl, max_pages, uaddr, count, rw);
	if (nr_pages <= 0)
		return nr_pages;

	for (i=0; i < nr_pages; i++) {
		if (page_to_pfn(sgl[i].page) > max_pfn)
			goto out_unmap;
	}
	return nr_pages;

 out_unmap:
	sgl_unmap_user_pages(sgl, nr_pages, FALSE);
	return 0;
}


/* The following functions may be useful for a larger audience. */
static int sgl_map_user_pages(struct scatterlist *sgl, const unsigned int max_pages, 
			      unsigned long uaddr, size_t count, int rw)
{
	int res, i, j;
	unsigned int nr_pages;
	struct page **pages;

	nr_pages = ((uaddr & ~PAGE_MASK) + count + ~PAGE_MASK) >> PAGE_SHIFT;

	/* User attempted Overflow! */
	if ((uaddr + count) < uaddr)
		return -EINVAL;

	/* Too big */
        if (nr_pages > max_pages)
		return -ENOMEM;

	/* Hmm? */
	if (count == 0)
		return 0;

	if ((pages = kmalloc(max_pages * sizeof(*pages), GFP_KERNEL)) == NULL)
		return -ENOMEM;

        /* Try to fault in all of the necessary pages */
	down_read(&current->mm->mmap_sem);
        /* rw==READ means read from drive, write into memory area */
	res = get_user_pages(
		current,
		current->mm,
		uaddr,
		nr_pages,
		rw == READ,
		0, /* don't force */
		pages,
		NULL);
	up_read(&current->mm->mmap_sem);

	/* Errors and no page mapped should return here */
	if (res < nr_pages)
		goto out_unmap;

        for (i=0; i < nr_pages; i++) {
                /* FIXME: flush superflous for rw==READ,
                 * probably wrong function for rw==WRITE
                 */
		flush_dcache_page(pages[i]);
        }

	/* Populate the scatter/gather list */
	sgl[0].page = pages[0]; 
	sgl[0].offset = uaddr & ~PAGE_MASK;
	if (nr_pages > 1) {
		sgl[0].length = PAGE_SIZE - sgl[0].offset;
		count -= sgl[0].length;
		for (i=1; i < nr_pages ; i++) {
			sgl[i].offset = 0;
			sgl[i].page = pages[i]; 
			sgl[i].length = count < PAGE_SIZE ? count : PAGE_SIZE;
			count -= PAGE_SIZE;
		}
	}
	else {
		sgl[0].length = count;
	}

	kfree(pages);
	return nr_pages;

 out_unmap:
	if (res > 0) {
		for (j=0; j < res; j++)
			page_cache_release(pages[j]);
	}
	kfree(pages);
	return res;
}


/* And unmap them... */
static int sgl_unmap_user_pages(struct scatterlist *sgl, const unsigned int nr_pages,
				int dirtied)
{
	int i;

	for (i=0; i < nr_pages; i++) {
		if (dirtied && !PageReserved(sgl[i].page))
			SetPageDirty(sgl[i].page);
		/* FIXME: cache flush missing for rw==READ
		 * FIXME: call the correct reference counting function
		 */
		page_cache_release(sgl[i].page);
	}

	return 0;
}<|MERGE_RESOLUTION|>--- conflicted
+++ resolved
@@ -1227,7 +1227,7 @@
 
 	if (ppos != &filp->f_pos) {
 		/* "A request was outside the capabilities of the device." */
-		retval = (-ESPIPE);
+		retval = (-ENXIO);
 		goto out;
 	}
 
@@ -3428,20 +3428,12 @@
 		case SCSI_IOCTL_GET_BUS_NUMBER:
 			break;
 		default:
-<<<<<<< HEAD
-			i = scsi_cmd_ioctl(STp->disk, cmd_in, arg);
-=======
 			i = scsi_cmd_ioctl(STp->disk, cmd_in, p);
->>>>>>> 30e74fea
 			if (i != -ENOTTY)
 				return i;
 			break;
 	}
-<<<<<<< HEAD
-	return scsi_ioctl(STp->device, cmd_in, (void *) arg);
-=======
 	return scsi_ioctl(STp->device, cmd_in, p);
->>>>>>> 30e74fea
 
  out:
 	up(&STp->lock);
@@ -3739,7 +3731,6 @@
 	.read =		st_read,
 	.write =	st_write,
 	.ioctl =	st_ioctl,
-	.llseek =	no_llseek,
 	.open =		st_open,
 	.flush =	st_flush,
 	.release =	st_release,
