/*
 * Copyright (c) 2005-2009 Brocade Communications Systems, Inc.
 * All rights reserved
 * www.brocade.com
 *
 * Linux driver for Brocade Fibre Channel Host Bus Adapter.
 *
 * This program is free software; you can redistribute it and/or modify it
 * under the terms of the GNU General Public License (GPL) Version 2 as
 * published by the Free Software Foundation
 *
 * This program is distributed in the hope that it will be useful, but
 * WITHOUT ANY WARRANTY; without even the implied warranty of
 * MERCHANTABILITY or FITNESS FOR A PARTICULAR PURPOSE.  See the GNU
 * General Public License for more details.
 */

/**
 *  fabric.c Fabric module implementation.
 */

#include "fcs_fabric.h"
#include "fcs_lport.h"
#include "fcs_vport.h"
#include "fcs_trcmod.h"
#include "fcs_fcxp.h"
#include "fcs_auth.h"
#include "fcs.h"
#include "fcbuild.h"
#include <log/bfa_log_fcs.h>
#include <aen/bfa_aen_port.h>
#include <bfa_svc.h>

BFA_TRC_FILE(FCS, FABRIC);

#define BFA_FCS_FABRIC_RETRY_DELAY		(2000)	/* Milliseconds */
#define BFA_FCS_FABRIC_CLEANUP_DELAY	(10000)	/* Milliseconds */

<<<<<<< HEAD
#define bfa_fcs_fabric_set_opertype(__fabric) do {			\
		if (bfa_fcport_get_topology((__fabric)->fcs->bfa)	\
		    == BFA_PPORT_TOPOLOGY_P2P)				\
			(__fabric)->oper_type = BFA_PPORT_TYPE_NPORT;	\
		else							\
			(__fabric)->oper_type = BFA_PPORT_TYPE_NLPORT;	\
	} while (0)
=======
#define bfa_fcs_fabric_set_opertype(__fabric) do {             \
	if (bfa_pport_get_topology((__fabric)->fcs->bfa)       \
				== BFA_PPORT_TOPOLOGY_P2P)     \
		(__fabric)->oper_type = BFA_PPORT_TYPE_NPORT;  \
	else                                                   \
		(__fabric)->oper_type = BFA_PPORT_TYPE_NLPORT; \
} while (0)
>>>>>>> 92dcffb9

/*
 * forward declarations
 */
static void	bfa_fcs_fabric_init(struct bfa_fcs_fabric_s *fabric);
static void	bfa_fcs_fabric_login(struct bfa_fcs_fabric_s *fabric);
static void	bfa_fcs_fabric_notify_online(struct bfa_fcs_fabric_s *fabric);
static void	bfa_fcs_fabric_notify_offline(struct bfa_fcs_fabric_s *fabric);
static void	bfa_fcs_fabric_delay(void *cbarg);
static void	bfa_fcs_fabric_delete(struct bfa_fcs_fabric_s *fabric);
static void	bfa_fcs_fabric_delete_comp(void *cbarg);
static void	bfa_fcs_fabric_process_uf(struct bfa_fcs_fabric_s *fabric,
					  struct fchs_s *fchs, u16 len);
static void	bfa_fcs_fabric_process_flogi(struct bfa_fcs_fabric_s *fabric,
					     struct fchs_s *fchs, u16 len);
static void	bfa_fcs_fabric_send_flogi_acc(struct bfa_fcs_fabric_s *fabric);
static void	bfa_fcs_fabric_flogiacc_comp(void *fcsarg,
					     struct bfa_fcxp_s *fcxp,
					     void *cbarg,
					     bfa_status_t status,
					     u32 rsp_len,
					     u32 resid_len,
					     struct fchs_s *rspfchs);
/**
 *  fcs_fabric_sm fabric state machine functions
 */

/**
 * Fabric state machine events
 */
enum bfa_fcs_fabric_event {
	BFA_FCS_FABRIC_SM_CREATE	= 1,  /*  fabric create from driver */
	BFA_FCS_FABRIC_SM_DELETE	= 2,  /*  fabric delete from driver */
	BFA_FCS_FABRIC_SM_LINK_DOWN	= 3,  /*  link down from port */
	BFA_FCS_FABRIC_SM_LINK_UP	= 4,  /*  link up from port */
	BFA_FCS_FABRIC_SM_CONT_OP	= 5,  /*  continue op from flogi/auth*/
	BFA_FCS_FABRIC_SM_RETRY_OP	= 6,  /*  continue op from flogi/auth*/
	BFA_FCS_FABRIC_SM_NO_FABRIC	= 7,  /*  no fabric from flogi/auth */
	BFA_FCS_FABRIC_SM_PERF_EVFP	= 8, /*  perform EVFP from flogi/auth*/
	BFA_FCS_FABRIC_SM_ISOLATE	= 9, /*  isolate from EVFP processing*/
	BFA_FCS_FABRIC_SM_NO_TAGGING	= 10, /*  no VFT tagging from EVFP */
	BFA_FCS_FABRIC_SM_DELAYED	= 11, /*  timeout delay event */
	BFA_FCS_FABRIC_SM_AUTH_FAILED	= 12, /*  authentication failed */
	BFA_FCS_FABRIC_SM_AUTH_SUCCESS	= 13, /*  authentication successful */
	BFA_FCS_FABRIC_SM_DELCOMP	= 14, /*  all vports deleted event */
	BFA_FCS_FABRIC_SM_LOOPBACK	= 15, /*  Received our own FLOGI */
	BFA_FCS_FABRIC_SM_START		= 16, /*  fabric delete from driver */
};

static void	bfa_fcs_fabric_sm_uninit(struct bfa_fcs_fabric_s *fabric,
					 enum bfa_fcs_fabric_event event);
static void	bfa_fcs_fabric_sm_created(struct bfa_fcs_fabric_s *fabric,
					  enum bfa_fcs_fabric_event event);
static void	bfa_fcs_fabric_sm_linkdown(struct bfa_fcs_fabric_s *fabric,
					   enum bfa_fcs_fabric_event event);
static void	bfa_fcs_fabric_sm_flogi(struct bfa_fcs_fabric_s *fabric,
					enum bfa_fcs_fabric_event event);
static void	bfa_fcs_fabric_sm_flogi_retry(struct bfa_fcs_fabric_s *fabric,
					      enum bfa_fcs_fabric_event event);
static void	bfa_fcs_fabric_sm_auth(struct bfa_fcs_fabric_s *fabric,
				       enum bfa_fcs_fabric_event event);
static void	bfa_fcs_fabric_sm_auth_failed(struct bfa_fcs_fabric_s *fabric,
					      enum bfa_fcs_fabric_event event);
static void	bfa_fcs_fabric_sm_loopback(struct bfa_fcs_fabric_s *fabric,
					   enum bfa_fcs_fabric_event event);
static void	bfa_fcs_fabric_sm_nofabric(struct bfa_fcs_fabric_s *fabric,
					   enum bfa_fcs_fabric_event event);
static void	bfa_fcs_fabric_sm_online(struct bfa_fcs_fabric_s *fabric,
					 enum bfa_fcs_fabric_event event);
static void	bfa_fcs_fabric_sm_evfp(struct bfa_fcs_fabric_s *fabric,
				       enum bfa_fcs_fabric_event event);
static void	bfa_fcs_fabric_sm_evfp_done(struct bfa_fcs_fabric_s *fabric,
					    enum bfa_fcs_fabric_event event);
static void	bfa_fcs_fabric_sm_isolated(struct bfa_fcs_fabric_s *fabric,
					   enum bfa_fcs_fabric_event event);
static void	bfa_fcs_fabric_sm_deleting(struct bfa_fcs_fabric_s *fabric,
					   enum bfa_fcs_fabric_event event);
/**
 *   Beginning state before fabric creation.
 */
static void
bfa_fcs_fabric_sm_uninit(struct bfa_fcs_fabric_s *fabric,
			 enum bfa_fcs_fabric_event event)
{
	bfa_trc(fabric->fcs, fabric->bport.port_cfg.pwwn);
	bfa_trc(fabric->fcs, event);

	switch (event) {
	case BFA_FCS_FABRIC_SM_CREATE:
		bfa_sm_set_state(fabric, bfa_fcs_fabric_sm_created);
		bfa_fcs_fabric_init(fabric);
		bfa_fcs_lport_init(&fabric->bport, &fabric->bport.port_cfg);
		break;

	case BFA_FCS_FABRIC_SM_LINK_UP:
	case BFA_FCS_FABRIC_SM_LINK_DOWN:
		break;

	default:
		bfa_sm_fault(fabric->fcs, event);
	}
}

/**
 *   Beginning state before fabric creation.
 */
static void
bfa_fcs_fabric_sm_created(struct bfa_fcs_fabric_s *fabric,
			  enum bfa_fcs_fabric_event event)
{
	bfa_trc(fabric->fcs, fabric->bport.port_cfg.pwwn);
	bfa_trc(fabric->fcs, event);

	switch (event) {
	case BFA_FCS_FABRIC_SM_START:
		if (bfa_fcport_is_linkup(fabric->fcs->bfa)) {
			bfa_sm_set_state(fabric, bfa_fcs_fabric_sm_flogi);
			bfa_fcs_fabric_login(fabric);
		} else
			bfa_sm_set_state(fabric, bfa_fcs_fabric_sm_linkdown);
		break;

	case BFA_FCS_FABRIC_SM_LINK_UP:
	case BFA_FCS_FABRIC_SM_LINK_DOWN:
		break;

	case BFA_FCS_FABRIC_SM_DELETE:
		bfa_sm_set_state(fabric, bfa_fcs_fabric_sm_uninit);
		bfa_fcs_modexit_comp(fabric->fcs);
		break;

	default:
		bfa_sm_fault(fabric->fcs, event);
	}
}

/**
 *   Link is down, awaiting LINK UP event from port. This is also the
 *   first state at fabric creation.
 */
static void
bfa_fcs_fabric_sm_linkdown(struct bfa_fcs_fabric_s *fabric,
			   enum bfa_fcs_fabric_event event)
{
	bfa_trc(fabric->fcs, fabric->bport.port_cfg.pwwn);
	bfa_trc(fabric->fcs, event);

	switch (event) {
	case BFA_FCS_FABRIC_SM_LINK_UP:
		bfa_sm_set_state(fabric, bfa_fcs_fabric_sm_flogi);
		bfa_fcs_fabric_login(fabric);
		break;

	case BFA_FCS_FABRIC_SM_RETRY_OP:
		break;

	case BFA_FCS_FABRIC_SM_DELETE:
		bfa_sm_set_state(fabric, bfa_fcs_fabric_sm_deleting);
		bfa_fcs_fabric_delete(fabric);
		break;

	default:
		bfa_sm_fault(fabric->fcs, event);
	}
}

/**
 *   FLOGI is in progress, awaiting FLOGI reply.
 */
static void
bfa_fcs_fabric_sm_flogi(struct bfa_fcs_fabric_s *fabric,
			enum bfa_fcs_fabric_event event)
{
	bfa_trc(fabric->fcs, fabric->bport.port_cfg.pwwn);
	bfa_trc(fabric->fcs, event);

	switch (event) {
	case BFA_FCS_FABRIC_SM_CONT_OP:

		bfa_fcport_set_tx_bbcredit(fabric->fcs->bfa,
					  fabric->bb_credit);
		fabric->fab_type = BFA_FCS_FABRIC_SWITCHED;

		if (fabric->auth_reqd && fabric->is_auth) {
			bfa_sm_set_state(fabric, bfa_fcs_fabric_sm_auth);
			bfa_trc(fabric->fcs, event);
		} else {
			bfa_sm_set_state(fabric, bfa_fcs_fabric_sm_online);
			bfa_fcs_fabric_notify_online(fabric);
		}
		break;

	case BFA_FCS_FABRIC_SM_RETRY_OP:
		bfa_sm_set_state(fabric, bfa_fcs_fabric_sm_flogi_retry);
		bfa_timer_start(fabric->fcs->bfa, &fabric->delay_timer,
				bfa_fcs_fabric_delay, fabric,
				BFA_FCS_FABRIC_RETRY_DELAY);
		break;

	case BFA_FCS_FABRIC_SM_LOOPBACK:
		bfa_sm_set_state(fabric, bfa_fcs_fabric_sm_loopback);
		bfa_lps_discard(fabric->lps);
		bfa_fcs_fabric_set_opertype(fabric);
		break;

	case BFA_FCS_FABRIC_SM_NO_FABRIC:
		fabric->fab_type = BFA_FCS_FABRIC_N2N;
		bfa_fcport_set_tx_bbcredit(fabric->fcs->bfa,
					  fabric->bb_credit);
		bfa_fcs_fabric_notify_online(fabric);
		bfa_sm_set_state(fabric, bfa_fcs_fabric_sm_nofabric);
		break;

	case BFA_FCS_FABRIC_SM_LINK_DOWN:
		bfa_sm_set_state(fabric, bfa_fcs_fabric_sm_linkdown);
		bfa_lps_discard(fabric->lps);
		break;

	case BFA_FCS_FABRIC_SM_DELETE:
		bfa_sm_set_state(fabric, bfa_fcs_fabric_sm_deleting);
		bfa_lps_discard(fabric->lps);
		bfa_fcs_fabric_delete(fabric);
		break;

	default:
		bfa_sm_fault(fabric->fcs, event);
	}
}


static void
bfa_fcs_fabric_sm_flogi_retry(struct bfa_fcs_fabric_s *fabric,
			      enum bfa_fcs_fabric_event event)
{
	bfa_trc(fabric->fcs, fabric->bport.port_cfg.pwwn);
	bfa_trc(fabric->fcs, event);

	switch (event) {
	case BFA_FCS_FABRIC_SM_DELAYED:
		bfa_sm_set_state(fabric, bfa_fcs_fabric_sm_flogi);
		bfa_fcs_fabric_login(fabric);
		break;

	case BFA_FCS_FABRIC_SM_LINK_DOWN:
		bfa_sm_set_state(fabric, bfa_fcs_fabric_sm_linkdown);
		bfa_timer_stop(&fabric->delay_timer);
		break;

	case BFA_FCS_FABRIC_SM_DELETE:
		bfa_sm_set_state(fabric, bfa_fcs_fabric_sm_deleting);
		bfa_timer_stop(&fabric->delay_timer);
		bfa_fcs_fabric_delete(fabric);
		break;

	default:
		bfa_sm_fault(fabric->fcs, event);
	}
}

/**
 *   Authentication is in progress, awaiting authentication results.
 */
static void
bfa_fcs_fabric_sm_auth(struct bfa_fcs_fabric_s *fabric,
			enum bfa_fcs_fabric_event event)
{
	bfa_trc(fabric->fcs, fabric->bport.port_cfg.pwwn);
	bfa_trc(fabric->fcs, event);

	switch (event) {
	case BFA_FCS_FABRIC_SM_AUTH_FAILED:
		bfa_sm_set_state(fabric, bfa_fcs_fabric_sm_auth_failed);
		bfa_lps_discard(fabric->lps);
		break;

	case BFA_FCS_FABRIC_SM_AUTH_SUCCESS:
		bfa_sm_set_state(fabric, bfa_fcs_fabric_sm_online);
		bfa_fcs_fabric_notify_online(fabric);
		break;

	case BFA_FCS_FABRIC_SM_PERF_EVFP:
		bfa_sm_set_state(fabric, bfa_fcs_fabric_sm_evfp);
		break;

	case BFA_FCS_FABRIC_SM_LINK_DOWN:
		bfa_sm_set_state(fabric, bfa_fcs_fabric_sm_linkdown);
		bfa_lps_discard(fabric->lps);
		break;

	case BFA_FCS_FABRIC_SM_DELETE:
		bfa_sm_set_state(fabric, bfa_fcs_fabric_sm_deleting);
		bfa_fcs_fabric_delete(fabric);
		break;

	default:
		bfa_sm_fault(fabric->fcs, event);
	}
}

/**
 *   Authentication failed
 */
static void
bfa_fcs_fabric_sm_auth_failed(struct bfa_fcs_fabric_s *fabric,
			      enum bfa_fcs_fabric_event event)
{
	bfa_trc(fabric->fcs, fabric->bport.port_cfg.pwwn);
	bfa_trc(fabric->fcs, event);

	switch (event) {
	case BFA_FCS_FABRIC_SM_LINK_DOWN:
		bfa_sm_set_state(fabric, bfa_fcs_fabric_sm_linkdown);
		bfa_fcs_fabric_notify_offline(fabric);
		break;

	case BFA_FCS_FABRIC_SM_DELETE:
		bfa_sm_set_state(fabric, bfa_fcs_fabric_sm_deleting);
		bfa_fcs_fabric_delete(fabric);
		break;

	default:
		bfa_sm_fault(fabric->fcs, event);
	}
}

/**
 *   Port is in loopback mode.
 */
static void
bfa_fcs_fabric_sm_loopback(struct bfa_fcs_fabric_s *fabric,
			   enum bfa_fcs_fabric_event event)
{
	bfa_trc(fabric->fcs, fabric->bport.port_cfg.pwwn);
	bfa_trc(fabric->fcs, event);

	switch (event) {
	case BFA_FCS_FABRIC_SM_LINK_DOWN:
		bfa_sm_set_state(fabric, bfa_fcs_fabric_sm_linkdown);
		bfa_fcs_fabric_notify_offline(fabric);
		break;

	case BFA_FCS_FABRIC_SM_DELETE:
		bfa_sm_set_state(fabric, bfa_fcs_fabric_sm_deleting);
		bfa_fcs_fabric_delete(fabric);
		break;

	default:
		bfa_sm_fault(fabric->fcs, event);
	}
}

/**
 *   There is no attached fabric - private loop or NPort-to-NPort topology.
 */
static void
bfa_fcs_fabric_sm_nofabric(struct bfa_fcs_fabric_s *fabric,
			   enum bfa_fcs_fabric_event event)
{
	bfa_trc(fabric->fcs, fabric->bport.port_cfg.pwwn);
	bfa_trc(fabric->fcs, event);

	switch (event) {
	case BFA_FCS_FABRIC_SM_LINK_DOWN:
		bfa_sm_set_state(fabric, bfa_fcs_fabric_sm_linkdown);
		bfa_lps_discard(fabric->lps);
		bfa_fcs_fabric_notify_offline(fabric);
		break;

	case BFA_FCS_FABRIC_SM_DELETE:
		bfa_sm_set_state(fabric, bfa_fcs_fabric_sm_deleting);
		bfa_fcs_fabric_delete(fabric);
		break;

	case BFA_FCS_FABRIC_SM_NO_FABRIC:
		bfa_trc(fabric->fcs, fabric->bb_credit);
		bfa_fcport_set_tx_bbcredit(fabric->fcs->bfa,
					  fabric->bb_credit);
		break;

	default:
		bfa_sm_fault(fabric->fcs, event);
	}
}

/**
 *   Fabric is online - normal operating state.
 */
static void
bfa_fcs_fabric_sm_online(struct bfa_fcs_fabric_s *fabric,
			 enum bfa_fcs_fabric_event event)
{
	bfa_trc(fabric->fcs, fabric->bport.port_cfg.pwwn);
	bfa_trc(fabric->fcs, event);

	switch (event) {
	case BFA_FCS_FABRIC_SM_LINK_DOWN:
		bfa_sm_set_state(fabric, bfa_fcs_fabric_sm_linkdown);
		bfa_lps_discard(fabric->lps);
		bfa_fcs_fabric_notify_offline(fabric);
		break;

	case BFA_FCS_FABRIC_SM_DELETE:
		bfa_sm_set_state(fabric, bfa_fcs_fabric_sm_deleting);
		bfa_fcs_fabric_delete(fabric);
		break;

	case BFA_FCS_FABRIC_SM_AUTH_FAILED:
		bfa_sm_set_state(fabric, bfa_fcs_fabric_sm_auth_failed);
		bfa_lps_discard(fabric->lps);
		break;

	case BFA_FCS_FABRIC_SM_AUTH_SUCCESS:
		break;

	default:
		bfa_sm_fault(fabric->fcs, event);
	}
}

/**
 *   Exchanging virtual fabric parameters.
 */
static void
bfa_fcs_fabric_sm_evfp(struct bfa_fcs_fabric_s *fabric,
			enum bfa_fcs_fabric_event event)
{
	bfa_trc(fabric->fcs, fabric->bport.port_cfg.pwwn);
	bfa_trc(fabric->fcs, event);

	switch (event) {
	case BFA_FCS_FABRIC_SM_CONT_OP:
		bfa_sm_set_state(fabric, bfa_fcs_fabric_sm_evfp_done);
		break;

	case BFA_FCS_FABRIC_SM_ISOLATE:
		bfa_sm_set_state(fabric, bfa_fcs_fabric_sm_isolated);
		break;

	default:
		bfa_sm_fault(fabric->fcs, event);
	}
}

/**
 *   EVFP exchange complete and VFT tagging is enabled.
 */
static void
bfa_fcs_fabric_sm_evfp_done(struct bfa_fcs_fabric_s *fabric,
			    enum bfa_fcs_fabric_event event)
{
	bfa_trc(fabric->fcs, fabric->bport.port_cfg.pwwn);
	bfa_trc(fabric->fcs, event);
}

/**
 *   Port is isolated after EVFP exchange due to VF_ID mismatch (N and F).
 */
static void
bfa_fcs_fabric_sm_isolated(struct bfa_fcs_fabric_s *fabric,
			   enum bfa_fcs_fabric_event event)
{
	bfa_trc(fabric->fcs, fabric->bport.port_cfg.pwwn);
	bfa_trc(fabric->fcs, event);

	bfa_log(fabric->fcs->logm, BFA_LOG_FCS_FABRIC_ISOLATED,
		fabric->bport.port_cfg.pwwn, fabric->fcs->port_vfid,
		fabric->event_arg.swp_vfid);
}

/**
 *   Fabric is being deleted, awaiting vport delete completions.
 */
static void
bfa_fcs_fabric_sm_deleting(struct bfa_fcs_fabric_s *fabric,
			   enum bfa_fcs_fabric_event event)
{
	bfa_trc(fabric->fcs, fabric->bport.port_cfg.pwwn);
	bfa_trc(fabric->fcs, event);

	switch (event) {
	case BFA_FCS_FABRIC_SM_DELCOMP:
		bfa_sm_set_state(fabric, bfa_fcs_fabric_sm_uninit);
		bfa_fcs_modexit_comp(fabric->fcs);
		break;

	case BFA_FCS_FABRIC_SM_LINK_UP:
		break;

	case BFA_FCS_FABRIC_SM_LINK_DOWN:
		bfa_fcs_fabric_notify_offline(fabric);
		break;

	default:
		bfa_sm_fault(fabric->fcs, event);
	}
}



/**
 *  fcs_fabric_private fabric private functions
 */

static void
bfa_fcs_fabric_init(struct bfa_fcs_fabric_s *fabric)
{
	struct bfa_port_cfg_s *port_cfg = &fabric->bport.port_cfg;

	port_cfg->roles = BFA_PORT_ROLE_FCP_IM;
	port_cfg->nwwn = bfa_ioc_get_nwwn(&fabric->fcs->bfa->ioc);
	port_cfg->pwwn = bfa_ioc_get_pwwn(&fabric->fcs->bfa->ioc);
}

/**
 * Port Symbolic Name Creation for base port.
 */
void
bfa_fcs_fabric_psymb_init(struct bfa_fcs_fabric_s *fabric)
{
	struct bfa_port_cfg_s *port_cfg = &fabric->bport.port_cfg;
    char            model[BFA_ADAPTER_MODEL_NAME_LEN] = {0};
	struct bfa_fcs_driver_info_s  *driver_info = &fabric->fcs->driver_info;

    bfa_ioc_get_adapter_model(&fabric->fcs->bfa->ioc, model);

	/* Model name/number */
	strncpy((char *)&port_cfg->sym_name, model,
		BFA_FCS_PORT_SYMBNAME_MODEL_SZ);
	strncat((char *)&port_cfg->sym_name, BFA_FCS_PORT_SYMBNAME_SEPARATOR,
		sizeof(BFA_FCS_PORT_SYMBNAME_SEPARATOR));

	/* Driver Version */
	strncat((char *)&port_cfg->sym_name, (char *)driver_info->version,
		BFA_FCS_PORT_SYMBNAME_VERSION_SZ);
	strncat((char *)&port_cfg->sym_name, BFA_FCS_PORT_SYMBNAME_SEPARATOR,
		sizeof(BFA_FCS_PORT_SYMBNAME_SEPARATOR));

	/* Host machine name */
	strncat((char *)&port_cfg->sym_name,
		(char *)driver_info->host_machine_name,
		BFA_FCS_PORT_SYMBNAME_MACHINENAME_SZ);
	strncat((char *)&port_cfg->sym_name, BFA_FCS_PORT_SYMBNAME_SEPARATOR,
		sizeof(BFA_FCS_PORT_SYMBNAME_SEPARATOR));

	/*
	 * Host OS Info :
	 * If OS Patch Info is not there, do not truncate any bytes from the
	 * OS name string and instead copy the entire OS info string (64 bytes).
	 */
	if (driver_info->host_os_patch[0] == '\0') {
		strncat((char *)&port_cfg->sym_name,
			(char *)driver_info->host_os_name,
			BFA_FCS_OS_STR_LEN);
		strncat((char *)&port_cfg->sym_name,
			BFA_FCS_PORT_SYMBNAME_SEPARATOR,
			sizeof(BFA_FCS_PORT_SYMBNAME_SEPARATOR));
	} else {
		strncat((char *)&port_cfg->sym_name,
			(char *)driver_info->host_os_name,
			BFA_FCS_PORT_SYMBNAME_OSINFO_SZ);
		strncat((char *)&port_cfg->sym_name,
			BFA_FCS_PORT_SYMBNAME_SEPARATOR,
			sizeof(BFA_FCS_PORT_SYMBNAME_SEPARATOR));

		/* Append host OS Patch Info */
		strncat((char *)&port_cfg->sym_name,
			(char *)driver_info->host_os_patch,
			BFA_FCS_PORT_SYMBNAME_OSPATCH_SZ);
	}

	/* null terminate */
	port_cfg->sym_name.symname[BFA_SYMNAME_MAXLEN - 1] = 0;
}

/**
 * bfa lps login completion callback
 */
void
bfa_cb_lps_flogi_comp(void *bfad, void *uarg, bfa_status_t status)
{
	struct bfa_fcs_fabric_s *fabric = uarg;

	bfa_trc(fabric->fcs, fabric->bport.port_cfg.pwwn);
	bfa_trc(fabric->fcs, status);

	switch (status) {
	case BFA_STATUS_OK:
		fabric->stats.flogi_accepts++;
		break;

	case BFA_STATUS_INVALID_MAC:
		/* Only for CNA */
		fabric->stats.flogi_acc_err++;
		bfa_sm_send_event(fabric, BFA_FCS_FABRIC_SM_RETRY_OP);

		return;

	case BFA_STATUS_EPROTOCOL:
		switch (bfa_lps_get_extstatus(fabric->lps)) {
		case BFA_EPROTO_BAD_ACCEPT:
			fabric->stats.flogi_acc_err++;
			break;

		case BFA_EPROTO_UNKNOWN_RSP:
			fabric->stats.flogi_unknown_rsp++;
			break;

		default:
			break;
		}
		bfa_sm_send_event(fabric, BFA_FCS_FABRIC_SM_RETRY_OP);

		return;

	case BFA_STATUS_FABRIC_RJT:
		fabric->stats.flogi_rejects++;
		bfa_sm_send_event(fabric, BFA_FCS_FABRIC_SM_RETRY_OP);
		return;

	default:
		fabric->stats.flogi_rsp_err++;
		bfa_sm_send_event(fabric, BFA_FCS_FABRIC_SM_RETRY_OP);
		return;
	}

	fabric->bb_credit = bfa_lps_get_peer_bbcredit(fabric->lps);
	bfa_trc(fabric->fcs, fabric->bb_credit);

	if (!bfa_lps_is_brcd_fabric(fabric->lps))
		fabric->fabric_name =  bfa_lps_get_peer_nwwn(fabric->lps);

	/*
	 * Check port type. It should be 1 = F-port.
	 */
	if (bfa_lps_is_fport(fabric->lps)) {
		fabric->bport.pid = bfa_lps_get_pid(fabric->lps);
		fabric->is_npiv = bfa_lps_is_npiv_en(fabric->lps);
		fabric->is_auth = bfa_lps_is_authreq(fabric->lps);
		bfa_sm_send_event(fabric, BFA_FCS_FABRIC_SM_CONT_OP);
	} else {
		/*
		 * Nport-2-Nport direct attached
		 */
		fabric->bport.port_topo.pn2n.rem_port_wwn =
			bfa_lps_get_peer_pwwn(fabric->lps);
		bfa_sm_send_event(fabric, BFA_FCS_FABRIC_SM_NO_FABRIC);
	}

	bfa_trc(fabric->fcs, fabric->bport.pid);
	bfa_trc(fabric->fcs, fabric->is_npiv);
	bfa_trc(fabric->fcs, fabric->is_auth);
}
/**
 *		Allocate and send FLOGI.
 */
static void
bfa_fcs_fabric_login(struct bfa_fcs_fabric_s *fabric)
{
	struct bfa_s		*bfa = fabric->fcs->bfa;
	struct bfa_port_cfg_s	*pcfg = &fabric->bport.port_cfg;
	u8			alpa = 0;

	if (bfa_fcport_get_topology(bfa) == BFA_PPORT_TOPOLOGY_LOOP)
		alpa = bfa_fcport_get_myalpa(bfa);

	bfa_lps_flogi(fabric->lps, fabric, alpa, bfa_fcport_get_maxfrsize(bfa),
		      pcfg->pwwn, pcfg->nwwn, fabric->auth_reqd);

	fabric->stats.flogi_sent++;
}

static void
bfa_fcs_fabric_notify_online(struct bfa_fcs_fabric_s *fabric)
{
	struct bfa_fcs_vport_s *vport;
	struct list_head	      *qe, *qen;

	bfa_trc(fabric->fcs, fabric->fabric_name);

	bfa_fcs_fabric_set_opertype(fabric);
	fabric->stats.fabric_onlines++;

	/**
	 * notify online event to base and then virtual ports
	 */
	bfa_fcs_port_online(&fabric->bport);

	list_for_each_safe(qe, qen, &fabric->vport_q) {
		vport = (struct bfa_fcs_vport_s *) qe;
		bfa_fcs_vport_online(vport);
	}
}

static void
bfa_fcs_fabric_notify_offline(struct bfa_fcs_fabric_s *fabric)
{
	struct bfa_fcs_vport_s *vport;
	struct list_head	      *qe, *qen;

	bfa_trc(fabric->fcs, fabric->fabric_name);
	fabric->stats.fabric_offlines++;

	/**
	 * notify offline event first to vports and then base port.
	 */
	list_for_each_safe(qe, qen, &fabric->vport_q) {
		vport = (struct bfa_fcs_vport_s *) qe;
		bfa_fcs_vport_offline(vport);
	}

	bfa_fcs_port_offline(&fabric->bport);

	fabric->fabric_name = 0;
	fabric->fabric_ip_addr[0] = 0;
}

static void
bfa_fcs_fabric_delay(void *cbarg)
{
	struct bfa_fcs_fabric_s *fabric = cbarg;

	bfa_sm_send_event(fabric, BFA_FCS_FABRIC_SM_DELAYED);
}

/**
 * Delete all vports and wait for vport delete completions.
 */
static void
bfa_fcs_fabric_delete(struct bfa_fcs_fabric_s *fabric)
{
	struct bfa_fcs_vport_s *vport;
	struct list_head	      *qe, *qen;

	list_for_each_safe(qe, qen, &fabric->vport_q) {
		vport = (struct bfa_fcs_vport_s *) qe;
		bfa_fcs_vport_delete(vport);
	}

	bfa_fcs_port_delete(&fabric->bport);
	bfa_wc_wait(&fabric->wc);
}

static void
bfa_fcs_fabric_delete_comp(void *cbarg)
{
	struct bfa_fcs_fabric_s *fabric = cbarg;

	bfa_sm_send_event(fabric, BFA_FCS_FABRIC_SM_DELCOMP);
}



/**
 *  fcs_fabric_public fabric public functions
 */

/**
 * Attach time initialization.
 */
void
bfa_fcs_fabric_attach(struct bfa_fcs_s *fcs)
{
	struct bfa_fcs_fabric_s *fabric;

	fabric = &fcs->fabric;
	bfa_os_memset(fabric, 0, sizeof(struct bfa_fcs_fabric_s));

	/**
	 * Initialize base fabric.
	 */
	fabric->fcs = fcs;
	INIT_LIST_HEAD(&fabric->vport_q);
	INIT_LIST_HEAD(&fabric->vf_q);
	fabric->lps = bfa_lps_alloc(fcs->bfa);
	bfa_assert(fabric->lps);

	/**
	 * Initialize fabric delete completion handler. Fabric deletion is
	 * complete when the last vport delete is complete.
	 */
	bfa_wc_init(&fabric->wc, bfa_fcs_fabric_delete_comp, fabric);
	bfa_wc_up(&fabric->wc); /* For the base port */

	bfa_sm_set_state(fabric, bfa_fcs_fabric_sm_uninit);
	bfa_fcs_lport_attach(&fabric->bport, fabric->fcs, FC_VF_ID_NULL, NULL);
}

void
bfa_fcs_fabric_modinit(struct bfa_fcs_s *fcs)
{
	bfa_sm_send_event(&fcs->fabric, BFA_FCS_FABRIC_SM_CREATE);
	bfa_trc(fcs, 0);
}

/**
 *   Module cleanup
 */
void
bfa_fcs_fabric_modexit(struct bfa_fcs_s *fcs)
{
	struct bfa_fcs_fabric_s *fabric;

	bfa_trc(fcs, 0);

	/**
	 * Cleanup base fabric.
	 */
	fabric = &fcs->fabric;
	bfa_lps_delete(fabric->lps);
	bfa_sm_send_event(fabric, BFA_FCS_FABRIC_SM_DELETE);
}

/**
 * Fabric module start -- kick starts FCS actions
 */
void
bfa_fcs_fabric_modstart(struct bfa_fcs_s *fcs)
{
	struct bfa_fcs_fabric_s *fabric;

	bfa_trc(fcs, 0);
	fabric = &fcs->fabric;
	bfa_sm_send_event(fabric, BFA_FCS_FABRIC_SM_START);
}

/**
 *   Suspend fabric activity as part of driver suspend.
 */
void
bfa_fcs_fabric_modsusp(struct bfa_fcs_s *fcs)
{
}

bfa_boolean_t
bfa_fcs_fabric_is_loopback(struct bfa_fcs_fabric_s *fabric)
{
	return bfa_sm_cmp_state(fabric, bfa_fcs_fabric_sm_loopback);
<<<<<<< HEAD
}

bfa_boolean_t
bfa_fcs_fabric_is_auth_failed(struct bfa_fcs_fabric_s *fabric)
{
	return bfa_sm_cmp_state(fabric, bfa_fcs_fabric_sm_auth_failed);
=======
>>>>>>> 92dcffb9
}

enum bfa_pport_type
bfa_fcs_fabric_port_type(struct bfa_fcs_fabric_s *fabric)
{
	return fabric->oper_type;
}

/**
 *   Link up notification from BFA physical port module.
 */
void
bfa_fcs_fabric_link_up(struct bfa_fcs_fabric_s *fabric)
{
	bfa_trc(fabric->fcs, fabric->bport.port_cfg.pwwn);
	bfa_sm_send_event(fabric, BFA_FCS_FABRIC_SM_LINK_UP);
}

/**
 *   Link down notification from BFA physical port module.
 */
void
bfa_fcs_fabric_link_down(struct bfa_fcs_fabric_s *fabric)
{
	bfa_trc(fabric->fcs, fabric->bport.port_cfg.pwwn);
	bfa_sm_send_event(fabric, BFA_FCS_FABRIC_SM_LINK_DOWN);
}

/**
 *   A child vport is being created in the fabric.
 *
 *   Call from vport module at vport creation. A list of base port and vports
 *   belonging to a fabric is maintained to propagate link events.
 *
 *   param[in] fabric - Fabric instance. This can be a base fabric or vf.
 *   param[in] vport  - Vport being created.
 *
 *   @return None (always succeeds)
 */
void
bfa_fcs_fabric_addvport(struct bfa_fcs_fabric_s *fabric,
			struct bfa_fcs_vport_s *vport)
{
	/**
	 * - add vport to fabric's vport_q
	 */
	bfa_trc(fabric->fcs, fabric->vf_id);

	list_add_tail(&vport->qe, &fabric->vport_q);
	fabric->num_vports++;
	bfa_wc_up(&fabric->wc);
}

/**
 *   A child vport is being deleted from fabric.
 *
 *   Vport is being deleted.
 */
void
bfa_fcs_fabric_delvport(struct bfa_fcs_fabric_s *fabric,
			struct bfa_fcs_vport_s *vport)
{
	list_del(&vport->qe);
	fabric->num_vports--;
	bfa_wc_down(&fabric->wc);
}

/**
 *   Base port is deleted.
 */
void
bfa_fcs_fabric_port_delete_comp(struct bfa_fcs_fabric_s *fabric)
{
	bfa_wc_down(&fabric->wc);
}


/**
 *    Check if fabric is online.
 *
 *   param[in] fabric - Fabric instance. This can be a base fabric or vf.
 *
 *   @return  TRUE/FALSE
 */
int
bfa_fcs_fabric_is_online(struct bfa_fcs_fabric_s *fabric)
{
	return bfa_sm_cmp_state(fabric, bfa_fcs_fabric_sm_online);
}

/**
 *	brief
 *
 */
bfa_status_t
bfa_fcs_fabric_addvf(struct bfa_fcs_fabric_s *vf, struct bfa_fcs_s *fcs,
		     struct bfa_port_cfg_s *port_cfg, struct bfad_vf_s *vf_drv)
{
	bfa_sm_set_state(vf, bfa_fcs_fabric_sm_uninit);
	return BFA_STATUS_OK;
}

/**
 * Lookup for a vport withing a fabric given its pwwn
 */
struct bfa_fcs_vport_s *
bfa_fcs_fabric_vport_lookup(struct bfa_fcs_fabric_s *fabric, wwn_t pwwn)
{
	struct bfa_fcs_vport_s *vport;
	struct list_head	      *qe;

	list_for_each(qe, &fabric->vport_q) {
		vport = (struct bfa_fcs_vport_s *) qe;
		if (bfa_fcs_port_get_pwwn(&vport->lport) == pwwn)
			return vport;
	}

	return NULL;
}

/**
 *    In a given fabric, return the number of lports.
 *
 *   param[in] fabric - Fabric instance. This can be a base fabric or vf.
 *
 *   @return : 1 or more.
 */
u16
bfa_fcs_fabric_vport_count(struct bfa_fcs_fabric_s *fabric)
{
	return fabric->num_vports;
}

/**
 *		Unsolicited frame receive handling.
 */
void
bfa_fcs_fabric_uf_recv(struct bfa_fcs_fabric_s *fabric, struct fchs_s *fchs,
					u16 len)
{
	u32	pid = fchs->d_id;
	struct bfa_fcs_vport_s *vport;
	struct list_head	      *qe;
	struct fc_els_cmd_s   *els_cmd = (struct fc_els_cmd_s *) (fchs + 1);
	struct fc_logi_s     *flogi = (struct fc_logi_s *) els_cmd;

	bfa_trc(fabric->fcs, len);
	bfa_trc(fabric->fcs, pid);

	/**
	 * Look for our own FLOGI frames being looped back. This means an
	 * external loopback cable is in place. Our own FLOGI frames are
	 * sometimes looped back when switch port gets temporarily bypassed.
	 */
	if ((pid == bfa_os_ntoh3b(FC_FABRIC_PORT))
	    && (els_cmd->els_code == FC_ELS_FLOGI)
	    && (flogi->port_name == bfa_fcs_port_get_pwwn(&fabric->bport))) {
		bfa_sm_send_event(fabric, BFA_FCS_FABRIC_SM_LOOPBACK);
		return;
	}

	/**
	 * FLOGI/EVFP exchanges should be consumed by base fabric.
	 */
	if (fchs->d_id == bfa_os_hton3b(FC_FABRIC_PORT)) {
		bfa_trc(fabric->fcs, pid);
		bfa_fcs_fabric_process_uf(fabric, fchs, len);
		return;
	}

	if (fabric->bport.pid == pid) {
		/**
		 * All authentication frames should be routed to auth
		 */
		bfa_trc(fabric->fcs, els_cmd->els_code);
		if (els_cmd->els_code == FC_ELS_AUTH) {
			bfa_trc(fabric->fcs, els_cmd->els_code);
			fabric->auth.response = (u8 *) els_cmd;
			return;
		}

		bfa_trc(fabric->fcs, *(u8 *) ((u8 *) fchs));
		bfa_fcs_port_uf_recv(&fabric->bport, fchs, len);
		return;
	}

	/**
	 * look for a matching local port ID
	 */
	list_for_each(qe, &fabric->vport_q) {
		vport = (struct bfa_fcs_vport_s *) qe;
		if (vport->lport.pid == pid) {
			bfa_fcs_port_uf_recv(&vport->lport, fchs, len);
			return;
		}
	}
	bfa_trc(fabric->fcs, els_cmd->els_code);
	bfa_fcs_port_uf_recv(&fabric->bport, fchs, len);
}

/**
 *		Unsolicited frames to be processed by fabric.
 */
static void
bfa_fcs_fabric_process_uf(struct bfa_fcs_fabric_s *fabric, struct fchs_s *fchs,
			  u16 len)
{
	struct fc_els_cmd_s   *els_cmd = (struct fc_els_cmd_s *) (fchs + 1);

	bfa_trc(fabric->fcs, els_cmd->els_code);

	switch (els_cmd->els_code) {
	case FC_ELS_FLOGI:
		bfa_fcs_fabric_process_flogi(fabric, fchs, len);
		break;

	default:
		/*
		 * need to generate a LS_RJT
		 */
		break;
	}
}

/**
 *	Process	incoming FLOGI
 */
static void
bfa_fcs_fabric_process_flogi(struct bfa_fcs_fabric_s *fabric,
				struct fchs_s *fchs, u16 len)
{
	struct fc_logi_s     *flogi = (struct fc_logi_s *) (fchs + 1);
	struct bfa_fcs_port_s *bport = &fabric->bport;

	bfa_trc(fabric->fcs, fchs->s_id);

	fabric->stats.flogi_rcvd++;
	/*
	 * Check port type. It should be 0 = n-port.
	 */
	if (flogi->csp.port_type) {
		/*
		 * @todo: may need to send a LS_RJT
		 */
		bfa_trc(fabric->fcs, flogi->port_name);
		fabric->stats.flogi_rejected++;
		return;
	}

	fabric->bb_credit = bfa_os_ntohs(flogi->csp.bbcred);
	bport->port_topo.pn2n.rem_port_wwn = flogi->port_name;
	bport->port_topo.pn2n.reply_oxid = fchs->ox_id;

	/*
	 * Send a Flogi Acc
	 */
	bfa_fcs_fabric_send_flogi_acc(fabric);
	bfa_sm_send_event(fabric, BFA_FCS_FABRIC_SM_NO_FABRIC);
}

static void
bfa_fcs_fabric_send_flogi_acc(struct bfa_fcs_fabric_s *fabric)
{
	struct bfa_port_cfg_s *pcfg = &fabric->bport.port_cfg;
	struct bfa_fcs_port_n2n_s *n2n_port = &fabric->bport.port_topo.pn2n;
	struct bfa_s	  *bfa = fabric->fcs->bfa;
	struct bfa_fcxp_s *fcxp;
	u16	reqlen;
	struct fchs_s		fchs;

	fcxp = bfa_fcs_fcxp_alloc(fabric->fcs);
	/**
	 * Do not expect this failure -- expect remote node to retry
	 */
	if (!fcxp)
		return;

	reqlen = fc_flogi_acc_build(&fchs, bfa_fcxp_get_reqbuf(fcxp),
				    bfa_os_hton3b(FC_FABRIC_PORT),
				    n2n_port->reply_oxid, pcfg->pwwn,
				    pcfg->nwwn,
				    bfa_fcport_get_maxfrsize(bfa),
				    bfa_fcport_get_rx_bbcredit(bfa));

	bfa_fcxp_send(fcxp, NULL, fabric->vf_id, bfa_lps_get_tag(fabric->lps),
		      BFA_FALSE, FC_CLASS_3,
		      reqlen, &fchs, bfa_fcs_fabric_flogiacc_comp, fabric,
		      FC_MAX_PDUSZ, 0);	/* Timeout 0 indicates no
					 * response expected
					 */
}

/**
 *   Flogi Acc completion callback.
 */
static void
bfa_fcs_fabric_flogiacc_comp(void *fcsarg, struct bfa_fcxp_s *fcxp, void *cbarg,
			     bfa_status_t status, u32 rsp_len,
			     u32 resid_len, struct fchs_s *rspfchs)
{
	struct bfa_fcs_fabric_s *fabric = cbarg;

	bfa_trc(fabric->fcs, status);
}

/*
 *
 * @param[in] fabric - fabric
 * @param[in] result - 1
 *
 * @return - none
 */
void
bfa_fcs_auth_finished(struct bfa_fcs_fabric_s *fabric, enum auth_status status)
{
	bfa_trc(fabric->fcs, status);

	if (status == FC_AUTH_STATE_SUCCESS)
		bfa_sm_send_event(fabric, BFA_FCS_FABRIC_SM_AUTH_SUCCESS);
	else
		bfa_sm_send_event(fabric, BFA_FCS_FABRIC_SM_AUTH_FAILED);
}

/**
 * Send AEN notification
 */
static void
bfa_fcs_fabric_aen_post(struct bfa_fcs_port_s *port,
			enum bfa_port_aen_event event)
{
	union bfa_aen_data_u  aen_data;
	struct bfa_log_mod_s *logmod = port->fcs->logm;
	wwn_t pwwn = bfa_fcs_port_get_pwwn(port);
	wwn_t fwwn = bfa_fcs_port_get_fabric_name(port);
	char  pwwn_ptr[BFA_STRING_32];
	char  fwwn_ptr[BFA_STRING_32];

	wwn2str(pwwn_ptr, pwwn);
	wwn2str(fwwn_ptr, fwwn);
	bfa_log(logmod, BFA_LOG_CREATE_ID(BFA_AEN_CAT_PORT, event),
			pwwn_ptr, fwwn_ptr);

	aen_data.port.pwwn = pwwn;
	aen_data.port.fwwn = fwwn;
}

/*
 *
 * @param[in] fabric - fabric
 * @param[in] wwn_t - new fabric name
 *
 * @return - none
 */
void
bfa_fcs_fabric_set_fabric_name(struct bfa_fcs_fabric_s *fabric,
				wwn_t fabric_name)
{
	bfa_trc(fabric->fcs, fabric_name);

	if (fabric->fabric_name == 0) {
		/*
		 * With BRCD switches, we don't get Fabric Name in FLOGI.
		 * Don't generate a fabric name change event in this case.
		 */
		fabric->fabric_name = fabric_name;
	} else {
		fabric->fabric_name = fabric_name;
		/* Generate a Event */
		bfa_fcs_fabric_aen_post(&fabric->bport,
				BFA_PORT_AEN_FABRIC_NAME_CHANGE);
	}

}
/**
 * Not used by FCS.
 */
void
bfa_cb_lps_flogo_comp(void *bfad, void *uarg)
{
}

<|MERGE_RESOLUTION|>--- conflicted
+++ resolved
@@ -33,18 +33,9 @@
 
 BFA_TRC_FILE(FCS, FABRIC);
 
-#define BFA_FCS_FABRIC_RETRY_DELAY		(2000)	/* Milliseconds */
+#define BFA_FCS_FABRIC_RETRY_DELAY	(2000)	/* Milliseconds */
 #define BFA_FCS_FABRIC_CLEANUP_DELAY	(10000)	/* Milliseconds */
 
-<<<<<<< HEAD
-#define bfa_fcs_fabric_set_opertype(__fabric) do {			\
-		if (bfa_fcport_get_topology((__fabric)->fcs->bfa)	\
-		    == BFA_PPORT_TOPOLOGY_P2P)				\
-			(__fabric)->oper_type = BFA_PPORT_TYPE_NPORT;	\
-		else							\
-			(__fabric)->oper_type = BFA_PPORT_TYPE_NLPORT;	\
-	} while (0)
-=======
 #define bfa_fcs_fabric_set_opertype(__fabric) do {             \
 	if (bfa_pport_get_topology((__fabric)->fcs->bfa)       \
 				== BFA_PPORT_TOPOLOGY_P2P)     \
@@ -52,27 +43,25 @@
 	else                                                   \
 		(__fabric)->oper_type = BFA_PPORT_TYPE_NLPORT; \
 } while (0)
->>>>>>> 92dcffb9
 
 /*
  * forward declarations
  */
-static void	bfa_fcs_fabric_init(struct bfa_fcs_fabric_s *fabric);
-static void	bfa_fcs_fabric_login(struct bfa_fcs_fabric_s *fabric);
-static void	bfa_fcs_fabric_notify_online(struct bfa_fcs_fabric_s *fabric);
-static void	bfa_fcs_fabric_notify_offline(struct bfa_fcs_fabric_s *fabric);
-static void	bfa_fcs_fabric_delay(void *cbarg);
-static void	bfa_fcs_fabric_delete(struct bfa_fcs_fabric_s *fabric);
-static void	bfa_fcs_fabric_delete_comp(void *cbarg);
-static void	bfa_fcs_fabric_process_uf(struct bfa_fcs_fabric_s *fabric,
+static void     bfa_fcs_fabric_init(struct bfa_fcs_fabric_s *fabric);
+static void     bfa_fcs_fabric_login(struct bfa_fcs_fabric_s *fabric);
+static void     bfa_fcs_fabric_notify_online(struct bfa_fcs_fabric_s *fabric);
+static void     bfa_fcs_fabric_notify_offline(struct bfa_fcs_fabric_s *fabric);
+static void     bfa_fcs_fabric_delay(void *cbarg);
+static void     bfa_fcs_fabric_delete(struct bfa_fcs_fabric_s *fabric);
+static void     bfa_fcs_fabric_delete_comp(void *cbarg);
+static void     bfa_fcs_fabric_process_uf(struct bfa_fcs_fabric_s *fabric,
 					  struct fchs_s *fchs, u16 len);
-static void	bfa_fcs_fabric_process_flogi(struct bfa_fcs_fabric_s *fabric,
+static void     bfa_fcs_fabric_process_flogi(struct bfa_fcs_fabric_s *fabric,
 					     struct fchs_s *fchs, u16 len);
-static void	bfa_fcs_fabric_send_flogi_acc(struct bfa_fcs_fabric_s *fabric);
-static void	bfa_fcs_fabric_flogiacc_comp(void *fcsarg,
+static void     bfa_fcs_fabric_send_flogi_acc(struct bfa_fcs_fabric_s *fabric);
+static void     bfa_fcs_fabric_flogiacc_comp(void *fcsarg,
 					     struct bfa_fcxp_s *fcxp,
-					     void *cbarg,
-					     bfa_status_t status,
+					     void *cbarg, bfa_status_t status,
 					     u32 rsp_len,
 					     u32 resid_len,
 					     struct fchs_s *rspfchs);
@@ -84,51 +73,54 @@
  * Fabric state machine events
  */
 enum bfa_fcs_fabric_event {
-	BFA_FCS_FABRIC_SM_CREATE	= 1,  /*  fabric create from driver */
-	BFA_FCS_FABRIC_SM_DELETE	= 2,  /*  fabric delete from driver */
-	BFA_FCS_FABRIC_SM_LINK_DOWN	= 3,  /*  link down from port */
-	BFA_FCS_FABRIC_SM_LINK_UP	= 4,  /*  link up from port */
-	BFA_FCS_FABRIC_SM_CONT_OP	= 5,  /*  continue op from flogi/auth*/
-	BFA_FCS_FABRIC_SM_RETRY_OP	= 6,  /*  continue op from flogi/auth*/
-	BFA_FCS_FABRIC_SM_NO_FABRIC	= 7,  /*  no fabric from flogi/auth */
-	BFA_FCS_FABRIC_SM_PERF_EVFP	= 8, /*  perform EVFP from flogi/auth*/
-	BFA_FCS_FABRIC_SM_ISOLATE	= 9, /*  isolate from EVFP processing*/
-	BFA_FCS_FABRIC_SM_NO_TAGGING	= 10, /*  no VFT tagging from EVFP */
-	BFA_FCS_FABRIC_SM_DELAYED	= 11, /*  timeout delay event */
-	BFA_FCS_FABRIC_SM_AUTH_FAILED	= 12, /*  authentication failed */
-	BFA_FCS_FABRIC_SM_AUTH_SUCCESS	= 13, /*  authentication successful */
-	BFA_FCS_FABRIC_SM_DELCOMP	= 14, /*  all vports deleted event */
-	BFA_FCS_FABRIC_SM_LOOPBACK	= 15, /*  Received our own FLOGI */
-	BFA_FCS_FABRIC_SM_START		= 16, /*  fabric delete from driver */
+	BFA_FCS_FABRIC_SM_CREATE = 1,	/*  fabric create from driver */
+	BFA_FCS_FABRIC_SM_DELETE = 2,	/*  fabric delete from driver */
+	BFA_FCS_FABRIC_SM_LINK_DOWN = 3,	/*  link down from port */
+	BFA_FCS_FABRIC_SM_LINK_UP = 4,	/*  link up from port */
+	BFA_FCS_FABRIC_SM_CONT_OP = 5,	/*  continue op from flogi/auth */
+	BFA_FCS_FABRIC_SM_RETRY_OP = 6,	/*  continue op from flogi/auth */
+	BFA_FCS_FABRIC_SM_NO_FABRIC = 7,	/*  no fabric from flogi/auth
+						 */
+	BFA_FCS_FABRIC_SM_PERF_EVFP = 8,	/*  perform EVFP from
+						 *flogi/auth */
+	BFA_FCS_FABRIC_SM_ISOLATE = 9,	/*  isolate from EVFP processing */
+	BFA_FCS_FABRIC_SM_NO_TAGGING = 10,/*  no VFT tagging from EVFP */
+	BFA_FCS_FABRIC_SM_DELAYED = 11,	/*  timeout delay event */
+	BFA_FCS_FABRIC_SM_AUTH_FAILED = 12,	/*  authentication failed */
+	BFA_FCS_FABRIC_SM_AUTH_SUCCESS = 13,	/*  authentication successful
+						 */
+	BFA_FCS_FABRIC_SM_DELCOMP = 14,	/*  all vports deleted event */
+	BFA_FCS_FABRIC_SM_LOOPBACK = 15,	/*  Received our own FLOGI */
+	BFA_FCS_FABRIC_SM_START = 16,	/*  fabric delete from driver */
 };
 
-static void	bfa_fcs_fabric_sm_uninit(struct bfa_fcs_fabric_s *fabric,
+static void     bfa_fcs_fabric_sm_uninit(struct bfa_fcs_fabric_s *fabric,
 					 enum bfa_fcs_fabric_event event);
-static void	bfa_fcs_fabric_sm_created(struct bfa_fcs_fabric_s *fabric,
+static void     bfa_fcs_fabric_sm_created(struct bfa_fcs_fabric_s *fabric,
 					  enum bfa_fcs_fabric_event event);
-static void	bfa_fcs_fabric_sm_linkdown(struct bfa_fcs_fabric_s *fabric,
+static void     bfa_fcs_fabric_sm_linkdown(struct bfa_fcs_fabric_s *fabric,
 					   enum bfa_fcs_fabric_event event);
-static void	bfa_fcs_fabric_sm_flogi(struct bfa_fcs_fabric_s *fabric,
+static void     bfa_fcs_fabric_sm_flogi(struct bfa_fcs_fabric_s *fabric,
 					enum bfa_fcs_fabric_event event);
-static void	bfa_fcs_fabric_sm_flogi_retry(struct bfa_fcs_fabric_s *fabric,
+static void     bfa_fcs_fabric_sm_flogi_retry(struct bfa_fcs_fabric_s *fabric,
 					      enum bfa_fcs_fabric_event event);
-static void	bfa_fcs_fabric_sm_auth(struct bfa_fcs_fabric_s *fabric,
+static void     bfa_fcs_fabric_sm_auth(struct bfa_fcs_fabric_s *fabric,
 				       enum bfa_fcs_fabric_event event);
-static void	bfa_fcs_fabric_sm_auth_failed(struct bfa_fcs_fabric_s *fabric,
+static void     bfa_fcs_fabric_sm_auth_failed(struct bfa_fcs_fabric_s *fabric,
 					      enum bfa_fcs_fabric_event event);
-static void	bfa_fcs_fabric_sm_loopback(struct bfa_fcs_fabric_s *fabric,
+static void     bfa_fcs_fabric_sm_loopback(struct bfa_fcs_fabric_s *fabric,
 					   enum bfa_fcs_fabric_event event);
-static void	bfa_fcs_fabric_sm_nofabric(struct bfa_fcs_fabric_s *fabric,
+static void     bfa_fcs_fabric_sm_nofabric(struct bfa_fcs_fabric_s *fabric,
 					   enum bfa_fcs_fabric_event event);
-static void	bfa_fcs_fabric_sm_online(struct bfa_fcs_fabric_s *fabric,
+static void     bfa_fcs_fabric_sm_online(struct bfa_fcs_fabric_s *fabric,
 					 enum bfa_fcs_fabric_event event);
-static void	bfa_fcs_fabric_sm_evfp(struct bfa_fcs_fabric_s *fabric,
+static void     bfa_fcs_fabric_sm_evfp(struct bfa_fcs_fabric_s *fabric,
 				       enum bfa_fcs_fabric_event event);
-static void	bfa_fcs_fabric_sm_evfp_done(struct bfa_fcs_fabric_s *fabric,
+static void     bfa_fcs_fabric_sm_evfp_done(struct bfa_fcs_fabric_s *fabric,
 					    enum bfa_fcs_fabric_event event);
-static void	bfa_fcs_fabric_sm_isolated(struct bfa_fcs_fabric_s *fabric,
+static void     bfa_fcs_fabric_sm_isolated(struct bfa_fcs_fabric_s *fabric,
 					   enum bfa_fcs_fabric_event event);
-static void	bfa_fcs_fabric_sm_deleting(struct bfa_fcs_fabric_s *fabric,
+static void     bfa_fcs_fabric_sm_deleting(struct bfa_fcs_fabric_s *fabric,
 					   enum bfa_fcs_fabric_event event);
 /**
  *   Beginning state before fabric creation.
@@ -144,7 +136,8 @@
 	case BFA_FCS_FABRIC_SM_CREATE:
 		bfa_sm_set_state(fabric, bfa_fcs_fabric_sm_created);
 		bfa_fcs_fabric_init(fabric);
-		bfa_fcs_lport_init(&fabric->bport, &fabric->bport.port_cfg);
+		bfa_fcs_lport_init(&fabric->bport, fabric->fcs, FC_VF_ID_NULL,
+				   &fabric->bport.port_cfg, NULL);
 		break;
 
 	case BFA_FCS_FABRIC_SM_LINK_UP:
@@ -168,7 +161,7 @@
 
 	switch (event) {
 	case BFA_FCS_FABRIC_SM_START:
-		if (bfa_fcport_is_linkup(fabric->fcs->bfa)) {
+		if (bfa_pport_is_linkup(fabric->fcs->bfa)) {
 			bfa_sm_set_state(fabric, bfa_fcs_fabric_sm_flogi);
 			bfa_fcs_fabric_login(fabric);
 		} else
@@ -232,8 +225,7 @@
 	switch (event) {
 	case BFA_FCS_FABRIC_SM_CONT_OP:
 
-		bfa_fcport_set_tx_bbcredit(fabric->fcs->bfa,
-					  fabric->bb_credit);
+		bfa_pport_set_tx_bbcredit(fabric->fcs->bfa, fabric->bb_credit);
 		fabric->fab_type = BFA_FCS_FABRIC_SWITCHED;
 
 		if (fabric->auth_reqd && fabric->is_auth) {
@@ -260,8 +252,7 @@
 
 	case BFA_FCS_FABRIC_SM_NO_FABRIC:
 		fabric->fab_type = BFA_FCS_FABRIC_N2N;
-		bfa_fcport_set_tx_bbcredit(fabric->fcs->bfa,
-					  fabric->bb_credit);
+		bfa_pport_set_tx_bbcredit(fabric->fcs->bfa, fabric->bb_credit);
 		bfa_fcs_fabric_notify_online(fabric);
 		bfa_sm_set_state(fabric, bfa_fcs_fabric_sm_nofabric);
 		break;
@@ -317,7 +308,7 @@
  */
 static void
 bfa_fcs_fabric_sm_auth(struct bfa_fcs_fabric_s *fabric,
-			enum bfa_fcs_fabric_event event)
+		       enum bfa_fcs_fabric_event event)
 {
 	bfa_trc(fabric->fcs, fabric->bport.port_cfg.pwwn);
 	bfa_trc(fabric->fcs, event);
@@ -428,8 +419,7 @@
 
 	case BFA_FCS_FABRIC_SM_NO_FABRIC:
 		bfa_trc(fabric->fcs, fabric->bb_credit);
-		bfa_fcport_set_tx_bbcredit(fabric->fcs->bfa,
-					  fabric->bb_credit);
+		bfa_pport_set_tx_bbcredit(fabric->fcs->bfa, fabric->bb_credit);
 		break;
 
 	default:
@@ -477,7 +467,7 @@
  */
 static void
 bfa_fcs_fabric_sm_evfp(struct bfa_fcs_fabric_s *fabric,
-			enum bfa_fcs_fabric_event event)
+		       enum bfa_fcs_fabric_event event)
 {
 	bfa_trc(fabric->fcs, fabric->bport.port_cfg.pwwn);
 	bfa_trc(fabric->fcs, event);
@@ -573,24 +563,32 @@
 bfa_fcs_fabric_psymb_init(struct bfa_fcs_fabric_s *fabric)
 {
 	struct bfa_port_cfg_s *port_cfg = &fabric->bport.port_cfg;
-    char            model[BFA_ADAPTER_MODEL_NAME_LEN] = {0};
-	struct bfa_fcs_driver_info_s  *driver_info = &fabric->fcs->driver_info;
-
-    bfa_ioc_get_adapter_model(&fabric->fcs->bfa->ioc, model);
-
-	/* Model name/number */
-	strncpy((char *)&port_cfg->sym_name, model,
+	struct bfa_adapter_attr_s adapter_attr;
+	struct bfa_fcs_driver_info_s *driver_info = &fabric->fcs->driver_info;
+
+	bfa_os_memset((void *)&adapter_attr, 0,
+		      sizeof(struct bfa_adapter_attr_s));
+	bfa_ioc_get_adapter_attr(&fabric->fcs->bfa->ioc, &adapter_attr);
+
+	/*
+	 * Model name/number
+	 */
+	strncpy((char *)&port_cfg->sym_name, adapter_attr.model,
 		BFA_FCS_PORT_SYMBNAME_MODEL_SZ);
 	strncat((char *)&port_cfg->sym_name, BFA_FCS_PORT_SYMBNAME_SEPARATOR,
 		sizeof(BFA_FCS_PORT_SYMBNAME_SEPARATOR));
 
-	/* Driver Version */
+	/*
+	 * Driver Version
+	 */
 	strncat((char *)&port_cfg->sym_name, (char *)driver_info->version,
 		BFA_FCS_PORT_SYMBNAME_VERSION_SZ);
 	strncat((char *)&port_cfg->sym_name, BFA_FCS_PORT_SYMBNAME_SEPARATOR,
 		sizeof(BFA_FCS_PORT_SYMBNAME_SEPARATOR));
 
-	/* Host machine name */
+	/*
+	 * Host machine name
+	 */
 	strncat((char *)&port_cfg->sym_name,
 		(char *)driver_info->host_machine_name,
 		BFA_FCS_PORT_SYMBNAME_MACHINENAME_SZ);
@@ -604,8 +602,7 @@
 	 */
 	if (driver_info->host_os_patch[0] == '\0') {
 		strncat((char *)&port_cfg->sym_name,
-			(char *)driver_info->host_os_name,
-			BFA_FCS_OS_STR_LEN);
+			(char *)driver_info->host_os_name, BFA_FCS_OS_STR_LEN);
 		strncat((char *)&port_cfg->sym_name,
 			BFA_FCS_PORT_SYMBNAME_SEPARATOR,
 			sizeof(BFA_FCS_PORT_SYMBNAME_SEPARATOR));
@@ -617,13 +614,17 @@
 			BFA_FCS_PORT_SYMBNAME_SEPARATOR,
 			sizeof(BFA_FCS_PORT_SYMBNAME_SEPARATOR));
 
-		/* Append host OS Patch Info */
+		/*
+		 * Append host OS Patch Info
+		 */
 		strncat((char *)&port_cfg->sym_name,
 			(char *)driver_info->host_os_patch,
 			BFA_FCS_PORT_SYMBNAME_OSPATCH_SZ);
 	}
 
-	/* null terminate */
+	/*
+	 * null terminate
+	 */
 	port_cfg->sym_name.symname[BFA_SYMNAME_MAXLEN - 1] = 0;
 }
 
@@ -644,7 +645,9 @@
 		break;
 
 	case BFA_STATUS_INVALID_MAC:
-		/* Only for CNA */
+		/*
+		 * Only for CNA
+		 */
 		fabric->stats.flogi_acc_err++;
 		bfa_sm_send_event(fabric, BFA_FCS_FABRIC_SM_RETRY_OP);
 
@@ -682,7 +685,7 @@
 	bfa_trc(fabric->fcs, fabric->bb_credit);
 
 	if (!bfa_lps_is_brcd_fabric(fabric->lps))
-		fabric->fabric_name =  bfa_lps_get_peer_nwwn(fabric->lps);
+		fabric->fabric_name = bfa_lps_get_peer_nwwn(fabric->lps);
 
 	/*
 	 * Check port type. It should be 1 = F-port.
@@ -705,20 +708,21 @@
 	bfa_trc(fabric->fcs, fabric->is_npiv);
 	bfa_trc(fabric->fcs, fabric->is_auth);
 }
-/**
- *		Allocate and send FLOGI.
+
+/**
+ * 		Allocate and send FLOGI.
  */
 static void
 bfa_fcs_fabric_login(struct bfa_fcs_fabric_s *fabric)
 {
-	struct bfa_s		*bfa = fabric->fcs->bfa;
-	struct bfa_port_cfg_s	*pcfg = &fabric->bport.port_cfg;
-	u8			alpa = 0;
-
-	if (bfa_fcport_get_topology(bfa) == BFA_PPORT_TOPOLOGY_LOOP)
-		alpa = bfa_fcport_get_myalpa(bfa);
-
-	bfa_lps_flogi(fabric->lps, fabric, alpa, bfa_fcport_get_maxfrsize(bfa),
+	struct bfa_s   *bfa = fabric->fcs->bfa;
+	struct bfa_port_cfg_s *pcfg = &fabric->bport.port_cfg;
+	u8         alpa = 0;
+
+	if (bfa_pport_get_topology(bfa) == BFA_PPORT_TOPOLOGY_LOOP)
+		alpa = bfa_pport_get_myalpa(bfa);
+
+	bfa_lps_flogi(fabric->lps, fabric, alpa, bfa_pport_get_maxfrsize(bfa),
 		      pcfg->pwwn, pcfg->nwwn, fabric->auth_reqd);
 
 	fabric->stats.flogi_sent++;
@@ -728,7 +732,7 @@
 bfa_fcs_fabric_notify_online(struct bfa_fcs_fabric_s *fabric)
 {
 	struct bfa_fcs_vport_s *vport;
-	struct list_head	      *qe, *qen;
+	struct list_head *qe, *qen;
 
 	bfa_trc(fabric->fcs, fabric->fabric_name);
 
@@ -741,7 +745,7 @@
 	bfa_fcs_port_online(&fabric->bport);
 
 	list_for_each_safe(qe, qen, &fabric->vport_q) {
-		vport = (struct bfa_fcs_vport_s *) qe;
+		vport = (struct bfa_fcs_vport_s *)qe;
 		bfa_fcs_vport_online(vport);
 	}
 }
@@ -750,7 +754,7 @@
 bfa_fcs_fabric_notify_offline(struct bfa_fcs_fabric_s *fabric)
 {
 	struct bfa_fcs_vport_s *vport;
-	struct list_head	      *qe, *qen;
+	struct list_head *qe, *qen;
 
 	bfa_trc(fabric->fcs, fabric->fabric_name);
 	fabric->stats.fabric_offlines++;
@@ -759,7 +763,7 @@
 	 * notify offline event first to vports and then base port.
 	 */
 	list_for_each_safe(qe, qen, &fabric->vport_q) {
-		vport = (struct bfa_fcs_vport_s *) qe;
+		vport = (struct bfa_fcs_vport_s *)qe;
 		bfa_fcs_vport_offline(vport);
 	}
 
@@ -784,10 +788,10 @@
 bfa_fcs_fabric_delete(struct bfa_fcs_fabric_s *fabric)
 {
 	struct bfa_fcs_vport_s *vport;
-	struct list_head	      *qe, *qen;
+	struct list_head *qe, *qen;
 
 	list_for_each_safe(qe, qen, &fabric->vport_q) {
-		vport = (struct bfa_fcs_vport_s *) qe;
+		vport = (struct bfa_fcs_vport_s *)qe;
 		bfa_fcs_vport_delete(vport);
 	}
 
@@ -810,10 +814,10 @@
  */
 
 /**
- * Attach time initialization.
- */
-void
-bfa_fcs_fabric_attach(struct bfa_fcs_s *fcs)
+ *   Module initialization
+ */
+void
+bfa_fcs_fabric_modinit(struct bfa_fcs_s *fcs)
 {
 	struct bfa_fcs_fabric_s *fabric;
 
@@ -830,20 +834,14 @@
 	bfa_assert(fabric->lps);
 
 	/**
-	 * Initialize fabric delete completion handler. Fabric deletion is
-	 * complete when the last vport delete is complete.
+	 * Initialize fabric delete completion handler. Fabric deletion is complete
+	 * when the last vport delete is complete.
 	 */
 	bfa_wc_init(&fabric->wc, bfa_fcs_fabric_delete_comp, fabric);
-	bfa_wc_up(&fabric->wc); /* For the base port */
+	bfa_wc_up(&fabric->wc);	/* For the base port */
 
 	bfa_sm_set_state(fabric, bfa_fcs_fabric_sm_uninit);
-	bfa_fcs_lport_attach(&fabric->bport, fabric->fcs, FC_VF_ID_NULL, NULL);
-}
-
-void
-bfa_fcs_fabric_modinit(struct bfa_fcs_s *fcs)
-{
-	bfa_sm_send_event(&fcs->fabric, BFA_FCS_FABRIC_SM_CREATE);
+	bfa_sm_send_event(fabric, BFA_FCS_FABRIC_SM_CREATE);
 	bfa_trc(fcs, 0);
 }
 
@@ -890,15 +888,6 @@
 bfa_fcs_fabric_is_loopback(struct bfa_fcs_fabric_s *fabric)
 {
 	return bfa_sm_cmp_state(fabric, bfa_fcs_fabric_sm_loopback);
-<<<<<<< HEAD
-}
-
-bfa_boolean_t
-bfa_fcs_fabric_is_auth_failed(struct bfa_fcs_fabric_s *fabric)
-{
-	return bfa_sm_cmp_state(fabric, bfa_fcs_fabric_sm_auth_failed);
-=======
->>>>>>> 92dcffb9
 }
 
 enum bfa_pport_type
@@ -975,7 +964,6 @@
 	bfa_wc_down(&fabric->wc);
 }
 
-
 /**
  *    Check if fabric is online.
  *
@@ -989,13 +977,11 @@
 	return bfa_sm_cmp_state(fabric, bfa_fcs_fabric_sm_online);
 }
 
-/**
- *	brief
- *
- */
+
 bfa_status_t
 bfa_fcs_fabric_addvf(struct bfa_fcs_fabric_s *vf, struct bfa_fcs_s *fcs,
-		     struct bfa_port_cfg_s *port_cfg, struct bfad_vf_s *vf_drv)
+		     struct bfa_port_cfg_s *port_cfg,
+		     struct bfad_vf_s *vf_drv)
 {
 	bfa_sm_set_state(vf, bfa_fcs_fabric_sm_uninit);
 	return BFA_STATUS_OK;
@@ -1008,10 +994,10 @@
 bfa_fcs_fabric_vport_lookup(struct bfa_fcs_fabric_s *fabric, wwn_t pwwn)
 {
 	struct bfa_fcs_vport_s *vport;
-	struct list_head	      *qe;
+	struct list_head *qe;
 
 	list_for_each(qe, &fabric->vport_q) {
-		vport = (struct bfa_fcs_vport_s *) qe;
+		vport = (struct bfa_fcs_vport_s *)qe;
 		if (bfa_fcs_port_get_pwwn(&vport->lport) == pwwn)
 			return vport;
 	}
@@ -1024,7 +1010,7 @@
  *
  *   param[in] fabric - Fabric instance. This can be a base fabric or vf.
  *
- *   @return : 1 or more.
+*    @return : 1 or more.
  */
 u16
 bfa_fcs_fabric_vport_count(struct bfa_fcs_fabric_s *fabric)
@@ -1033,15 +1019,15 @@
 }
 
 /**
- *		Unsolicited frame receive handling.
+ * 		Unsolicited frame receive handling.
  */
 void
 bfa_fcs_fabric_uf_recv(struct bfa_fcs_fabric_s *fabric, struct fchs_s *fchs,
-					u16 len)
-{
-	u32	pid = fchs->d_id;
+		       u16 len)
+{
+	u32        pid = fchs->d_id;
 	struct bfa_fcs_vport_s *vport;
-	struct list_head	      *qe;
+	struct list_head *qe;
 	struct fc_els_cmd_s   *els_cmd = (struct fc_els_cmd_s *) (fchs + 1);
 	struct fc_logi_s     *flogi = (struct fc_logi_s *) els_cmd;
 
@@ -1089,7 +1075,7 @@
 	 * look for a matching local port ID
 	 */
 	list_for_each(qe, &fabric->vport_q) {
-		vport = (struct bfa_fcs_vport_s *) qe;
+		vport = (struct bfa_fcs_vport_s *)qe;
 		if (vport->lport.pid == pid) {
 			bfa_fcs_port_uf_recv(&vport->lport, fchs, len);
 			return;
@@ -1100,7 +1086,7 @@
 }
 
 /**
- *		Unsolicited frames to be processed by fabric.
+ * 		Unsolicited frames to be processed by fabric.
  */
 static void
 bfa_fcs_fabric_process_uf(struct bfa_fcs_fabric_s *fabric, struct fchs_s *fchs,
@@ -1124,11 +1110,11 @@
 }
 
 /**
- *	Process	incoming FLOGI
+ * 	Process	incoming FLOGI
  */
 static void
 bfa_fcs_fabric_process_flogi(struct bfa_fcs_fabric_s *fabric,
-				struct fchs_s *fchs, u16 len)
+			struct fchs_s *fchs, u16 len)
 {
 	struct fc_logi_s     *flogi = (struct fc_logi_s *) (fchs + 1);
 	struct bfa_fcs_port_s *bport = &fabric->bport;
@@ -1164,10 +1150,10 @@
 {
 	struct bfa_port_cfg_s *pcfg = &fabric->bport.port_cfg;
 	struct bfa_fcs_port_n2n_s *n2n_port = &fabric->bport.port_topo.pn2n;
-	struct bfa_s	  *bfa = fabric->fcs->bfa;
+	struct bfa_s   *bfa = fabric->fcs->bfa;
 	struct bfa_fcxp_s *fcxp;
-	u16	reqlen;
-	struct fchs_s		fchs;
+	u16        reqlen;
+	struct fchs_s          fchs;
 
 	fcxp = bfa_fcs_fcxp_alloc(fabric->fcs);
 	/**
@@ -1179,16 +1165,15 @@
 	reqlen = fc_flogi_acc_build(&fchs, bfa_fcxp_get_reqbuf(fcxp),
 				    bfa_os_hton3b(FC_FABRIC_PORT),
 				    n2n_port->reply_oxid, pcfg->pwwn,
-				    pcfg->nwwn,
-				    bfa_fcport_get_maxfrsize(bfa),
-				    bfa_fcport_get_rx_bbcredit(bfa));
+				    pcfg->nwwn, bfa_pport_get_maxfrsize(bfa),
+				    bfa_pport_get_rx_bbcredit(bfa));
 
 	bfa_fcxp_send(fcxp, NULL, fabric->vf_id, bfa_lps_get_tag(fabric->lps),
-		      BFA_FALSE, FC_CLASS_3,
-		      reqlen, &fchs, bfa_fcs_fabric_flogiacc_comp, fabric,
-		      FC_MAX_PDUSZ, 0);	/* Timeout 0 indicates no
-					 * response expected
-					 */
+			BFA_FALSE, FC_CLASS_3, reqlen, &fchs,
+			bfa_fcs_fabric_flogiacc_comp, fabric,
+			FC_MAX_PDUSZ, 0); /* Timeout 0 indicates no
+					   * response expected
+					   */
 }
 
 /**
@@ -1229,17 +1214,24 @@
 bfa_fcs_fabric_aen_post(struct bfa_fcs_port_s *port,
 			enum bfa_port_aen_event event)
 {
-	union bfa_aen_data_u  aen_data;
+	union bfa_aen_data_u aen_data;
 	struct bfa_log_mod_s *logmod = port->fcs->logm;
-	wwn_t pwwn = bfa_fcs_port_get_pwwn(port);
-	wwn_t fwwn = bfa_fcs_port_get_fabric_name(port);
-	char  pwwn_ptr[BFA_STRING_32];
-	char  fwwn_ptr[BFA_STRING_32];
+	wwn_t           pwwn = bfa_fcs_port_get_pwwn(port);
+	wwn_t           fwwn = bfa_fcs_port_get_fabric_name(port);
+	char            pwwn_ptr[BFA_STRING_32];
+	char            fwwn_ptr[BFA_STRING_32];
 
 	wwn2str(pwwn_ptr, pwwn);
 	wwn2str(fwwn_ptr, fwwn);
-	bfa_log(logmod, BFA_LOG_CREATE_ID(BFA_AEN_CAT_PORT, event),
-			pwwn_ptr, fwwn_ptr);
+
+	switch (event) {
+	case BFA_PORT_AEN_FABRIC_NAME_CHANGE:
+		bfa_log(logmod, BFA_AEN_PORT_FABRIC_NAME_CHANGE, pwwn_ptr,
+			fwwn_ptr);
+		break;
+	default:
+		break;
+	}
 
 	aen_data.port.pwwn = pwwn;
 	aen_data.port.fwwn = fwwn;
@@ -1254,7 +1246,7 @@
  */
 void
 bfa_fcs_fabric_set_fabric_name(struct bfa_fcs_fabric_s *fabric,
-				wwn_t fabric_name)
+			       wwn_t fabric_name)
 {
 	bfa_trc(fabric->fcs, fabric_name);
 
@@ -1266,12 +1258,15 @@
 		fabric->fabric_name = fabric_name;
 	} else {
 		fabric->fabric_name = fabric_name;
-		/* Generate a Event */
+		/*
+		 * Generate a Event
+		 */
 		bfa_fcs_fabric_aen_post(&fabric->bport,
-				BFA_PORT_AEN_FABRIC_NAME_CHANGE);
-	}
-
-}
+					BFA_PORT_AEN_FABRIC_NAME_CHANGE);
+	}
+
+}
+
 /**
  * Not used by FCS.
  */
