--- conflicted
+++ resolved
@@ -404,9 +404,7 @@
 	u8	configured_lun;
 	u8	block;
 	u8	tlr_snoop_check;
-<<<<<<< HEAD
 	u8	ignore_delay_remove;
-=======
 	/*
 	 * Bug workaround for SATL handling: the mpt2/3sas firmware
 	 * doesn't return BUSY or TASK_SET_FULL for subsequent
@@ -418,7 +416,6 @@
 	 * thing while a SATL command is pending.
 	 */
 	unsigned long ata_command_pending;
->>>>>>> 8f8ee970
 };
 
 #define MPT3_CMD_NOT_USED	0x8000	/* free */
