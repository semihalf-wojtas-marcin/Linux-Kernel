/* qlogicpti.c: Performance Technologies QlogicISP sbus card driver.
 *
 * Copyright (C) 1996, 2006, 2008 David S. Miller (davem@davemloft.net)
 *
 * A lot of this driver was directly stolen from Erik H. Moe's PCI
 * Qlogic ISP driver.  Mucho kudos to him for this code.
 *
 * An even bigger kudos to John Grana at Performance Technologies
 * for providing me with the hardware to write this driver, you rule
 * John you really do.
 *
 * May, 2, 1997: Added support for QLGC,isp --jj
 */

#include <linux/kernel.h>
#include <linux/delay.h>
#include <linux/types.h>
#include <linux/string.h>
#include <linux/gfp.h>
#include <linux/blkdev.h>
#include <linux/proc_fs.h>
#include <linux/stat.h>
#include <linux/init.h>
#include <linux/spinlock.h>
#include <linux/interrupt.h>
#include <linux/module.h>
#include <linux/jiffies.h>
#include <linux/dma-mapping.h>
#include <linux/of.h>
#include <linux/of_device.h>
#include <linux/firmware.h>

#include <asm/byteorder.h>

#include "qlogicpti.h"

#include <asm/dma.h>
#include <asm/system.h>
#include <asm/ptrace.h>
#include <asm/pgtable.h>
#include <asm/oplib.h>
#include <asm/io.h>
#include <asm/irq.h>

#include <scsi/scsi.h>
#include <scsi/scsi_cmnd.h>
#include <scsi/scsi_device.h>
#include <scsi/scsi_eh.h>
#include <scsi/scsi_tcq.h>
#include <scsi/scsi_host.h>

#define MAX_TARGETS	16
#define MAX_LUNS	8	/* 32 for 1.31 F/W */

#define DEFAULT_LOOP_COUNT	10000

static struct qlogicpti *qptichain = NULL;
static DEFINE_SPINLOCK(qptichain_lock);

#define PACKB(a, b)			(((a)<<4)|(b))

static const u_char mbox_param[] = {
	PACKB(1, 1),	/* MBOX_NO_OP */
	PACKB(5, 5),	/* MBOX_LOAD_RAM */
	PACKB(2, 0),	/* MBOX_EXEC_FIRMWARE */
	PACKB(5, 5),	/* MBOX_DUMP_RAM */
	PACKB(3, 3),	/* MBOX_WRITE_RAM_WORD */
	PACKB(2, 3),	/* MBOX_READ_RAM_WORD */
	PACKB(6, 6),	/* MBOX_MAILBOX_REG_TEST */
	PACKB(2, 3),	/* MBOX_VERIFY_CHECKSUM	*/
	PACKB(1, 3),	/* MBOX_ABOUT_FIRMWARE */
	PACKB(0, 0),	/* 0x0009 */
	PACKB(0, 0),	/* 0x000a */
	PACKB(0, 0),	/* 0x000b */
	PACKB(0, 0),	/* 0x000c */
	PACKB(0, 0),	/* 0x000d */
	PACKB(1, 2),	/* MBOX_CHECK_FIRMWARE */
	PACKB(0, 0),	/* 0x000f */
	PACKB(5, 5),	/* MBOX_INIT_REQ_QUEUE */
	PACKB(6, 6),	/* MBOX_INIT_RES_QUEUE */
	PACKB(4, 4),	/* MBOX_EXECUTE_IOCB */
	PACKB(2, 2),	/* MBOX_WAKE_UP	*/
	PACKB(1, 6),	/* MBOX_STOP_FIRMWARE */
	PACKB(4, 4),	/* MBOX_ABORT */
	PACKB(2, 2),	/* MBOX_ABORT_DEVICE */
	PACKB(3, 3),	/* MBOX_ABORT_TARGET */
	PACKB(2, 2),	/* MBOX_BUS_RESET */
	PACKB(2, 3),	/* MBOX_STOP_QUEUE */
	PACKB(2, 3),	/* MBOX_START_QUEUE */
	PACKB(2, 3),	/* MBOX_SINGLE_STEP_QUEUE */
	PACKB(2, 3),	/* MBOX_ABORT_QUEUE */
	PACKB(2, 4),	/* MBOX_GET_DEV_QUEUE_STATUS */
	PACKB(0, 0),	/* 0x001e */
	PACKB(1, 3),	/* MBOX_GET_FIRMWARE_STATUS */
	PACKB(1, 2),	/* MBOX_GET_INIT_SCSI_ID */
	PACKB(1, 2),	/* MBOX_GET_SELECT_TIMEOUT */
	PACKB(1, 3),	/* MBOX_GET_RETRY_COUNT	*/
	PACKB(1, 2),	/* MBOX_GET_TAG_AGE_LIMIT */
	PACKB(1, 2),	/* MBOX_GET_CLOCK_RATE */
	PACKB(1, 2),	/* MBOX_GET_ACT_NEG_STATE */
	PACKB(1, 2),	/* MBOX_GET_ASYNC_DATA_SETUP_TIME */
	PACKB(1, 3),	/* MBOX_GET_SBUS_PARAMS */
	PACKB(2, 4),	/* MBOX_GET_TARGET_PARAMS */
	PACKB(2, 4),	/* MBOX_GET_DEV_QUEUE_PARAMS */
	PACKB(0, 0),	/* 0x002a */
	PACKB(0, 0),	/* 0x002b */
	PACKB(0, 0),	/* 0x002c */
	PACKB(0, 0),	/* 0x002d */
	PACKB(0, 0),	/* 0x002e */
	PACKB(0, 0),	/* 0x002f */
	PACKB(2, 2),	/* MBOX_SET_INIT_SCSI_ID */
	PACKB(2, 2),	/* MBOX_SET_SELECT_TIMEOUT */
	PACKB(3, 3),	/* MBOX_SET_RETRY_COUNT	*/
	PACKB(2, 2),	/* MBOX_SET_TAG_AGE_LIMIT */
	PACKB(2, 2),	/* MBOX_SET_CLOCK_RATE */
	PACKB(2, 2),	/* MBOX_SET_ACTIVE_NEG_STATE */
	PACKB(2, 2),	/* MBOX_SET_ASYNC_DATA_SETUP_TIME */
	PACKB(3, 3),	/* MBOX_SET_SBUS_CONTROL_PARAMS */
	PACKB(4, 4),	/* MBOX_SET_TARGET_PARAMS */
	PACKB(4, 4),	/* MBOX_SET_DEV_QUEUE_PARAMS */
	PACKB(0, 0),	/* 0x003a */
	PACKB(0, 0),	/* 0x003b */
	PACKB(0, 0),	/* 0x003c */
	PACKB(0, 0),	/* 0x003d */
	PACKB(0, 0),	/* 0x003e */
	PACKB(0, 0),	/* 0x003f */
	PACKB(0, 0),	/* 0x0040 */
	PACKB(0, 0),	/* 0x0041 */
	PACKB(0, 0)	/* 0x0042 */
};

#define MAX_MBOX_COMMAND	ARRAY_SIZE(mbox_param)

/* queue length's _must_ be power of two: */
#define QUEUE_DEPTH(in, out, ql)	((in - out) & (ql))
#define REQ_QUEUE_DEPTH(in, out)	QUEUE_DEPTH(in, out, 		     \
						    QLOGICPTI_REQ_QUEUE_LEN)
#define RES_QUEUE_DEPTH(in, out)	QUEUE_DEPTH(in, out, RES_QUEUE_LEN)

static inline void qlogicpti_enable_irqs(struct qlogicpti *qpti)
{
	sbus_writew(SBUS_CTRL_ERIRQ | SBUS_CTRL_GENAB,
		    qpti->qregs + SBUS_CTRL);
}

static inline void qlogicpti_disable_irqs(struct qlogicpti *qpti)
{
	sbus_writew(0, qpti->qregs + SBUS_CTRL);
}

static inline void set_sbus_cfg1(struct qlogicpti *qpti)
{
	u16 val;
	u8 bursts = qpti->bursts;

#if 0	/* It appears that at least PTI cards do not support
	 * 64-byte bursts and that setting the B64 bit actually
	 * is a nop and the chip ends up using the smallest burst
	 * size. -DaveM
	 */
	if (sbus_can_burst64() && (bursts & DMA_BURST64)) {
		val = (SBUS_CFG1_BENAB | SBUS_CFG1_B64);
	} else
#endif
	if (bursts & DMA_BURST32) {
		val = (SBUS_CFG1_BENAB | SBUS_CFG1_B32);
	} else if (bursts & DMA_BURST16) {
		val = (SBUS_CFG1_BENAB | SBUS_CFG1_B16);
	} else if (bursts & DMA_BURST8) {
		val = (SBUS_CFG1_BENAB | SBUS_CFG1_B8);
	} else {
		val = 0; /* No sbus bursts for you... */
	}
	sbus_writew(val, qpti->qregs + SBUS_CFG1);
}

static int qlogicpti_mbox_command(struct qlogicpti *qpti, u_short param[], int force)
{
	int loop_count;
	u16 tmp;

	if (mbox_param[param[0]] == 0)
		return 1;

	/* Set SBUS semaphore. */
	tmp = sbus_readw(qpti->qregs + SBUS_SEMAPHORE);
	tmp |= SBUS_SEMAPHORE_LCK;
	sbus_writew(tmp, qpti->qregs + SBUS_SEMAPHORE);

	/* Wait for host IRQ bit to clear. */
	loop_count = DEFAULT_LOOP_COUNT;
	while (--loop_count && (sbus_readw(qpti->qregs + HCCTRL) & HCCTRL_HIRQ)) {
		barrier();
		cpu_relax();
	}
	if (!loop_count)
		printk(KERN_EMERG "qlogicpti%d: mbox_command loop timeout #1\n",
		       qpti->qpti_id);

	/* Write mailbox command registers. */
	switch (mbox_param[param[0]] >> 4) {
	case 6: sbus_writew(param[5], qpti->qregs + MBOX5);
	case 5: sbus_writew(param[4], qpti->qregs + MBOX4);
	case 4: sbus_writew(param[3], qpti->qregs + MBOX3);
	case 3: sbus_writew(param[2], qpti->qregs + MBOX2);
	case 2: sbus_writew(param[1], qpti->qregs + MBOX1);
	case 1: sbus_writew(param[0], qpti->qregs + MBOX0);
	}

	/* Clear RISC interrupt. */
	tmp = sbus_readw(qpti->qregs + HCCTRL);
	tmp |= HCCTRL_CRIRQ;
	sbus_writew(tmp, qpti->qregs + HCCTRL);

	/* Clear SBUS semaphore. */
	sbus_writew(0, qpti->qregs + SBUS_SEMAPHORE);

	/* Set HOST interrupt. */
	tmp = sbus_readw(qpti->qregs + HCCTRL);
	tmp |= HCCTRL_SHIRQ;
	sbus_writew(tmp, qpti->qregs + HCCTRL);

	/* Wait for HOST interrupt clears. */
	loop_count = DEFAULT_LOOP_COUNT;
	while (--loop_count &&
	       (sbus_readw(qpti->qregs + HCCTRL) & HCCTRL_CRIRQ))
		udelay(20);
	if (!loop_count)
		printk(KERN_EMERG "qlogicpti%d: mbox_command[%04x] loop timeout #2\n",
		       qpti->qpti_id, param[0]);

	/* Wait for SBUS semaphore to get set. */
	loop_count = DEFAULT_LOOP_COUNT;
	while (--loop_count &&
	       !(sbus_readw(qpti->qregs + SBUS_SEMAPHORE) & SBUS_SEMAPHORE_LCK)) {
		udelay(20);

		/* Workaround for some buggy chips. */
		if (sbus_readw(qpti->qregs + MBOX0) & 0x4000)
			break;
	}
	if (!loop_count)
		printk(KERN_EMERG "qlogicpti%d: mbox_command[%04x] loop timeout #3\n",
		       qpti->qpti_id, param[0]);

	/* Wait for MBOX busy condition to go away. */
	loop_count = DEFAULT_LOOP_COUNT;
	while (--loop_count && (sbus_readw(qpti->qregs + MBOX0) == 0x04))
		udelay(20);
	if (!loop_count)
		printk(KERN_EMERG "qlogicpti%d: mbox_command[%04x] loop timeout #4\n",
		       qpti->qpti_id, param[0]);

	/* Read back output parameters. */
	switch (mbox_param[param[0]] & 0xf) {
	case 6: param[5] = sbus_readw(qpti->qregs + MBOX5);
	case 5: param[4] = sbus_readw(qpti->qregs + MBOX4);
	case 4: param[3] = sbus_readw(qpti->qregs + MBOX3);
	case 3: param[2] = sbus_readw(qpti->qregs + MBOX2);
	case 2: param[1] = sbus_readw(qpti->qregs + MBOX1);
	case 1: param[0] = sbus_readw(qpti->qregs + MBOX0);
	}

	/* Clear RISC interrupt. */
	tmp = sbus_readw(qpti->qregs + HCCTRL);
	tmp |= HCCTRL_CRIRQ;
	sbus_writew(tmp, qpti->qregs + HCCTRL);

	/* Release SBUS semaphore. */
	tmp = sbus_readw(qpti->qregs + SBUS_SEMAPHORE);
	tmp &= ~(SBUS_SEMAPHORE_LCK);
	sbus_writew(tmp, qpti->qregs + SBUS_SEMAPHORE);

	/* We're done. */
	return 0;
}

static inline void qlogicpti_set_hostdev_defaults(struct qlogicpti *qpti)
{
	int i;

	qpti->host_param.initiator_scsi_id = qpti->scsi_id;
	qpti->host_param.bus_reset_delay = 3;
	qpti->host_param.retry_count = 0;
	qpti->host_param.retry_delay = 5;
	qpti->host_param.async_data_setup_time = 3;
	qpti->host_param.req_ack_active_negation = 1;
	qpti->host_param.data_line_active_negation = 1;
	qpti->host_param.data_dma_burst_enable = 1;
	qpti->host_param.command_dma_burst_enable = 1;
	qpti->host_param.tag_aging = 8;
	qpti->host_param.selection_timeout = 250;
	qpti->host_param.max_queue_depth = 256;

	for(i = 0; i < MAX_TARGETS; i++) {
		/*
		 * disconnect, parity, arq, reneg on reset, and, oddly enough
		 * tags...the midlayer's notion of tagged support has to match
		 * our device settings, and since we base whether we enable a
		 * tag on a  per-cmnd basis upon what the midlayer sez, we
		 * actually enable the capability here.
		 */
		qpti->dev_param[i].device_flags = 0xcd;
		qpti->dev_param[i].execution_throttle = 16;
		if (qpti->ultra) {
			qpti->dev_param[i].synchronous_period = 12;
			qpti->dev_param[i].synchronous_offset = 8;
		} else {
			qpti->dev_param[i].synchronous_period = 25;
			qpti->dev_param[i].synchronous_offset = 12;
		}
		qpti->dev_param[i].device_enable = 1;
	}
}

static int qlogicpti_reset_hardware(struct Scsi_Host *host)
{
	struct qlogicpti *qpti = (struct qlogicpti *) host->hostdata;
	u_short param[6];
	unsigned short risc_code_addr;
	int loop_count, i;
	unsigned long flags;

	risc_code_addr = 0x1000;	/* all load addresses are at 0x1000 */

	spin_lock_irqsave(host->host_lock, flags);

	sbus_writew(HCCTRL_PAUSE, qpti->qregs + HCCTRL);

	/* Only reset the scsi bus if it is not free. */
	if (sbus_readw(qpti->qregs + CPU_PCTRL) & CPU_PCTRL_BSY) {
		sbus_writew(CPU_ORIDE_RMOD, qpti->qregs + CPU_ORIDE);
		sbus_writew(CPU_CMD_BRESET, qpti->qregs + CPU_CMD);
		udelay(400);
	}

	sbus_writew(SBUS_CTRL_RESET, qpti->qregs + SBUS_CTRL);
	sbus_writew((DMA_CTRL_CCLEAR | DMA_CTRL_CIRQ), qpti->qregs + CMD_DMA_CTRL);
	sbus_writew((DMA_CTRL_CCLEAR | DMA_CTRL_CIRQ), qpti->qregs + DATA_DMA_CTRL);

	loop_count = DEFAULT_LOOP_COUNT;
	while (--loop_count && ((sbus_readw(qpti->qregs + MBOX0) & 0xff) == 0x04))
		udelay(20);
	if (!loop_count)
		printk(KERN_EMERG "qlogicpti%d: reset_hardware loop timeout\n",
		       qpti->qpti_id);

	sbus_writew(HCCTRL_PAUSE, qpti->qregs + HCCTRL);
	set_sbus_cfg1(qpti);
	qlogicpti_enable_irqs(qpti);

	if (sbus_readw(qpti->qregs + RISC_PSR) & RISC_PSR_ULTRA) {
		qpti->ultra = 1;
		sbus_writew((RISC_MTREG_P0ULTRA | RISC_MTREG_P1ULTRA),
			    qpti->qregs + RISC_MTREG);
	} else {
		qpti->ultra = 0;
		sbus_writew((RISC_MTREG_P0DFLT | RISC_MTREG_P1DFLT),
			    qpti->qregs + RISC_MTREG);
	}

	/* reset adapter and per-device default values. */
	/* do it after finding out whether we're ultra mode capable */
	qlogicpti_set_hostdev_defaults(qpti);

	/* Release the RISC processor. */
	sbus_writew(HCCTRL_REL, qpti->qregs + HCCTRL);

	/* Get RISC to start executing the firmware code. */
	param[0] = MBOX_EXEC_FIRMWARE;
	param[1] = risc_code_addr;
	if (qlogicpti_mbox_command(qpti, param, 1)) {
		printk(KERN_EMERG "qlogicpti%d: Cannot execute ISP firmware.\n",
		       qpti->qpti_id);
		spin_unlock_irqrestore(host->host_lock, flags);
		return 1;
	}

	/* Set initiator scsi ID. */
	param[0] = MBOX_SET_INIT_SCSI_ID;
	param[1] = qpti->host_param.initiator_scsi_id;
	if (qlogicpti_mbox_command(qpti, param, 1) ||
	   (param[0] != MBOX_COMMAND_COMPLETE)) {
		printk(KERN_EMERG "qlogicpti%d: Cannot set initiator SCSI ID.\n",
		       qpti->qpti_id);
		spin_unlock_irqrestore(host->host_lock, flags);
		return 1;
	}

	/* Initialize state of the queues, both hw and sw. */
	qpti->req_in_ptr = qpti->res_out_ptr = 0;

	param[0] = MBOX_INIT_RES_QUEUE;
	param[1] = RES_QUEUE_LEN + 1;
	param[2] = (u_short) (qpti->res_dvma >> 16);
	param[3] = (u_short) (qpti->res_dvma & 0xffff);
	param[4] = param[5] = 0;
	if (qlogicpti_mbox_command(qpti, param, 1)) {
		printk(KERN_EMERG "qlogicpti%d: Cannot init response queue.\n",
		       qpti->qpti_id);
		spin_unlock_irqrestore(host->host_lock, flags);
		return 1;
	}

	param[0] = MBOX_INIT_REQ_QUEUE;
	param[1] = QLOGICPTI_REQ_QUEUE_LEN + 1;
	param[2] = (u_short) (qpti->req_dvma >> 16);
	param[3] = (u_short) (qpti->req_dvma & 0xffff);
	param[4] = param[5] = 0;
	if (qlogicpti_mbox_command(qpti, param, 1)) {
		printk(KERN_EMERG "qlogicpti%d: Cannot init request queue.\n",
		       qpti->qpti_id);
		spin_unlock_irqrestore(host->host_lock, flags);
		return 1;
	}

	param[0] = MBOX_SET_RETRY_COUNT;
	param[1] = qpti->host_param.retry_count;
	param[2] = qpti->host_param.retry_delay;
	qlogicpti_mbox_command(qpti, param, 0);

	param[0] = MBOX_SET_TAG_AGE_LIMIT;
	param[1] = qpti->host_param.tag_aging;
	qlogicpti_mbox_command(qpti, param, 0);

	for (i = 0; i < MAX_TARGETS; i++) {
		param[0] = MBOX_GET_DEV_QUEUE_PARAMS;
		param[1] = (i << 8);
		qlogicpti_mbox_command(qpti, param, 0);
	}

	param[0] = MBOX_GET_FIRMWARE_STATUS;
	qlogicpti_mbox_command(qpti, param, 0);

	param[0] = MBOX_SET_SELECT_TIMEOUT;
	param[1] = qpti->host_param.selection_timeout;
	qlogicpti_mbox_command(qpti, param, 0);

	for (i = 0; i < MAX_TARGETS; i++) {
		param[0] = MBOX_SET_TARGET_PARAMS;
		param[1] = (i << 8);
		param[2] = (qpti->dev_param[i].device_flags << 8);
		/*
		 * Since we're now loading 1.31 f/w, force narrow/async.
		 */
		param[2] |= 0xc0;
		param[3] = 0;	/* no offset, we do not have sync mode yet */
		qlogicpti_mbox_command(qpti, param, 0);
	}

	/*
	 * Always (sigh) do an initial bus reset (kicks f/w).
	 */
	param[0] = MBOX_BUS_RESET;
	param[1] = qpti->host_param.bus_reset_delay;
	qlogicpti_mbox_command(qpti, param, 0);
	qpti->send_marker = 1;

	spin_unlock_irqrestore(host->host_lock, flags);
	return 0;
}

#define PTI_RESET_LIMIT 400

static int __devinit qlogicpti_load_firmware(struct qlogicpti *qpti)
{
	const struct firmware *fw;
	const char fwname[] = "qlogic/isp1000.bin";
	const __le16 *fw_data;
	struct Scsi_Host *host = qpti->qhost;
	unsigned short csum = 0;
	unsigned short param[6];
	unsigned short risc_code_addr, risc_code_length;
	int err;
	unsigned long flags;
	int i, timeout;

	err = request_firmware(&fw, fwname, &qpti->op->dev);
	if (err) {
		printk(KERN_ERR "Failed to load image \"%s\" err %d\n",
		       fwname, err);
		return err;
	}
	if (fw->size % 2) {
		printk(KERN_ERR "Bogus length %zu in image \"%s\"\n",
		       fw->size, fwname);
		err = -EINVAL;
		goto outfirm;
	}
	fw_data = (const __le16 *)&fw->data[0];
	risc_code_addr = 0x1000;	/* all f/w modules load at 0x1000 */
	risc_code_length = fw->size / 2;

	spin_lock_irqsave(host->host_lock, flags);

	/* Verify the checksum twice, one before loading it, and once
	 * afterwards via the mailbox commands.
	 */
	for (i = 0; i < risc_code_length; i++)
		csum += __le16_to_cpu(fw_data[i]);
	if (csum) {
		printk(KERN_EMERG "qlogicpti%d: Aieee, firmware checksum failed!",
		       qpti->qpti_id);
		err = 1;
		goto out;
	}		
	sbus_writew(SBUS_CTRL_RESET, qpti->qregs + SBUS_CTRL);
	sbus_writew((DMA_CTRL_CCLEAR | DMA_CTRL_CIRQ), qpti->qregs + CMD_DMA_CTRL);
	sbus_writew((DMA_CTRL_CCLEAR | DMA_CTRL_CIRQ), qpti->qregs + DATA_DMA_CTRL);
	timeout = PTI_RESET_LIMIT;
	while (--timeout && (sbus_readw(qpti->qregs + SBUS_CTRL) & SBUS_CTRL_RESET))
		udelay(20);
	if (!timeout) {
		printk(KERN_EMERG "qlogicpti%d: Cannot reset the ISP.", qpti->qpti_id);
		err = 1;
		goto out;
	}

	sbus_writew(HCCTRL_RESET, qpti->qregs + HCCTRL);
	mdelay(1);

	sbus_writew((SBUS_CTRL_GENAB | SBUS_CTRL_ERIRQ), qpti->qregs + SBUS_CTRL);
	set_sbus_cfg1(qpti);
	sbus_writew(0, qpti->qregs + SBUS_SEMAPHORE);

	if (sbus_readw(qpti->qregs + RISC_PSR) & RISC_PSR_ULTRA) {
		qpti->ultra = 1;
		sbus_writew((RISC_MTREG_P0ULTRA | RISC_MTREG_P1ULTRA),
			    qpti->qregs + RISC_MTREG);
	} else {
		qpti->ultra = 0;
		sbus_writew((RISC_MTREG_P0DFLT | RISC_MTREG_P1DFLT),
			    qpti->qregs + RISC_MTREG);
	}

	sbus_writew(HCCTRL_REL, qpti->qregs + HCCTRL);

	/* Pin lines are only stable while RISC is paused. */
	sbus_writew(HCCTRL_PAUSE, qpti->qregs + HCCTRL);
	if (sbus_readw(qpti->qregs + CPU_PDIFF) & CPU_PDIFF_MODE)
		qpti->differential = 1;
	else
		qpti->differential = 0;
	sbus_writew(HCCTRL_REL, qpti->qregs + HCCTRL);

	/* This shouldn't be necessary- we've reset things so we should be
	   running from the ROM now.. */

	param[0] = MBOX_STOP_FIRMWARE;
	param[1] = param[2] = param[3] = param[4] = param[5] = 0;
	if (qlogicpti_mbox_command(qpti, param, 1)) {
		printk(KERN_EMERG "qlogicpti%d: Cannot stop firmware for reload.\n",
		       qpti->qpti_id);
		err = 1;
		goto out;
	}		

	/* Load it up.. */
	for (i = 0; i < risc_code_length; i++) {
		param[0] = MBOX_WRITE_RAM_WORD;
		param[1] = risc_code_addr + i;
		param[2] = __le16_to_cpu(fw_data[i]);
		if (qlogicpti_mbox_command(qpti, param, 1) ||
		    param[0] != MBOX_COMMAND_COMPLETE) {
			printk("qlogicpti%d: Firmware dload failed, I'm bolixed!\n",
			       qpti->qpti_id);
			err = 1;
			goto out;
		}
	}

	/* Reset the ISP again. */
	sbus_writew(HCCTRL_RESET, qpti->qregs + HCCTRL);
	mdelay(1);

	qlogicpti_enable_irqs(qpti);
	sbus_writew(0, qpti->qregs + SBUS_SEMAPHORE);
	sbus_writew(HCCTRL_REL, qpti->qregs + HCCTRL);

	/* Ask ISP to verify the checksum of the new code. */
	param[0] = MBOX_VERIFY_CHECKSUM;
	param[1] = risc_code_addr;
	if (qlogicpti_mbox_command(qpti, param, 1) ||
	    (param[0] != MBOX_COMMAND_COMPLETE)) {
		printk(KERN_EMERG "qlogicpti%d: New firmware csum failure!\n",
		       qpti->qpti_id);
		err = 1;
		goto out;
	}

	/* Start using newly downloaded firmware. */
	param[0] = MBOX_EXEC_FIRMWARE;
	param[1] = risc_code_addr;
	qlogicpti_mbox_command(qpti, param, 1);

	param[0] = MBOX_ABOUT_FIRMWARE;
	if (qlogicpti_mbox_command(qpti, param, 1) ||
	    (param[0] != MBOX_COMMAND_COMPLETE)) {
		printk(KERN_EMERG "qlogicpti%d: AboutFirmware cmd fails.\n",
		       qpti->qpti_id);
		err = 1;
		goto out;
	}

	/* Snag the major and minor revisions from the result. */
	qpti->fware_majrev = param[1];
	qpti->fware_minrev = param[2];
	qpti->fware_micrev = param[3];

	/* Set the clock rate */
	param[0] = MBOX_SET_CLOCK_RATE;
	param[1] = qpti->clock;
	if (qlogicpti_mbox_command(qpti, param, 1) ||
	    (param[0] != MBOX_COMMAND_COMPLETE)) {
		printk(KERN_EMERG "qlogicpti%d: could not set clock rate.\n",
		       qpti->qpti_id);
		err = 1;
		goto out;
	}

	if (qpti->is_pti != 0) {
		/* Load scsi initiator ID and interrupt level into sbus static ram. */
		param[0] = MBOX_WRITE_RAM_WORD;
		param[1] = 0xff80;
		param[2] = (unsigned short) qpti->scsi_id;
		qlogicpti_mbox_command(qpti, param, 1);

		param[0] = MBOX_WRITE_RAM_WORD;
		param[1] = 0xff00;
		param[2] = (unsigned short) 3;
		qlogicpti_mbox_command(qpti, param, 1);
	}

out:
	spin_unlock_irqrestore(host->host_lock, flags);
outfirm:
	release_firmware(fw);
	return err;
}

static int qlogicpti_verify_tmon(struct qlogicpti *qpti)
{
	int curstat = sbus_readb(qpti->sreg);

	curstat &= 0xf0;
	if (!(curstat & SREG_FUSE) && (qpti->swsreg & SREG_FUSE))
		printk("qlogicpti%d: Fuse returned to normal state.\n", qpti->qpti_id);
	if (!(curstat & SREG_TPOWER) && (qpti->swsreg & SREG_TPOWER))
		printk("qlogicpti%d: termpwr back to normal state.\n", qpti->qpti_id);
	if (curstat != qpti->swsreg) {
		int error = 0;
		if (curstat & SREG_FUSE) {
			error++;
			printk("qlogicpti%d: Fuse is open!\n", qpti->qpti_id);
		}
		if (curstat & SREG_TPOWER) {
			error++;
			printk("qlogicpti%d: termpwr failure\n", qpti->qpti_id);
		}
		if (qpti->differential &&
		    (curstat & SREG_DSENSE) != SREG_DSENSE) {
			error++;
			printk("qlogicpti%d: You have a single ended device on a "
			       "differential bus!  Please fix!\n", qpti->qpti_id);
		}
		qpti->swsreg = curstat;
		return error;
	}
	return 0;
}

static irqreturn_t qpti_intr(int irq, void *dev_id);

static void __devinit qpti_chain_add(struct qlogicpti *qpti)
{
	spin_lock_irq(&qptichain_lock);
	if (qptichain != NULL) {
		struct qlogicpti *qlink = qptichain;

		while(qlink->next)
			qlink = qlink->next;
		qlink->next = qpti;
	} else {
		qptichain = qpti;
	}
	qpti->next = NULL;
	spin_unlock_irq(&qptichain_lock);
}

static void __devexit qpti_chain_del(struct qlogicpti *qpti)
{
	spin_lock_irq(&qptichain_lock);
	if (qptichain == qpti) {
		qptichain = qpti->next;
	} else {
		struct qlogicpti *qlink = qptichain;
		while(qlink->next != qpti)
			qlink = qlink->next;
		qlink->next = qpti->next;
	}
	qpti->next = NULL;
	spin_unlock_irq(&qptichain_lock);
}

static int __devinit qpti_map_regs(struct qlogicpti *qpti)
{
	struct of_device *op = qpti->op;

	qpti->qregs = of_ioremap(&op->resource[0], 0,
				 resource_size(&op->resource[0]),
				 "PTI Qlogic/ISP");
	if (!qpti->qregs) {
		printk("PTI: Qlogic/ISP registers are unmappable\n");
		return -1;
	}
	if (qpti->is_pti) {
		qpti->sreg = of_ioremap(&op->resource[0], (16 * 4096),
					sizeof(unsigned char),
					"PTI Qlogic/ISP statreg");
		if (!qpti->sreg) {
			printk("PTI: Qlogic/ISP status register is unmappable\n");
			return -1;
		}
	}
	return 0;
}

static int __devinit qpti_register_irq(struct qlogicpti *qpti)
{
	struct of_device *op = qpti->op;

	qpti->qhost->irq = qpti->irq = op->irqs[0];

	/* We used to try various overly-clever things to
	 * reduce the interrupt processing overhead on
	 * sun4c/sun4m when multiple PTI's shared the
	 * same IRQ.  It was too complex and messy to
	 * sanely maintain.
	 */
	if (request_irq(qpti->irq, qpti_intr,
			IRQF_SHARED, "QlogicPTI", qpti))
		goto fail;

	printk("qlogicpti%d: IRQ %d ", qpti->qpti_id, qpti->irq);

	return 0;

fail:
	printk("qlogicpti%d: Cannot acquire irq line\n", qpti->qpti_id);
	return -1;
}

static void __devinit qpti_get_scsi_id(struct qlogicpti *qpti)
{
	struct of_device *op = qpti->op;
	struct device_node *dp;

	dp = op->dev.of_node;

	qpti->scsi_id = of_getintprop_default(dp, "initiator-id", -1);
	if (qpti->scsi_id == -1)
		qpti->scsi_id = of_getintprop_default(dp, "scsi-initiator-id",
						      -1);
	if (qpti->scsi_id == -1)
		qpti->scsi_id =
			of_getintprop_default(dp->parent,
					      "scsi-initiator-id", 7);
	qpti->qhost->this_id = qpti->scsi_id;
	qpti->qhost->max_sectors = 64;

	printk("SCSI ID %d ", qpti->scsi_id);
}

static void qpti_get_bursts(struct qlogicpti *qpti)
{
	struct of_device *op = qpti->op;
	u8 bursts, bmask;

	bursts = of_getintprop_default(op->dev.of_node, "burst-sizes", 0xff);
	bmask = of_getintprop_default(op->dev.of_node->parent, "burst-sizes", 0xff);
	if (bmask != 0xff)
		bursts &= bmask;
	if (bursts == 0xff ||
	    (bursts & DMA_BURST16) == 0 ||
	    (bursts & DMA_BURST32) == 0)
		bursts = (DMA_BURST32 - 1);

	qpti->bursts = bursts;
}

static void qpti_get_clock(struct qlogicpti *qpti)
{
	unsigned int cfreq;

	/* Check for what the clock input to this card is.
	 * Default to 40Mhz.
	 */
	cfreq = prom_getintdefault(qpti->prom_node,"clock-frequency",40000000);
	qpti->clock = (cfreq + 500000)/1000000;
	if (qpti->clock == 0) /* bullshit */
		qpti->clock = 40;
}

/* The request and response queues must each be aligned
 * on a page boundary.
 */
static int __devinit qpti_map_queues(struct qlogicpti *qpti)
{
	struct of_device *op = qpti->op;

#define QSIZE(entries)	(((entries) + 1) * QUEUE_ENTRY_LEN)
	qpti->res_cpu = dma_alloc_coherent(&op->dev,
					   QSIZE(RES_QUEUE_LEN),
					   &qpti->res_dvma, GFP_ATOMIC);
	if (qpti->res_cpu == NULL ||
	    qpti->res_dvma == 0) {
		printk("QPTI: Cannot map response queue.\n");
		return -1;
	}

	qpti->req_cpu = dma_alloc_coherent(&op->dev,
					   QSIZE(QLOGICPTI_REQ_QUEUE_LEN),
					   &qpti->req_dvma, GFP_ATOMIC);
	if (qpti->req_cpu == NULL ||
	    qpti->req_dvma == 0) {
		dma_free_coherent(&op->dev, QSIZE(RES_QUEUE_LEN),
				  qpti->res_cpu, qpti->res_dvma);
		printk("QPTI: Cannot map request queue.\n");
		return -1;
	}
	memset(qpti->res_cpu, 0, QSIZE(RES_QUEUE_LEN));
	memset(qpti->req_cpu, 0, QSIZE(QLOGICPTI_REQ_QUEUE_LEN));
	return 0;
}

const char *qlogicpti_info(struct Scsi_Host *host)
{
	static char buf[80];
	struct qlogicpti *qpti = (struct qlogicpti *) host->hostdata;

	sprintf(buf, "PTI Qlogic,ISP SBUS SCSI irq %d regs at %p",
		qpti->qhost->irq, qpti->qregs);
	return buf;
}

/* I am a certified frobtronicist. */
static inline void marker_frob(struct Command_Entry *cmd)
{
	struct Marker_Entry *marker = (struct Marker_Entry *) cmd;

	memset(marker, 0, sizeof(struct Marker_Entry));
	marker->hdr.entry_cnt = 1;
	marker->hdr.entry_type = ENTRY_MARKER;
	marker->modifier = SYNC_ALL;
	marker->rsvd = 0;
}

static inline void cmd_frob(struct Command_Entry *cmd, struct scsi_cmnd *Cmnd,
			    struct qlogicpti *qpti)
{
	memset(cmd, 0, sizeof(struct Command_Entry));
	cmd->hdr.entry_cnt = 1;
	cmd->hdr.entry_type = ENTRY_COMMAND;
	cmd->target_id = Cmnd->device->id;
	cmd->target_lun = Cmnd->device->lun;
	cmd->cdb_length = Cmnd->cmd_len;
	cmd->control_flags = 0;
	if (Cmnd->device->tagged_supported) {
		if (qpti->cmd_count[Cmnd->device->id] == 0)
			qpti->tag_ages[Cmnd->device->id] = jiffies;
		if (time_after(jiffies, qpti->tag_ages[Cmnd->device->id] + (5*HZ))) {
			cmd->control_flags = CFLAG_ORDERED_TAG;
			qpti->tag_ages[Cmnd->device->id] = jiffies;
		} else
			cmd->control_flags = CFLAG_SIMPLE_TAG;
	}
	if ((Cmnd->cmnd[0] == WRITE_6) ||
	    (Cmnd->cmnd[0] == WRITE_10) ||
	    (Cmnd->cmnd[0] == WRITE_12))
		cmd->control_flags |= CFLAG_WRITE;
	else
		cmd->control_flags |= CFLAG_READ;
	cmd->time_out = 30;
	memcpy(cmd->cdb, Cmnd->cmnd, Cmnd->cmd_len);
}

/* Do it to it baby. */
static inline int load_cmd(struct scsi_cmnd *Cmnd, struct Command_Entry *cmd,
			   struct qlogicpti *qpti, u_int in_ptr, u_int out_ptr)
{
	struct dataseg *ds;
	struct scatterlist *sg, *s;
	int i, n;

	if (scsi_bufflen(Cmnd)) {
		int sg_count;

		sg = scsi_sglist(Cmnd);
		sg_count = dma_map_sg(&qpti->op->dev, sg,
				      scsi_sg_count(Cmnd),
				      Cmnd->sc_data_direction);

		ds = cmd->dataseg;
		cmd->segment_cnt = sg_count;

		/* Fill in first four sg entries: */
		n = sg_count;
		if (n > 4)
			n = 4;
		for_each_sg(sg, s, n, i) {
			ds[i].d_base = sg_dma_address(s);
			ds[i].d_count = sg_dma_len(s);
		}
		sg_count -= 4;
		sg = s;
		while (sg_count > 0) {
			struct Continuation_Entry *cont;

			++cmd->hdr.entry_cnt;
			cont = (struct Continuation_Entry *) &qpti->req_cpu[in_ptr];
			in_ptr = NEXT_REQ_PTR(in_ptr);
			if (in_ptr == out_ptr)
				return -1;

			cont->hdr.entry_type = ENTRY_CONTINUATION;
			cont->hdr.entry_cnt = 0;
			cont->hdr.sys_def_1 = 0;
			cont->hdr.flags = 0;
			cont->reserved = 0;
			ds = cont->dataseg;
			n = sg_count;
			if (n > 7)
				n = 7;
			for_each_sg(sg, s, n, i) {
				ds[i].d_base = sg_dma_address(s);
				ds[i].d_count = sg_dma_len(s);
			}
			sg_count -= n;
			sg = s;
		}
	} else {
		cmd->dataseg[0].d_base = 0;
		cmd->dataseg[0].d_count = 0;
		cmd->segment_cnt = 1; /* Shouldn't this be 0? */
	}

	/* Committed, record Scsi_Cmd so we can find it later. */
	cmd->handle = in_ptr;
	qpti->cmd_slots[in_ptr] = Cmnd;

	qpti->cmd_count[Cmnd->device->id]++;
	sbus_writew(in_ptr, qpti->qregs + MBOX4);
	qpti->req_in_ptr = in_ptr;

	return in_ptr;
}

static inline void update_can_queue(struct Scsi_Host *host, u_int in_ptr, u_int out_ptr)
{
	/* Temporary workaround until bug is found and fixed (one bug has been found
	   already, but fixing it makes things even worse) -jj */
	int num_free = QLOGICPTI_REQ_QUEUE_LEN - REQ_QUEUE_DEPTH(in_ptr, out_ptr) - 64;
	host->can_queue = host->host_busy + num_free;
	host->sg_tablesize = QLOGICPTI_MAX_SG(num_free);
}

static int qlogicpti_slave_configure(struct scsi_device *sdev)
{
	struct qlogicpti *qpti = shost_priv(sdev->host);
	int tgt = sdev->id;
	u_short param[6];

	/* tags handled in midlayer */
	/* enable sync mode? */
	if (sdev->sdtr) {
		qpti->dev_param[tgt].device_flags |= 0x10;
	} else {
		qpti->dev_param[tgt].synchronous_offset = 0;
		qpti->dev_param[tgt].synchronous_period = 0;
	}
	/* are we wide capable? */
	if (sdev->wdtr)
		qpti->dev_param[tgt].device_flags |= 0x20;

	param[0] = MBOX_SET_TARGET_PARAMS;
	param[1] = (tgt << 8);
	param[2] = (qpti->dev_param[tgt].device_flags << 8);
	if (qpti->dev_param[tgt].device_flags & 0x10) {
		param[3] = (qpti->dev_param[tgt].synchronous_offset << 8) |
			qpti->dev_param[tgt].synchronous_period;
	} else {
		param[3] = 0;
	}
	qlogicpti_mbox_command(qpti, param, 0);
	return 0;
}

/*
 * The middle SCSI layer ensures that queuecommand never gets invoked
 * concurrently with itself or the interrupt handler (though the
 * interrupt handler may call this routine as part of
 * request-completion handling).
 *
 * "This code must fly." -davem
 */
static int qlogicpti_queuecommand(struct scsi_cmnd *Cmnd, void (*done)(struct scsi_cmnd *))
{
	struct Scsi_Host *host = Cmnd->device->host;
	struct qlogicpti *qpti = (struct qlogicpti *) host->hostdata;
	struct Command_Entry *cmd;
	u_int out_ptr;
	int in_ptr;

	Cmnd->scsi_done = done;

	in_ptr = qpti->req_in_ptr;
	cmd = (struct Command_Entry *) &qpti->req_cpu[in_ptr];
	out_ptr = sbus_readw(qpti->qregs + MBOX4);
	in_ptr = NEXT_REQ_PTR(in_ptr);
	if (in_ptr == out_ptr)
		goto toss_command;

	if (qpti->send_marker) {
		marker_frob(cmd);
		qpti->send_marker = 0;
		if (NEXT_REQ_PTR(in_ptr) == out_ptr) {
			sbus_writew(in_ptr, qpti->qregs + MBOX4);
			qpti->req_in_ptr = in_ptr;
			goto toss_command;
		}
		cmd = (struct Command_Entry *) &qpti->req_cpu[in_ptr];
		in_ptr = NEXT_REQ_PTR(in_ptr);
	}
	cmd_frob(cmd, Cmnd, qpti);
	if ((in_ptr = load_cmd(Cmnd, cmd, qpti, in_ptr, out_ptr)) == -1)
		goto toss_command;

	update_can_queue(host, in_ptr, out_ptr);

	return 0;

toss_command:
	printk(KERN_EMERG "qlogicpti%d: request queue overflow\n",
	       qpti->qpti_id);

	/* Unfortunately, unless you use the new EH code, which
	 * we don't, the midlayer will ignore the return value,
	 * which is insane.  We pick up the pieces like this.
	 */
	Cmnd->result = DID_BUS_BUSY;
	done(Cmnd);
	return 1;
}

static int qlogicpti_return_status(struct Status_Entry *sts, int id)
{
	int host_status = DID_ERROR;

	switch (sts->completion_status) {
	      case CS_COMPLETE:
		host_status = DID_OK;
		break;
	      case CS_INCOMPLETE:
		if (!(sts->state_flags & SF_GOT_BUS))
			host_status = DID_NO_CONNECT;
		else if (!(sts->state_flags & SF_GOT_TARGET))
			host_status = DID_BAD_TARGET;
		else if (!(sts->state_flags & SF_SENT_CDB))
			host_status = DID_ERROR;
		else if (!(sts->state_flags & SF_TRANSFERRED_DATA))
			host_status = DID_ERROR;
		else if (!(sts->state_flags & SF_GOT_STATUS))
			host_status = DID_ERROR;
		else if (!(sts->state_flags & SF_GOT_SENSE))
			host_status = DID_ERROR;
		break;
	      case CS_DMA_ERROR:
	      case CS_TRANSPORT_ERROR:
		host_status = DID_ERROR;
		break;
	      case CS_RESET_OCCURRED:
	      case CS_BUS_RESET:
		host_status = DID_RESET;
		break;
	      case CS_ABORTED:
		host_status = DID_ABORT;
		break;
	      case CS_TIMEOUT:
		host_status = DID_TIME_OUT;
		break;
	      case CS_DATA_OVERRUN:
	      case CS_COMMAND_OVERRUN:
	      case CS_STATUS_OVERRUN:
	      case CS_BAD_MESSAGE:
	      case CS_NO_MESSAGE_OUT:
	      case CS_EXT_ID_FAILED:
	      case CS_IDE_MSG_FAILED:
	      case CS_ABORT_MSG_FAILED:
	      case CS_NOP_MSG_FAILED:
	      case CS_PARITY_ERROR_MSG_FAILED:
	      case CS_DEVICE_RESET_MSG_FAILED:
	      case CS_ID_MSG_FAILED:
	      case CS_UNEXP_BUS_FREE:
		host_status = DID_ERROR;
		break;
	      case CS_DATA_UNDERRUN:
		host_status = DID_OK;
		break;
	      default:
		printk(KERN_EMERG "qlogicpti%d: unknown completion status 0x%04x\n",
		       id, sts->completion_status);
		host_status = DID_ERROR;
		break;
	}

	return (sts->scsi_status & STATUS_MASK) | (host_status << 16);
}

static struct scsi_cmnd *qlogicpti_intr_handler(struct qlogicpti *qpti)
{
	struct scsi_cmnd *Cmnd, *done_queue = NULL;
	struct Status_Entry *sts;
	u_int in_ptr, out_ptr;

	if (!(sbus_readw(qpti->qregs + SBUS_STAT) & SBUS_STAT_RINT))
		return NULL;
		
	in_ptr = sbus_readw(qpti->qregs + MBOX5);
	sbus_writew(HCCTRL_CRIRQ, qpti->qregs + HCCTRL);
	if (sbus_readw(qpti->qregs + SBUS_SEMAPHORE) & SBUS_SEMAPHORE_LCK) {
		switch (sbus_readw(qpti->qregs + MBOX0)) {
		case ASYNC_SCSI_BUS_RESET:
		case EXECUTION_TIMEOUT_RESET:
			qpti->send_marker = 1;
			break;
		case INVALID_COMMAND:
		case HOST_INTERFACE_ERROR:
		case COMMAND_ERROR:
		case COMMAND_PARAM_ERROR:
			break;
		};
		sbus_writew(0, qpti->qregs + SBUS_SEMAPHORE);
	}

	/* This looks like a network driver! */
	out_ptr = qpti->res_out_ptr;
	while (out_ptr != in_ptr) {
		u_int cmd_slot;

		sts = (struct Status_Entry *) &qpti->res_cpu[out_ptr];
		out_ptr = NEXT_RES_PTR(out_ptr);

		/* We store an index in the handle, not the pointer in
		 * some form.  This avoids problems due to the fact
		 * that the handle provided is only 32-bits. -DaveM
		 */
		cmd_slot = sts->handle;
		Cmnd = qpti->cmd_slots[cmd_slot];
		qpti->cmd_slots[cmd_slot] = NULL;

		if (sts->completion_status == CS_RESET_OCCURRED ||
		    sts->completion_status == CS_ABORTED ||
		    (sts->status_flags & STF_BUS_RESET))
			qpti->send_marker = 1;

		if (sts->state_flags & SF_GOT_SENSE)
			memcpy(Cmnd->sense_buffer, sts->req_sense_data,
			       SCSI_SENSE_BUFFERSIZE);

		if (sts->hdr.entry_type == ENTRY_STATUS)
			Cmnd->result =
			    qlogicpti_return_status(sts, qpti->qpti_id);
		else
			Cmnd->result = DID_ERROR << 16;

		if (scsi_bufflen(Cmnd))
			dma_unmap_sg(&qpti->op->dev,
				     scsi_sglist(Cmnd), scsi_sg_count(Cmnd),
				     Cmnd->sc_data_direction);

		qpti->cmd_count[Cmnd->device->id]--;
		sbus_writew(out_ptr, qpti->qregs + MBOX5);
		Cmnd->host_scribble = (unsigned char *) done_queue;
		done_queue = Cmnd;
	}
	qpti->res_out_ptr = out_ptr;

	return done_queue;
}

static irqreturn_t qpti_intr(int irq, void *dev_id)
{
	struct qlogicpti *qpti = dev_id;
	unsigned long flags;
	struct scsi_cmnd *dq;

	spin_lock_irqsave(qpti->qhost->host_lock, flags);
	dq = qlogicpti_intr_handler(qpti);

	if (dq != NULL) {
		do {
			struct scsi_cmnd *next;

			next = (struct scsi_cmnd *) dq->host_scribble;
			dq->scsi_done(dq);
			dq = next;
		} while (dq != NULL);
	}
	spin_unlock_irqrestore(qpti->qhost->host_lock, flags);

	return IRQ_HANDLED;
}

static int qlogicpti_abort(struct scsi_cmnd *Cmnd)
{
	u_short param[6];
	struct Scsi_Host *host = Cmnd->device->host;
	struct qlogicpti *qpti = (struct qlogicpti *) host->hostdata;
	int return_status = SUCCESS;
	u32 cmd_cookie;
	int i;

	printk(KERN_WARNING "qlogicpti%d: Aborting cmd for tgt[%d] lun[%d]\n",
	       qpti->qpti_id, (int)Cmnd->device->id, (int)Cmnd->device->lun);

	qlogicpti_disable_irqs(qpti);

	/* Find the 32-bit cookie we gave to the firmware for
	 * this command.
	 */
	for (i = 0; i < QLOGICPTI_REQ_QUEUE_LEN + 1; i++)
		if (qpti->cmd_slots[i] == Cmnd)
			break;
	cmd_cookie = i;

	param[0] = MBOX_ABORT;
	param[1] = (((u_short) Cmnd->device->id) << 8) | Cmnd->device->lun;
	param[2] = cmd_cookie >> 16;
	param[3] = cmd_cookie & 0xffff;
	if (qlogicpti_mbox_command(qpti, param, 0) ||
	    (param[0] != MBOX_COMMAND_COMPLETE)) {
		printk(KERN_EMERG "qlogicpti%d: scsi abort failure: %x\n",
		       qpti->qpti_id, param[0]);
		return_status = FAILED;
	}

	qlogicpti_enable_irqs(qpti);

	return return_status;
}

static int qlogicpti_reset(struct scsi_cmnd *Cmnd)
{
	u_short param[6];
	struct Scsi_Host *host = Cmnd->device->host;
	struct qlogicpti *qpti = (struct qlogicpti *) host->hostdata;
	int return_status = SUCCESS;

	printk(KERN_WARNING "qlogicpti%d: Resetting SCSI bus!\n",
	       qpti->qpti_id);

	qlogicpti_disable_irqs(qpti);

	param[0] = MBOX_BUS_RESET;
	param[1] = qpti->host_param.bus_reset_delay;
	if (qlogicpti_mbox_command(qpti, param, 0) ||
	   (param[0] != MBOX_COMMAND_COMPLETE)) {
		printk(KERN_EMERG "qlogicisp%d: scsi bus reset failure: %x\n",
		       qpti->qpti_id, param[0]);
		return_status = FAILED;
	}

	qlogicpti_enable_irqs(qpti);

	return return_status;
}

static struct scsi_host_template qpti_template = {
	.module			= THIS_MODULE,
	.name			= "qlogicpti",
	.info			= qlogicpti_info,
	.queuecommand		= qlogicpti_queuecommand,
	.slave_configure	= qlogicpti_slave_configure,
	.eh_abort_handler	= qlogicpti_abort,
	.eh_bus_reset_handler	= qlogicpti_reset,
	.can_queue		= QLOGICPTI_REQ_QUEUE_LEN,
	.this_id		= 7,
	.sg_tablesize		= QLOGICPTI_MAX_SG(QLOGICPTI_REQ_QUEUE_LEN),
	.cmd_per_lun		= 1,
	.use_clustering		= ENABLE_CLUSTERING,
};

static int __devinit qpti_sbus_probe(struct of_device *op, const struct of_device_id *match)
{
	struct scsi_host_template *tpnt = match->data;
	struct device_node *dp = op->dev.of_node;
	struct Scsi_Host *host;
	struct qlogicpti *qpti;
	static int nqptis;
	const char *fcode;

	/* Sometimes Antares cards come up not completely
	 * setup, and we get a report of a zero IRQ.
	 */
	if (op->irqs[0] == 0)
		return -ENODEV;

	host = scsi_host_alloc(tpnt, sizeof(struct qlogicpti));
	if (!host)
		return -ENOMEM;

	qpti = shost_priv(host);

	host->max_id = MAX_TARGETS;
	qpti->qhost = host;
	qpti->op = op;
	qpti->qpti_id = nqptis;
	strcpy(qpti->prom_name, op->dev.of_node->name);
	qpti->is_pti = strcmp(qpti->prom_name, "QLGC,isp");

	if (qpti_map_regs(qpti) < 0)
		goto fail_unlink;

	if (qpti_register_irq(qpti) < 0)
		goto fail_unmap_regs;

	qpti_get_scsi_id(qpti);
	qpti_get_bursts(qpti);
	qpti_get_clock(qpti);

	/* Clear out scsi_cmnd array. */
	memset(qpti->cmd_slots, 0, sizeof(qpti->cmd_slots));

	if (qpti_map_queues(qpti) < 0)
		goto fail_free_irq;

	/* Load the firmware. */
	if (qlogicpti_load_firmware(qpti))
		goto fail_unmap_queues;
	if (qpti->is_pti) {
		/* Check the PTI status reg. */
		if (qlogicpti_verify_tmon(qpti))
			goto fail_unmap_queues;
	}

	/* Reset the ISP and init res/req queues. */
	if (qlogicpti_reset_hardware(host))
		goto fail_unmap_queues;

	printk("(Firmware v%d.%d.%d)", qpti->fware_majrev,
	       qpti->fware_minrev, qpti->fware_micrev);

	fcode = of_get_property(dp, "isp-fcode", NULL);
	if (fcode && fcode[0])
		printk("(FCode %s)", fcode);
	if (of_find_property(dp, "differential", NULL) != NULL)
		qpti->differential = 1;
			
	printk("\nqlogicpti%d: [%s Wide, using %s interface]\n",
		qpti->qpti_id,
		(qpti->ultra ? "Ultra" : "Fast"),
		(qpti->differential ? "differential" : "single ended"));

	if (scsi_add_host(host, &op->dev)) {
		printk("qlogicpti%d: Failed scsi_add_host\n", qpti->qpti_id);
		goto fail_unmap_queues;
	}

	dev_set_drvdata(&op->dev, qpti);

	qpti_chain_add(qpti);

	scsi_scan_host(host);
	nqptis++;

	return 0;

fail_unmap_queues:
#define QSIZE(entries)	(((entries) + 1) * QUEUE_ENTRY_LEN)
	dma_free_coherent(&op->dev,
			  QSIZE(RES_QUEUE_LEN),
			  qpti->res_cpu, qpti->res_dvma);
	dma_free_coherent(&op->dev,
			  QSIZE(QLOGICPTI_REQ_QUEUE_LEN),
			  qpti->req_cpu, qpti->req_dvma);
#undef QSIZE

fail_unmap_regs:
	of_iounmap(&op->resource[0], qpti->qregs,
		   resource_size(&op->resource[0]));
	if (qpti->is_pti)
		of_iounmap(&op->resource[0], qpti->sreg,
			   sizeof(unsigned char));

fail_free_irq:
	free_irq(qpti->irq, qpti);

fail_unlink:
	scsi_host_put(host);

	return -ENODEV;
}

static int __devexit qpti_sbus_remove(struct of_device *op)
{
	struct qlogicpti *qpti = dev_get_drvdata(&op->dev);

	qpti_chain_del(qpti);

	scsi_remove_host(qpti->qhost);

	/* Shut up the card. */
	sbus_writew(0, qpti->qregs + SBUS_CTRL);

	/* Free IRQ handler and unmap Qlogic,ISP and PTI status regs. */
	free_irq(qpti->irq, qpti);

#define QSIZE(entries)	(((entries) + 1) * QUEUE_ENTRY_LEN)
	dma_free_coherent(&op->dev,
			  QSIZE(RES_QUEUE_LEN),
			  qpti->res_cpu, qpti->res_dvma);
	dma_free_coherent(&op->dev,
			  QSIZE(QLOGICPTI_REQ_QUEUE_LEN),
			  qpti->req_cpu, qpti->req_dvma);
#undef QSIZE

	of_iounmap(&op->resource[0], qpti->qregs,
		   resource_size(&op->resource[0]));
	if (qpti->is_pti)
		of_iounmap(&op->resource[0], qpti->sreg, sizeof(unsigned char));

	scsi_host_put(qpti->qhost);

	return 0;
}

static const struct of_device_id qpti_match[] = {
	{
		.name = "ptisp",
		.data = &qpti_template,
	},
	{
		.name = "PTI,ptisp",
		.data = &qpti_template,
	},
	{
		.name = "QLGC,isp",
		.data = &qpti_template,
	},
	{
		.name = "SUNW,isp",
		.data = &qpti_template,
	},
	{},
};
MODULE_DEVICE_TABLE(of, qpti_match);

static struct of_platform_driver qpti_sbus_driver = {
<<<<<<< HEAD
	.owner		= THIS_MODULE,
	.name		= "qpti",
	.match_table	= qpti_match,
=======
	.driver = {
		.name = "qpti",
		.owner = THIS_MODULE,
		.of_match_table = qpti_match,
	},
>>>>>>> e44a21b7
	.probe		= qpti_sbus_probe,
	.remove		= __devexit_p(qpti_sbus_remove),
};

static int __init qpti_init(void)
{
	return of_register_driver(&qpti_sbus_driver, &of_bus_type);
}

static void __exit qpti_exit(void)
{
	of_unregister_driver(&qpti_sbus_driver);
}

MODULE_DESCRIPTION("QlogicISP SBUS driver");
MODULE_AUTHOR("David S. Miller (davem@davemloft.net)");
MODULE_LICENSE("GPL");
MODULE_VERSION("2.1");
MODULE_FIRMWARE("qlogic/isp1000.bin");

module_init(qpti_init);
module_exit(qpti_exit);<|MERGE_RESOLUTION|>--- conflicted
+++ resolved
@@ -1456,17 +1456,11 @@
 MODULE_DEVICE_TABLE(of, qpti_match);
 
 static struct of_platform_driver qpti_sbus_driver = {
-<<<<<<< HEAD
-	.owner		= THIS_MODULE,
-	.name		= "qpti",
-	.match_table	= qpti_match,
-=======
 	.driver = {
 		.name = "qpti",
 		.owner = THIS_MODULE,
 		.of_match_table = qpti_match,
 	},
->>>>>>> e44a21b7
 	.probe		= qpti_sbus_probe,
 	.remove		= __devexit_p(qpti_sbus_remove),
 };
