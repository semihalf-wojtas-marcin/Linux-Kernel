/*
 * Adaptec AIC7xxx device driver for Linux.
 *
 * Copyright (c) 1994 John Aycock
 *   The University of Calgary Department of Computer Science.
 *
 * This program is free software; you can redistribute it and/or modify
 * it under the terms of the GNU General Public License as published by
 * the Free Software Foundation; either version 2, or (at your option)
 * any later version.
 *
 * This program is distributed in the hope that it will be useful,
 * but WITHOUT ANY WARRANTY; without even the implied warranty of
 * MERCHANTABILITY or FITNESS FOR A PARTICULAR PURPOSE.  See the
 * GNU General Public License for more details.
 *
 * You should have received a copy of the GNU General Public License
 * along with this program; see the file COPYING.  If not, write to
 * the Free Software Foundation, 675 Mass Ave, Cambridge, MA 02139, USA.
 * 
 * Copyright (c) 2000-2003 Adaptec Inc.
 * All rights reserved.
 *
 * Redistribution and use in source and binary forms, with or without
 * modification, are permitted provided that the following conditions
 * are met:
 * 1. Redistributions of source code must retain the above copyright
 *    notice, this list of conditions, and the following disclaimer,
 *    without modification.
 * 2. Redistributions in binary form must reproduce at minimum a disclaimer
 *    substantially similar to the "NO WARRANTY" disclaimer below
 *    ("Disclaimer") and any redistribution must be conditioned upon
 *    including a substantially similar Disclaimer requirement for further
 *    binary redistribution.
 * 3. Neither the names of the above-listed copyright holders nor the names
 *    of any contributors may be used to endorse or promote products derived
 *    from this software without specific prior written permission.
 *
 * Alternatively, this software may be distributed under the terms of the
 * GNU General Public License ("GPL") version 2 as published by the Free
 * Software Foundation.
 *
 * NO WARRANTY
 * THIS SOFTWARE IS PROVIDED BY THE COPYRIGHT HOLDERS AND CONTRIBUTORS
 * "AS IS" AND ANY EXPRESS OR IMPLIED WARRANTIES, INCLUDING, BUT NOT
 * LIMITED TO, THE IMPLIED WARRANTIES OF MERCHANTIBILITY AND FITNESS FOR
 * A PARTICULAR PURPOSE ARE DISCLAIMED. IN NO EVENT SHALL THE COPYRIGHT
 * HOLDERS OR CONTRIBUTORS BE LIABLE FOR SPECIAL, EXEMPLARY, OR CONSEQUENTIAL
 * DAMAGES (INCLUDING, BUT NOT LIMITED TO, PROCUREMENT OF SUBSTITUTE GOODS
 * OR SERVICES; LOSS OF USE, DATA, OR PROFITS; OR BUSINESS INTERRUPTION)
 * HOWEVER CAUSED AND ON ANY THEORY OF LIABILITY, WHETHER IN CONTRACT,
 * STRICT LIABILITY, OR TORT (INCLUDING NEGLIGENCE OR OTHERWISE) ARISING
 * IN ANY WAY OUT OF THE USE OF THIS SOFTWARE, EVEN IF ADVISED OF THE
 * POSSIBILITY OF SUCH DAMAGES.
 *
<<<<<<< HEAD
 * $Id: //depot/aic7xxx/linux/drivers/scsi/aic7xxx/aic7xxx_osm.h#131 $
=======
 * $Id: //depot/aic7xxx/linux/drivers/scsi/aic7xxx/aic7xxx_osm.h#138 $
>>>>>>> 59b52f22
 *
 */
#ifndef _AIC7XXX_LINUX_H_
#define _AIC7XXX_LINUX_H_

#include <linux/types.h>
#include <linux/blk.h>
#include <linux/blkdev.h>
#include <linux/delay.h>
#include <linux/ioport.h>
#include <linux/pci.h>
#include <linux/smp_lock.h>
#include <linux/version.h>
#include <linux/module.h>
#include <asm/byteorder.h>
#include <asm/io.h>

#ifndef KERNEL_VERSION
#define KERNEL_VERSION(x,y,z) (((x)<<16)+((y)<<8)+(z))
#endif

#if LINUX_VERSION_CODE >= KERNEL_VERSION(2,4,0)
#include <linux/interrupt.h> /* For tasklet support. */
#include <linux/config.h>
#include <linux/slab.h>
#else
#include <linux/malloc.h>
#endif

/* Core SCSI definitions */
#define AIC_LIB_PREFIX ahc
#include "scsi.h"
#include "hosts.h"

/* Name space conflict with BSD queue macros */
#ifdef LIST_HEAD
#undef LIST_HEAD
#endif

#include "cam.h"
#include "queue.h"
#include "scsi_message.h"
#include "aiclib.h"

/*********************************** Debugging ********************************/
#ifdef CONFIG_AIC7XXX_DEBUG_ENABLE
#ifdef CONFIG_AIC7XXX_DEBUG_MASK
#define AHC_DEBUG 1
#define AHC_DEBUG_OPTS CONFIG_AIC7XXX_DEBUG_MASK
#else
/*
 * Compile in debugging code, but do not enable any printfs.
 */
#define AHC_DEBUG 1
#endif
/* No debugging code. */
#endif

/************************* Forward Declarations *******************************/
struct ahc_softc;
typedef struct pci_dev *ahc_dev_softc_t;
typedef Scsi_Cmnd      *ahc_io_ctx_t;

/******************************* Byte Order ***********************************/
#define ahc_htobe16(x)	cpu_to_be16(x)
#define ahc_htobe32(x)	cpu_to_be32(x)
#define ahc_htobe64(x)	cpu_to_be64(x)
#define ahc_htole16(x)	cpu_to_le16(x)
#define ahc_htole32(x)	cpu_to_le32(x)
#define ahc_htole64(x)	cpu_to_le64(x)

#define ahc_be16toh(x)	be16_to_cpu(x)
#define ahc_be32toh(x)	be32_to_cpu(x)
#define ahc_be64toh(x)	be64_to_cpu(x)
#define ahc_le16toh(x)	le16_to_cpu(x)
#define ahc_le32toh(x)	le32_to_cpu(x)
#define ahc_le64toh(x)	le64_to_cpu(x)

#ifndef LITTLE_ENDIAN
#define LITTLE_ENDIAN 1234
#endif

#ifndef BIG_ENDIAN
#define BIG_ENDIAN 4321
#endif

#ifndef BYTE_ORDER
#if defined(__BIG_ENDIAN)
#define BYTE_ORDER BIG_ENDIAN
#endif
#if defined(__LITTLE_ENDIAN)
#define BYTE_ORDER LITTLE_ENDIAN
#endif
#endif /* BYTE_ORDER */

/************************* Configuration Data *********************************/
extern u_int aic7xxx_no_probe;
extern u_int aic7xxx_allow_memio;
extern int aic7xxx_detect_complete;
extern Scsi_Host_Template aic7xxx_driver_template;

/***************************** Bus Space/DMA **********************************/

#if LINUX_VERSION_CODE > KERNEL_VERSION(2,2,17)
typedef dma_addr_t bus_addr_t;
#else
typedef uint32_t bus_addr_t;
#endif
typedef uint32_t bus_size_t;

typedef enum {
	BUS_SPACE_MEMIO,
	BUS_SPACE_PIO
} bus_space_tag_t;

typedef union {
	u_long		  ioport;
	volatile uint8_t *maddr;
} bus_space_handle_t;

typedef struct bus_dma_segment
{
	bus_addr_t	ds_addr;
	bus_size_t	ds_len;
} bus_dma_segment_t;

struct ahc_linux_dma_tag
{
	bus_size_t	alignment;
	bus_size_t	boundary;
	bus_size_t	maxsize;
};
typedef struct ahc_linux_dma_tag* bus_dma_tag_t;

struct ahc_linux_dmamap
{
	bus_addr_t	bus_addr;
};
typedef struct ahc_linux_dmamap* bus_dmamap_t;

typedef int bus_dma_filter_t(void*, bus_addr_t);
typedef void bus_dmamap_callback_t(void *, bus_dma_segment_t *, int, int);

#define BUS_DMA_WAITOK		0x0
#define BUS_DMA_NOWAIT		0x1
#define BUS_DMA_ALLOCNOW	0x2
#define BUS_DMA_LOAD_SEGS	0x4	/*
					 * Argument is an S/G list not
					 * a single buffer.
					 */

#define BUS_SPACE_MAXADDR	0xFFFFFFFF
#define BUS_SPACE_MAXADDR_32BIT	0xFFFFFFFF
#define BUS_SPACE_MAXSIZE_32BIT	0xFFFFFFFF

int	ahc_dma_tag_create(struct ahc_softc *, bus_dma_tag_t /*parent*/,
			   bus_size_t /*alignment*/, bus_size_t /*boundary*/,
			   bus_addr_t /*lowaddr*/, bus_addr_t /*highaddr*/,
			   bus_dma_filter_t*/*filter*/, void */*filterarg*/,
			   bus_size_t /*maxsize*/, int /*nsegments*/,
			   bus_size_t /*maxsegsz*/, int /*flags*/,
			   bus_dma_tag_t */*dma_tagp*/);

void	ahc_dma_tag_destroy(struct ahc_softc *, bus_dma_tag_t /*tag*/);

int	ahc_dmamem_alloc(struct ahc_softc *, bus_dma_tag_t /*dmat*/,
			 void** /*vaddr*/, int /*flags*/,
			 bus_dmamap_t* /*mapp*/);

void	ahc_dmamem_free(struct ahc_softc *, bus_dma_tag_t /*dmat*/,
			void* /*vaddr*/, bus_dmamap_t /*map*/);

void	ahc_dmamap_destroy(struct ahc_softc *, bus_dma_tag_t /*tag*/,
			   bus_dmamap_t /*map*/);

int	ahc_dmamap_load(struct ahc_softc *ahc, bus_dma_tag_t /*dmat*/,
			bus_dmamap_t /*map*/, void * /*buf*/,
			bus_size_t /*buflen*/, bus_dmamap_callback_t *,
			void */*callback_arg*/, int /*flags*/);

int	ahc_dmamap_unload(struct ahc_softc *, bus_dma_tag_t, bus_dmamap_t);

/*
 * Operations performed by ahc_dmamap_sync().
 */
#define BUS_DMASYNC_PREREAD	0x01	/* pre-read synchronization */
#define BUS_DMASYNC_POSTREAD	0x02	/* post-read synchronization */
#define BUS_DMASYNC_PREWRITE	0x04	/* pre-write synchronization */
#define BUS_DMASYNC_POSTWRITE	0x08	/* post-write synchronization */

/*
 * XXX
 * ahc_dmamap_sync is only used on buffers allocated with
 * the pci_alloc_consistent() API.  Although I'm not sure how
 * this works on architectures with a write buffer, Linux does
 * not have an API to sync "coherent" memory.  Perhaps we need
 * to do an mb()?
 */
#define ahc_dmamap_sync(ahc, dma_tag, dmamap, offset, len, op)

/************************** Timer DataStructures ******************************/
typedef struct timer_list ahc_timer_t;

/********************************** Includes **********************************/
#if CONFIG_AIC7XXX_REG_PRETTY_PRINT
#define AIC_DEBUG_REGISTERS 1
#else
#define AIC_DEBUG_REGISTERS 0
#endif
#include "aic7xxx.h"

/***************************** Timer Facilities *******************************/
#define ahc_timer_init init_timer
#define ahc_timer_stop del_timer_sync
typedef void ahc_linux_callback_t (u_long);  
static __inline void ahc_timer_reset(ahc_timer_t *timer, int usec,
				     ahc_callback_t *func, void *arg);
static __inline void ahc_scb_timer_reset(struct scb *scb, u_int usec);

static __inline void
ahc_timer_reset(ahc_timer_t *timer, int usec, ahc_callback_t *func, void *arg)
{
	struct ahc_softc *ahc;

	ahc = (struct ahc_softc *)arg;
	del_timer(timer);
	timer->data = (u_long)arg;
	timer->expires = jiffies + (usec * HZ)/1000000;
	timer->function = (ahc_linux_callback_t*)func;
	add_timer(timer);
}

static __inline void
ahc_scb_timer_reset(struct scb *scb, u_int usec)
{
	mod_timer(&scb->io_ctx->eh_timeout, jiffies + (usec * HZ)/1000000);
}

/***************************** SMP support ************************************/
#if LINUX_VERSION_CODE >= KERNEL_VERSION(2,3,17)
#include <linux/spinlock.h>
#elif LINUX_VERSION_CODE >= KERNEL_VERSION(2,1,93)
#include <linux/smp.h>
#endif

#if (LINUX_VERSION_CODE >= KERNEL_VERSION(2,5,0) || defined(SCSI_HAS_HOST_LOCK))
#define AHC_SCSI_HAS_HOST_LOCK 1
#else
#define AHC_SCSI_HAS_HOST_LOCK 0
#endif

<<<<<<< HEAD
#define AIC7XXX_DRIVER_VERSION "6.2.31"
=======
#define AIC7XXX_DRIVER_VERSION "6.2.32"
>>>>>>> 59b52f22

/**************************** Front End Queues ********************************/
/*
 * Data structure used to cast the Linux struct scsi_cmnd to something
 * that allows us to use the queue macros.  The linux structure has
 * plenty of space to hold the links fields as required by the queue
 * macros, but the queue macors require them to have the correct type.
 */
struct ahc_cmd_internal {
	/* Area owned by the Linux scsi layer. */
	uint8_t	private[offsetof(struct scsi_cmnd, SCp.Status)];
	union {
		STAILQ_ENTRY(ahc_cmd)	ste;
		LIST_ENTRY(ahc_cmd)	le;
		TAILQ_ENTRY(ahc_cmd)	tqe;
	} links;
	uint32_t			end;
};

struct ahc_cmd {
	union {
		struct ahc_cmd_internal	icmd;
		struct scsi_cmnd	scsi_cmd;
	} un;
};

#define acmd_icmd(cmd) ((cmd)->un.icmd)
#define acmd_scsi_cmd(cmd) ((cmd)->un.scsi_cmd)
#define acmd_links un.icmd.links

/*************************** Device Data Structures ***************************/
/*
 * A per probed device structure used to deal with some error recovery
 * scenarios that the Linux mid-layer code just doesn't know how to
 * handle.  The structure allocated for a device only becomes persistent
 * after a successfully completed inquiry command to the target when
 * that inquiry data indicates a lun is present.
 */
TAILQ_HEAD(ahc_busyq, ahc_cmd);
typedef enum {
	AHC_DEV_UNCONFIGURED	 = 0x01,
	AHC_DEV_FREEZE_TIL_EMPTY = 0x02, /* Freeze queue until active == 0 */
	AHC_DEV_TIMER_ACTIVE	 = 0x04, /* Our timer is active */
	AHC_DEV_ON_RUN_LIST	 = 0x08, /* Queued to be run later */
	AHC_DEV_Q_BASIC		 = 0x10, /* Allow basic device queuing */
	AHC_DEV_Q_TAGGED	 = 0x20, /* Allow full SCSI2 command queueing */
	AHC_DEV_PERIODIC_OTAG	 = 0x40, /* Send OTAG to prevent starvation */
	AHC_DEV_SLAVE_CONFIGURED = 0x80	 /* slave_configure() has been called */
} ahc_linux_dev_flags;

struct ahc_linux_target;
struct ahc_linux_device {
	TAILQ_ENTRY(ahc_linux_device) links;
	struct		ahc_busyq busyq;

	/*
	 * The number of transactions currently
	 * queued to the device.
	 */
	int			active;

	/*
	 * The currently allowed number of 
	 * transactions that can be queued to
	 * the device.  Must be signed for
	 * conversion from tagged to untagged
	 * mode where the device may have more
	 * than one outstanding active transaction.
	 */
	int			openings;

	/*
	 * A positive count indicates that this
	 * device's queue is halted.
	 */
	u_int			qfrozen;
	
	/*
	 * Cumulative command counter.
	 */
	u_long			commands_issued;

	/*
	 * The number of tagged transactions when
	 * running at our current opening level
	 * that have been successfully received by
	 * this device since the last QUEUE FULL.
	 */
	u_int			tag_success_count;
#define AHC_TAG_SUCCESS_INTERVAL 50

	ahc_linux_dev_flags	flags;

	/*
	 * Per device timer.
	 */
	struct timer_list	timer;

	/*
	 * The high limit for the tags variable.
	 */
	u_int			maxtags;

	/*
	 * The computed number of tags outstanding
	 * at the time of the last QUEUE FULL event.
	 */
	u_int			tags_on_last_queuefull;

	/*
	 * How many times we have seen a queue full
	 * with the same number of tags.  This is used
	 * to stop our adaptive queue depth algorithm
	 * on devices with a fixed number of tags.
	 */
	u_int			last_queuefull_same_count;
#define AHC_LOCK_TAGS_COUNT 50

	/*
	 * How many transactions have been queued
	 * without the device going idle.  We use
	 * this statistic to determine when to issue
	 * an ordered tag to prevent transaction
	 * starvation.  This statistic is only updated
	 * if the AHC_DEV_PERIODIC_OTAG flag is set
	 * on this device.
	 */
	u_int			commands_since_idle_or_otag;
#define AHC_OTAG_THRESH	500

	int			lun;
	Scsi_Device	       *scsi_device;
	struct			ahc_linux_target *target;
};

typedef enum {
	AHC_DV_REQUIRED		 = 0x01,
	AHC_INQ_VALID		 = 0x02,
	AHC_BASIC_DV		 = 0x04,
	AHC_ENHANCED_DV		 = 0x08
} ahc_linux_targ_flags;

/* DV States */
typedef enum {
	AHC_DV_STATE_EXIT = 0,
	AHC_DV_STATE_INQ_SHORT_ASYNC,
	AHC_DV_STATE_INQ_ASYNC,
	AHC_DV_STATE_INQ_ASYNC_VERIFY,
	AHC_DV_STATE_TUR,
	AHC_DV_STATE_REBD,
	AHC_DV_STATE_INQ_VERIFY,
	AHC_DV_STATE_WEB,
	AHC_DV_STATE_REB,
	AHC_DV_STATE_SU,
	AHC_DV_STATE_BUSY
} ahc_dv_state;

struct ahc_linux_target {
	struct ahc_linux_device	 *devices[AHC_NUM_LUNS];
	int			  channel;
	int			  target;
	int			  refcount;
	struct ahc_transinfo	  last_tinfo;
	struct ahc_softc	 *ahc;
	ahc_linux_targ_flags	  flags;
	struct scsi_inquiry_data *inq_data;
	/*
	 * The next "fallback" period to use for narrow/wide transfers.
	 */
	uint8_t			  dv_next_narrow_period;
	uint8_t			  dv_next_wide_period;
	uint8_t			  dv_max_width;
	uint8_t			  dv_max_ppr_options;
	uint8_t			  dv_last_ppr_options;
	u_int			  dv_echo_size;
	ahc_dv_state		  dv_state;
	u_int			  dv_state_retry;
	char			 *dv_buffer;
	char			 *dv_buffer1;
};

/********************* Definitions Required by the Core ***********************/
/*
 * Number of SG segments we require.  So long as the S/G segments for
 * a particular transaction are allocated in a physically contiguous
 * manner and are allocated below 4GB, the number of S/G segments is
 * unrestricted.
 */
#if LINUX_VERSION_CODE < KERNEL_VERSION(2,5,0)
/*
 * We dynamically adjust the number of segments in pre-2.5 kernels to
 * avoid fragmentation issues in the SCSI mid-layer's private memory
 * allocator.  See aic7xxx_osm.c ahc_linux_size_nseg() for details.
 */
extern u_int ahc_linux_nseg;
#define	AHC_NSEG ahc_linux_nseg
#define	AHC_LINUX_MIN_NSEG 64
#else
#define	AHC_NSEG 128
#endif

/*
 * Per-SCB OSM storage.
 */
typedef enum {
	AHC_UP_EH_SEMAPHORE = 0x1
} ahc_linux_scb_flags;

struct scb_platform_data {
	struct ahc_linux_device	*dev;
	bus_addr_t		 buf_busaddr;
	uint32_t		 xfer_len;
#if LINUX_VERSION_CODE < KERNEL_VERSION(2,3,0)
	uint32_t		 resid;		/* Transfer residual */
#endif
	uint32_t		 sense_resid;	/* Auto-Sense residual */
	ahc_linux_scb_flags	 flags;
};

/*
 * Define a structure used for each host adapter.  All members are
 * aligned on a boundary >= the size of the member to honor the
 * alignment restrictions of the various platforms supported by
 * this driver.
 */
typedef enum {
	AHC_DV_WAIT_SIMQ_EMPTY	 = 0x01,
	AHC_DV_WAIT_SIMQ_RELEASE = 0x02,
	AHC_DV_ACTIVE		 = 0x04,
	AHC_DV_SHUTDOWN		 = 0x08,
	AHC_RUN_CMPLT_Q_TIMER	 = 0x10
} ahc_linux_softc_flags;

TAILQ_HEAD(ahc_completeq, ahc_cmd);

struct ahc_platform_data {
	/*
	 * Fields accessed from interrupt context.
	 */
	struct ahc_linux_target *targets[AHC_NUM_TARGETS]; 
	TAILQ_HEAD(, ahc_linux_device) device_runq;
	struct ahc_completeq	 completeq;

	spinlock_t		 spin_lock;
#if LINUX_VERSION_CODE >= KERNEL_VERSION(2,4,0)
	struct tasklet_struct	 runq_tasklet;
#endif
	u_int			 qfrozen;
	pid_t			 dv_pid;
	struct timer_list	 completeq_timer;
	struct timer_list	 reset_timer;
	struct semaphore	 eh_sem;
	struct semaphore	 dv_sem;
	struct semaphore	 dv_cmd_sem;	/* XXX This needs to be in
						 * the target struct
						 */
	struct scsi_device	*dv_scsi_dev;
	struct Scsi_Host        *host;		/* pointer to scsi host */
#define AHC_LINUX_NOIRQ	((uint32_t)~0)
	uint32_t		 irq;		/* IRQ for this adapter */
	uint32_t		 bios_address;
	uint32_t		 mem_busaddr;	/* Mem Base Addr */
	bus_addr_t		 hw_dma_mask;
	ahc_linux_softc_flags	 flags;
};

/************************** OS Utility Wrappers *******************************/
#define printf printk
#define M_NOWAIT GFP_ATOMIC
#define M_WAITOK 0
#define malloc(size, type, flags) kmalloc(size, flags)
#define free(ptr, type) kfree(ptr)

static __inline void ahc_delay(long);
static __inline void
ahc_delay(long usec)
{
	/*
	 * udelay on Linux can have problems for
	 * multi-millisecond waits.  Wait at most
	 * 1024us per call.
	 */
	while (usec > 0) {
		udelay(usec % 1024);
		usec -= 1024;
	}
}


/***************************** Low Level I/O **********************************/
#if defined(__powerpc__) || defined(__i386__) || defined(__ia64__)
#define MMAPIO
#endif

static __inline uint8_t ahc_inb(struct ahc_softc * ahc, long port);
static __inline void ahc_outb(struct ahc_softc * ahc, long port, uint8_t val);
static __inline void ahc_outsb(struct ahc_softc * ahc, long port,
			       uint8_t *, int count);
static __inline void ahc_insb(struct ahc_softc * ahc, long port,
			       uint8_t *, int count);

static __inline uint8_t
ahc_inb(struct ahc_softc * ahc, long port)
{
	uint8_t x;
#ifdef MMAPIO

	if (ahc->tag == BUS_SPACE_MEMIO) {
		x = readb(ahc->bsh.maddr + port);
	} else {
		x = inb(ahc->bsh.ioport + port);
	}
#else
	x = inb(ahc->bsh.ioport + port);
#endif
	mb();
	return (x);
}

static __inline void
ahc_outb(struct ahc_softc * ahc, long port, uint8_t val)
{
#ifdef MMAPIO
	if (ahc->tag == BUS_SPACE_MEMIO) {
		writeb(val, ahc->bsh.maddr + port);
	} else {
		outb(val, ahc->bsh.ioport + port);
	}
#else
	outb(val, ahc->bsh.ioport + port);
#endif
	mb();
}

static __inline void
ahc_outsb(struct ahc_softc * ahc, long port, uint8_t *array, int count)
{
	int i;

	/*
	 * There is probably a more efficient way to do this on Linux
	 * but we don't use this for anything speed critical and this
	 * should work.
	 */
	for (i = 0; i < count; i++)
		ahc_outb(ahc, port, *array++);
}

static __inline void
ahc_insb(struct ahc_softc * ahc, long port, uint8_t *array, int count)
{
	int i;

	/*
	 * There is probably a more efficient way to do this on Linux
	 * but we don't use this for anything speed critical and this
	 * should work.
	 */
	for (i = 0; i < count; i++)
		*array++ = ahc_inb(ahc, port);
}

/**************************** Initialization **********************************/
int		ahc_linux_register_host(struct ahc_softc *,
					Scsi_Host_Template *);

uint64_t	ahc_linux_get_memsize(void);

/*************************** Pretty Printing **********************************/
struct info_str {
	char *buffer;
	int length;
	off_t offset;
	int pos;
};

void	ahc_format_transinfo(struct info_str *info,
			     struct ahc_transinfo *tinfo);

/******************************** Locking *************************************/
/* Lock protecting internal data structures */
static __inline void ahc_lockinit(struct ahc_softc *);
static __inline void ahc_lock(struct ahc_softc *, unsigned long *flags);
static __inline void ahc_unlock(struct ahc_softc *, unsigned long *flags);

/* Lock acquisition and release of the above lock in midlayer entry points. */
static __inline void ahc_midlayer_entrypoint_lock(struct ahc_softc *,
						  unsigned long *flags);
static __inline void ahc_midlayer_entrypoint_unlock(struct ahc_softc *,
						    unsigned long *flags);

/* Lock held during command compeletion to the upper layer */
static __inline void ahc_done_lockinit(struct ahc_softc *);
static __inline void ahc_done_lock(struct ahc_softc *, unsigned long *flags);
static __inline void ahc_done_unlock(struct ahc_softc *, unsigned long *flags);

/* Lock held during ahc_list manipulation and ahc softc frees */
extern spinlock_t ahc_list_spinlock;
static __inline void ahc_list_lockinit(void);
static __inline void ahc_list_lock(unsigned long *flags);
static __inline void ahc_list_unlock(unsigned long *flags);

static __inline void
ahc_lockinit(struct ahc_softc *ahc)
{
	spin_lock_init(&ahc->platform_data->spin_lock);
}

static __inline void
ahc_lock(struct ahc_softc *ahc, unsigned long *flags)
{
	spin_lock_irqsave(&ahc->platform_data->spin_lock, *flags);
}

static __inline void
ahc_unlock(struct ahc_softc *ahc, unsigned long *flags)
{
	spin_unlock_irqrestore(&ahc->platform_data->spin_lock, *flags);
}

static __inline void
ahc_midlayer_entrypoint_lock(struct ahc_softc *ahc, unsigned long *flags)
{
	/*
	 * In 2.5.X and some 2.4.X versions, the midlayer takes our
	 * lock just before calling us, so we avoid locking again.
	 * For other kernel versions, the io_request_lock is taken
	 * just before our entry point is called.  In this case, we
	 * trade the io_request_lock for our per-softc lock.
	 */
#if AHC_SCSI_HAS_HOST_LOCK == 0
	ahc_lock(ahc, flags);
#endif
}

static __inline void
ahc_midlayer_entrypoint_unlock(struct ahc_softc *ahc, unsigned long *flags)
{
#if AHC_SCSI_HAS_HOST_LOCK == 0
	ahc_unlock(ahc, flags);
#endif
}

static __inline void
ahc_done_lockinit(struct ahc_softc *ahc)
{
	/*
	 * In 2.5.X, our own lock is held during completions.
	 * In previous versions, the io_request_lock is used.
	 * In either case, we can't initialize this lock again.
	 */
}

static __inline void
ahc_done_lock(struct ahc_softc *ahc, unsigned long *flags)
{
#if AHC_SCSI_HAS_HOST_LOCK == 0
	spin_lock_irqsave(&io_request_lock, *flags);
#endif
}

static __inline void
ahc_done_unlock(struct ahc_softc *ahc, unsigned long *flags)
{
#if AHC_SCSI_HAS_HOST_LOCK == 0
	spin_unlock_irqrestore(&io_request_lock, *flags);
#endif
}

static __inline void
ahc_list_lockinit()
{
	spin_lock_init(&ahc_list_spinlock);
}

static __inline void
ahc_list_lock(unsigned long *flags)
{
	spin_lock_irqsave(&ahc_list_spinlock, *flags);
}

static __inline void
ahc_list_unlock(unsigned long *flags)
{
	spin_unlock_irqrestore(&ahc_list_spinlock, *flags);
}

<<<<<<< HEAD
#else /* LINUX_VERSION_CODE < KERNEL_VERSION(2,1,93) */

static __inline void
ahc_lockinit(struct ahc_softc *ahc)
{
}

static __inline void
ahc_lock(struct ahc_softc *ahc, unsigned long *flags)
{
	save_flags(*flags);
	cli();
}

static __inline void
ahc_unlock(struct ahc_softc *ahc, unsigned long *flags)
{
	restore_flags(*flags);
}

static __inline void
ahc_done_lockinit(struct ahc_softc *ahc)
{
}

static __inline void
ahc_done_lock(struct ahc_softc *ahc, unsigned long *flags)
{
	/*
	 * The done lock is always held while
	 * the ahc lock is held so blocking
	 * interrupts again would have no effect.
	 */
}

static __inline void
ahc_done_unlock(struct ahc_softc *ahc, unsigned long *flags)
{
}

static __inline void
ahc_list_lockinit()
{
}

static __inline void
ahc_list_lock(unsigned long *flags)
{
	save_flags(*flags);
	cli();
}

static __inline void
ahc_list_unlock(unsigned long *flags)
{
	restore_flags(*flags);
}
#endif /* LINUX_VERSION_CODE < KERNEL_VERSION(2,1,0) */

=======
>>>>>>> 59b52f22
/******************************* PCI Definitions ******************************/
/*
 * PCIM_xxx: mask to locate subfield in register
 * PCIR_xxx: config register offset
 * PCIC_xxx: device class
 * PCIS_xxx: device subclass
 * PCIP_xxx: device programming interface
 * PCIV_xxx: PCI vendor ID (only required to fixup ancient devices)
 * PCID_xxx: device ID
 */
#define PCIR_DEVVENDOR		0x00
#define PCIR_VENDOR		0x00
#define PCIR_DEVICE		0x02
#define PCIR_COMMAND		0x04
#define PCIM_CMD_PORTEN		0x0001
#define PCIM_CMD_MEMEN		0x0002
#define PCIM_CMD_BUSMASTEREN	0x0004
#define PCIM_CMD_MWRICEN	0x0010
#define PCIM_CMD_PERRESPEN	0x0040
#define	PCIM_CMD_SERRESPEN	0x0100
#define PCIR_STATUS		0x06
#define PCIR_REVID		0x08
#define PCIR_PROGIF		0x09
#define PCIR_SUBCLASS		0x0a
#define PCIR_CLASS		0x0b
#define PCIR_CACHELNSZ		0x0c
#define PCIR_LATTIMER		0x0d
#define PCIR_HEADERTYPE		0x0e
#define PCIM_MFDEV		0x80
#define PCIR_BIST		0x0f
#define PCIR_CAP_PTR		0x34

/* config registers for header type 0 devices */
#define PCIR_MAPS	0x10
#define PCIR_SUBVEND_0	0x2c
#define PCIR_SUBDEV_0	0x2e

#if LINUX_VERSION_CODE >= KERNEL_VERSION(2,4,0)
extern struct pci_driver aic7xxx_pci_driver;
#endif

typedef enum
{
	AHC_POWER_STATE_D0,
	AHC_POWER_STATE_D1,
	AHC_POWER_STATE_D2,
	AHC_POWER_STATE_D3
} ahc_power_state;

void ahc_power_state_change(struct ahc_softc *ahc,
			    ahc_power_state new_state);
/**************************** VL/EISA Routines ********************************/
int			 aic7770_linux_probe(Scsi_Host_Template *);
int			 aic7770_map_registers(struct ahc_softc *ahc,
					       u_int port);
int			 aic7770_map_int(struct ahc_softc *ahc, u_int irq);

/******************************* PCI Routines *********************************/
<<<<<<< HEAD
/*
 * We need to use the bios32.h routines if we are kernel version 2.1.92 or less.
 */
#if LINUX_VERSION_CODE <= KERNEL_VERSION(2,1,92)
#if defined(__sparc_v9__) || defined(__powerpc__)
#error "PPC and Sparc platforms are only supported under 2.1.92 and above"
#endif
#include <linux/bios32.h>
#endif

=======
>>>>>>> 59b52f22
int			 ahc_linux_pci_init(void);
void			 ahc_linux_pci_exit(void);
int			 ahc_pci_map_registers(struct ahc_softc *ahc);
int			 ahc_pci_map_int(struct ahc_softc *ahc);

static __inline uint32_t ahc_pci_read_config(ahc_dev_softc_t pci,
					     int reg, int width);

static __inline uint32_t
ahc_pci_read_config(ahc_dev_softc_t pci, int reg, int width)
{
	switch (width) {
	case 1:
	{
		uint8_t retval;

		pci_read_config_byte(pci, reg, &retval);
		return (retval);
	}
	case 2:
	{
		uint16_t retval;
		pci_read_config_word(pci, reg, &retval);
		return (retval);
	}
	case 4:
	{
		uint32_t retval;
		pci_read_config_dword(pci, reg, &retval);
		return (retval);
	}
	default:
		panic("ahc_pci_read_config: Read size too big");
		/* NOTREACHED */
		return (0);
	}
}

static __inline void ahc_pci_write_config(ahc_dev_softc_t pci,
					  int reg, uint32_t value,
					  int width);

static __inline void
ahc_pci_write_config(ahc_dev_softc_t pci, int reg, uint32_t value, int width)
{
	switch (width) {
	case 1:
		pci_write_config_byte(pci, reg, value);
		break;
	case 2:
		pci_write_config_word(pci, reg, value);
		break;
	case 4:
		pci_write_config_dword(pci, reg, value);
		break;
	default:
		panic("ahc_pci_write_config: Write size too big");
		/* NOTREACHED */
	}
}

static __inline int ahc_get_pci_function(ahc_dev_softc_t);
static __inline int
ahc_get_pci_function(ahc_dev_softc_t pci)
{
	return (PCI_FUNC(pci->devfn));
}

static __inline int ahc_get_pci_slot(ahc_dev_softc_t);
static __inline int
ahc_get_pci_slot(ahc_dev_softc_t pci)
{
	return (PCI_SLOT(pci->devfn));
}

static __inline int ahc_get_pci_bus(ahc_dev_softc_t);
static __inline int
ahc_get_pci_bus(ahc_dev_softc_t pci)
{
	return (pci->bus->number);
}

static __inline void ahc_flush_device_writes(struct ahc_softc *);
static __inline void
ahc_flush_device_writes(struct ahc_softc *ahc)
{
	/* XXX Is this sufficient for all architectures??? */
	ahc_inb(ahc, INTSTAT);
}

#if LINUX_VERSION_CODE <= KERNEL_VERSION(2,3,0)
#define pci_map_sg(pdev, sg_list, nseg, direction) (nseg)
#define pci_unmap_sg(pdev, sg_list, nseg, direction)
#define sg_dma_address(sg) (VIRT_TO_BUS((sg)->address))
#define sg_dma_len(sg) ((sg)->length)
#define pci_map_single(pdev, buffer, bufflen, direction) \
	(VIRT_TO_BUS(buffer))
#define pci_unmap_single(pdev, buffer, buflen, direction)
#endif

#if LINUX_VERSION_CODE >= KERNEL_VERSION(2,4,3)
#define ahc_pci_set_dma_mask pci_set_dma_mask
#else
/*
 * Always "return" 0 for success.
 */
#define ahc_pci_set_dma_mask(dev_softc, mask)  			\
	(((dev_softc)->dma_mask = mask) && 0)
#endif
/**************************** Proc FS Support *********************************/
int	ahc_linux_proc_info(char *, char **, off_t, int, int, int);

/*************************** Domain Validation ********************************/
#define AHC_DV_CMD(cmd) ((cmd)->scsi_done == ahc_linux_dv_complete)
#define AHC_DV_SIMQ_FROZEN(ahc)					\
	((((ahc)->platform_data->flags & AHC_DV_ACTIVE) != 0)	\
	 && (ahc)->platform_data->qfrozen == 1)

/*********************** Transaction Access Wrappers *************************/
static __inline void ahc_cmd_set_transaction_status(Scsi_Cmnd *, uint32_t);
static __inline void ahc_set_transaction_status(struct scb *, uint32_t);
static __inline void ahc_cmd_set_scsi_status(Scsi_Cmnd *, uint32_t);
static __inline void ahc_set_scsi_status(struct scb *, uint32_t);
static __inline uint32_t ahc_cmd_get_transaction_status(Scsi_Cmnd *cmd);
static __inline uint32_t ahc_get_transaction_status(struct scb *);
static __inline uint32_t ahc_cmd_get_scsi_status(Scsi_Cmnd *cmd);
static __inline uint32_t ahc_get_scsi_status(struct scb *);
static __inline void ahc_set_transaction_tag(struct scb *, int, u_int);
static __inline u_long ahc_get_transfer_length(struct scb *);
static __inline int ahc_get_transfer_dir(struct scb *);
static __inline void ahc_set_residual(struct scb *, u_long);
static __inline void ahc_set_sense_residual(struct scb *scb, u_long resid);
static __inline u_long ahc_get_residual(struct scb *);
static __inline u_long ahc_get_sense_residual(struct scb *);
static __inline int ahc_perform_autosense(struct scb *);
static __inline uint32_t ahc_get_sense_bufsize(struct ahc_softc *,
					       struct scb *);
static __inline void ahc_notify_xfer_settings_change(struct ahc_softc *,
						     struct ahc_devinfo *);
static __inline void ahc_platform_scb_free(struct ahc_softc *ahc,
					   struct scb *scb);
static __inline void ahc_freeze_scb(struct scb *scb);

static __inline
void ahc_cmd_set_transaction_status(Scsi_Cmnd *cmd, uint32_t status)
{
	cmd->result &= ~(CAM_STATUS_MASK << 16);
	cmd->result |= status << 16;
}

static __inline
void ahc_set_transaction_status(struct scb *scb, uint32_t status)
{
	ahc_cmd_set_transaction_status(scb->io_ctx,status);
}

static __inline
void ahc_cmd_set_scsi_status(Scsi_Cmnd *cmd, uint32_t status)
{
	cmd->result &= ~0xFFFF;
	cmd->result |= status;
}

static __inline
void ahc_set_scsi_status(struct scb *scb, uint32_t status)
{
	ahc_cmd_set_scsi_status(scb->io_ctx, status);
}

static __inline
uint32_t ahc_cmd_get_transaction_status(Scsi_Cmnd *cmd)
{
	return ((cmd->result >> 16) & CAM_STATUS_MASK);
}

static __inline
uint32_t ahc_get_transaction_status(struct scb *scb)
{
	return (ahc_cmd_get_transaction_status(scb->io_ctx));
}

static __inline
uint32_t ahc_cmd_get_scsi_status(Scsi_Cmnd *cmd)
{
	return (cmd->result & 0xFFFF);
}

static __inline
uint32_t ahc_get_scsi_status(struct scb *scb)
{
	return (ahc_cmd_get_scsi_status(scb->io_ctx));
}

static __inline
void ahc_set_transaction_tag(struct scb *scb, int enabled, u_int type)
{
	/*
	 * Nothing to do for linux as the incoming transaction
	 * has no concept of tag/non tagged, etc.
	 */
}

static __inline
u_long ahc_get_transfer_length(struct scb *scb)
{
	return (scb->platform_data->xfer_len);
}

static __inline
int ahc_get_transfer_dir(struct scb *scb)
{
#if LINUX_VERSION_CODE >= KERNEL_VERSION(2,3,40)
	return (scb->io_ctx->sc_data_direction);
#else
	if (scb->io_ctx->bufflen == 0)
		return (CAM_DIR_NONE);

	switch(scb->io_ctx->cmnd[0]) {
	case 0x08:  /* READ(6)  */
	case 0x28:  /* READ(10) */
	case 0xA8:  /* READ(12) */
		return (CAM_DIR_IN);
        case 0x0A:  /* WRITE(6)  */
        case 0x2A:  /* WRITE(10) */
        case 0xAA:  /* WRITE(12) */
		return (CAM_DIR_OUT);
        default:
		return (CAM_DIR_NONE);
        }
#endif
}

static __inline
void ahc_set_residual(struct scb *scb, u_long resid)
{
#if LINUX_VERSION_CODE >= KERNEL_VERSION(2,3,0)
	scb->io_ctx->resid = resid;
#else
	scb->platform_data->resid = resid;
#endif
}

static __inline
void ahc_set_sense_residual(struct scb *scb, u_long resid)
{
	scb->platform_data->sense_resid = resid;
}

static __inline
u_long ahc_get_residual(struct scb *scb)
{
#if LINUX_VERSION_CODE >= KERNEL_VERSION(2,3,0)
	return (scb->io_ctx->resid);
#else
	return (scb->platform_data->resid);
#endif
}

static __inline
u_long ahc_get_sense_residual(struct scb *scb)
{
	return (scb->platform_data->sense_resid);
}

static __inline
int ahc_perform_autosense(struct scb *scb)
{
	/*
	 * We always perform autosense in Linux.
	 * On other platforms this is set on a
	 * per-transaction basis.
	 */
	return (1);
}

static __inline uint32_t
ahc_get_sense_bufsize(struct ahc_softc *ahc, struct scb *scb)
{
	return (sizeof(struct scsi_sense_data));
}

static __inline void
ahc_notify_xfer_settings_change(struct ahc_softc *ahc,
				struct ahc_devinfo *devinfo)
{
	/* Nothing to do here for linux */
}

static __inline void
ahc_platform_scb_free(struct ahc_softc *ahc, struct scb *scb)
{
	ahc->flags &= ~AHC_RESOURCE_SHORTAGE;
}

int	ahc_platform_alloc(struct ahc_softc *ahc, void *platform_arg);
void	ahc_platform_free(struct ahc_softc *ahc);
void	ahc_platform_freeze_devq(struct ahc_softc *ahc, struct scb *scb);

static __inline void
ahc_freeze_scb(struct scb *scb)
{
	if ((scb->io_ctx->result & (CAM_DEV_QFRZN << 16)) == 0) {
                scb->io_ctx->result |= CAM_DEV_QFRZN << 16;
                scb->platform_data->dev->qfrozen++;
        }
}

void	ahc_platform_set_tags(struct ahc_softc *ahc,
			      struct ahc_devinfo *devinfo, ahc_queue_alg);
int	ahc_platform_abort_scbs(struct ahc_softc *ahc, int target,
				char channel, int lun, u_int tag,
				role_t role, uint32_t status);
irqreturn_t ahc_linux_isr(int irq, void *dev_id, struct pt_regs * regs);
void	ahc_platform_flushwork(struct ahc_softc *ahc);
int	ahc_softc_comp(struct ahc_softc *, struct ahc_softc *);
void	ahc_done(struct ahc_softc*, struct scb*);
void	ahc_send_async(struct ahc_softc *, char channel,
		       u_int target, u_int lun, ac_code, void *);
void	ahc_print_path(struct ahc_softc *, struct scb *);
void	ahc_platform_dump_card_state(struct ahc_softc *ahc);

#ifdef CONFIG_PCI
#define AHC_PCI_CONFIG 1
#else
#define AHC_PCI_CONFIG 0
#endif
#define bootverbose aic7xxx_verbose
extern u_int aic7xxx_verbose;
#endif /* _AIC7XXX_LINUX_H_ */<|MERGE_RESOLUTION|>--- conflicted
+++ resolved
@@ -53,11 +53,7 @@
  * IN ANY WAY OUT OF THE USE OF THIS SOFTWARE, EVEN IF ADVISED OF THE
  * POSSIBILITY OF SUCH DAMAGES.
  *
-<<<<<<< HEAD
- * $Id: //depot/aic7xxx/linux/drivers/scsi/aic7xxx/aic7xxx_osm.h#131 $
-=======
  * $Id: //depot/aic7xxx/linux/drivers/scsi/aic7xxx/aic7xxx_osm.h#138 $
->>>>>>> 59b52f22
  *
  */
 #ifndef _AIC7XXX_LINUX_H_
@@ -309,11 +305,7 @@
 #define AHC_SCSI_HAS_HOST_LOCK 0
 #endif
 
-<<<<<<< HEAD
-#define AIC7XXX_DRIVER_VERSION "6.2.31"
-=======
 #define AIC7XXX_DRIVER_VERSION "6.2.32"
->>>>>>> 59b52f22
 
 /**************************** Front End Queues ********************************/
 /*
@@ -801,68 +793,6 @@
 	spin_unlock_irqrestore(&ahc_list_spinlock, *flags);
 }
 
-<<<<<<< HEAD
-#else /* LINUX_VERSION_CODE < KERNEL_VERSION(2,1,93) */
-
-static __inline void
-ahc_lockinit(struct ahc_softc *ahc)
-{
-}
-
-static __inline void
-ahc_lock(struct ahc_softc *ahc, unsigned long *flags)
-{
-	save_flags(*flags);
-	cli();
-}
-
-static __inline void
-ahc_unlock(struct ahc_softc *ahc, unsigned long *flags)
-{
-	restore_flags(*flags);
-}
-
-static __inline void
-ahc_done_lockinit(struct ahc_softc *ahc)
-{
-}
-
-static __inline void
-ahc_done_lock(struct ahc_softc *ahc, unsigned long *flags)
-{
-	/*
-	 * The done lock is always held while
-	 * the ahc lock is held so blocking
-	 * interrupts again would have no effect.
-	 */
-}
-
-static __inline void
-ahc_done_unlock(struct ahc_softc *ahc, unsigned long *flags)
-{
-}
-
-static __inline void
-ahc_list_lockinit()
-{
-}
-
-static __inline void
-ahc_list_lock(unsigned long *flags)
-{
-	save_flags(*flags);
-	cli();
-}
-
-static __inline void
-ahc_list_unlock(unsigned long *flags)
-{
-	restore_flags(*flags);
-}
-#endif /* LINUX_VERSION_CODE < KERNEL_VERSION(2,1,0) */
-
-=======
->>>>>>> 59b52f22
 /******************************* PCI Definitions ******************************/
 /*
  * PCIM_xxx: mask to locate subfield in register
@@ -921,19 +851,6 @@
 int			 aic7770_map_int(struct ahc_softc *ahc, u_int irq);
 
 /******************************* PCI Routines *********************************/
-<<<<<<< HEAD
-/*
- * We need to use the bios32.h routines if we are kernel version 2.1.92 or less.
- */
-#if LINUX_VERSION_CODE <= KERNEL_VERSION(2,1,92)
-#if defined(__sparc_v9__) || defined(__powerpc__)
-#error "PPC and Sparc platforms are only supported under 2.1.92 and above"
-#endif
-#include <linux/bios32.h>
-#endif
-
-=======
->>>>>>> 59b52f22
 int			 ahc_linux_pci_init(void);
 void			 ahc_linux_pci_exit(void);
 int			 ahc_pci_map_registers(struct ahc_softc *ahc);
