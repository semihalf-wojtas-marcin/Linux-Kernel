/*
 * Product specific probe and attach routines for:
 *      3940, 2940, aic7895, aic7890, aic7880,
 *	aic7870, aic7860 and aic7850 SCSI controllers
 *
 * Copyright (c) 1994-2001 Justin T. Gibbs.
 * Copyright (c) 2000-2001 Adaptec Inc.
 * All rights reserved.
 *
 * Redistribution and use in source and binary forms, with or without
 * modification, are permitted provided that the following conditions
 * are met:
 * 1. Redistributions of source code must retain the above copyright
 *    notice, this list of conditions, and the following disclaimer,
 *    without modification.
 * 2. Redistributions in binary form must reproduce at minimum a disclaimer
 *    substantially similar to the "NO WARRANTY" disclaimer below
 *    ("Disclaimer") and any redistribution must be conditioned upon
 *    including a substantially similar Disclaimer requirement for further
 *    binary redistribution.
 * 3. Neither the names of the above-listed copyright holders nor the names
 *    of any contributors may be used to endorse or promote products derived
 *    from this software without specific prior written permission.
 *
 * Alternatively, this software may be distributed under the terms of the
 * GNU General Public License ("GPL") version 2 as published by the Free
 * Software Foundation.
 *
 * NO WARRANTY
 * THIS SOFTWARE IS PROVIDED BY THE COPYRIGHT HOLDERS AND CONTRIBUTORS
 * "AS IS" AND ANY EXPRESS OR IMPLIED WARRANTIES, INCLUDING, BUT NOT
 * LIMITED TO, THE IMPLIED WARRANTIES OF MERCHANTIBILITY AND FITNESS FOR
 * A PARTICULAR PURPOSE ARE DISCLAIMED. IN NO EVENT SHALL THE COPYRIGHT
 * HOLDERS OR CONTRIBUTORS BE LIABLE FOR SPECIAL, EXEMPLARY, OR CONSEQUENTIAL
 * DAMAGES (INCLUDING, BUT NOT LIMITED TO, PROCUREMENT OF SUBSTITUTE GOODS
 * OR SERVICES; LOSS OF USE, DATA, OR PROFITS; OR BUSINESS INTERRUPTION)
 * HOWEVER CAUSED AND ON ANY THEORY OF LIABILITY, WHETHER IN CONTRACT,
 * STRICT LIABILITY, OR TORT (INCLUDING NEGLIGENCE OR OTHERWISE) ARISING
 * IN ANY WAY OUT OF THE USE OF THIS SOFTWARE, EVEN IF ADVISED OF THE
 * POSSIBILITY OF SUCH DAMAGES.
 *
<<<<<<< HEAD
 * $Id: //depot/aic7xxx/aic7xxx/aic7xxx_pci.c#62 $
=======
 * $Id: //depot/aic7xxx/aic7xxx/aic7xxx_pci.c#63 $
>>>>>>> 59b52f22
 *
 * $FreeBSD$
 */

#ifdef __linux__
#include "aic7xxx_osm.h"
#include "aic7xxx_inline.h"
#include "aic7xxx_93cx6.h"
#else
#include <dev/aic7xxx/aic7xxx_osm.h>
#include <dev/aic7xxx/aic7xxx_inline.h>
#include <dev/aic7xxx/aic7xxx_93cx6.h>
#endif

#define AHC_PCI_IOADDR	PCIR_MAPS	/* I/O Address */
#define AHC_PCI_MEMADDR	(PCIR_MAPS + 4)	/* Mem I/O Address */

static __inline uint64_t
ahc_compose_id(u_int device, u_int vendor, u_int subdevice, u_int subvendor)
{
	uint64_t id;

	id = subvendor
	   | (subdevice << 16)
	   | ((uint64_t)vendor << 32)
	   | ((uint64_t)device << 48);

	return (id);
}

#define ID_ALL_MASK			0xFFFFFFFFFFFFFFFFull
#define ID_DEV_VENDOR_MASK		0xFFFFFFFF00000000ull
#define ID_9005_GENERIC_MASK		0xFFF0FFFF00000000ull
#define ID_9005_SISL_MASK		0x000FFFFF00000000ull
#define ID_9005_SISL_ID			0x0005900500000000ull
#define ID_AIC7850			0x5078900400000000ull
#define ID_AHA_2902_04_10_15_20_30C	0x5078900478509004ull
#define ID_AIC7855			0x5578900400000000ull
#define ID_AIC7859			0x3860900400000000ull
#define ID_AHA_2930CU			0x3860900438699004ull
#define ID_AIC7860			0x6078900400000000ull
#define ID_AIC7860C			0x6078900478609004ull
#define ID_AHA_1480A			0x6075900400000000ull
#define ID_AHA_2940AU_0			0x6178900400000000ull
#define ID_AHA_2940AU_1			0x6178900478619004ull
#define ID_AHA_2940AU_CN		0x2178900478219004ull
#define ID_AHA_2930C_VAR		0x6038900438689004ull

#define ID_AIC7870			0x7078900400000000ull
#define ID_AHA_2940			0x7178900400000000ull
#define ID_AHA_3940			0x7278900400000000ull
#define ID_AHA_398X			0x7378900400000000ull
#define ID_AHA_2944			0x7478900400000000ull
#define ID_AHA_3944			0x7578900400000000ull
#define ID_AHA_4944			0x7678900400000000ull

#define ID_AIC7880			0x8078900400000000ull
#define ID_AIC7880_B			0x8078900478809004ull
#define ID_AHA_2940U			0x8178900400000000ull
#define ID_AHA_3940U			0x8278900400000000ull
#define ID_AHA_2944U			0x8478900400000000ull
#define ID_AHA_3944U			0x8578900400000000ull
#define ID_AHA_398XU			0x8378900400000000ull
#define ID_AHA_4944U			0x8678900400000000ull
#define ID_AHA_2940UB			0x8178900478819004ull
#define ID_AHA_2930U			0x8878900478889004ull
#define ID_AHA_2940U_PRO		0x8778900478879004ull
#define ID_AHA_2940U_CN			0x0078900478009004ull

#define ID_AIC7895			0x7895900478959004ull
#define ID_AIC7895_ARO			0x7890900478939004ull
#define ID_AIC7895_ARO_MASK		0xFFF0FFFFFFFFFFFFull
#define ID_AHA_2940U_DUAL		0x7895900478919004ull
#define ID_AHA_3940AU			0x7895900478929004ull
#define ID_AHA_3944AU			0x7895900478949004ull

#define ID_AIC7890			0x001F9005000F9005ull
#define ID_AIC7890_ARO			0x00139005000F9005ull
#define ID_AAA_131U2			0x0013900500039005ull
#define ID_AHA_2930U2			0x0011900501819005ull
#define ID_AHA_2940U2B			0x00109005A1009005ull
#define ID_AHA_2940U2_OEM		0x0010900521809005ull
#define ID_AHA_2940U2			0x00109005A1809005ull
#define ID_AHA_2950U2B			0x00109005E1009005ull

#define ID_AIC7892			0x008F9005FFFF9005ull
#define ID_AIC7892_ARO			0x00839005FFFF9005ull
#define ID_AHA_29160			0x00809005E2A09005ull
#define ID_AHA_29160_CPQ		0x00809005E2A00E11ull
#define ID_AHA_29160N			0x0080900562A09005ull
#define ID_AHA_29160C			0x0080900562209005ull
#define ID_AHA_29160B			0x00809005E2209005ull
#define ID_AHA_19160B			0x0081900562A19005ull

#define ID_AIC7896			0x005F9005FFFF9005ull
#define ID_AIC7896_ARO			0x00539005FFFF9005ull
#define ID_AHA_3950U2B_0		0x00509005FFFF9005ull
#define ID_AHA_3950U2B_1		0x00509005F5009005ull
#define ID_AHA_3950U2D_0		0x00519005FFFF9005ull
#define ID_AHA_3950U2D_1		0x00519005B5009005ull

#define ID_AIC7899			0x00CF9005FFFF9005ull
#define ID_AIC7899_ARO			0x00C39005FFFF9005ull
#define ID_AHA_3960D			0x00C09005F6209005ull
#define ID_AHA_3960D_CPQ		0x00C09005F6200E11ull

#define ID_AIC7810			0x1078900400000000ull
#define ID_AIC7815			0x7815900400000000ull

#define DEVID_9005_TYPE(id) ((id) & 0xF)
#define		DEVID_9005_TYPE_HBA		0x0	/* Standard Card */
#define		DEVID_9005_TYPE_AAA		0x3	/* RAID Card */
#define		DEVID_9005_TYPE_SISL		0x5	/* Container ROMB */
#define		DEVID_9005_TYPE_MB		0xF	/* On Motherboard */

#define DEVID_9005_MAXRATE(id) (((id) & 0x30) >> 4)
#define		DEVID_9005_MAXRATE_U160		0x0
#define		DEVID_9005_MAXRATE_ULTRA2	0x1
#define		DEVID_9005_MAXRATE_ULTRA	0x2
#define		DEVID_9005_MAXRATE_FAST		0x3

#define DEVID_9005_MFUNC(id) (((id) & 0x40) >> 6)

#define DEVID_9005_CLASS(id) (((id) & 0xFF00) >> 8)
#define		DEVID_9005_CLASS_SPI		0x0	/* Parallel SCSI */

#define SUBID_9005_TYPE(id) ((id) & 0xF)
#define		SUBID_9005_TYPE_MB		0xF	/* On Motherboard */
#define		SUBID_9005_TYPE_CARD		0x0	/* Standard Card */
#define		SUBID_9005_TYPE_LCCARD		0x1	/* Low Cost Card */
#define		SUBID_9005_TYPE_RAID		0x3	/* Combined with Raid */

#define SUBID_9005_TYPE_KNOWN(id)			\
	  ((((id) & 0xF) == SUBID_9005_TYPE_MB)		\
	|| (((id) & 0xF) == SUBID_9005_TYPE_CARD)	\
	|| (((id) & 0xF) == SUBID_9005_TYPE_LCCARD)	\
	|| (((id) & 0xF) == SUBID_9005_TYPE_RAID))

#define SUBID_9005_MAXRATE(id) (((id) & 0x30) >> 4)
#define		SUBID_9005_MAXRATE_ULTRA2	0x0
#define		SUBID_9005_MAXRATE_ULTRA	0x1
#define		SUBID_9005_MAXRATE_U160		0x2
#define		SUBID_9005_MAXRATE_RESERVED	0x3

#define SUBID_9005_SEEPTYPE(id)						\
	((SUBID_9005_TYPE(id) == SUBID_9005_TYPE_MB)			\
	 ? ((id) & 0xC0) >> 6						\
	 : ((id) & 0x300) >> 8)
#define		SUBID_9005_SEEPTYPE_NONE	0x0
#define		SUBID_9005_SEEPTYPE_1K		0x1
#define		SUBID_9005_SEEPTYPE_2K_4K	0x2
#define		SUBID_9005_SEEPTYPE_RESERVED	0x3
#define SUBID_9005_AUTOTERM(id)						\
	((SUBID_9005_TYPE(id) == SUBID_9005_TYPE_MB)			\
	 ? (((id) & 0x400) >> 10) == 0					\
	 : (((id) & 0x40) >> 6) == 0)

#define SUBID_9005_NUMCHAN(id)						\
	((SUBID_9005_TYPE(id) == SUBID_9005_TYPE_MB)			\
	 ? ((id) & 0x300) >> 8						\
	 : ((id) & 0xC00) >> 10)

#define SUBID_9005_LEGACYCONN(id)					\
	((SUBID_9005_TYPE(id) == SUBID_9005_TYPE_MB)			\
	 ? 0								\
	 : ((id) & 0x80) >> 7)

#define SUBID_9005_MFUNCENB(id)						\
	((SUBID_9005_TYPE(id) == SUBID_9005_TYPE_MB)			\
	 ? ((id) & 0x800) >> 11						\
	 : ((id) & 0x1000) >> 12)
/*
 * Informational only. Should use chip register to be
 * certain, but may be use in identification strings.
 */
#define SUBID_9005_CARD_SCSIWIDTH_MASK	0x2000
#define SUBID_9005_CARD_PCIWIDTH_MASK	0x4000
#define SUBID_9005_CARD_SEDIFF_MASK	0x8000

static ahc_device_setup_t ahc_aic785X_setup;
static ahc_device_setup_t ahc_aic7860_setup;
static ahc_device_setup_t ahc_apa1480_setup;
static ahc_device_setup_t ahc_aic7870_setup;
static ahc_device_setup_t ahc_aha394X_setup;
static ahc_device_setup_t ahc_aha494X_setup;
static ahc_device_setup_t ahc_aha398X_setup;
static ahc_device_setup_t ahc_aic7880_setup;
static ahc_device_setup_t ahc_aha2940Pro_setup;
static ahc_device_setup_t ahc_aha394XU_setup;
static ahc_device_setup_t ahc_aha398XU_setup;
static ahc_device_setup_t ahc_aic7890_setup;
static ahc_device_setup_t ahc_aic7892_setup;
static ahc_device_setup_t ahc_aic7895_setup;
static ahc_device_setup_t ahc_aic7896_setup;
static ahc_device_setup_t ahc_aic7899_setup;
static ahc_device_setup_t ahc_aha29160C_setup;
static ahc_device_setup_t ahc_raid_setup;
static ahc_device_setup_t ahc_aha394XX_setup;
static ahc_device_setup_t ahc_aha494XX_setup;
static ahc_device_setup_t ahc_aha398XX_setup;

struct ahc_pci_identity ahc_pci_ident_table [] =
{
	/* aic7850 based controllers */
	{
		ID_AHA_2902_04_10_15_20_30C,
		ID_ALL_MASK,
		"Adaptec 2902/04/10/15/20/30C SCSI adapter",
		ahc_aic785X_setup
	},
	/* aic7860 based controllers */
	{
		ID_AHA_2930CU,
		ID_ALL_MASK,
		"Adaptec 2930CU SCSI adapter",
		ahc_aic7860_setup
	},
	{
		ID_AHA_1480A & ID_DEV_VENDOR_MASK,
		ID_DEV_VENDOR_MASK,
		"Adaptec 1480A Ultra SCSI adapter",
		ahc_apa1480_setup
	},
	{
		ID_AHA_2940AU_0 & ID_DEV_VENDOR_MASK,
		ID_DEV_VENDOR_MASK,
		"Adaptec 2940A Ultra SCSI adapter",
		ahc_aic7860_setup
	},
	{
		ID_AHA_2940AU_CN & ID_DEV_VENDOR_MASK,
		ID_DEV_VENDOR_MASK,
		"Adaptec 2940A/CN Ultra SCSI adapter",
		ahc_aic7860_setup
	},
	{
		ID_AHA_2930C_VAR & ID_DEV_VENDOR_MASK,
		ID_DEV_VENDOR_MASK,
		"Adaptec 2930C Ultra SCSI adapter (VAR)",
		ahc_aic7860_setup
	},
	/* aic7870 based controllers */
	{
		ID_AHA_2940,
		ID_ALL_MASK,
		"Adaptec 2940 SCSI adapter",
		ahc_aic7870_setup
	},
	{
		ID_AHA_3940,
		ID_ALL_MASK,
		"Adaptec 3940 SCSI adapter",
		ahc_aha394X_setup
	},
	{
		ID_AHA_398X,
		ID_ALL_MASK,
		"Adaptec 398X SCSI RAID adapter",
		ahc_aha398X_setup
	},
	{
		ID_AHA_2944,
		ID_ALL_MASK,
		"Adaptec 2944 SCSI adapter",
		ahc_aic7870_setup
	},
	{
		ID_AHA_3944,
		ID_ALL_MASK,
		"Adaptec 3944 SCSI adapter",
		ahc_aha394X_setup
	},
	{
		ID_AHA_4944,
		ID_ALL_MASK,
		"Adaptec 4944 SCSI adapter",
		ahc_aha494X_setup
	},
	/* aic7880 based controllers */
	{
		ID_AHA_2940U & ID_DEV_VENDOR_MASK,
		ID_DEV_VENDOR_MASK,
		"Adaptec 2940 Ultra SCSI adapter",
		ahc_aic7880_setup
	},
	{
		ID_AHA_3940U & ID_DEV_VENDOR_MASK,
		ID_DEV_VENDOR_MASK,
		"Adaptec 3940 Ultra SCSI adapter",
		ahc_aha394XU_setup
	},
	{
		ID_AHA_2944U & ID_DEV_VENDOR_MASK,
		ID_DEV_VENDOR_MASK,
		"Adaptec 2944 Ultra SCSI adapter",
		ahc_aic7880_setup
	},
	{
		ID_AHA_3944U & ID_DEV_VENDOR_MASK,
		ID_DEV_VENDOR_MASK,
		"Adaptec 3944 Ultra SCSI adapter",
		ahc_aha394XU_setup
	},
	{
		ID_AHA_398XU & ID_DEV_VENDOR_MASK,
		ID_DEV_VENDOR_MASK,
		"Adaptec 398X Ultra SCSI RAID adapter",
		ahc_aha398XU_setup
	},
	{
		/*
		 * XXX Don't know the slot numbers
		 * so we can't identify channels
		 */
		ID_AHA_4944U & ID_DEV_VENDOR_MASK,
		ID_DEV_VENDOR_MASK,
		"Adaptec 4944 Ultra SCSI adapter",
		ahc_aic7880_setup
	},
	{
		ID_AHA_2930U & ID_DEV_VENDOR_MASK,
		ID_DEV_VENDOR_MASK,
		"Adaptec 2930 Ultra SCSI adapter",
		ahc_aic7880_setup
	},
	{
		ID_AHA_2940U_PRO & ID_DEV_VENDOR_MASK,
		ID_DEV_VENDOR_MASK,
		"Adaptec 2940 Pro Ultra SCSI adapter",
		ahc_aha2940Pro_setup
	},
	{
		ID_AHA_2940U_CN & ID_DEV_VENDOR_MASK,
		ID_DEV_VENDOR_MASK,
		"Adaptec 2940/CN Ultra SCSI adapter",
		ahc_aic7880_setup
	},
	/* Ignore all SISL (AAC on MB) based controllers. */
	{
		ID_9005_SISL_ID,
		ID_9005_SISL_MASK,
		NULL,
		NULL
	},
	/* aic7890 based controllers */
	{
		ID_AHA_2930U2,
		ID_ALL_MASK,
		"Adaptec 2930 Ultra2 SCSI adapter",
		ahc_aic7890_setup
	},
	{
		ID_AHA_2940U2B,
		ID_ALL_MASK,
		"Adaptec 2940B Ultra2 SCSI adapter",
		ahc_aic7890_setup
	},
	{
		ID_AHA_2940U2_OEM,
		ID_ALL_MASK,
		"Adaptec 2940 Ultra2 SCSI adapter (OEM)",
		ahc_aic7890_setup
	},
	{
		ID_AHA_2940U2,
		ID_ALL_MASK,
		"Adaptec 2940 Ultra2 SCSI adapter",
		ahc_aic7890_setup
	},
	{
		ID_AHA_2950U2B,
		ID_ALL_MASK,
		"Adaptec 2950 Ultra2 SCSI adapter",
		ahc_aic7890_setup
	},
	{
		ID_AIC7890_ARO,
		ID_ALL_MASK,
		"Adaptec aic7890/91 Ultra2 SCSI adapter (ARO)",
		ahc_aic7890_setup
	},
	{
		ID_AAA_131U2,
		ID_ALL_MASK,
		"Adaptec AAA-131 Ultra2 RAID adapter",
		ahc_aic7890_setup
	},
	/* aic7892 based controllers */
	{
		ID_AHA_29160,
		ID_ALL_MASK,
		"Adaptec 29160 Ultra160 SCSI adapter",
		ahc_aic7892_setup
	},
	{
		ID_AHA_29160_CPQ,
		ID_ALL_MASK,
		"Adaptec (Compaq OEM) 29160 Ultra160 SCSI adapter",
		ahc_aic7892_setup
	},
	{
		ID_AHA_29160N,
		ID_ALL_MASK,
		"Adaptec 29160N Ultra160 SCSI adapter",
		ahc_aic7892_setup
	},
	{
		ID_AHA_29160C,
		ID_ALL_MASK,
		"Adaptec 29160C Ultra160 SCSI adapter",
		ahc_aha29160C_setup
	},
	{
		ID_AHA_29160B,
		ID_ALL_MASK,
		"Adaptec 29160B Ultra160 SCSI adapter",
		ahc_aic7892_setup
	},
	{
		ID_AHA_19160B,
		ID_ALL_MASK,
		"Adaptec 19160B Ultra160 SCSI adapter",
		ahc_aic7892_setup
	},
	{
		ID_AIC7892_ARO,
		ID_ALL_MASK,
		"Adaptec aic7892 Ultra160 SCSI adapter (ARO)",
		ahc_aic7892_setup
	},
	/* aic7895 based controllers */	
	{
		ID_AHA_2940U_DUAL,
		ID_ALL_MASK,
		"Adaptec 2940/DUAL Ultra SCSI adapter",
		ahc_aic7895_setup
	},
	{
		ID_AHA_3940AU,
		ID_ALL_MASK,
		"Adaptec 3940A Ultra SCSI adapter",
		ahc_aic7895_setup
	},
	{
		ID_AHA_3944AU,
		ID_ALL_MASK,
		"Adaptec 3944A Ultra SCSI adapter",
		ahc_aic7895_setup
	},
	{
		ID_AIC7895_ARO,
		ID_AIC7895_ARO_MASK,
		"Adaptec aic7895 Ultra SCSI adapter (ARO)",
		ahc_aic7895_setup
	},
	/* aic7896/97 based controllers */	
	{
		ID_AHA_3950U2B_0,
		ID_ALL_MASK,
		"Adaptec 3950B Ultra2 SCSI adapter",
		ahc_aic7896_setup
	},
	{
		ID_AHA_3950U2B_1,
		ID_ALL_MASK,
		"Adaptec 3950B Ultra2 SCSI adapter",
		ahc_aic7896_setup
	},
	{
		ID_AHA_3950U2D_0,
		ID_ALL_MASK,
		"Adaptec 3950D Ultra2 SCSI adapter",
		ahc_aic7896_setup
	},
	{
		ID_AHA_3950U2D_1,
		ID_ALL_MASK,
		"Adaptec 3950D Ultra2 SCSI adapter",
		ahc_aic7896_setup
	},
	{
		ID_AIC7896_ARO,
		ID_ALL_MASK,
		"Adaptec aic7896/97 Ultra2 SCSI adapter (ARO)",
		ahc_aic7896_setup
	},
	/* aic7899 based controllers */	
	{
		ID_AHA_3960D,
		ID_ALL_MASK,
		"Adaptec 3960D Ultra160 SCSI adapter",
		ahc_aic7899_setup
	},
	{
		ID_AHA_3960D_CPQ,
		ID_ALL_MASK,
		"Adaptec (Compaq OEM) 3960D Ultra160 SCSI adapter",
		ahc_aic7899_setup
	},
	{
		ID_AIC7899_ARO,
		ID_ALL_MASK,
		"Adaptec aic7899 Ultra160 SCSI adapter (ARO)",
		ahc_aic7899_setup
	},
	/* Generic chip probes for devices we don't know 'exactly' */
	{
		ID_AIC7850 & ID_DEV_VENDOR_MASK,
		ID_DEV_VENDOR_MASK,
		"Adaptec aic7850 SCSI adapter",
		ahc_aic785X_setup
	},
	{
		ID_AIC7855 & ID_DEV_VENDOR_MASK,
		ID_DEV_VENDOR_MASK,
		"Adaptec aic7855 SCSI adapter",
		ahc_aic785X_setup
	},
	{
		ID_AIC7859 & ID_DEV_VENDOR_MASK,
		ID_DEV_VENDOR_MASK,
		"Adaptec aic7859 SCSI adapter",
		ahc_aic7860_setup
	},
	{
		ID_AIC7860 & ID_DEV_VENDOR_MASK,
		ID_DEV_VENDOR_MASK,
		"Adaptec aic7860 Ultra SCSI adapter",
		ahc_aic7860_setup
	},
	{
		ID_AIC7870 & ID_DEV_VENDOR_MASK,
		ID_DEV_VENDOR_MASK,
		"Adaptec aic7870 SCSI adapter",
		ahc_aic7870_setup
	},
	{
		ID_AIC7880 & ID_DEV_VENDOR_MASK,
		ID_DEV_VENDOR_MASK,
		"Adaptec aic7880 Ultra SCSI adapter",
		ahc_aic7880_setup
	},
	{
		ID_AIC7890 & ID_9005_GENERIC_MASK,
		ID_9005_GENERIC_MASK,
		"Adaptec aic7890/91 Ultra2 SCSI adapter",
		ahc_aic7890_setup
	},
	{
		ID_AIC7892 & ID_9005_GENERIC_MASK,
		ID_9005_GENERIC_MASK,
		"Adaptec aic7892 Ultra160 SCSI adapter",
		ahc_aic7892_setup
	},
	{
		ID_AIC7895 & ID_DEV_VENDOR_MASK,
		ID_DEV_VENDOR_MASK,
		"Adaptec aic7895 Ultra SCSI adapter",
		ahc_aic7895_setup
	},
	{
		ID_AIC7896 & ID_9005_GENERIC_MASK,
		ID_9005_GENERIC_MASK,
		"Adaptec aic7896/97 Ultra2 SCSI adapter",
		ahc_aic7896_setup
	},
	{
		ID_AIC7899 & ID_9005_GENERIC_MASK,
		ID_9005_GENERIC_MASK,
		"Adaptec aic7899 Ultra160 SCSI adapter",
		ahc_aic7899_setup
	},
	{
		ID_AIC7810 & ID_DEV_VENDOR_MASK,
		ID_DEV_VENDOR_MASK,
		"Adaptec aic7810 RAID memory controller",
		ahc_raid_setup
	},
	{
		ID_AIC7815 & ID_DEV_VENDOR_MASK,
		ID_DEV_VENDOR_MASK,
		"Adaptec aic7815 RAID memory controller",
		ahc_raid_setup
	}
};

const u_int ahc_num_pci_devs = NUM_ELEMENTS(ahc_pci_ident_table);
		
#define AHC_394X_SLOT_CHANNEL_A	4
#define AHC_394X_SLOT_CHANNEL_B	5

#define AHC_398X_SLOT_CHANNEL_A	4
#define AHC_398X_SLOT_CHANNEL_B	8
#define AHC_398X_SLOT_CHANNEL_C	12

#define AHC_494X_SLOT_CHANNEL_A	4
#define AHC_494X_SLOT_CHANNEL_B	5
#define AHC_494X_SLOT_CHANNEL_C	6
#define AHC_494X_SLOT_CHANNEL_D	7

#define	DEVCONFIG		0x40
#define		PCIERRGENDIS	0x80000000ul
#define		SCBSIZE32	0x00010000ul	/* aic789X only */
#define		REXTVALID	0x00001000ul	/* ultra cards only */
#define		MPORTMODE	0x00000400ul	/* aic7870+ only */
#define		RAMPSM		0x00000200ul	/* aic7870+ only */
#define		VOLSENSE	0x00000100ul
#define		PCI64BIT	0x00000080ul	/* 64Bit PCI bus (Ultra2 Only)*/
#define		SCBRAMSEL	0x00000080ul
#define		MRDCEN		0x00000040ul
#define		EXTSCBTIME	0x00000020ul	/* aic7870 only */
#define		EXTSCBPEN	0x00000010ul	/* aic7870 only */
#define		BERREN		0x00000008ul
#define		DACEN		0x00000004ul
#define		STPWLEVEL	0x00000002ul
#define		DIFACTNEGEN	0x00000001ul	/* aic7870 only */

#define	CSIZE_LATTIME		0x0c
#define		CACHESIZE	0x0000003ful	/* only 5 bits */
#define		LATTIME		0x0000ff00ul

/* PCI STATUS definitions */
#define	DPE	0x80
#define SSE	0x40
#define	RMA	0x20
#define	RTA	0x10
#define STA	0x08
#define DPR	0x01

static int ahc_9005_subdevinfo_valid(uint16_t vendor, uint16_t device,
				     uint16_t subvendor, uint16_t subdevice);
static int ahc_ext_scbram_present(struct ahc_softc *ahc);
static void ahc_scbram_config(struct ahc_softc *ahc, int enable,
				  int pcheck, int fast, int large);
static void ahc_probe_ext_scbram(struct ahc_softc *ahc);
static void check_extport(struct ahc_softc *ahc, u_int *sxfrctl1);
static void ahc_parse_pci_eeprom(struct ahc_softc *ahc,
				 struct seeprom_config *sc);
static void configure_termination(struct ahc_softc *ahc,
				  struct seeprom_descriptor *sd,
				  u_int adapter_control,
	 			  u_int *sxfrctl1);

static void ahc_new_term_detect(struct ahc_softc *ahc,
				int *enableSEC_low,
				int *enableSEC_high,
				int *enablePRI_low,
				int *enablePRI_high,
				int *eeprom_present);
static void aic787X_cable_detect(struct ahc_softc *ahc, int *internal50_present,
				 int *internal68_present,
				 int *externalcable_present,
				 int *eeprom_present);
static void aic785X_cable_detect(struct ahc_softc *ahc, int *internal50_present,
				 int *externalcable_present,
				 int *eeprom_present);
static void    write_brdctl(struct ahc_softc *ahc, uint8_t value);
static uint8_t read_brdctl(struct ahc_softc *ahc);
static void ahc_pci_intr(struct ahc_softc *ahc);
static int  ahc_pci_chip_init(struct ahc_softc *ahc);
static int  ahc_pci_suspend(struct ahc_softc *ahc);
static int  ahc_pci_resume(struct ahc_softc *ahc);

static int
ahc_9005_subdevinfo_valid(uint16_t device, uint16_t vendor,
			  uint16_t subdevice, uint16_t subvendor)
{
	int result;

	/* Default to invalid. */
	result = 0;
	if (vendor == 0x9005
	 && subvendor == 0x9005
         && subdevice != device
         && SUBID_9005_TYPE_KNOWN(subdevice) != 0) {

		switch (SUBID_9005_TYPE(subdevice)) {
		case SUBID_9005_TYPE_MB:
			break;
		case SUBID_9005_TYPE_CARD:
		case SUBID_9005_TYPE_LCCARD:
			/*
			 * Currently only trust Adaptec cards to
			 * get the sub device info correct.
			 */
			if (DEVID_9005_TYPE(device) == DEVID_9005_TYPE_HBA)
				result = 1;
			break;
		case SUBID_9005_TYPE_RAID:
			break;
		default:
			break;
		}
	}
	return (result);
}

struct ahc_pci_identity *
ahc_find_pci_device(ahc_dev_softc_t pci)
{
	uint64_t  full_id;
	uint16_t  device;
	uint16_t  vendor;
	uint16_t  subdevice;
	uint16_t  subvendor;
	struct	  ahc_pci_identity *entry;
	u_int	  i;

	vendor = ahc_pci_read_config(pci, PCIR_DEVVENDOR, /*bytes*/2);
	device = ahc_pci_read_config(pci, PCIR_DEVICE, /*bytes*/2);
	subvendor = ahc_pci_read_config(pci, PCIR_SUBVEND_0, /*bytes*/2);
	subdevice = ahc_pci_read_config(pci, PCIR_SUBDEV_0, /*bytes*/2);
	full_id = ahc_compose_id(device, vendor, subdevice, subvendor);

	/*
	 * If the second function is not hooked up, ignore it.
	 * Unfortunately, not all MB vendors implement the
	 * subdevice ID as per the Adaptec spec, so do our best
	 * to sanity check it prior to accepting the subdevice
	 * ID as valid.
	 */
	if (ahc_get_pci_function(pci) > 0
	 && ahc_9005_subdevinfo_valid(vendor, device, subvendor, subdevice)
	 && SUBID_9005_MFUNCENB(subdevice) == 0)
		return (NULL);

	for (i = 0; i < ahc_num_pci_devs; i++) {
		entry = &ahc_pci_ident_table[i];
		if (entry->full_id == (full_id & entry->id_mask)) {
			/* Honor exclusion entries. */
			if (entry->name == NULL)
				return (NULL);
			return (entry);
		}
	}
	return (NULL);
}

int
ahc_pci_config(struct ahc_softc *ahc, struct ahc_pci_identity *entry)
{
	u_long	 l;
	u_int	 command;
	u_int	 our_id;
	u_int	 sxfrctl1;
	u_int	 scsiseq;
	u_int	 dscommand0;
	uint32_t devconfig;
	int	 error;
	uint8_t	 sblkctl;

	our_id = 0;
	error = entry->setup(ahc);
	if (error != 0)
		return (error);
	ahc->chip |= AHC_PCI;
	ahc->description = entry->name;

	ahc_power_state_change(ahc, AHC_POWER_STATE_D0);

	error = ahc_pci_map_registers(ahc);
	if (error != 0)
		return (error);

	/*
	 * Before we continue probing the card, ensure that
	 * its interrupts are *disabled*.  We don't want
	 * a misstep to hang the machine in an interrupt
	 * storm.
	 */
	ahc_intr_enable(ahc, FALSE);

	devconfig = ahc_pci_read_config(ahc->dev_softc, DEVCONFIG, /*bytes*/4);

	/*
	 * If we need to support high memory, enable dual
	 * address cycles.  This bit must be set to enable
	 * high address bit generation even if we are on a
	 * 64bit bus (PCI64BIT set in devconfig).
	 */
	if ((ahc->flags & AHC_39BIT_ADDRESSING) != 0) {

		if (bootverbose)
			printf("%s: Enabling 39Bit Addressing\n",
			       ahc_name(ahc));
		devconfig |= DACEN;
	}
	
	/* Ensure that pci error generation, a test feature, is disabled. */
	devconfig |= PCIERRGENDIS;

	ahc_pci_write_config(ahc->dev_softc, DEVCONFIG, devconfig, /*bytes*/4);

	/* Ensure busmastering is enabled */
	command = ahc_pci_read_config(ahc->dev_softc, PCIR_COMMAND, /*bytes*/1);
	command |= PCIM_CMD_BUSMASTEREN;

	ahc_pci_write_config(ahc->dev_softc, PCIR_COMMAND, command, /*bytes*/1);

	/* On all PCI adapters, we allow SCB paging */
	ahc->flags |= AHC_PAGESCBS;

	error = ahc_softc_init(ahc);
	if (error != 0)
		return (error);

	/*
	 * Disable PCI parity error checking.  Users typically
	 * do this to work around broken PCI chipsets that get
	 * the parity timing wrong and thus generate lots of spurious
	 * errors.  The chip only allows us to disable *all* parity
	 * error reporting when doing this, so CIO bus, scb ram, and
	 * scratch ram parity errors will be ignored too.
	 */
	if ((ahc->flags & AHC_DISABLE_PCI_PERR) != 0) {
		ahc->pause |= FAILDIS;
		ahc->unpause |= FAILDIS;
	}

	ahc->bus_intr = ahc_pci_intr;
	ahc->bus_chip_init = ahc_pci_chip_init;
	ahc->bus_suspend = ahc_pci_suspend;
	ahc->bus_resume = ahc_pci_resume;

	/* Remeber how the card was setup in case there is no SEEPROM */
	if ((ahc_inb(ahc, HCNTRL) & POWRDN) == 0) {
		ahc_pause(ahc);
		if ((ahc->features & AHC_ULTRA2) != 0)
			our_id = ahc_inb(ahc, SCSIID_ULTRA2) & OID;
		else
			our_id = ahc_inb(ahc, SCSIID) & OID;
		sxfrctl1 = ahc_inb(ahc, SXFRCTL1) & STPWEN;
		scsiseq = ahc_inb(ahc, SCSISEQ);
	} else {
		sxfrctl1 = STPWEN;
		our_id = 7;
		scsiseq = 0;
	}

	error = ahc_reset(ahc);
	if (error != 0)
		return (ENXIO);

	if ((ahc->features & AHC_DT) != 0) {
		u_int sfunct;

		/* Perform ALT-Mode Setup */
		sfunct = ahc_inb(ahc, SFUNCT) & ~ALT_MODE;
		ahc_outb(ahc, SFUNCT, sfunct | ALT_MODE);
		ahc_outb(ahc, OPTIONMODE,
			 OPTIONMODE_DEFAULTS|AUTOACKEN|BUSFREEREV|EXPPHASEDIS);
		ahc_outb(ahc, SFUNCT, sfunct);

		/* Normal mode setup */
		ahc_outb(ahc, CRCCONTROL1, CRCVALCHKEN|CRCENDCHKEN|CRCREQCHKEN
					  |TARGCRCENDEN);
	}

	dscommand0 = ahc_inb(ahc, DSCOMMAND0);
	dscommand0 |= MPARCKEN|CACHETHEN;
	if ((ahc->features & AHC_ULTRA2) != 0) {

		/*
		 * DPARCKEN doesn't work correctly on
		 * some MBs so don't use it.
		 */
		dscommand0 &= ~DPARCKEN;
	}

	/*
	 * Handle chips that must have cache line
	 * streaming (dis/en)abled.
	 */
	if ((ahc->bugs & AHC_CACHETHEN_DIS_BUG) != 0)
		dscommand0 |= CACHETHEN;

	if ((ahc->bugs & AHC_CACHETHEN_BUG) != 0)
		dscommand0 &= ~CACHETHEN;

	ahc_outb(ahc, DSCOMMAND0, dscommand0);

	ahc->pci_cachesize =
	    ahc_pci_read_config(ahc->dev_softc, CSIZE_LATTIME,
				/*bytes*/1) & CACHESIZE;
	ahc->pci_cachesize *= 4;

	if ((ahc->bugs & AHC_PCI_2_1_RETRY_BUG) != 0
	 && ahc->pci_cachesize == 4) {

		ahc_pci_write_config(ahc->dev_softc, CSIZE_LATTIME,
				     0, /*bytes*/1);
		ahc->pci_cachesize = 0;
	}

	/*
	 * We cannot perform ULTRA speeds without the presense
	 * of the external precision resistor.
	 */
	if ((ahc->features & AHC_ULTRA) != 0) {
		uint32_t devconfig;

		devconfig = ahc_pci_read_config(ahc->dev_softc,
						DEVCONFIG, /*bytes*/4);
		if ((devconfig & REXTVALID) == 0)
			ahc->features &= ~AHC_ULTRA;
	}

	/* See if we have a SEEPROM and perform auto-term */
	check_extport(ahc, &sxfrctl1);

	/*
	 * Take the LED out of diagnostic mode
	 */
	sblkctl = ahc_inb(ahc, SBLKCTL);
	ahc_outb(ahc, SBLKCTL, (sblkctl & ~(DIAGLEDEN|DIAGLEDON)));

	if ((ahc->features & AHC_ULTRA2) != 0) {
		ahc_outb(ahc, DFF_THRSH, RD_DFTHRSH_MAX|WR_DFTHRSH_MAX);
	} else {
		ahc_outb(ahc, DSPCISTATUS, DFTHRSH_100);
	}

	if (ahc->flags & AHC_USEDEFAULTS) {
		/*
		 * PCI Adapter default setup
		 * Should only be used if the adapter does not have
		 * a SEEPROM.
		 */
		/* See if someone else set us up already */
		if ((ahc->flags & AHC_NO_BIOS_INIT) == 0
		 && scsiseq != 0) {
			printf("%s: Using left over BIOS settings\n",
				ahc_name(ahc));
			ahc->flags &= ~AHC_USEDEFAULTS;
			ahc->flags |= AHC_BIOS_ENABLED;
		} else {
			/*
			 * Assume only one connector and always turn
			 * on termination.
			 */
 			our_id = 0x07;
			sxfrctl1 = STPWEN;
		}
		ahc_outb(ahc, SCSICONF, our_id|ENSPCHK|RESET_SCSI);

		ahc->our_id = our_id;
	}

	/*
	 * Take a look to see if we have external SRAM.
	 * We currently do not attempt to use SRAM that is
	 * shared among multiple controllers.
	 */
	ahc_probe_ext_scbram(ahc);

	/*
	 * Record our termination setting for the
	 * generic initialization routine.
	 */
	if ((sxfrctl1 & STPWEN) != 0)
		ahc->flags |= AHC_TERM_ENB_A;

	/*
	 * Save chip register configuration data for chip resets
	 * that occur during runtime and resume events.
	 */
	ahc->bus_softc.pci_softc.devconfig =
	    ahc_pci_read_config(ahc->dev_softc, DEVCONFIG, /*bytes*/4);
	ahc->bus_softc.pci_softc.command =
	    ahc_pci_read_config(ahc->dev_softc, PCIR_COMMAND, /*bytes*/1);
	ahc->bus_softc.pci_softc.csize_lattime =
	    ahc_pci_read_config(ahc->dev_softc, CSIZE_LATTIME, /*bytes*/1);
	ahc->bus_softc.pci_softc.dscommand0 = ahc_inb(ahc, DSCOMMAND0);
	ahc->bus_softc.pci_softc.dspcistatus = ahc_inb(ahc, DSPCISTATUS);
	if ((ahc->features & AHC_DT) != 0) {
		u_int sfunct;

		sfunct = ahc_inb(ahc, SFUNCT) & ~ALT_MODE;
		ahc_outb(ahc, SFUNCT, sfunct | ALT_MODE);
		ahc->bus_softc.pci_softc.optionmode = ahc_inb(ahc, OPTIONMODE);
		ahc->bus_softc.pci_softc.targcrccnt = ahc_inw(ahc, TARGCRCCNT);
		ahc_outb(ahc, SFUNCT, sfunct);
		ahc->bus_softc.pci_softc.crccontrol1 =
		    ahc_inb(ahc, CRCCONTROL1);
	}
	if ((ahc->features & AHC_MULTI_FUNC) != 0)
		ahc->bus_softc.pci_softc.scbbaddr = ahc_inb(ahc, SCBBADDR);

	if ((ahc->features & AHC_ULTRA2) != 0)
		ahc->bus_softc.pci_softc.dff_thrsh = ahc_inb(ahc, DFF_THRSH);

	/* Core initialization */
	error = ahc_init(ahc);
	if (error != 0)
		return (error);

	/*
	 * Allow interrupts now that we are completely setup.
	 */
	error = ahc_pci_map_int(ahc);
	if (error != 0)
		return (error);

	ahc_list_lock(&l);
	/*
	 * Link this softc in with all other ahc instances.
	 */
	ahc_softc_insert(ahc);
	ahc_list_unlock(&l);
	return (0);
}

/*
 * Test for the presense of external sram in an
 * "unshared" configuration.
 */
static int
ahc_ext_scbram_present(struct ahc_softc *ahc)
{
	u_int chip;
	int ramps;
	int single_user;
	uint32_t devconfig;

	chip = ahc->chip & AHC_CHIPID_MASK;
	devconfig = ahc_pci_read_config(ahc->dev_softc,
					DEVCONFIG, /*bytes*/4);
	single_user = (devconfig & MPORTMODE) != 0;

	if ((ahc->features & AHC_ULTRA2) != 0)
		ramps = (ahc_inb(ahc, DSCOMMAND0) & RAMPS) != 0;
	else if (chip == AHC_AIC7895 || chip == AHC_AIC7895C)
		/*
		 * External SCBRAM arbitration is flakey
		 * on these chips.  Unfortunately this means
		 * we don't use the extra SCB ram space on the
		 * 3940AUW.
		 */
		ramps = 0;
	else if (chip >= AHC_AIC7870)
		ramps = (devconfig & RAMPSM) != 0;
	else
		ramps = 0;

	if (ramps && single_user)
		return (1);
	return (0);
}

/*
 * Enable external scbram.
 */
static void
ahc_scbram_config(struct ahc_softc *ahc, int enable, int pcheck,
		  int fast, int large)
{
	uint32_t devconfig;

	if (ahc->features & AHC_MULTI_FUNC) {
		/*
		 * Set the SCB Base addr (highest address bit)
		 * depending on which channel we are.
		 */
		ahc_outb(ahc, SCBBADDR, ahc_get_pci_function(ahc->dev_softc));
	}

	ahc->flags &= ~AHC_LSCBS_ENABLED;
	if (large)
		ahc->flags |= AHC_LSCBS_ENABLED;
	devconfig = ahc_pci_read_config(ahc->dev_softc, DEVCONFIG, /*bytes*/4);
	if ((ahc->features & AHC_ULTRA2) != 0) {
		u_int dscommand0;

		dscommand0 = ahc_inb(ahc, DSCOMMAND0);
		if (enable)
			dscommand0 &= ~INTSCBRAMSEL;
		else
			dscommand0 |= INTSCBRAMSEL;
		if (large)
			dscommand0 &= ~USCBSIZE32;
		else
			dscommand0 |= USCBSIZE32;
		ahc_outb(ahc, DSCOMMAND0, dscommand0);
	} else {
		if (fast)
			devconfig &= ~EXTSCBTIME;
		else
			devconfig |= EXTSCBTIME;
		if (enable)
			devconfig &= ~SCBRAMSEL;
		else
			devconfig |= SCBRAMSEL;
		if (large)
			devconfig &= ~SCBSIZE32;
		else
			devconfig |= SCBSIZE32;
	}
	if (pcheck)
		devconfig |= EXTSCBPEN;
	else
		devconfig &= ~EXTSCBPEN;

	ahc_pci_write_config(ahc->dev_softc, DEVCONFIG, devconfig, /*bytes*/4);
}

/*
 * Take a look to see if we have external SRAM.
 * We currently do not attempt to use SRAM that is
 * shared among multiple controllers.
 */
static void
ahc_probe_ext_scbram(struct ahc_softc *ahc)
{
	int num_scbs;
	int test_num_scbs;
	int enable;
	int pcheck;
	int fast;
	int large;

	enable = FALSE;
	pcheck = FALSE;
	fast = FALSE;
	large = FALSE;
	num_scbs = 0;
	
	if (ahc_ext_scbram_present(ahc) == 0)
		goto done;

	/*
	 * Probe for the best parameters to use.
	 */
	ahc_scbram_config(ahc, /*enable*/TRUE, pcheck, fast, large);
	num_scbs = ahc_probe_scbs(ahc);
	if (num_scbs == 0) {
		/* The SRAM wasn't really present. */
		goto done;
	}
	enable = TRUE;

	/*
	 * Clear any outstanding parity error
	 * and ensure that parity error reporting
	 * is enabled.
	 */
	ahc_outb(ahc, SEQCTL, 0);
	ahc_outb(ahc, CLRINT, CLRPARERR);
	ahc_outb(ahc, CLRINT, CLRBRKADRINT);

	/* Now see if we can do parity */
	ahc_scbram_config(ahc, enable, /*pcheck*/TRUE, fast, large);
	num_scbs = ahc_probe_scbs(ahc);
	if ((ahc_inb(ahc, INTSTAT) & BRKADRINT) == 0
	 || (ahc_inb(ahc, ERROR) & MPARERR) == 0)
		pcheck = TRUE;

	/* Clear any resulting parity error */
	ahc_outb(ahc, CLRINT, CLRPARERR);
	ahc_outb(ahc, CLRINT, CLRBRKADRINT);

	/* Now see if we can do fast timing */
	ahc_scbram_config(ahc, enable, pcheck, /*fast*/TRUE, large);
	test_num_scbs = ahc_probe_scbs(ahc);
	if (test_num_scbs == num_scbs
	 && ((ahc_inb(ahc, INTSTAT) & BRKADRINT) == 0
	  || (ahc_inb(ahc, ERROR) & MPARERR) == 0))
		fast = TRUE;

	/*
	 * See if we can use large SCBs and still maintain
	 * the same overall count of SCBs.
	 */
	if ((ahc->features & AHC_LARGE_SCBS) != 0) {
		ahc_scbram_config(ahc, enable, pcheck, fast, /*large*/TRUE);
		test_num_scbs = ahc_probe_scbs(ahc);
		if (test_num_scbs >= num_scbs) {
			large = TRUE;
			num_scbs = test_num_scbs;
	 		if (num_scbs >= 64) {
				/*
				 * We have enough space to move the
				 * "busy targets table" into SCB space
				 * and make it qualify all the way to the
				 * lun level.
				 */
				ahc->flags |= AHC_SCB_BTT;
			}
		}
	}
done:
	/*
	 * Disable parity error reporting until we
	 * can load instruction ram.
	 */
	ahc_outb(ahc, SEQCTL, PERRORDIS|FAILDIS);
	/* Clear any latched parity error */
	ahc_outb(ahc, CLRINT, CLRPARERR);
	ahc_outb(ahc, CLRINT, CLRBRKADRINT);
	if (bootverbose && enable) {
		printf("%s: External SRAM, %s access%s, %dbytes/SCB\n",
		       ahc_name(ahc), fast ? "fast" : "slow", 
		       pcheck ? ", parity checking enabled" : "",
		       large ? 64 : 32);
	}
	ahc_scbram_config(ahc, enable, pcheck, fast, large);
}

/*
 * Perform some simple tests that should catch situations where
 * our registers are invalidly mapped.
 */
int
ahc_pci_test_register_access(struct ahc_softc *ahc)
{
	int	 error;
	u_int	 status1;
	uint32_t cmd;
	uint8_t	 hcntrl;

	error = EIO;

	/*
	 * Enable PCI error interrupt status, but suppress NMIs
	 * generated by SERR raised due to target aborts.
	 */
	cmd = ahc_pci_read_config(ahc->dev_softc, PCIR_COMMAND, /*bytes*/2);
	ahc_pci_write_config(ahc->dev_softc, PCIR_COMMAND,
			     cmd & ~PCIM_CMD_SERRESPEN, /*bytes*/2);

	/*
	 * First a simple test to see if any
	 * registers can be read.  Reading
	 * HCNTRL has no side effects and has
	 * at least one bit that is guaranteed to
	 * be zero so it is a good register to
	 * use for this test.
	 */
	hcntrl = ahc_inb(ahc, HCNTRL);
	if (hcntrl == 0xFF)
		goto fail;

	/*
	 * Next create a situation where write combining
	 * or read prefetching could be initiated by the
	 * CPU or host bridge.  Our device does not support
	 * either, so look for data corruption and/or flagged
	 * PCI errors.
	 */
	ahc_outb(ahc, HCNTRL, hcntrl|PAUSE);
	while (ahc_is_paused(ahc) == 0)
		;
	ahc_outb(ahc, SEQCTL, PERRORDIS);
	ahc_outb(ahc, SCBPTR, 0);
	ahc_outl(ahc, SCB_BASE, 0x5aa555aa);
	if (ahc_inl(ahc, SCB_BASE) != 0x5aa555aa)
		goto fail;

	status1 = ahc_pci_read_config(ahc->dev_softc,
				      PCIR_STATUS + 1, /*bytes*/1);
	if ((status1 & STA) != 0)
		goto fail;

	error = 0;

fail:
	/* Silently clear any latched errors. */
	status1 = ahc_pci_read_config(ahc->dev_softc,
				      PCIR_STATUS + 1, /*bytes*/1);
	ahc_pci_write_config(ahc->dev_softc, PCIR_STATUS + 1,
			     status1, /*bytes*/1);
	ahc_outb(ahc, CLRINT, CLRPARERR);
	ahc_outb(ahc, SEQCTL, PERRORDIS|FAILDIS);
	ahc_pci_write_config(ahc->dev_softc, PCIR_COMMAND, cmd, /*bytes*/2);
	return (error);
}

/*
 * Check the external port logic for a serial eeprom
 * and termination/cable detection contrls.
 */
static void
check_extport(struct ahc_softc *ahc, u_int *sxfrctl1)
{
	struct	seeprom_descriptor sd;
	struct	seeprom_config *sc;
	int	have_seeprom;
	int	have_autoterm;

	sd.sd_ahc = ahc;
	sd.sd_control_offset = SEECTL;		
	sd.sd_status_offset = SEECTL;		
	sd.sd_dataout_offset = SEECTL;		
	sc = ahc->seep_config;

	/*
	 * For some multi-channel devices, the c46 is simply too
	 * small to work.  For the other controller types, we can
	 * get our information from either SEEPROM type.  Set the
	 * type to start our probe with accordingly.
	 */
	if (ahc->flags & AHC_LARGE_SEEPROM)
		sd.sd_chip = C56_66;
	else
		sd.sd_chip = C46;

	sd.sd_MS = SEEMS;
	sd.sd_RDY = SEERDY;
	sd.sd_CS = SEECS;
	sd.sd_CK = SEECK;
	sd.sd_DO = SEEDO;
	sd.sd_DI = SEEDI;

	have_seeprom = ahc_acquire_seeprom(ahc, &sd);
	if (have_seeprom) {

		if (bootverbose) 
			printf("%s: Reading SEEPROM...", ahc_name(ahc));

		for (;;) {
			u_int start_addr;

			start_addr = 32 * (ahc->channel - 'A');

			have_seeprom = ahc_read_seeprom(&sd, (uint16_t *)sc,
							start_addr,
							sizeof(*sc)/2);

			if (have_seeprom)
				have_seeprom = ahc_verify_cksum(sc);

			if (have_seeprom != 0 || sd.sd_chip == C56_66) {
				if (bootverbose) {
					if (have_seeprom == 0)
						printf ("checksum error\n");
					else
						printf ("done.\n");
				}
				break;
			}
			sd.sd_chip = C56_66;
		}
		ahc_release_seeprom(&sd);
	}

	if (!have_seeprom) {
		/*
		 * Pull scratch ram settings and treat them as
		 * if they are the contents of an seeprom if
		 * the 'ADPT' signature is found in SCB2.
		 * We manually compose the data as 16bit values
		 * to avoid endian issues.
		 */
		ahc_outb(ahc, SCBPTR, 2);
		if (ahc_inb(ahc, SCB_BASE) == 'A'
		 && ahc_inb(ahc, SCB_BASE + 1) == 'D'
		 && ahc_inb(ahc, SCB_BASE + 2) == 'P'
		 && ahc_inb(ahc, SCB_BASE + 3) == 'T') {
			uint16_t *sc_data;
			int	  i;

			sc_data = (uint16_t *)sc;
			for (i = 0; i < 32; i++, sc_data++) {
				int	j;

				j = i * 2;
				*sc_data = ahc_inb(ahc, SRAM_BASE + j)
					 | ahc_inb(ahc, SRAM_BASE + j + 1) << 8;
			}
			have_seeprom = ahc_verify_cksum(sc);
			if (have_seeprom)
				ahc->flags |= AHC_SCB_CONFIG_USED;
		}
		/*
		 * Clear any SCB parity errors in case this data and
		 * its associated parity was not initialized by the BIOS
		 */
		ahc_outb(ahc, CLRINT, CLRPARERR);
		ahc_outb(ahc, CLRINT, CLRBRKADRINT);
	}

	if (!have_seeprom) {
		if (bootverbose)
			printf("%s: No SEEPROM available.\n", ahc_name(ahc));
		ahc->flags |= AHC_USEDEFAULTS;
		free(ahc->seep_config, M_DEVBUF);
		ahc->seep_config = NULL;
		sc = NULL;
	} else {
		ahc_parse_pci_eeprom(ahc, sc);
	}

	/*
	 * Cards that have the external logic necessary to talk to
	 * a SEEPROM, are almost certain to have the remaining logic
	 * necessary for auto-termination control.  This assumption
	 * hasn't failed yet...
	 */
	have_autoterm = have_seeprom;

	/*
	 * Some low-cost chips have SEEPROM and auto-term control built
	 * in, instead of using a GAL.  They can tell us directly
	 * if the termination logic is enabled.
	 */
	if ((ahc->features & AHC_SPIOCAP) != 0) {
		if ((ahc_inb(ahc, SPIOCAP) & SSPIOCPS) == 0)
			have_autoterm = FALSE;
	}

	if (have_autoterm) {
		ahc->flags |= AHC_HAS_TERM_LOGIC;
		ahc_acquire_seeprom(ahc, &sd);
		configure_termination(ahc, &sd, sc->adapter_control, sxfrctl1);
		ahc_release_seeprom(&sd);
	} else if (have_seeprom) {
		*sxfrctl1 &= ~STPWEN;
		if ((sc->adapter_control & CFSTERM) != 0)
			*sxfrctl1 |= STPWEN;
		if (bootverbose)
			printf("%s: Low byte termination %sabled\n",
			       ahc_name(ahc),
			       (*sxfrctl1 & STPWEN) ? "en" : "dis");
	}
}

static void
ahc_parse_pci_eeprom(struct ahc_softc *ahc, struct seeprom_config *sc)
{
	/*
	 * Put the data we've collected down into SRAM
	 * where ahc_init will find it.
	 */
	int	 i;
	int	 max_targ = sc->max_targets & CFMAXTARG;
	u_int	 scsi_conf;
	uint16_t discenable;
	uint16_t ultraenb;

	discenable = 0;
	ultraenb = 0;
	if ((sc->adapter_control & CFULTRAEN) != 0) {
		/*
		 * Determine if this adapter has a "newstyle"
		 * SEEPROM format.
		 */
		for (i = 0; i < max_targ; i++) {
			if ((sc->device_flags[i] & CFSYNCHISULTRA) != 0) {
				ahc->flags |= AHC_NEWEEPROM_FMT;
				break;
			}
		}
	}

	for (i = 0; i < max_targ; i++) {
		u_int     scsirate;
		uint16_t target_mask;

		target_mask = 0x01 << i;
		if (sc->device_flags[i] & CFDISC)
			discenable |= target_mask;
		if ((ahc->flags & AHC_NEWEEPROM_FMT) != 0) {
			if ((sc->device_flags[i] & CFSYNCHISULTRA) != 0)
				ultraenb |= target_mask;
		} else if ((sc->adapter_control & CFULTRAEN) != 0) {
			ultraenb |= target_mask;
		}
		if ((sc->device_flags[i] & CFXFER) == 0x04
		 && (ultraenb & target_mask) != 0) {
			/* Treat 10MHz as a non-ultra speed */
			sc->device_flags[i] &= ~CFXFER;
		 	ultraenb &= ~target_mask;
		}
		if ((ahc->features & AHC_ULTRA2) != 0) {
			u_int offset;

			if (sc->device_flags[i] & CFSYNCH)
				offset = MAX_OFFSET_ULTRA2;
			else 
				offset = 0;
			ahc_outb(ahc, TARG_OFFSET + i, offset);

			/*
			 * The ultra enable bits contain the
			 * high bit of the ultra2 sync rate
			 * field.
			 */
			scsirate = (sc->device_flags[i] & CFXFER)
				 | ((ultraenb & target_mask) ? 0x8 : 0x0);
			if (sc->device_flags[i] & CFWIDEB)
				scsirate |= WIDEXFER;
		} else {
			scsirate = (sc->device_flags[i] & CFXFER) << 4;
			if (sc->device_flags[i] & CFSYNCH)
				scsirate |= SOFS;
			if (sc->device_flags[i] & CFWIDEB)
				scsirate |= WIDEXFER;
		}
		ahc_outb(ahc, TARG_SCSIRATE + i, scsirate);
	}
	ahc->our_id = sc->brtime_id & CFSCSIID;

	scsi_conf = (ahc->our_id & 0x7);
	if (sc->adapter_control & CFSPARITY)
		scsi_conf |= ENSPCHK;
	if (sc->adapter_control & CFRESETB)
		scsi_conf |= RESET_SCSI;

	ahc->flags |= (sc->adapter_control & CFBOOTCHAN) >> CFBOOTCHANSHIFT;

	if (sc->bios_control & CFEXTEND)
		ahc->flags |= AHC_EXTENDED_TRANS_A;

	if (sc->bios_control & CFBIOSEN)
		ahc->flags |= AHC_BIOS_ENABLED;
	if (ahc->features & AHC_ULTRA
	 && (ahc->flags & AHC_NEWEEPROM_FMT) == 0) {
		/* Should we enable Ultra mode? */
		if (!(sc->adapter_control & CFULTRAEN))
			/* Treat us as a non-ultra card */
			ultraenb = 0;
	}

	if (sc->signature == CFSIGNATURE
	 || sc->signature == CFSIGNATURE2) {
		uint32_t devconfig;

		/* Honor the STPWLEVEL settings */
		devconfig = ahc_pci_read_config(ahc->dev_softc,
						DEVCONFIG, /*bytes*/4);
		devconfig &= ~STPWLEVEL;
		if ((sc->bios_control & CFSTPWLEVEL) != 0)
			devconfig |= STPWLEVEL;
		ahc_pci_write_config(ahc->dev_softc, DEVCONFIG,
				     devconfig, /*bytes*/4);
	}
	/* Set SCSICONF info */
	ahc_outb(ahc, SCSICONF, scsi_conf);
	ahc_outb(ahc, DISC_DSB, ~(discenable & 0xff));
	ahc_outb(ahc, DISC_DSB + 1, ~((discenable >> 8) & 0xff));
	ahc_outb(ahc, ULTRA_ENB, ultraenb & 0xff);
	ahc_outb(ahc, ULTRA_ENB + 1, (ultraenb >> 8) & 0xff);
}

static void
configure_termination(struct ahc_softc *ahc,
		      struct seeprom_descriptor *sd,
		      u_int adapter_control,
		      u_int *sxfrctl1)
{
	uint8_t brddat;
	
	brddat = 0;

	/*
	 * Update the settings in sxfrctl1 to match the
	 * termination settings 
	 */
	*sxfrctl1 = 0;
	
	/*
	 * SEECS must be on for the GALS to latch
	 * the data properly.  Be sure to leave MS
	 * on or we will release the seeprom.
	 */
	SEEPROM_OUTB(sd, sd->sd_MS | sd->sd_CS);
	if ((adapter_control & CFAUTOTERM) != 0
	 || (ahc->features & AHC_NEW_TERMCTL) != 0) {
		int internal50_present;
		int internal68_present;
		int externalcable_present;
		int eeprom_present;
		int enableSEC_low;
		int enableSEC_high;
		int enablePRI_low;
		int enablePRI_high;
		int sum;

		enableSEC_low = 0;
		enableSEC_high = 0;
		enablePRI_low = 0;
		enablePRI_high = 0;
		if ((ahc->features & AHC_NEW_TERMCTL) != 0) {
			ahc_new_term_detect(ahc, &enableSEC_low,
					    &enableSEC_high,
					    &enablePRI_low,
					    &enablePRI_high,
					    &eeprom_present);
			if ((adapter_control & CFSEAUTOTERM) == 0) {
				if (bootverbose)
					printf("%s: Manual SE Termination\n",
					       ahc_name(ahc));
				enableSEC_low = (adapter_control & CFSELOWTERM);
				enableSEC_high =
				    (adapter_control & CFSEHIGHTERM);
			}
			if ((adapter_control & CFAUTOTERM) == 0) {
				if (bootverbose)
					printf("%s: Manual LVD Termination\n",
					       ahc_name(ahc));
				enablePRI_low = (adapter_control & CFSTERM);
				enablePRI_high = (adapter_control & CFWSTERM);
			}
			/* Make the table calculations below happy */
			internal50_present = 0;
			internal68_present = 1;
			externalcable_present = 1;
		} else if ((ahc->features & AHC_SPIOCAP) != 0) {
			aic785X_cable_detect(ahc, &internal50_present,
					     &externalcable_present,
					     &eeprom_present);
			/* Can never support a wide connector. */
			internal68_present = 0;
		} else {
			aic787X_cable_detect(ahc, &internal50_present,
					     &internal68_present,
					     &externalcable_present,
					     &eeprom_present);
		}

		if ((ahc->features & AHC_WIDE) == 0)
			internal68_present = 0;

		if (bootverbose
		 && (ahc->features & AHC_ULTRA2) == 0) {
			printf("%s: internal 50 cable %s present",
			       ahc_name(ahc),
			       internal50_present ? "is":"not");

			if ((ahc->features & AHC_WIDE) != 0)
				printf(", internal 68 cable %s present",
				       internal68_present ? "is":"not");
			printf("\n%s: external cable %s present\n",
			       ahc_name(ahc),
			       externalcable_present ? "is":"not");
		}
		if (bootverbose)
			printf("%s: BIOS eeprom %s present\n",
			       ahc_name(ahc), eeprom_present ? "is" : "not");

		if ((ahc->flags & AHC_INT50_SPEEDFLEX) != 0) {
			/*
			 * The 50 pin connector is a separate bus,
			 * so force it to always be terminated.
			 * In the future, perform current sensing
			 * to determine if we are in the middle of
			 * a properly terminated bus.
			 */
			internal50_present = 0;
		}

		/*
		 * Now set the termination based on what
		 * we found.
		 * Flash Enable = BRDDAT7
		 * Secondary High Term Enable = BRDDAT6
		 * Secondary Low Term Enable = BRDDAT5 (7890)
		 * Primary High Term Enable = BRDDAT4 (7890)
		 */
		if ((ahc->features & AHC_ULTRA2) == 0
		 && (internal50_present != 0)
		 && (internal68_present != 0)
		 && (externalcable_present != 0)) {
			printf("%s: Illegal cable configuration!!. "
			       "Only two connectors on the "
			       "adapter may be used at a "
			       "time!\n", ahc_name(ahc));

			/*
			 * Pretend there are no cables in the hope
			 * that having all of the termination on
			 * gives us a more stable bus.
			 */
		 	internal50_present = 0;
			internal68_present = 0;
			externalcable_present = 0;
		}

		if ((ahc->features & AHC_WIDE) != 0
		 && ((externalcable_present == 0)
		  || (internal68_present == 0)
		  || (enableSEC_high != 0))) {
			brddat |= BRDDAT6;
			if (bootverbose) {
				if ((ahc->flags & AHC_INT50_SPEEDFLEX) != 0)
					printf("%s: 68 pin termination "
					       "Enabled\n", ahc_name(ahc));
				else
					printf("%s: %sHigh byte termination "
					       "Enabled\n", ahc_name(ahc),
					       enableSEC_high ? "Secondary "
							      : "");
			}
		}

		sum = internal50_present + internal68_present
		    + externalcable_present;
		if (sum < 2 || (enableSEC_low != 0)) {
			if ((ahc->features & AHC_ULTRA2) != 0)
				brddat |= BRDDAT5;
			else
				*sxfrctl1 |= STPWEN;
			if (bootverbose) {
				if ((ahc->flags & AHC_INT50_SPEEDFLEX) != 0)
					printf("%s: 50 pin termination "
					       "Enabled\n", ahc_name(ahc));
				else
					printf("%s: %sLow byte termination "
					       "Enabled\n", ahc_name(ahc),
					       enableSEC_low ? "Secondary "
							     : "");
			}
		}

		if (enablePRI_low != 0) {
			*sxfrctl1 |= STPWEN;
			if (bootverbose)
				printf("%s: Primary Low Byte termination "
				       "Enabled\n", ahc_name(ahc));
		}

		/*
		 * Setup STPWEN before setting up the rest of
		 * the termination per the tech note on the U160 cards.
		 */
		ahc_outb(ahc, SXFRCTL1, *sxfrctl1);

		if (enablePRI_high != 0) {
			brddat |= BRDDAT4;
			if (bootverbose)
				printf("%s: Primary High Byte "
				       "termination Enabled\n",
				       ahc_name(ahc));
		}
		
		write_brdctl(ahc, brddat);

	} else {
		if ((adapter_control & CFSTERM) != 0) {
			*sxfrctl1 |= STPWEN;

			if (bootverbose)
				printf("%s: %sLow byte termination Enabled\n",
				       ahc_name(ahc),
				       (ahc->features & AHC_ULTRA2) ? "Primary "
								    : "");
		}

		if ((adapter_control & CFWSTERM) != 0
		 && (ahc->features & AHC_WIDE) != 0) {
			brddat |= BRDDAT6;
			if (bootverbose)
				printf("%s: %sHigh byte termination Enabled\n",
				       ahc_name(ahc),
				       (ahc->features & AHC_ULTRA2)
				     ? "Secondary " : "");
		}

		/*
		 * Setup STPWEN before setting up the rest of
		 * the termination per the tech note on the U160 cards.
		 */
		ahc_outb(ahc, SXFRCTL1, *sxfrctl1);

		if ((ahc->features & AHC_WIDE) != 0)
			write_brdctl(ahc, brddat);
	}
	SEEPROM_OUTB(sd, sd->sd_MS); /* Clear CS */
}

static void
ahc_new_term_detect(struct ahc_softc *ahc, int *enableSEC_low,
		    int *enableSEC_high, int *enablePRI_low,
		    int *enablePRI_high, int *eeprom_present)
{
	uint8_t brdctl;

	/*
	 * BRDDAT7 = Eeprom
	 * BRDDAT6 = Enable Secondary High Byte termination
	 * BRDDAT5 = Enable Secondary Low Byte termination
	 * BRDDAT4 = Enable Primary high byte termination
	 * BRDDAT3 = Enable Primary low byte termination
	 */
	brdctl = read_brdctl(ahc);
	*eeprom_present = brdctl & BRDDAT7;
	*enableSEC_high = (brdctl & BRDDAT6);
	*enableSEC_low = (brdctl & BRDDAT5);
	*enablePRI_high = (brdctl & BRDDAT4);
	*enablePRI_low = (brdctl & BRDDAT3);
}

static void
aic787X_cable_detect(struct ahc_softc *ahc, int *internal50_present,
		     int *internal68_present, int *externalcable_present,
		     int *eeprom_present)
{
	uint8_t brdctl;

	/*
	 * First read the status of our cables.
	 * Set the rom bank to 0 since the
	 * bank setting serves as a multiplexor
	 * for the cable detection logic.
	 * BRDDAT5 controls the bank switch.
	 */
	write_brdctl(ahc, 0);

	/*
	 * Now read the state of the internal
	 * connectors.  BRDDAT6 is INT50 and
	 * BRDDAT7 is INT68.
	 */
	brdctl = read_brdctl(ahc);
	*internal50_present = (brdctl & BRDDAT6) ? 0 : 1;
	*internal68_present = (brdctl & BRDDAT7) ? 0 : 1;

	/*
	 * Set the rom bank to 1 and determine
	 * the other signals.
	 */
	write_brdctl(ahc, BRDDAT5);

	/*
	 * Now read the state of the external
	 * connectors.  BRDDAT6 is EXT68 and
	 * BRDDAT7 is EPROMPS.
	 */
	brdctl = read_brdctl(ahc);
	*externalcable_present = (brdctl & BRDDAT6) ? 0 : 1;
	*eeprom_present = (brdctl & BRDDAT7) ? 1 : 0;
}

static void
aic785X_cable_detect(struct ahc_softc *ahc, int *internal50_present,
		     int *externalcable_present, int *eeprom_present)
{
	uint8_t brdctl;
	uint8_t spiocap;

	spiocap = ahc_inb(ahc, SPIOCAP);
	spiocap &= ~SOFTCMDEN;
	spiocap |= EXT_BRDCTL;
	ahc_outb(ahc, SPIOCAP, spiocap);
	ahc_outb(ahc, BRDCTL, BRDRW|BRDCS);
	ahc_flush_device_writes(ahc);
	ahc_delay(500);
	ahc_outb(ahc, BRDCTL, 0);
	ahc_flush_device_writes(ahc);
	ahc_delay(500);
	brdctl = ahc_inb(ahc, BRDCTL);
	*internal50_present = (brdctl & BRDDAT5) ? 0 : 1;
	*externalcable_present = (brdctl & BRDDAT6) ? 0 : 1;
	*eeprom_present = (ahc_inb(ahc, SPIOCAP) & EEPROM) ? 1 : 0;
}
	
int
ahc_acquire_seeprom(struct ahc_softc *ahc, struct seeprom_descriptor *sd)
{
	int wait;

	if ((ahc->features & AHC_SPIOCAP) != 0
	 && (ahc_inb(ahc, SPIOCAP) & SEEPROM) == 0)
		return (0);

	/*
	 * Request access of the memory port.  When access is
	 * granted, SEERDY will go high.  We use a 1 second
	 * timeout which should be near 1 second more than
	 * is needed.  Reason: after the chip reset, there
	 * should be no contention.
	 */
	SEEPROM_OUTB(sd, sd->sd_MS);
	wait = 1000;  /* 1 second timeout in msec */
	while (--wait && ((SEEPROM_STATUS_INB(sd) & sd->sd_RDY) == 0)) {
		ahc_delay(1000);  /* delay 1 msec */
	}
	if ((SEEPROM_STATUS_INB(sd) & sd->sd_RDY) == 0) {
		SEEPROM_OUTB(sd, 0); 
		return (0);
	}
	return(1);
}

void
ahc_release_seeprom(struct seeprom_descriptor *sd)
{
	/* Release access to the memory port and the serial EEPROM. */
	SEEPROM_OUTB(sd, 0);
}

static void
write_brdctl(struct ahc_softc *ahc, uint8_t value)
{
	uint8_t brdctl;

	if ((ahc->chip & AHC_CHIPID_MASK) == AHC_AIC7895) {
		brdctl = BRDSTB;
	 	if (ahc->channel == 'B')
			brdctl |= BRDCS;
	} else if ((ahc->features & AHC_ULTRA2) != 0) {
		brdctl = 0;
	} else {
		brdctl = BRDSTB|BRDCS;
	}
	ahc_outb(ahc, BRDCTL, brdctl);
	ahc_flush_device_writes(ahc);
	brdctl |= value;
	ahc_outb(ahc, BRDCTL, brdctl);
	ahc_flush_device_writes(ahc);
	if ((ahc->features & AHC_ULTRA2) != 0)
		brdctl |= BRDSTB_ULTRA2;
	else
		brdctl &= ~BRDSTB;
	ahc_outb(ahc, BRDCTL, brdctl);
	ahc_flush_device_writes(ahc);
	if ((ahc->features & AHC_ULTRA2) != 0)
		brdctl = 0;
	else
		brdctl &= ~BRDCS;
	ahc_outb(ahc, BRDCTL, brdctl);
}

static uint8_t
read_brdctl(ahc)
	struct 	ahc_softc *ahc;
{
	uint8_t brdctl;
	uint8_t value;

	if ((ahc->chip & AHC_CHIPID_MASK) == AHC_AIC7895) {
		brdctl = BRDRW;
	 	if (ahc->channel == 'B')
			brdctl |= BRDCS;
	} else if ((ahc->features & AHC_ULTRA2) != 0) {
		brdctl = BRDRW_ULTRA2;
	} else {
		brdctl = BRDRW|BRDCS;
	}
	ahc_outb(ahc, BRDCTL, brdctl);
	ahc_flush_device_writes(ahc);
	value = ahc_inb(ahc, BRDCTL);
	ahc_outb(ahc, BRDCTL, 0);
	return (value);
}

static void
ahc_pci_intr(struct ahc_softc *ahc)
{
	u_int error;
	u_int status1;

	error = ahc_inb(ahc, ERROR);
	if ((error & PCIERRSTAT) == 0)
		return;

	status1 = ahc_pci_read_config(ahc->dev_softc,
				      PCIR_STATUS + 1, /*bytes*/1);

	printf("%s: PCI error Interrupt at seqaddr = 0x%x\n",
	      ahc_name(ahc),
	      ahc_inb(ahc, SEQADDR0) | (ahc_inb(ahc, SEQADDR1) << 8));

	if (status1 & DPE) {
		ahc->pci_target_perr_count++;
		printf("%s: Data Parity Error Detected during address "
		       "or write data phase\n", ahc_name(ahc));
	}
	if (status1 & SSE) {
		printf("%s: Signal System Error Detected\n", ahc_name(ahc));
	}
	if (status1 & RMA) {
		printf("%s: Received a Master Abort\n", ahc_name(ahc));
	}
	if (status1 & RTA) {
		printf("%s: Received a Target Abort\n", ahc_name(ahc));
	}
	if (status1 & STA) {
		printf("%s: Signaled a Target Abort\n", ahc_name(ahc));
	}
	if (status1 & DPR) {
		printf("%s: Data Parity Error has been reported via PERR#\n",
		       ahc_name(ahc));
	}

	/* Clear latched errors. */
	ahc_pci_write_config(ahc->dev_softc, PCIR_STATUS + 1,
			     status1, /*bytes*/1);

	if ((status1 & (DPE|SSE|RMA|RTA|STA|DPR)) == 0) {
		printf("%s: Latched PCIERR interrupt with "
		       "no status bits set\n", ahc_name(ahc)); 
	} else {
		ahc_outb(ahc, CLRINT, CLRPARERR);
	}

	if (ahc->pci_target_perr_count > AHC_PCI_TARGET_PERR_THRESH) {
		printf(
"%s: WARNING WARNING WARNING WARNING\n"
"%s: Too many PCI parity errors observed as a target.\n"
"%s: Some device on this bus is generating bad parity.\n"
"%s: This is an error *observed by*, not *generated by*, this controller.\n"
"%s: PCI parity error checking has been disabled.\n"
"%s: WARNING WARNING WARNING WARNING\n",
		       ahc_name(ahc), ahc_name(ahc), ahc_name(ahc),
		       ahc_name(ahc), ahc_name(ahc), ahc_name(ahc));
		ahc->pause |= FAILDIS;
		ahc->unpause |= FAILDIS;
	}
	ahc_unpause(ahc);
}

static int
ahc_pci_chip_init(struct ahc_softc *ahc)
{
	ahc_outb(ahc, DSCOMMAND0, ahc->bus_softc.pci_softc.dscommand0);
	ahc_outb(ahc, DSPCISTATUS, ahc->bus_softc.pci_softc.dspcistatus);
	if ((ahc->features & AHC_DT) != 0) {
		u_int sfunct;

		sfunct = ahc_inb(ahc, SFUNCT) & ~ALT_MODE;
		ahc_outb(ahc, SFUNCT, sfunct | ALT_MODE);
		ahc_outb(ahc, OPTIONMODE, ahc->bus_softc.pci_softc.optionmode);
		ahc_outw(ahc, TARGCRCCNT, ahc->bus_softc.pci_softc.targcrccnt);
		ahc_outb(ahc, SFUNCT, sfunct);
		ahc_outb(ahc, CRCCONTROL1,
			 ahc->bus_softc.pci_softc.crccontrol1);
	}
	if ((ahc->features & AHC_MULTI_FUNC) != 0)
		ahc_outb(ahc, SCBBADDR, ahc->bus_softc.pci_softc.scbbaddr);

	if ((ahc->features & AHC_ULTRA2) != 0)
		ahc_outb(ahc, DFF_THRSH, ahc->bus_softc.pci_softc.dff_thrsh);

	return (ahc_chip_init(ahc));
}

static int
ahc_pci_suspend(struct ahc_softc *ahc)
{
	return (ahc_suspend(ahc));
}

static int
ahc_pci_resume(struct ahc_softc *ahc)
{

	ahc_power_state_change(ahc, AHC_POWER_STATE_D0);

	/*
	 * We assume that the OS has restored our register
	 * mappings, etc.  Just update the config space registers
	 * that the OS doesn't know about and rely on our chip
	 * reset handler to handle the rest.
	 */
	ahc_pci_write_config(ahc->dev_softc, DEVCONFIG, /*bytes*/4,
			     ahc->bus_softc.pci_softc.devconfig);
	ahc_pci_write_config(ahc->dev_softc, PCIR_COMMAND, /*bytes*/1,
			     ahc->bus_softc.pci_softc.command);
	ahc_pci_write_config(ahc->dev_softc, CSIZE_LATTIME, /*bytes*/1,
			     ahc->bus_softc.pci_softc.csize_lattime);
	if ((ahc->flags & AHC_HAS_TERM_LOGIC) != 0) {
		struct	seeprom_descriptor sd;
		u_int	sxfrctl1;

		sd.sd_ahc = ahc;
		sd.sd_control_offset = SEECTL;		
		sd.sd_status_offset = SEECTL;		
		sd.sd_dataout_offset = SEECTL;		

		ahc_acquire_seeprom(ahc, &sd);
		configure_termination(ahc, &sd,
				      ahc->seep_config->adapter_control,
				      &sxfrctl1);
		ahc_release_seeprom(&sd);
	}
	return (ahc_resume(ahc));
}

static int
ahc_aic785X_setup(struct ahc_softc *ahc)
{
	ahc_dev_softc_t pci;
	uint8_t rev;

	pci = ahc->dev_softc;
	ahc->channel = 'A';
	ahc->chip = AHC_AIC7850;
	ahc->features = AHC_AIC7850_FE;
	ahc->bugs |= AHC_TMODE_WIDEODD_BUG|AHC_CACHETHEN_BUG|AHC_PCI_MWI_BUG;
	rev = ahc_pci_read_config(pci, PCIR_REVID, /*bytes*/1);
	if (rev >= 1)
		ahc->bugs |= AHC_PCI_2_1_RETRY_BUG;
	ahc->instruction_ram_size = 512;
	return (0);
}

static int
ahc_aic7860_setup(struct ahc_softc *ahc)
{
	ahc_dev_softc_t pci;
	uint8_t rev;

	pci = ahc->dev_softc;
	ahc->channel = 'A';
	ahc->chip = AHC_AIC7860;
	ahc->features = AHC_AIC7860_FE;
	ahc->bugs |= AHC_TMODE_WIDEODD_BUG|AHC_CACHETHEN_BUG|AHC_PCI_MWI_BUG;
	rev = ahc_pci_read_config(pci, PCIR_REVID, /*bytes*/1);
	if (rev >= 1)
		ahc->bugs |= AHC_PCI_2_1_RETRY_BUG;
	ahc->instruction_ram_size = 512;
	return (0);
}

static int
ahc_apa1480_setup(struct ahc_softc *ahc)
{
	int error;

	error = ahc_aic7860_setup(ahc);
	if (error != 0)
		return (error);
	ahc->features |= AHC_REMOVABLE;
	return (0);
}

static int
ahc_aic7870_setup(struct ahc_softc *ahc)
{

	ahc->channel = 'A';
	ahc->chip = AHC_AIC7870;
	ahc->features = AHC_AIC7870_FE;
	ahc->bugs |= AHC_TMODE_WIDEODD_BUG|AHC_CACHETHEN_BUG|AHC_PCI_MWI_BUG;
	ahc->instruction_ram_size = 512;
	return (0);
}

static int
ahc_aha394X_setup(struct ahc_softc *ahc)
{
	int error;

	error = ahc_aic7870_setup(ahc);
	if (error == 0)
		error = ahc_aha394XX_setup(ahc);
	return (error);
}

static int
ahc_aha398X_setup(struct ahc_softc *ahc)
{
	int error;

	error = ahc_aic7870_setup(ahc);
	if (error == 0)
		error = ahc_aha398XX_setup(ahc);
	return (error);
}

static int
ahc_aha494X_setup(struct ahc_softc *ahc)
{
	int error;

	error = ahc_aic7870_setup(ahc);
	if (error == 0)
		error = ahc_aha494XX_setup(ahc);
	return (error);
}

static int
ahc_aic7880_setup(struct ahc_softc *ahc)
{
	ahc_dev_softc_t pci;
	uint8_t rev;

	pci = ahc->dev_softc;
	ahc->channel = 'A';
	ahc->chip = AHC_AIC7880;
	ahc->features = AHC_AIC7880_FE;
	ahc->bugs |= AHC_TMODE_WIDEODD_BUG;
	rev = ahc_pci_read_config(pci, PCIR_REVID, /*bytes*/1);
	if (rev >= 1) {
		ahc->bugs |= AHC_PCI_2_1_RETRY_BUG;
	} else {
		ahc->bugs |= AHC_CACHETHEN_BUG|AHC_PCI_MWI_BUG;
	}
	ahc->instruction_ram_size = 512;
	return (0);
}

static int
ahc_aha2940Pro_setup(struct ahc_softc *ahc)
{

	ahc->flags |= AHC_INT50_SPEEDFLEX;
	return (ahc_aic7880_setup(ahc));
}

static int
ahc_aha394XU_setup(struct ahc_softc *ahc)
{
	int error;

	error = ahc_aic7880_setup(ahc);
	if (error == 0)
		error = ahc_aha394XX_setup(ahc);
	return (error);
}

static int
ahc_aha398XU_setup(struct ahc_softc *ahc)
{
	int error;

	error = ahc_aic7880_setup(ahc);
	if (error == 0)
		error = ahc_aha398XX_setup(ahc);
	return (error);
}

static int
ahc_aic7890_setup(struct ahc_softc *ahc)
{
	ahc_dev_softc_t pci;
	uint8_t rev;

	pci = ahc->dev_softc;
	ahc->channel = 'A';
	ahc->chip = AHC_AIC7890;
	ahc->features = AHC_AIC7890_FE;
	ahc->flags |= AHC_NEWEEPROM_FMT;
	rev = ahc_pci_read_config(pci, PCIR_REVID, /*bytes*/1);
	if (rev == 0)
		ahc->bugs |= AHC_AUTOFLUSH_BUG|AHC_CACHETHEN_BUG;
	ahc->instruction_ram_size = 768;
	return (0);
}

static int
ahc_aic7892_setup(struct ahc_softc *ahc)
{

	ahc->channel = 'A';
	ahc->chip = AHC_AIC7892;
	ahc->features = AHC_AIC7892_FE;
	ahc->flags |= AHC_NEWEEPROM_FMT;
	ahc->bugs |= AHC_SCBCHAN_UPLOAD_BUG;
	ahc->instruction_ram_size = 1024;
	return (0);
}

static int
ahc_aic7895_setup(struct ahc_softc *ahc)
{
	ahc_dev_softc_t pci;
	uint8_t rev;

	pci = ahc->dev_softc;
	ahc->channel = ahc_get_pci_function(pci) == 1 ? 'B' : 'A';
	/*
	 * The 'C' revision of the aic7895 has a few additional features.
	 */
	rev = ahc_pci_read_config(pci, PCIR_REVID, /*bytes*/1);
	if (rev >= 4) {
		ahc->chip = AHC_AIC7895C;
		ahc->features = AHC_AIC7895C_FE;
	} else  {
		u_int command;

		ahc->chip = AHC_AIC7895;
		ahc->features = AHC_AIC7895_FE;

		/*
		 * The BIOS disables the use of MWI transactions
		 * since it does not have the MWI bug work around
		 * we have.  Disabling MWI reduces performance, so
		 * turn it on again.
		 */
		command = ahc_pci_read_config(pci, PCIR_COMMAND, /*bytes*/1);
		command |= PCIM_CMD_MWRICEN;
		ahc_pci_write_config(pci, PCIR_COMMAND, command, /*bytes*/1);
		ahc->bugs |= AHC_PCI_MWI_BUG;
	}
	/*
	 * XXX Does CACHETHEN really not work???  What about PCI retry?
	 * on C level chips.  Need to test, but for now, play it safe.
	 */
	ahc->bugs |= AHC_TMODE_WIDEODD_BUG|AHC_PCI_2_1_RETRY_BUG
		  |  AHC_CACHETHEN_BUG;

#if 0
	uint32_t devconfig;

	/*
	 * Cachesize must also be zero due to stray DAC
	 * problem when sitting behind some bridges.
	 */
	ahc_pci_write_config(pci, CSIZE_LATTIME, 0, /*bytes*/1);
	devconfig = ahc_pci_read_config(pci, DEVCONFIG, /*bytes*/1);
	devconfig |= MRDCEN;
	ahc_pci_write_config(pci, DEVCONFIG, devconfig, /*bytes*/1);
#endif
	ahc->flags |= AHC_NEWEEPROM_FMT;
	ahc->instruction_ram_size = 512;
	return (0);
}

static int
ahc_aic7896_setup(struct ahc_softc *ahc)
{
	ahc_dev_softc_t pci;

	pci = ahc->dev_softc;
	ahc->channel = ahc_get_pci_function(pci) == 1 ? 'B' : 'A';
	ahc->chip = AHC_AIC7896;
	ahc->features = AHC_AIC7896_FE;
	ahc->flags |= AHC_NEWEEPROM_FMT;
	ahc->bugs |= AHC_CACHETHEN_DIS_BUG;
	ahc->instruction_ram_size = 768;
	return (0);
}

static int
ahc_aic7899_setup(struct ahc_softc *ahc)
{
	ahc_dev_softc_t pci;

	pci = ahc->dev_softc;
	ahc->channel = ahc_get_pci_function(pci) == 1 ? 'B' : 'A';
	ahc->chip = AHC_AIC7899;
	ahc->features = AHC_AIC7899_FE;
	ahc->flags |= AHC_NEWEEPROM_FMT;
	ahc->bugs |= AHC_SCBCHAN_UPLOAD_BUG;
	ahc->instruction_ram_size = 1024;
	return (0);
}

static int
ahc_aha29160C_setup(struct ahc_softc *ahc)
{
	int error;

	error = ahc_aic7899_setup(ahc);
	if (error != 0)
		return (error);
	ahc->features |= AHC_REMOVABLE;
	return (0);
}

static int
ahc_raid_setup(struct ahc_softc *ahc)
{
	printf("RAID functionality unsupported\n");
	return (ENXIO);
}

static int
ahc_aha394XX_setup(struct ahc_softc *ahc)
{
	ahc_dev_softc_t pci;

	pci = ahc->dev_softc;
	switch (ahc_get_pci_slot(pci)) {
	case AHC_394X_SLOT_CHANNEL_A:
		ahc->channel = 'A';
		break;
	case AHC_394X_SLOT_CHANNEL_B:
		ahc->channel = 'B';
		break;
	default:
		printf("adapter at unexpected slot %d\n"
		       "unable to map to a channel\n",
		       ahc_get_pci_slot(pci));
		ahc->channel = 'A';
	}
	return (0);
}

static int
ahc_aha398XX_setup(struct ahc_softc *ahc)
{
	ahc_dev_softc_t pci;

	pci = ahc->dev_softc;
	switch (ahc_get_pci_slot(pci)) {
	case AHC_398X_SLOT_CHANNEL_A:
		ahc->channel = 'A';
		break;
	case AHC_398X_SLOT_CHANNEL_B:
		ahc->channel = 'B';
		break;
	case AHC_398X_SLOT_CHANNEL_C:
		ahc->channel = 'C';
		break;
	default:
		printf("adapter at unexpected slot %d\n"
		       "unable to map to a channel\n",
		       ahc_get_pci_slot(pci));
		ahc->channel = 'A';
		break;
	}
	ahc->flags |= AHC_LARGE_SEEPROM;
	return (0);
}

static int
ahc_aha494XX_setup(struct ahc_softc *ahc)
{
	ahc_dev_softc_t pci;

	pci = ahc->dev_softc;
	switch (ahc_get_pci_slot(pci)) {
	case AHC_494X_SLOT_CHANNEL_A:
		ahc->channel = 'A';
		break;
	case AHC_494X_SLOT_CHANNEL_B:
		ahc->channel = 'B';
		break;
	case AHC_494X_SLOT_CHANNEL_C:
		ahc->channel = 'C';
		break;
	case AHC_494X_SLOT_CHANNEL_D:
		ahc->channel = 'D';
		break;
	default:
		printf("adapter at unexpected slot %d\n"
		       "unable to map to a channel\n",
		       ahc_get_pci_slot(pci));
		ahc->channel = 'A';
	}
	ahc->flags |= AHC_LARGE_SEEPROM;
	return (0);
}<|MERGE_RESOLUTION|>--- conflicted
+++ resolved
@@ -39,11 +39,7 @@
  * IN ANY WAY OUT OF THE USE OF THIS SOFTWARE, EVEN IF ADVISED OF THE
  * POSSIBILITY OF SUCH DAMAGES.
  *
-<<<<<<< HEAD
- * $Id: //depot/aic7xxx/aic7xxx/aic7xxx_pci.c#62 $
-=======
  * $Id: //depot/aic7xxx/aic7xxx/aic7xxx_pci.c#63 $
->>>>>>> 59b52f22
  *
  * $FreeBSD$
  */
