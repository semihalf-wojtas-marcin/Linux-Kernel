/*
 *  kernel/sched/core.c
 *
 *  Kernel scheduler and related syscalls
 *
 *  Copyright (C) 1991-2002  Linus Torvalds
 *
 *  1996-12-23  Modified by Dave Grothe to fix bugs in semaphores and
 *		make semaphores SMP safe
 *  1998-11-19	Implemented schedule_timeout() and related stuff
 *		by Andrea Arcangeli
 *  2002-01-04	New ultra-scalable O(1) scheduler by Ingo Molnar:
 *		hybrid priority-list and round-robin design with
 *		an array-switch method of distributing timeslices
 *		and per-CPU runqueues.  Cleanups and useful suggestions
 *		by Davide Libenzi, preemptible kernel bits by Robert Love.
 *  2003-09-03	Interactivity tuning by Con Kolivas.
 *  2004-04-02	Scheduler domains code by Nick Piggin
 *  2007-04-15  Work begun on replacing all interactivity tuning with a
 *              fair scheduling design by Con Kolivas.
 *  2007-05-05  Load balancing (smp-nice) and other improvements
 *              by Peter Williams
 *  2007-05-06  Interactivity improvements to CFS by Mike Galbraith
 *  2007-07-01  Group scheduling enhancements by Srivatsa Vaddagiri
 *  2007-11-29  RT balancing improvements by Steven Rostedt, Gregory Haskins,
 *              Thomas Gleixner, Mike Kravetz
 */

#include <linux/mm.h>
#include <linux/module.h>
#include <linux/nmi.h>
#include <linux/init.h>
#include <linux/uaccess.h>
#include <linux/highmem.h>
#include <asm/mmu_context.h>
#include <linux/interrupt.h>
#include <linux/capability.h>
#include <linux/completion.h>
#include <linux/kernel_stat.h>
#include <linux/debug_locks.h>
#include <linux/perf_event.h>
#include <linux/security.h>
#include <linux/notifier.h>
#include <linux/profile.h>
#include <linux/freezer.h>
#include <linux/vmalloc.h>
#include <linux/blkdev.h>
#include <linux/delay.h>
#include <linux/pid_namespace.h>
#include <linux/smp.h>
#include <linux/threads.h>
#include <linux/timer.h>
#include <linux/rcupdate.h>
#include <linux/cpu.h>
#include <linux/cpuset.h>
#include <linux/percpu.h>
#include <linux/proc_fs.h>
#include <linux/seq_file.h>
#include <linux/sysctl.h>
#include <linux/syscalls.h>
#include <linux/times.h>
#include <linux/tsacct_kern.h>
#include <linux/kprobes.h>
#include <linux/delayacct.h>
#include <linux/unistd.h>
#include <linux/pagemap.h>
#include <linux/hrtimer.h>
#include <linux/tick.h>
#include <linux/debugfs.h>
#include <linux/ctype.h>
#include <linux/ftrace.h>
#include <linux/slab.h>
#include <linux/init_task.h>
#include <linux/binfmts.h>
#include <linux/context_tracking.h>

#include <asm/switch_to.h>
#include <asm/tlb.h>
#include <asm/irq_regs.h>
#include <asm/mutex.h>
#ifdef CONFIG_PARAVIRT
#include <asm/paravirt.h>
#endif

#include "sched.h"
#include "../workqueue_internal.h"
#include "../smpboot.h"

#define CREATE_TRACE_POINTS
#include <trace/events/sched.h>

void start_bandwidth_timer(struct hrtimer *period_timer, ktime_t period)
{
	unsigned long delta;
	ktime_t soft, hard, now;

	for (;;) {
		if (hrtimer_active(period_timer))
			break;

		now = hrtimer_cb_get_time(period_timer);
		hrtimer_forward(period_timer, now, period);

		soft = hrtimer_get_softexpires(period_timer);
		hard = hrtimer_get_expires(period_timer);
		delta = ktime_to_ns(ktime_sub(hard, soft));
		__hrtimer_start_range_ns(period_timer, soft, delta,
					 HRTIMER_MODE_ABS_PINNED, 0);
	}
}

DEFINE_MUTEX(sched_domains_mutex);
DEFINE_PER_CPU_SHARED_ALIGNED(struct rq, runqueues);

static void update_rq_clock_task(struct rq *rq, s64 delta);

void update_rq_clock(struct rq *rq)
{
	s64 delta;

	if (rq->skip_clock_update > 0)
		return;

	delta = sched_clock_cpu(cpu_of(rq)) - rq->clock;
	rq->clock += delta;
	update_rq_clock_task(rq, delta);
}

/*
 * Debugging: various feature bits
 */

#define SCHED_FEAT(name, enabled)	\
	(1UL << __SCHED_FEAT_##name) * enabled |

const_debug unsigned int sysctl_sched_features =
#include "features.h"
	0;

#undef SCHED_FEAT

#ifdef CONFIG_SCHED_DEBUG
#define SCHED_FEAT(name, enabled)	\
	#name ,

static const char * const sched_feat_names[] = {
#include "features.h"
};

#undef SCHED_FEAT

static int sched_feat_show(struct seq_file *m, void *v)
{
	int i;

	for (i = 0; i < __SCHED_FEAT_NR; i++) {
		if (!(sysctl_sched_features & (1UL << i)))
			seq_puts(m, "NO_");
		seq_printf(m, "%s ", sched_feat_names[i]);
	}
	seq_puts(m, "\n");

	return 0;
}

#ifdef HAVE_JUMP_LABEL

#define jump_label_key__true  STATIC_KEY_INIT_TRUE
#define jump_label_key__false STATIC_KEY_INIT_FALSE

#define SCHED_FEAT(name, enabled)	\
	jump_label_key__##enabled ,

struct static_key sched_feat_keys[__SCHED_FEAT_NR] = {
#include "features.h"
};

#undef SCHED_FEAT

static void sched_feat_disable(int i)
{
	if (static_key_enabled(&sched_feat_keys[i]))
		static_key_slow_dec(&sched_feat_keys[i]);
}

static void sched_feat_enable(int i)
{
	if (!static_key_enabled(&sched_feat_keys[i]))
		static_key_slow_inc(&sched_feat_keys[i]);
}
#else
static void sched_feat_disable(int i) { };
static void sched_feat_enable(int i) { };
#endif /* HAVE_JUMP_LABEL */

static int sched_feat_set(char *cmp)
{
	int i;
	int neg = 0;

	if (strncmp(cmp, "NO_", 3) == 0) {
		neg = 1;
		cmp += 3;
	}

	for (i = 0; i < __SCHED_FEAT_NR; i++) {
		if (strcmp(cmp, sched_feat_names[i]) == 0) {
			if (neg) {
				sysctl_sched_features &= ~(1UL << i);
				sched_feat_disable(i);
			} else {
				sysctl_sched_features |= (1UL << i);
				sched_feat_enable(i);
			}
			break;
		}
	}

	return i;
}

static ssize_t
sched_feat_write(struct file *filp, const char __user *ubuf,
		size_t cnt, loff_t *ppos)
{
	char buf[64];
	char *cmp;
	int i;

	if (cnt > 63)
		cnt = 63;

	if (copy_from_user(&buf, ubuf, cnt))
		return -EFAULT;

	buf[cnt] = 0;
	cmp = strstrip(buf);

	i = sched_feat_set(cmp);
	if (i == __SCHED_FEAT_NR)
		return -EINVAL;

	*ppos += cnt;

	return cnt;
}

static int sched_feat_open(struct inode *inode, struct file *filp)
{
	return single_open(filp, sched_feat_show, NULL);
}

static const struct file_operations sched_feat_fops = {
	.open		= sched_feat_open,
	.write		= sched_feat_write,
	.read		= seq_read,
	.llseek		= seq_lseek,
	.release	= single_release,
};

static __init int sched_init_debug(void)
{
	debugfs_create_file("sched_features", 0644, NULL, NULL,
			&sched_feat_fops);

	return 0;
}
late_initcall(sched_init_debug);
#endif /* CONFIG_SCHED_DEBUG */

/*
 * Number of tasks to iterate in a single balance run.
 * Limited because this is done with IRQs disabled.
 */
const_debug unsigned int sysctl_sched_nr_migrate = 32;

/*
 * period over which we average the RT time consumption, measured
 * in ms.
 *
 * default: 1s
 */
const_debug unsigned int sysctl_sched_time_avg = MSEC_PER_SEC;

/*
 * period over which we measure -rt task cpu usage in us.
 * default: 1s
 */
unsigned int sysctl_sched_rt_period = 1000000;

__read_mostly int scheduler_running;

/*
 * part of the period that we allow rt tasks to run in us.
 * default: 0.95s
 */
int sysctl_sched_rt_runtime = 950000;



/*
 * __task_rq_lock - lock the rq @p resides on.
 */
static inline struct rq *__task_rq_lock(struct task_struct *p)
	__acquires(rq->lock)
{
	struct rq *rq;

	lockdep_assert_held(&p->pi_lock);

	for (;;) {
		rq = task_rq(p);
		raw_spin_lock(&rq->lock);
		if (likely(rq == task_rq(p)))
			return rq;
		raw_spin_unlock(&rq->lock);
	}
}

/*
 * task_rq_lock - lock p->pi_lock and lock the rq @p resides on.
 */
static struct rq *task_rq_lock(struct task_struct *p, unsigned long *flags)
	__acquires(p->pi_lock)
	__acquires(rq->lock)
{
	struct rq *rq;

	for (;;) {
		raw_spin_lock_irqsave(&p->pi_lock, *flags);
		rq = task_rq(p);
		raw_spin_lock(&rq->lock);
		if (likely(rq == task_rq(p)))
			return rq;
		raw_spin_unlock(&rq->lock);
		raw_spin_unlock_irqrestore(&p->pi_lock, *flags);
	}
}

static void __task_rq_unlock(struct rq *rq)
	__releases(rq->lock)
{
	raw_spin_unlock(&rq->lock);
}

static inline void
task_rq_unlock(struct rq *rq, struct task_struct *p, unsigned long *flags)
	__releases(rq->lock)
	__releases(p->pi_lock)
{
	raw_spin_unlock(&rq->lock);
	raw_spin_unlock_irqrestore(&p->pi_lock, *flags);
}

/*
 * this_rq_lock - lock this runqueue and disable interrupts.
 */
static struct rq *this_rq_lock(void)
	__acquires(rq->lock)
{
	struct rq *rq;

	local_irq_disable();
	rq = this_rq();
	raw_spin_lock(&rq->lock);

	return rq;
}

#ifdef CONFIG_SCHED_HRTICK
/*
 * Use HR-timers to deliver accurate preemption points.
 *
 * Its all a bit involved since we cannot program an hrt while holding the
 * rq->lock. So what we do is store a state in in rq->hrtick_* and ask for a
 * reschedule event.
 *
 * When we get rescheduled we reprogram the hrtick_timer outside of the
 * rq->lock.
 */

static void hrtick_clear(struct rq *rq)
{
	if (hrtimer_active(&rq->hrtick_timer))
		hrtimer_cancel(&rq->hrtick_timer);
}

/*
 * High-resolution timer tick.
 * Runs from hardirq context with interrupts disabled.
 */
static enum hrtimer_restart hrtick(struct hrtimer *timer)
{
	struct rq *rq = container_of(timer, struct rq, hrtick_timer);

	WARN_ON_ONCE(cpu_of(rq) != smp_processor_id());

	raw_spin_lock(&rq->lock);
	update_rq_clock(rq);
	rq->curr->sched_class->task_tick(rq, rq->curr, 1);
	raw_spin_unlock(&rq->lock);

	return HRTIMER_NORESTART;
}

#ifdef CONFIG_SMP
/*
 * called from hardirq (IPI) context
 */
static void __hrtick_start(void *arg)
{
	struct rq *rq = arg;

	raw_spin_lock(&rq->lock);
	hrtimer_restart(&rq->hrtick_timer);
	rq->hrtick_csd_pending = 0;
	raw_spin_unlock(&rq->lock);
}

/*
 * Called to set the hrtick timer state.
 *
 * called with rq->lock held and irqs disabled
 */
void hrtick_start(struct rq *rq, u64 delay)
{
	struct hrtimer *timer = &rq->hrtick_timer;
	ktime_t time = ktime_add_ns(timer->base->get_time(), delay);

	hrtimer_set_expires(timer, time);

	if (rq == this_rq()) {
		hrtimer_restart(timer);
	} else if (!rq->hrtick_csd_pending) {
		__smp_call_function_single(cpu_of(rq), &rq->hrtick_csd, 0);
		rq->hrtick_csd_pending = 1;
	}
}

static int
hotplug_hrtick(struct notifier_block *nfb, unsigned long action, void *hcpu)
{
	int cpu = (int)(long)hcpu;

	switch (action) {
	case CPU_UP_CANCELED:
	case CPU_UP_CANCELED_FROZEN:
	case CPU_DOWN_PREPARE:
	case CPU_DOWN_PREPARE_FROZEN:
	case CPU_DEAD:
	case CPU_DEAD_FROZEN:
		hrtick_clear(cpu_rq(cpu));
		return NOTIFY_OK;
	}

	return NOTIFY_DONE;
}

static __init void init_hrtick(void)
{
	hotcpu_notifier(hotplug_hrtick, 0);
}
#else
/*
 * Called to set the hrtick timer state.
 *
 * called with rq->lock held and irqs disabled
 */
void hrtick_start(struct rq *rq, u64 delay)
{
	__hrtimer_start_range_ns(&rq->hrtick_timer, ns_to_ktime(delay), 0,
			HRTIMER_MODE_REL_PINNED, 0);
}

static inline void init_hrtick(void)
{
}
#endif /* CONFIG_SMP */

static void init_rq_hrtick(struct rq *rq)
{
#ifdef CONFIG_SMP
	rq->hrtick_csd_pending = 0;

	rq->hrtick_csd.flags = 0;
	rq->hrtick_csd.func = __hrtick_start;
	rq->hrtick_csd.info = rq;
#endif

	hrtimer_init(&rq->hrtick_timer, CLOCK_MONOTONIC, HRTIMER_MODE_REL);
	rq->hrtick_timer.function = hrtick;
}
#else	/* CONFIG_SCHED_HRTICK */
static inline void hrtick_clear(struct rq *rq)
{
}

static inline void init_rq_hrtick(struct rq *rq)
{
}

static inline void init_hrtick(void)
{
}
#endif	/* CONFIG_SCHED_HRTICK */

/*
 * resched_task - mark a task 'to be rescheduled now'.
 *
 * On UP this means the setting of the need_resched flag, on SMP it
 * might also involve a cross-CPU call to trigger the scheduler on
 * the target CPU.
 */
#ifdef CONFIG_SMP
void resched_task(struct task_struct *p)
{
	int cpu;

	assert_raw_spin_locked(&task_rq(p)->lock);

	if (test_tsk_need_resched(p))
		return;

	set_tsk_need_resched(p);

	cpu = task_cpu(p);
	if (cpu == smp_processor_id())
		return;

	/* NEED_RESCHED must be visible before we test polling */
	smp_mb();
	if (!tsk_is_polling(p))
		smp_send_reschedule(cpu);
}

void resched_cpu(int cpu)
{
	struct rq *rq = cpu_rq(cpu);
	unsigned long flags;

	if (!raw_spin_trylock_irqsave(&rq->lock, flags))
		return;
	resched_task(cpu_curr(cpu));
	raw_spin_unlock_irqrestore(&rq->lock, flags);
}

#ifdef CONFIG_NO_HZ_COMMON
/*
 * In the semi idle case, use the nearest busy cpu for migrating timers
 * from an idle cpu.  This is good for power-savings.
 *
 * We don't do similar optimization for completely idle system, as
 * selecting an idle cpu will add more delays to the timers than intended
 * (as that cpu's timer base may not be uptodate wrt jiffies etc).
 */
int get_nohz_timer_target(void)
{
	int cpu = smp_processor_id();
	int i;
	struct sched_domain *sd;

	rcu_read_lock();
	for_each_domain(cpu, sd) {
		for_each_cpu(i, sched_domain_span(sd)) {
			if (!idle_cpu(i)) {
				cpu = i;
				goto unlock;
			}
		}
	}
unlock:
	rcu_read_unlock();
	return cpu;
}
/*
 * When add_timer_on() enqueues a timer into the timer wheel of an
 * idle CPU then this timer might expire before the next timer event
 * which is scheduled to wake up that CPU. In case of a completely
 * idle system the next event might even be infinite time into the
 * future. wake_up_idle_cpu() ensures that the CPU is woken up and
 * leaves the inner idle loop so the newly added timer is taken into
 * account when the CPU goes back to idle and evaluates the timer
 * wheel for the next timer event.
 */
static void wake_up_idle_cpu(int cpu)
{
	struct rq *rq = cpu_rq(cpu);

	if (cpu == smp_processor_id())
		return;

	/*
	 * This is safe, as this function is called with the timer
	 * wheel base lock of (cpu) held. When the CPU is on the way
	 * to idle and has not yet set rq->curr to idle then it will
	 * be serialized on the timer wheel base lock and take the new
	 * timer into account automatically.
	 */
	if (rq->curr != rq->idle)
		return;

	/*
	 * We can set TIF_RESCHED on the idle task of the other CPU
	 * lockless. The worst case is that the other CPU runs the
	 * idle task through an additional NOOP schedule()
	 */
	set_tsk_need_resched(rq->idle);

	/* NEED_RESCHED must be visible before we test polling */
	smp_mb();
	if (!tsk_is_polling(rq->idle))
		smp_send_reschedule(cpu);
}

static bool wake_up_full_nohz_cpu(int cpu)
{
	if (tick_nohz_full_cpu(cpu)) {
		if (cpu != smp_processor_id() ||
		    tick_nohz_tick_stopped())
			smp_send_reschedule(cpu);
		return true;
	}

	return false;
}

void wake_up_nohz_cpu(int cpu)
{
	if (!wake_up_full_nohz_cpu(cpu))
		wake_up_idle_cpu(cpu);
}

static inline bool got_nohz_idle_kick(void)
{
	int cpu = smp_processor_id();
	return idle_cpu(cpu) && test_bit(NOHZ_BALANCE_KICK, nohz_flags(cpu));
}

#else /* CONFIG_NO_HZ_COMMON */

static inline bool got_nohz_idle_kick(void)
{
	return false;
}

#endif /* CONFIG_NO_HZ_COMMON */

#ifdef CONFIG_NO_HZ_FULL
bool sched_can_stop_tick(void)
{
       struct rq *rq;

       rq = this_rq();

       /* Make sure rq->nr_running update is visible after the IPI */
       smp_rmb();

       /* More than one running task need preemption */
       if (rq->nr_running > 1)
               return false;

       return true;
}
#endif /* CONFIG_NO_HZ_FULL */

void sched_avg_update(struct rq *rq)
{
	s64 period = sched_avg_period();

	while ((s64)(rq->clock - rq->age_stamp) > period) {
		/*
		 * Inline assembly required to prevent the compiler
		 * optimising this loop into a divmod call.
		 * See __iter_div_u64_rem() for another example of this.
		 */
		asm("" : "+rm" (rq->age_stamp));
		rq->age_stamp += period;
		rq->rt_avg /= 2;
	}
}

#else /* !CONFIG_SMP */
void resched_task(struct task_struct *p)
{
	assert_raw_spin_locked(&task_rq(p)->lock);
	set_tsk_need_resched(p);
}
#endif /* CONFIG_SMP */

#if defined(CONFIG_RT_GROUP_SCHED) || (defined(CONFIG_FAIR_GROUP_SCHED) && \
			(defined(CONFIG_SMP) || defined(CONFIG_CFS_BANDWIDTH)))
/*
 * Iterate task_group tree rooted at *from, calling @down when first entering a
 * node and @up when leaving it for the final time.
 *
 * Caller must hold rcu_lock or sufficient equivalent.
 */
int walk_tg_tree_from(struct task_group *from,
			     tg_visitor down, tg_visitor up, void *data)
{
	struct task_group *parent, *child;
	int ret;

	parent = from;

down:
	ret = (*down)(parent, data);
	if (ret)
		goto out;
	list_for_each_entry_rcu(child, &parent->children, siblings) {
		parent = child;
		goto down;

up:
		continue;
	}
	ret = (*up)(parent, data);
	if (ret || parent == from)
		goto out;

	child = parent;
	parent = parent->parent;
	if (parent)
		goto up;
out:
	return ret;
}

int tg_nop(struct task_group *tg, void *data)
{
	return 0;
}
#endif

static void set_load_weight(struct task_struct *p)
{
	int prio = p->static_prio - MAX_RT_PRIO;
	struct load_weight *load = &p->se.load;

	/*
	 * SCHED_IDLE tasks get minimal weight:
	 */
	if (p->policy == SCHED_IDLE) {
		load->weight = scale_load(WEIGHT_IDLEPRIO);
		load->inv_weight = WMULT_IDLEPRIO;
		return;
	}

	load->weight = scale_load(prio_to_weight[prio]);
	load->inv_weight = prio_to_wmult[prio];
}

static void enqueue_task(struct rq *rq, struct task_struct *p, int flags)
{
	update_rq_clock(rq);
	sched_info_queued(p);
	p->sched_class->enqueue_task(rq, p, flags);
}

static void dequeue_task(struct rq *rq, struct task_struct *p, int flags)
{
	update_rq_clock(rq);
	sched_info_dequeued(p);
	p->sched_class->dequeue_task(rq, p, flags);
}

void activate_task(struct rq *rq, struct task_struct *p, int flags)
{
	if (task_contributes_to_load(p))
		rq->nr_uninterruptible--;

	enqueue_task(rq, p, flags);
}

void deactivate_task(struct rq *rq, struct task_struct *p, int flags)
{
	if (task_contributes_to_load(p))
		rq->nr_uninterruptible++;

	dequeue_task(rq, p, flags);
}

static void update_rq_clock_task(struct rq *rq, s64 delta)
{
/*
 * In theory, the compile should just see 0 here, and optimize out the call
 * to sched_rt_avg_update. But I don't trust it...
 */
#if defined(CONFIG_IRQ_TIME_ACCOUNTING) || defined(CONFIG_PARAVIRT_TIME_ACCOUNTING)
	s64 steal = 0, irq_delta = 0;
#endif
#ifdef CONFIG_IRQ_TIME_ACCOUNTING
	irq_delta = irq_time_read(cpu_of(rq)) - rq->prev_irq_time;

	/*
	 * Since irq_time is only updated on {soft,}irq_exit, we might run into
	 * this case when a previous update_rq_clock() happened inside a
	 * {soft,}irq region.
	 *
	 * When this happens, we stop ->clock_task and only update the
	 * prev_irq_time stamp to account for the part that fit, so that a next
	 * update will consume the rest. This ensures ->clock_task is
	 * monotonic.
	 *
	 * It does however cause some slight miss-attribution of {soft,}irq
	 * time, a more accurate solution would be to update the irq_time using
	 * the current rq->clock timestamp, except that would require using
	 * atomic ops.
	 */
	if (irq_delta > delta)
		irq_delta = delta;

	rq->prev_irq_time += irq_delta;
	delta -= irq_delta;
#endif
#ifdef CONFIG_PARAVIRT_TIME_ACCOUNTING
	if (static_key_false((&paravirt_steal_rq_enabled))) {
		u64 st;

		steal = paravirt_steal_clock(cpu_of(rq));
		steal -= rq->prev_steal_time_rq;

		if (unlikely(steal > delta))
			steal = delta;

		st = steal_ticks(steal);
		steal = st * TICK_NSEC;

		rq->prev_steal_time_rq += steal;

		delta -= steal;
	}
#endif

	rq->clock_task += delta;

#if defined(CONFIG_IRQ_TIME_ACCOUNTING) || defined(CONFIG_PARAVIRT_TIME_ACCOUNTING)
	if ((irq_delta + steal) && sched_feat(NONTASK_POWER))
		sched_rt_avg_update(rq, irq_delta + steal);
#endif
}

void sched_set_stop_task(int cpu, struct task_struct *stop)
{
	struct sched_param param = { .sched_priority = MAX_RT_PRIO - 1 };
	struct task_struct *old_stop = cpu_rq(cpu)->stop;

	if (stop) {
		/*
		 * Make it appear like a SCHED_FIFO task, its something
		 * userspace knows about and won't get confused about.
		 *
		 * Also, it will make PI more or less work without too
		 * much confusion -- but then, stop work should not
		 * rely on PI working anyway.
		 */
		sched_setscheduler_nocheck(stop, SCHED_FIFO, &param);

		stop->sched_class = &stop_sched_class;
	}

	cpu_rq(cpu)->stop = stop;

	if (old_stop) {
		/*
		 * Reset it back to a normal scheduling class so that
		 * it can die in pieces.
		 */
		old_stop->sched_class = &rt_sched_class;
	}
}

/*
 * __normal_prio - return the priority that is based on the static prio
 */
static inline int __normal_prio(struct task_struct *p)
{
	return p->static_prio;
}

/*
 * Calculate the expected normal priority: i.e. priority
 * without taking RT-inheritance into account. Might be
 * boosted by interactivity modifiers. Changes upon fork,
 * setprio syscalls, and whenever the interactivity
 * estimator recalculates.
 */
static inline int normal_prio(struct task_struct *p)
{
	int prio;

	if (task_has_rt_policy(p))
		prio = MAX_RT_PRIO-1 - p->rt_priority;
	else
		prio = __normal_prio(p);
	return prio;
}

/*
 * Calculate the current priority, i.e. the priority
 * taken into account by the scheduler. This value might
 * be boosted by RT tasks, or might be boosted by
 * interactivity modifiers. Will be RT if the task got
 * RT-boosted. If not then it returns p->normal_prio.
 */
static int effective_prio(struct task_struct *p)
{
	p->normal_prio = normal_prio(p);
	/*
	 * If we are RT tasks or we were boosted to RT priority,
	 * keep the priority unchanged. Otherwise, update priority
	 * to the normal priority:
	 */
	if (!rt_prio(p->prio))
		return p->normal_prio;
	return p->prio;
}

/**
 * task_curr - is this task currently executing on a CPU?
 * @p: the task in question.
 */
inline int task_curr(const struct task_struct *p)
{
	return cpu_curr(task_cpu(p)) == p;
}

static inline void check_class_changed(struct rq *rq, struct task_struct *p,
				       const struct sched_class *prev_class,
				       int oldprio)
{
	if (prev_class != p->sched_class) {
		if (prev_class->switched_from)
			prev_class->switched_from(rq, p);
		p->sched_class->switched_to(rq, p);
	} else if (oldprio != p->prio)
		p->sched_class->prio_changed(rq, p, oldprio);
}

void check_preempt_curr(struct rq *rq, struct task_struct *p, int flags)
{
	const struct sched_class *class;

	if (p->sched_class == rq->curr->sched_class) {
		rq->curr->sched_class->check_preempt_curr(rq, p, flags);
	} else {
		for_each_class(class) {
			if (class == rq->curr->sched_class)
				break;
			if (class == p->sched_class) {
				resched_task(rq->curr);
				break;
			}
		}
	}

	/*
	 * A queue event has occurred, and we're going to schedule.  In
	 * this case, we can save a useless back to back clock update.
	 */
	if (rq->curr->on_rq && test_tsk_need_resched(rq->curr))
		rq->skip_clock_update = 1;
}

static ATOMIC_NOTIFIER_HEAD(task_migration_notifier);

void register_task_migration_notifier(struct notifier_block *n)
{
	atomic_notifier_chain_register(&task_migration_notifier, n);
}

#ifdef CONFIG_SMP
void set_task_cpu(struct task_struct *p, unsigned int new_cpu)
{
#ifdef CONFIG_SCHED_DEBUG
	/*
	 * We should never call set_task_cpu() on a blocked task,
	 * ttwu() will sort out the placement.
	 */
	WARN_ON_ONCE(p->state != TASK_RUNNING && p->state != TASK_WAKING &&
			!(task_thread_info(p)->preempt_count & PREEMPT_ACTIVE));

#ifdef CONFIG_LOCKDEP
	/*
	 * The caller should hold either p->pi_lock or rq->lock, when changing
	 * a task's CPU. ->pi_lock for waking tasks, rq->lock for runnable tasks.
	 *
	 * sched_move_task() holds both and thus holding either pins the cgroup,
	 * see task_group().
	 *
	 * Furthermore, all task_rq users should acquire both locks, see
	 * task_rq_lock().
	 */
	WARN_ON_ONCE(debug_locks && !(lockdep_is_held(&p->pi_lock) ||
				      lockdep_is_held(&task_rq(p)->lock)));
#endif
#endif

	trace_sched_migrate_task(p, new_cpu);

	if (task_cpu(p) != new_cpu) {
		struct task_migration_notifier tmn;

		if (p->sched_class->migrate_task_rq)
			p->sched_class->migrate_task_rq(p, new_cpu);
		p->se.nr_migrations++;
		perf_sw_event(PERF_COUNT_SW_CPU_MIGRATIONS, 1, NULL, 0);

		tmn.task = p;
		tmn.from_cpu = task_cpu(p);
		tmn.to_cpu = new_cpu;

		atomic_notifier_call_chain(&task_migration_notifier, 0, &tmn);
	}

	__set_task_cpu(p, new_cpu);
}

struct migration_arg {
	struct task_struct *task;
	int dest_cpu;
};

static int migration_cpu_stop(void *data);

/*
 * wait_task_inactive - wait for a thread to unschedule.
 *
 * If @match_state is nonzero, it's the @p->state value just checked and
 * not expected to change.  If it changes, i.e. @p might have woken up,
 * then return zero.  When we succeed in waiting for @p to be off its CPU,
 * we return a positive number (its total switch count).  If a second call
 * a short while later returns the same number, the caller can be sure that
 * @p has remained unscheduled the whole time.
 *
 * The caller must ensure that the task *will* unschedule sometime soon,
 * else this function might spin for a *long* time. This function can't
 * be called with interrupts off, or it may introduce deadlock with
 * smp_call_function() if an IPI is sent by the same process we are
 * waiting to become inactive.
 */
unsigned long wait_task_inactive(struct task_struct *p, long match_state)
{
	unsigned long flags;
	int running, on_rq;
	unsigned long ncsw;
	struct rq *rq;

	for (;;) {
		/*
		 * We do the initial early heuristics without holding
		 * any task-queue locks at all. We'll only try to get
		 * the runqueue lock when things look like they will
		 * work out!
		 */
		rq = task_rq(p);

		/*
		 * If the task is actively running on another CPU
		 * still, just relax and busy-wait without holding
		 * any locks.
		 *
		 * NOTE! Since we don't hold any locks, it's not
		 * even sure that "rq" stays as the right runqueue!
		 * But we don't care, since "task_running()" will
		 * return false if the runqueue has changed and p
		 * is actually now running somewhere else!
		 */
		while (task_running(rq, p)) {
			if (match_state && unlikely(p->state != match_state))
				return 0;
			cpu_relax();
		}

		/*
		 * Ok, time to look more closely! We need the rq
		 * lock now, to be *sure*. If we're wrong, we'll
		 * just go back and repeat.
		 */
		rq = task_rq_lock(p, &flags);
		trace_sched_wait_task(p);
		running = task_running(rq, p);
		on_rq = p->on_rq;
		ncsw = 0;
		if (!match_state || p->state == match_state)
			ncsw = p->nvcsw | LONG_MIN; /* sets MSB */
		task_rq_unlock(rq, p, &flags);

		/*
		 * If it changed from the expected state, bail out now.
		 */
		if (unlikely(!ncsw))
			break;

		/*
		 * Was it really running after all now that we
		 * checked with the proper locks actually held?
		 *
		 * Oops. Go back and try again..
		 */
		if (unlikely(running)) {
			cpu_relax();
			continue;
		}

		/*
		 * It's not enough that it's not actively running,
		 * it must be off the runqueue _entirely_, and not
		 * preempted!
		 *
		 * So if it was still runnable (but just not actively
		 * running right now), it's preempted, and we should
		 * yield - it could be a while.
		 */
		if (unlikely(on_rq)) {
			ktime_t to = ktime_set(0, NSEC_PER_SEC/HZ);

			set_current_state(TASK_UNINTERRUPTIBLE);
			schedule_hrtimeout(&to, HRTIMER_MODE_REL);
			continue;
		}

		/*
		 * Ahh, all good. It wasn't running, and it wasn't
		 * runnable, which means that it will never become
		 * running in the future either. We're all done!
		 */
		break;
	}

	return ncsw;
}

/***
 * kick_process - kick a running thread to enter/exit the kernel
 * @p: the to-be-kicked thread
 *
 * Cause a process which is running on another CPU to enter
 * kernel-mode, without any delay. (to get signals handled.)
 *
 * NOTE: this function doesn't have to take the runqueue lock,
 * because all it wants to ensure is that the remote task enters
 * the kernel. If the IPI races and the task has been migrated
 * to another CPU then no harm is done and the purpose has been
 * achieved as well.
 */
void kick_process(struct task_struct *p)
{
	int cpu;

	preempt_disable();
	cpu = task_cpu(p);
	if ((cpu != smp_processor_id()) && task_curr(p))
		smp_send_reschedule(cpu);
	preempt_enable();
}
EXPORT_SYMBOL_GPL(kick_process);
#endif /* CONFIG_SMP */

#ifdef CONFIG_SMP
/*
 * ->cpus_allowed is protected by both rq->lock and p->pi_lock
 */
static int select_fallback_rq(int cpu, struct task_struct *p)
{
	int nid = cpu_to_node(cpu);
	const struct cpumask *nodemask = NULL;
	enum { cpuset, possible, fail } state = cpuset;
	int dest_cpu;

	/*
	 * If the node that the cpu is on has been offlined, cpu_to_node()
	 * will return -1. There is no cpu on the node, and we should
	 * select the cpu on the other node.
	 */
	if (nid != -1) {
		nodemask = cpumask_of_node(nid);

		/* Look for allowed, online CPU in same node. */
		for_each_cpu(dest_cpu, nodemask) {
			if (!cpu_online(dest_cpu))
				continue;
			if (!cpu_active(dest_cpu))
				continue;
			if (cpumask_test_cpu(dest_cpu, tsk_cpus_allowed(p)))
				return dest_cpu;
		}
	}

	for (;;) {
		/* Any allowed, online CPU? */
		for_each_cpu(dest_cpu, tsk_cpus_allowed(p)) {
			if (!cpu_online(dest_cpu))
				continue;
			if (!cpu_active(dest_cpu))
				continue;
			goto out;
		}

		switch (state) {
		case cpuset:
			/* No more Mr. Nice Guy. */
			cpuset_cpus_allowed_fallback(p);
			state = possible;
			break;

		case possible:
			do_set_cpus_allowed(p, cpu_possible_mask);
			state = fail;
			break;

		case fail:
			BUG();
			break;
		}
	}

out:
	if (state != cpuset) {
		/*
		 * Don't tell them about moving exiting tasks or
		 * kernel threads (both mm NULL), since they never
		 * leave kernel.
		 */
		if (p->mm && printk_ratelimit()) {
			printk_sched("process %d (%s) no longer affine to cpu%d\n",
					task_pid_nr(p), p->comm, cpu);
		}
	}

	return dest_cpu;
}

/*
 * The caller (fork, wakeup) owns p->pi_lock, ->cpus_allowed is stable.
 */
static inline
int select_task_rq(struct task_struct *p, int sd_flags, int wake_flags)
{
	int cpu = p->sched_class->select_task_rq(p, sd_flags, wake_flags);

	/*
	 * In order not to call set_task_cpu() on a blocking task we need
	 * to rely on ttwu() to place the task on a valid ->cpus_allowed
	 * cpu.
	 *
	 * Since this is common to all placement strategies, this lives here.
	 *
	 * [ this allows ->select_task() to simply return task_cpu(p) and
	 *   not worry about this generic constraint ]
	 */
	if (unlikely(!cpumask_test_cpu(cpu, tsk_cpus_allowed(p)) ||
		     !cpu_online(cpu)))
		cpu = select_fallback_rq(task_cpu(p), p);

	return cpu;
}

static void update_avg(u64 *avg, u64 sample)
{
	s64 diff = sample - *avg;
	*avg += diff >> 3;
}
#endif

static void
ttwu_stat(struct task_struct *p, int cpu, int wake_flags)
{
#ifdef CONFIG_SCHEDSTATS
	struct rq *rq = this_rq();

#ifdef CONFIG_SMP
	int this_cpu = smp_processor_id();

	if (cpu == this_cpu) {
		schedstat_inc(rq, ttwu_local);
		schedstat_inc(p, se.statistics.nr_wakeups_local);
	} else {
		struct sched_domain *sd;

		schedstat_inc(p, se.statistics.nr_wakeups_remote);
		rcu_read_lock();
		for_each_domain(this_cpu, sd) {
			if (cpumask_test_cpu(cpu, sched_domain_span(sd))) {
				schedstat_inc(sd, ttwu_wake_remote);
				break;
			}
		}
		rcu_read_unlock();
	}

	if (wake_flags & WF_MIGRATED)
		schedstat_inc(p, se.statistics.nr_wakeups_migrate);

#endif /* CONFIG_SMP */

	schedstat_inc(rq, ttwu_count);
	schedstat_inc(p, se.statistics.nr_wakeups);

	if (wake_flags & WF_SYNC)
		schedstat_inc(p, se.statistics.nr_wakeups_sync);

#endif /* CONFIG_SCHEDSTATS */
}

static void ttwu_activate(struct rq *rq, struct task_struct *p, int en_flags)
{
	activate_task(rq, p, en_flags);
	p->on_rq = 1;

	/* if a worker is waking up, notify workqueue */
	if (p->flags & PF_WQ_WORKER)
		wq_worker_waking_up(p, cpu_of(rq));
}

/*
 * Mark the task runnable and perform wakeup-preemption.
 */
static void
ttwu_do_wakeup(struct rq *rq, struct task_struct *p, int wake_flags)
{
	check_preempt_curr(rq, p, wake_flags);
	trace_sched_wakeup(p, true);

	p->state = TASK_RUNNING;
#ifdef CONFIG_SMP
	if (p->sched_class->task_woken)
		p->sched_class->task_woken(rq, p);

	if (rq->idle_stamp) {
		u64 delta = rq->clock - rq->idle_stamp;
		u64 max = 2*sysctl_sched_migration_cost;

		if (delta > max)
			rq->avg_idle = max;
		else
			update_avg(&rq->avg_idle, delta);
		rq->idle_stamp = 0;
	}
#endif
}

static void
ttwu_do_activate(struct rq *rq, struct task_struct *p, int wake_flags)
{
#ifdef CONFIG_SMP
	if (p->sched_contributes_to_load)
		rq->nr_uninterruptible--;
#endif

	ttwu_activate(rq, p, ENQUEUE_WAKEUP | ENQUEUE_WAKING);
	ttwu_do_wakeup(rq, p, wake_flags);
}

/*
 * Called in case the task @p isn't fully descheduled from its runqueue,
 * in this case we must do a remote wakeup. Its a 'light' wakeup though,
 * since all we need to do is flip p->state to TASK_RUNNING, since
 * the task is still ->on_rq.
 */
static int ttwu_remote(struct task_struct *p, int wake_flags)
{
	struct rq *rq;
	int ret = 0;

	rq = __task_rq_lock(p);
	if (p->on_rq) {
		ttwu_do_wakeup(rq, p, wake_flags);
		ret = 1;
	}
	__task_rq_unlock(rq);

	return ret;
}

#ifdef CONFIG_SMP
static void sched_ttwu_pending(void)
{
	struct rq *rq = this_rq();
	struct llist_node *llist = llist_del_all(&rq->wake_list);
	struct task_struct *p;

	raw_spin_lock(&rq->lock);

	while (llist) {
		p = llist_entry(llist, struct task_struct, wake_entry);
		llist = llist_next(llist);
		ttwu_do_activate(rq, p, 0);
	}

	raw_spin_unlock(&rq->lock);
}

void scheduler_ipi(void)
{
	if (llist_empty(&this_rq()->wake_list) && !got_nohz_idle_kick()
	    && !tick_nohz_full_cpu(smp_processor_id()))
		return;

	/*
	 * Not all reschedule IPI handlers call irq_enter/irq_exit, since
	 * traditionally all their work was done from the interrupt return
	 * path. Now that we actually do some work, we need to make sure
	 * we do call them.
	 *
	 * Some archs already do call them, luckily irq_enter/exit nest
	 * properly.
	 *
	 * Arguably we should visit all archs and update all handlers,
	 * however a fair share of IPIs are still resched only so this would
	 * somewhat pessimize the simple resched case.
	 */
	irq_enter();
	tick_nohz_full_check();
	sched_ttwu_pending();

	/*
	 * Check if someone kicked us for doing the nohz idle load balance.
	 */
	if (unlikely(got_nohz_idle_kick() && !need_resched())) {
		this_rq()->idle_balance = 1;
		raise_softirq_irqoff(SCHED_SOFTIRQ);
	}
	irq_exit();
}

static void ttwu_queue_remote(struct task_struct *p, int cpu)
{
	if (llist_add(&p->wake_entry, &cpu_rq(cpu)->wake_list))
		smp_send_reschedule(cpu);
}

bool cpus_share_cache(int this_cpu, int that_cpu)
{
	return per_cpu(sd_llc_id, this_cpu) == per_cpu(sd_llc_id, that_cpu);
}
#endif /* CONFIG_SMP */

static void ttwu_queue(struct task_struct *p, int cpu)
{
	struct rq *rq = cpu_rq(cpu);

#if defined(CONFIG_SMP)
	if (sched_feat(TTWU_QUEUE) && !cpus_share_cache(smp_processor_id(), cpu)) {
		sched_clock_cpu(cpu); /* sync clocks x-cpu */
		ttwu_queue_remote(p, cpu);
		return;
	}
#endif

	raw_spin_lock(&rq->lock);
	ttwu_do_activate(rq, p, 0);
	raw_spin_unlock(&rq->lock);
}

/**
 * try_to_wake_up - wake up a thread
 * @p: the thread to be awakened
 * @state: the mask of task states that can be woken
 * @wake_flags: wake modifier flags (WF_*)
 *
 * Put it on the run-queue if it's not already there. The "current"
 * thread is always on the run-queue (except when the actual
 * re-schedule is in progress), and as such you're allowed to do
 * the simpler "current->state = TASK_RUNNING" to mark yourself
 * runnable without the overhead of this.
 *
 * Returns %true if @p was woken up, %false if it was already running
 * or @state didn't match @p's state.
 */
static int
try_to_wake_up(struct task_struct *p, unsigned int state, int wake_flags)
{
	unsigned long flags;
	int cpu, success = 0;

	smp_wmb();
	raw_spin_lock_irqsave(&p->pi_lock, flags);
	if (!(p->state & state))
		goto out;

	success = 1; /* we're going to change ->state */
	cpu = task_cpu(p);

	if (p->on_rq && ttwu_remote(p, wake_flags))
		goto stat;

#ifdef CONFIG_SMP
	/*
	 * If the owning (remote) cpu is still in the middle of schedule() with
	 * this task as prev, wait until its done referencing the task.
	 */
	while (p->on_cpu)
		cpu_relax();
	/*
	 * Pairs with the smp_wmb() in finish_lock_switch().
	 */
	smp_rmb();

	p->sched_contributes_to_load = !!task_contributes_to_load(p);
	p->state = TASK_WAKING;

	if (p->sched_class->task_waking)
		p->sched_class->task_waking(p);

	cpu = select_task_rq(p, SD_BALANCE_WAKE, wake_flags);
	if (task_cpu(p) != cpu) {
		wake_flags |= WF_MIGRATED;
		set_task_cpu(p, cpu);
	}
#endif /* CONFIG_SMP */

	ttwu_queue(p, cpu);
stat:
	ttwu_stat(p, cpu, wake_flags);
out:
	raw_spin_unlock_irqrestore(&p->pi_lock, flags);

	return success;
}

/**
 * try_to_wake_up_local - try to wake up a local task with rq lock held
 * @p: the thread to be awakened
 *
 * Put @p on the run-queue if it's not already there. The caller must
 * ensure that this_rq() is locked, @p is bound to this_rq() and not
 * the current task.
 */
static void try_to_wake_up_local(struct task_struct *p)
{
	struct rq *rq = task_rq(p);

	if (WARN_ON_ONCE(rq != this_rq()) ||
	    WARN_ON_ONCE(p == current))
		return;

	lockdep_assert_held(&rq->lock);

	if (!raw_spin_trylock(&p->pi_lock)) {
		raw_spin_unlock(&rq->lock);
		raw_spin_lock(&p->pi_lock);
		raw_spin_lock(&rq->lock);
	}

	if (!(p->state & TASK_NORMAL))
		goto out;

	if (!p->on_rq)
		ttwu_activate(rq, p, ENQUEUE_WAKEUP);

	ttwu_do_wakeup(rq, p, 0);
	ttwu_stat(p, smp_processor_id(), 0);
out:
	raw_spin_unlock(&p->pi_lock);
}

/**
 * wake_up_process - Wake up a specific process
 * @p: The process to be woken up.
 *
 * Attempt to wake up the nominated process and move it to the set of runnable
 * processes.  Returns 1 if the process was woken up, 0 if it was already
 * running.
 *
 * It may be assumed that this function implies a write memory barrier before
 * changing the task state if and only if any tasks are woken up.
 */
int wake_up_process(struct task_struct *p)
{
	WARN_ON(task_is_stopped_or_traced(p));
	return try_to_wake_up(p, TASK_NORMAL, 0);
}
EXPORT_SYMBOL(wake_up_process);

int wake_up_state(struct task_struct *p, unsigned int state)
{
	return try_to_wake_up(p, state, 0);
}

/*
 * Perform scheduler related setup for a newly forked process p.
 * p is forked by current.
 *
 * __sched_fork() is basic setup used by init_idle() too:
 */
static void __sched_fork(struct task_struct *p)
{
	p->on_rq			= 0;

	p->se.on_rq			= 0;
	p->se.exec_start		= 0;
	p->se.sum_exec_runtime		= 0;
	p->se.prev_sum_exec_runtime	= 0;
	p->se.nr_migrations		= 0;
	p->se.vruntime			= 0;
	INIT_LIST_HEAD(&p->se.group_node);

/*
 * Load-tracking only depends on SMP, FAIR_GROUP_SCHED dependency below may be
 * removed when useful for applications beyond shares distribution (e.g.
 * load-balance).
 */
#if defined(CONFIG_SMP) && defined(CONFIG_FAIR_GROUP_SCHED)
	p->se.avg.runnable_avg_period = 0;
	p->se.avg.runnable_avg_sum = 0;
#endif
#ifdef CONFIG_SCHEDSTATS
	memset(&p->se.statistics, 0, sizeof(p->se.statistics));
#endif

	INIT_LIST_HEAD(&p->rt.run_list);

#ifdef CONFIG_PREEMPT_NOTIFIERS
	INIT_HLIST_HEAD(&p->preempt_notifiers);
#endif

#ifdef CONFIG_NUMA_BALANCING
	if (p->mm && atomic_read(&p->mm->mm_users) == 1) {
		p->mm->numa_next_scan = jiffies;
		p->mm->numa_next_reset = jiffies;
		p->mm->numa_scan_seq = 0;
	}

	p->node_stamp = 0ULL;
	p->numa_scan_seq = p->mm ? p->mm->numa_scan_seq : 0;
	p->numa_migrate_seq = p->mm ? p->mm->numa_scan_seq - 1 : 0;
	p->numa_scan_period = sysctl_numa_balancing_scan_delay;
	p->numa_work.next = &p->numa_work;
#endif /* CONFIG_NUMA_BALANCING */
}

#ifdef CONFIG_NUMA_BALANCING
#ifdef CONFIG_SCHED_DEBUG
void set_numabalancing_state(bool enabled)
{
	if (enabled)
		sched_feat_set("NUMA");
	else
		sched_feat_set("NO_NUMA");
}
#else
__read_mostly bool numabalancing_enabled;

void set_numabalancing_state(bool enabled)
{
	numabalancing_enabled = enabled;
}
#endif /* CONFIG_SCHED_DEBUG */
#endif /* CONFIG_NUMA_BALANCING */

/*
 * fork()/clone()-time setup:
 */
void sched_fork(struct task_struct *p)
{
	unsigned long flags;
	int cpu = get_cpu();

	__sched_fork(p);
	/*
	 * We mark the process as running here. This guarantees that
	 * nobody will actually run it, and a signal or other external
	 * event cannot wake it up and insert it on the runqueue either.
	 */
	p->state = TASK_RUNNING;

	/*
	 * Make sure we do not leak PI boosting priority to the child.
	 */
	p->prio = current->normal_prio;

	/*
	 * Revert to default priority/policy on fork if requested.
	 */
	if (unlikely(p->sched_reset_on_fork)) {
		if (task_has_rt_policy(p)) {
			p->policy = SCHED_NORMAL;
			p->static_prio = NICE_TO_PRIO(0);
			p->rt_priority = 0;
		} else if (PRIO_TO_NICE(p->static_prio) < 0)
			p->static_prio = NICE_TO_PRIO(0);

		p->prio = p->normal_prio = __normal_prio(p);
		set_load_weight(p);

		/*
		 * We don't need the reset flag anymore after the fork. It has
		 * fulfilled its duty:
		 */
		p->sched_reset_on_fork = 0;
	}

	if (!rt_prio(p->prio))
		p->sched_class = &fair_sched_class;

	if (p->sched_class->task_fork)
		p->sched_class->task_fork(p);

	/*
	 * The child is not yet in the pid-hash so no cgroup attach races,
	 * and the cgroup is pinned to this child due to cgroup_fork()
	 * is ran before sched_fork().
	 *
	 * Silence PROVE_RCU.
	 */
	raw_spin_lock_irqsave(&p->pi_lock, flags);
	set_task_cpu(p, cpu);
	raw_spin_unlock_irqrestore(&p->pi_lock, flags);

#if defined(CONFIG_SCHEDSTATS) || defined(CONFIG_TASK_DELAY_ACCT)
	if (likely(sched_info_on()))
		memset(&p->sched_info, 0, sizeof(p->sched_info));
#endif
#if defined(CONFIG_SMP)
	p->on_cpu = 0;
#endif
#ifdef CONFIG_PREEMPT_COUNT
	/* Want to start with kernel preemption disabled. */
	task_thread_info(p)->preempt_count = 1;
#endif
#ifdef CONFIG_SMP
	plist_node_init(&p->pushable_tasks, MAX_PRIO);
#endif

	put_cpu();
}

/*
 * wake_up_new_task - wake up a newly created task for the first time.
 *
 * This function will do some initial scheduler statistics housekeeping
 * that must be done for every newly created context, then puts the task
 * on the runqueue and wakes it.
 */
void wake_up_new_task(struct task_struct *p)
{
	unsigned long flags;
	struct rq *rq;

	raw_spin_lock_irqsave(&p->pi_lock, flags);
#ifdef CONFIG_SMP
	/*
	 * Fork balancing, do it here and not earlier because:
	 *  - cpus_allowed can change in the fork path
	 *  - any previously selected cpu might disappear through hotplug
	 */
	set_task_cpu(p, select_task_rq(p, SD_BALANCE_FORK, 0));
#endif

	rq = __task_rq_lock(p);
	activate_task(rq, p, 0);
	p->on_rq = 1;
	trace_sched_wakeup_new(p, true);
	check_preempt_curr(rq, p, WF_FORK);
#ifdef CONFIG_SMP
	if (p->sched_class->task_woken)
		p->sched_class->task_woken(rq, p);
#endif
	task_rq_unlock(rq, p, &flags);
}

#ifdef CONFIG_PREEMPT_NOTIFIERS

/**
 * preempt_notifier_register - tell me when current is being preempted & rescheduled
 * @notifier: notifier struct to register
 */
void preempt_notifier_register(struct preempt_notifier *notifier)
{
	hlist_add_head(&notifier->link, &current->preempt_notifiers);
}
EXPORT_SYMBOL_GPL(preempt_notifier_register);

/**
 * preempt_notifier_unregister - no longer interested in preemption notifications
 * @notifier: notifier struct to unregister
 *
 * This is safe to call from within a preemption notifier.
 */
void preempt_notifier_unregister(struct preempt_notifier *notifier)
{
	hlist_del(&notifier->link);
}
EXPORT_SYMBOL_GPL(preempt_notifier_unregister);

static void fire_sched_in_preempt_notifiers(struct task_struct *curr)
{
	struct preempt_notifier *notifier;

	hlist_for_each_entry(notifier, &curr->preempt_notifiers, link)
		notifier->ops->sched_in(notifier, raw_smp_processor_id());
}

static void
fire_sched_out_preempt_notifiers(struct task_struct *curr,
				 struct task_struct *next)
{
	struct preempt_notifier *notifier;

	hlist_for_each_entry(notifier, &curr->preempt_notifiers, link)
		notifier->ops->sched_out(notifier, next);
}

#else /* !CONFIG_PREEMPT_NOTIFIERS */

static void fire_sched_in_preempt_notifiers(struct task_struct *curr)
{
}

static void
fire_sched_out_preempt_notifiers(struct task_struct *curr,
				 struct task_struct *next)
{
}

#endif /* CONFIG_PREEMPT_NOTIFIERS */

/**
 * prepare_task_switch - prepare to switch tasks
 * @rq: the runqueue preparing to switch
 * @prev: the current task that is being switched out
 * @next: the task we are going to switch to.
 *
 * This is called with the rq lock held and interrupts off. It must
 * be paired with a subsequent finish_task_switch after the context
 * switch.
 *
 * prepare_task_switch sets up locking and calls architecture specific
 * hooks.
 */
static inline void
prepare_task_switch(struct rq *rq, struct task_struct *prev,
		    struct task_struct *next)
{
	trace_sched_switch(prev, next);
	sched_info_switch(prev, next);
	perf_event_task_sched_out(prev, next);
	fire_sched_out_preempt_notifiers(prev, next);
	prepare_lock_switch(rq, next);
	prepare_arch_switch(next);
}

/**
 * finish_task_switch - clean up after a task-switch
 * @rq: runqueue associated with task-switch
 * @prev: the thread we just switched away from.
 *
 * finish_task_switch must be called after the context switch, paired
 * with a prepare_task_switch call before the context switch.
 * finish_task_switch will reconcile locking set up by prepare_task_switch,
 * and do any other architecture-specific cleanup actions.
 *
 * Note that we may have delayed dropping an mm in context_switch(). If
 * so, we finish that here outside of the runqueue lock. (Doing it
 * with the lock held can cause deadlocks; see schedule() for
 * details.)
 */
static void finish_task_switch(struct rq *rq, struct task_struct *prev)
	__releases(rq->lock)
{
	struct mm_struct *mm = rq->prev_mm;
	long prev_state;

	rq->prev_mm = NULL;

	/*
	 * A task struct has one reference for the use as "current".
	 * If a task dies, then it sets TASK_DEAD in tsk->state and calls
	 * schedule one last time. The schedule call will never return, and
	 * the scheduled task must drop that reference.
	 * The test for TASK_DEAD must occur while the runqueue locks are
	 * still held, otherwise prev could be scheduled on another cpu, die
	 * there before we look at prev->state, and then the reference would
	 * be dropped twice.
	 *		Manfred Spraul <manfred@colorfullife.com>
	 */
	prev_state = prev->state;
	vtime_task_switch(prev);
	finish_arch_switch(prev);
	perf_event_task_sched_in(prev, current);
	finish_lock_switch(rq, prev);
	finish_arch_post_lock_switch();

	fire_sched_in_preempt_notifiers(current);
	if (mm)
		mmdrop(mm);
	if (unlikely(prev_state == TASK_DEAD)) {
		/*
		 * Remove function-return probe instances associated with this
		 * task and put them back on the free list.
		 */
		kprobe_flush_task(prev);
		put_task_struct(prev);
	}

	tick_nohz_task_switch(current);
}

#ifdef CONFIG_SMP

/* assumes rq->lock is held */
static inline void pre_schedule(struct rq *rq, struct task_struct *prev)
{
	if (prev->sched_class->pre_schedule)
		prev->sched_class->pre_schedule(rq, prev);
}

/* rq->lock is NOT held, but preemption is disabled */
static inline void post_schedule(struct rq *rq)
{
	if (rq->post_schedule) {
		unsigned long flags;

		raw_spin_lock_irqsave(&rq->lock, flags);
		if (rq->curr->sched_class->post_schedule)
			rq->curr->sched_class->post_schedule(rq);
		raw_spin_unlock_irqrestore(&rq->lock, flags);

		rq->post_schedule = 0;
	}
}

#else

static inline void pre_schedule(struct rq *rq, struct task_struct *p)
{
}

static inline void post_schedule(struct rq *rq)
{
}

#endif

/**
 * schedule_tail - first thing a freshly forked thread must call.
 * @prev: the thread we just switched away from.
 */
asmlinkage void schedule_tail(struct task_struct *prev)
	__releases(rq->lock)
{
	struct rq *rq = this_rq();

	finish_task_switch(rq, prev);

	/*
	 * FIXME: do we need to worry about rq being invalidated by the
	 * task_switch?
	 */
	post_schedule(rq);

#ifdef __ARCH_WANT_UNLOCKED_CTXSW
	/* In this case, finish_task_switch does not reenable preemption */
	preempt_enable();
#endif
	if (current->set_child_tid)
		put_user(task_pid_vnr(current), current->set_child_tid);
}

/*
 * context_switch - switch to the new MM and the new
 * thread's register state.
 */
static inline void
context_switch(struct rq *rq, struct task_struct *prev,
	       struct task_struct *next)
{
	struct mm_struct *mm, *oldmm;

	prepare_task_switch(rq, prev, next);

	mm = next->mm;
	oldmm = prev->active_mm;
	/*
	 * For paravirt, this is coupled with an exit in switch_to to
	 * combine the page table reload and the switch backend into
	 * one hypercall.
	 */
	arch_start_context_switch(prev);

	if (!mm) {
		next->active_mm = oldmm;
		atomic_inc(&oldmm->mm_count);
		enter_lazy_tlb(oldmm, next);
	} else
		switch_mm(oldmm, mm, next);

	if (!prev->mm) {
		prev->active_mm = NULL;
		rq->prev_mm = oldmm;
	}
	/*
	 * Since the runqueue lock will be released by the next
	 * task (which is an invalid locking op but in the case
	 * of the scheduler it's an obvious special-case), so we
	 * do an early lockdep release here:
	 */
#ifndef __ARCH_WANT_UNLOCKED_CTXSW
	spin_release(&rq->lock.dep_map, 1, _THIS_IP_);
#endif

	context_tracking_task_switch(prev, next);
	/* Here we just switch the register state and the stack. */
	switch_to(prev, next, prev);

	barrier();
	/*
	 * this_rq must be evaluated again because prev may have moved
	 * CPUs since it called schedule(), thus the 'rq' on its stack
	 * frame will be invalid.
	 */
	finish_task_switch(this_rq(), prev);
}

/*
 * nr_running and nr_context_switches:
 *
 * externally visible scheduler statistics: current number of runnable
 * threads, total number of context switches performed since bootup.
 */
unsigned long nr_running(void)
{
	unsigned long i, sum = 0;

	for_each_online_cpu(i)
		sum += cpu_rq(i)->nr_running;

	return sum;
}

unsigned long long nr_context_switches(void)
{
	int i;
	unsigned long long sum = 0;

	for_each_possible_cpu(i)
		sum += cpu_rq(i)->nr_switches;

	return sum;
}

unsigned long nr_iowait(void)
{
	unsigned long i, sum = 0;

	for_each_possible_cpu(i)
		sum += atomic_read(&cpu_rq(i)->nr_iowait);

	return sum;
}

unsigned long nr_iowait_cpu(int cpu)
{
	struct rq *this = cpu_rq(cpu);
	return atomic_read(&this->nr_iowait);
}

unsigned long this_cpu_load(void)
{
	struct rq *this = this_rq();
	return this->cpu_load[0];
}


/*
 * Global load-average calculations
 *
 * We take a distributed and async approach to calculating the global load-avg
 * in order to minimize overhead.
 *
 * The global load average is an exponentially decaying average of nr_running +
 * nr_uninterruptible.
 *
 * Once every LOAD_FREQ:
 *
 *   nr_active = 0;
 *   for_each_possible_cpu(cpu)
 *   	nr_active += cpu_of(cpu)->nr_running + cpu_of(cpu)->nr_uninterruptible;
 *
 *   avenrun[n] = avenrun[0] * exp_n + nr_active * (1 - exp_n)
 *
 * Due to a number of reasons the above turns in the mess below:
 *
 *  - for_each_possible_cpu() is prohibitively expensive on machines with
 *    serious number of cpus, therefore we need to take a distributed approach
 *    to calculating nr_active.
 *
 *        \Sum_i x_i(t) = \Sum_i x_i(t) - x_i(t_0) | x_i(t_0) := 0
 *                      = \Sum_i { \Sum_j=1 x_i(t_j) - x_i(t_j-1) }
 *
 *    So assuming nr_active := 0 when we start out -- true per definition, we
 *    can simply take per-cpu deltas and fold those into a global accumulate
 *    to obtain the same result. See calc_load_fold_active().
 *
 *    Furthermore, in order to avoid synchronizing all per-cpu delta folding
 *    across the machine, we assume 10 ticks is sufficient time for every
 *    cpu to have completed this task.
 *
 *    This places an upper-bound on the IRQ-off latency of the machine. Then
 *    again, being late doesn't loose the delta, just wrecks the sample.
 *
 *  - cpu_rq()->nr_uninterruptible isn't accurately tracked per-cpu because
 *    this would add another cross-cpu cacheline miss and atomic operation
 *    to the wakeup path. Instead we increment on whatever cpu the task ran
 *    when it went into uninterruptible state and decrement on whatever cpu
 *    did the wakeup. This means that only the sum of nr_uninterruptible over
 *    all cpus yields the correct result.
 *
 *  This covers the NO_HZ=n code, for extra head-aches, see the comment below.
 */

/* Variables and functions for calc_load */
static atomic_long_t calc_load_tasks;
static unsigned long calc_load_update;
unsigned long avenrun[3];
EXPORT_SYMBOL(avenrun); /* should be removed */

/**
 * get_avenrun - get the load average array
 * @loads:	pointer to dest load array
 * @offset:	offset to add
 * @shift:	shift count to shift the result left
 *
 * These values are estimates at best, so no need for locking.
 */
void get_avenrun(unsigned long *loads, unsigned long offset, int shift)
{
	loads[0] = (avenrun[0] + offset) << shift;
	loads[1] = (avenrun[1] + offset) << shift;
	loads[2] = (avenrun[2] + offset) << shift;
}

static long calc_load_fold_active(struct rq *this_rq)
{
	long nr_active, delta = 0;

	nr_active = this_rq->nr_running;
	nr_active += (long) this_rq->nr_uninterruptible;

	if (nr_active != this_rq->calc_load_active) {
		delta = nr_active - this_rq->calc_load_active;
		this_rq->calc_load_active = nr_active;
	}

	return delta;
}

/*
 * a1 = a0 * e + a * (1 - e)
 */
static unsigned long
calc_load(unsigned long load, unsigned long exp, unsigned long active)
{
	load *= exp;
	load += active * (FIXED_1 - exp);
	load += 1UL << (FSHIFT - 1);
	return load >> FSHIFT;
}

#ifdef CONFIG_NO_HZ_COMMON
/*
 * Handle NO_HZ for the global load-average.
 *
 * Since the above described distributed algorithm to compute the global
 * load-average relies on per-cpu sampling from the tick, it is affected by
 * NO_HZ.
 *
 * The basic idea is to fold the nr_active delta into a global idle-delta upon
 * entering NO_HZ state such that we can include this as an 'extra' cpu delta
 * when we read the global state.
 *
 * Obviously reality has to ruin such a delightfully simple scheme:
 *
 *  - When we go NO_HZ idle during the window, we can negate our sample
 *    contribution, causing under-accounting.
 *
 *    We avoid this by keeping two idle-delta counters and flipping them
 *    when the window starts, thus separating old and new NO_HZ load.
 *
 *    The only trick is the slight shift in index flip for read vs write.
 *
 *        0s            5s            10s           15s
 *          +10           +10           +10           +10
 *        |-|-----------|-|-----------|-|-----------|-|
 *    r:0 0 1           1 0           0 1           1 0
 *    w:0 1 1           0 0           1 1           0 0
 *
 *    This ensures we'll fold the old idle contribution in this window while
 *    accumlating the new one.
 *
 *  - When we wake up from NO_HZ idle during the window, we push up our
 *    contribution, since we effectively move our sample point to a known
 *    busy state.
 *
 *    This is solved by pushing the window forward, and thus skipping the
 *    sample, for this cpu (effectively using the idle-delta for this cpu which
 *    was in effect at the time the window opened). This also solves the issue
 *    of having to deal with a cpu having been in NOHZ idle for multiple
 *    LOAD_FREQ intervals.
 *
 * When making the ILB scale, we should try to pull this in as well.
 */
static atomic_long_t calc_load_idle[2];
static int calc_load_idx;

static inline int calc_load_write_idx(void)
{
	int idx = calc_load_idx;

	/*
	 * See calc_global_nohz(), if we observe the new index, we also
	 * need to observe the new update time.
	 */
	smp_rmb();

	/*
	 * If the folding window started, make sure we start writing in the
	 * next idle-delta.
	 */
	if (!time_before(jiffies, calc_load_update))
		idx++;

	return idx & 1;
}

static inline int calc_load_read_idx(void)
{
	return calc_load_idx & 1;
}

void calc_load_enter_idle(void)
{
	struct rq *this_rq = this_rq();
	long delta;

	/*
	 * We're going into NOHZ mode, if there's any pending delta, fold it
	 * into the pending idle delta.
	 */
	delta = calc_load_fold_active(this_rq);
	if (delta) {
		int idx = calc_load_write_idx();
		atomic_long_add(delta, &calc_load_idle[idx]);
	}
}

void calc_load_exit_idle(void)
{
	struct rq *this_rq = this_rq();

	/*
	 * If we're still before the sample window, we're done.
	 */
	if (time_before(jiffies, this_rq->calc_load_update))
		return;

	/*
	 * We woke inside or after the sample window, this means we're already
	 * accounted through the nohz accounting, so skip the entire deal and
	 * sync up for the next window.
	 */
	this_rq->calc_load_update = calc_load_update;
	if (time_before(jiffies, this_rq->calc_load_update + 10))
		this_rq->calc_load_update += LOAD_FREQ;
}

static long calc_load_fold_idle(void)
{
	int idx = calc_load_read_idx();
	long delta = 0;

	if (atomic_long_read(&calc_load_idle[idx]))
		delta = atomic_long_xchg(&calc_load_idle[idx], 0);

	return delta;
}

/**
 * fixed_power_int - compute: x^n, in O(log n) time
 *
 * @x:         base of the power
 * @frac_bits: fractional bits of @x
 * @n:         power to raise @x to.
 *
 * By exploiting the relation between the definition of the natural power
 * function: x^n := x*x*...*x (x multiplied by itself for n times), and
 * the binary encoding of numbers used by computers: n := \Sum n_i * 2^i,
 * (where: n_i \elem {0, 1}, the binary vector representing n),
 * we find: x^n := x^(\Sum n_i * 2^i) := \Prod x^(n_i * 2^i), which is
 * of course trivially computable in O(log_2 n), the length of our binary
 * vector.
 */
static unsigned long
fixed_power_int(unsigned long x, unsigned int frac_bits, unsigned int n)
{
	unsigned long result = 1UL << frac_bits;

	if (n) for (;;) {
		if (n & 1) {
			result *= x;
			result += 1UL << (frac_bits - 1);
			result >>= frac_bits;
		}
		n >>= 1;
		if (!n)
			break;
		x *= x;
		x += 1UL << (frac_bits - 1);
		x >>= frac_bits;
	}

	return result;
}

/*
 * a1 = a0 * e + a * (1 - e)
 *
 * a2 = a1 * e + a * (1 - e)
 *    = (a0 * e + a * (1 - e)) * e + a * (1 - e)
 *    = a0 * e^2 + a * (1 - e) * (1 + e)
 *
 * a3 = a2 * e + a * (1 - e)
 *    = (a0 * e^2 + a * (1 - e) * (1 + e)) * e + a * (1 - e)
 *    = a0 * e^3 + a * (1 - e) * (1 + e + e^2)
 *
 *  ...
 *
 * an = a0 * e^n + a * (1 - e) * (1 + e + ... + e^n-1) [1]
 *    = a0 * e^n + a * (1 - e) * (1 - e^n)/(1 - e)
 *    = a0 * e^n + a * (1 - e^n)
 *
 * [1] application of the geometric series:
 *
 *              n         1 - x^(n+1)
 *     S_n := \Sum x^i = -------------
 *             i=0          1 - x
 */
static unsigned long
calc_load_n(unsigned long load, unsigned long exp,
	    unsigned long active, unsigned int n)
{

	return calc_load(load, fixed_power_int(exp, FSHIFT, n), active);
}

/*
 * NO_HZ can leave us missing all per-cpu ticks calling
 * calc_load_account_active(), but since an idle CPU folds its delta into
 * calc_load_tasks_idle per calc_load_account_idle(), all we need to do is fold
 * in the pending idle delta if our idle period crossed a load cycle boundary.
 *
 * Once we've updated the global active value, we need to apply the exponential
 * weights adjusted to the number of cycles missed.
 */
static void calc_global_nohz(void)
{
	long delta, active, n;

	if (!time_before(jiffies, calc_load_update + 10)) {
		/*
		 * Catch-up, fold however many we are behind still
		 */
		delta = jiffies - calc_load_update - 10;
		n = 1 + (delta / LOAD_FREQ);

		active = atomic_long_read(&calc_load_tasks);
		active = active > 0 ? active * FIXED_1 : 0;

		avenrun[0] = calc_load_n(avenrun[0], EXP_1, active, n);
		avenrun[1] = calc_load_n(avenrun[1], EXP_5, active, n);
		avenrun[2] = calc_load_n(avenrun[2], EXP_15, active, n);

		calc_load_update += n * LOAD_FREQ;
	}

	/*
	 * Flip the idle index...
	 *
	 * Make sure we first write the new time then flip the index, so that
	 * calc_load_write_idx() will see the new time when it reads the new
	 * index, this avoids a double flip messing things up.
	 */
	smp_wmb();
	calc_load_idx++;
}
#else /* !CONFIG_NO_HZ_COMMON */

static inline long calc_load_fold_idle(void) { return 0; }
static inline void calc_global_nohz(void) { }

#endif /* CONFIG_NO_HZ_COMMON */

/*
 * calc_load - update the avenrun load estimates 10 ticks after the
 * CPUs have updated calc_load_tasks.
 */
void calc_global_load(unsigned long ticks)
{
	long active, delta;

	if (time_before(jiffies, calc_load_update + 10))
		return;

	/*
	 * Fold the 'old' idle-delta to include all NO_HZ cpus.
	 */
	delta = calc_load_fold_idle();
	if (delta)
		atomic_long_add(delta, &calc_load_tasks);

	active = atomic_long_read(&calc_load_tasks);
	active = active > 0 ? active * FIXED_1 : 0;

	avenrun[0] = calc_load(avenrun[0], EXP_1, active);
	avenrun[1] = calc_load(avenrun[1], EXP_5, active);
	avenrun[2] = calc_load(avenrun[2], EXP_15, active);

	calc_load_update += LOAD_FREQ;

	/*
	 * In case we idled for multiple LOAD_FREQ intervals, catch up in bulk.
	 */
	calc_global_nohz();
}

/*
 * Called from update_cpu_load() to periodically update this CPU's
 * active count.
 */
static void calc_load_account_active(struct rq *this_rq)
{
	long delta;

	if (time_before(jiffies, this_rq->calc_load_update))
		return;

	delta  = calc_load_fold_active(this_rq);
	if (delta)
		atomic_long_add(delta, &calc_load_tasks);

	this_rq->calc_load_update += LOAD_FREQ;
}

/*
 * End of global load-average stuff
 */

/*
 * The exact cpuload at various idx values, calculated at every tick would be
 * load = (2^idx - 1) / 2^idx * load + 1 / 2^idx * cur_load
 *
 * If a cpu misses updates for n-1 ticks (as it was idle) and update gets called
 * on nth tick when cpu may be busy, then we have:
 * load = ((2^idx - 1) / 2^idx)^(n-1) * load
 * load = (2^idx - 1) / 2^idx) * load + 1 / 2^idx * cur_load
 *
 * decay_load_missed() below does efficient calculation of
 * load = ((2^idx - 1) / 2^idx)^(n-1) * load
 * avoiding 0..n-1 loop doing load = ((2^idx - 1) / 2^idx) * load
 *
 * The calculation is approximated on a 128 point scale.
 * degrade_zero_ticks is the number of ticks after which load at any
 * particular idx is approximated to be zero.
 * degrade_factor is a precomputed table, a row for each load idx.
 * Each column corresponds to degradation factor for a power of two ticks,
 * based on 128 point scale.
 * Example:
 * row 2, col 3 (=12) says that the degradation at load idx 2 after
 * 8 ticks is 12/128 (which is an approximation of exact factor 3^8/4^8).
 *
 * With this power of 2 load factors, we can degrade the load n times
 * by looking at 1 bits in n and doing as many mult/shift instead of
 * n mult/shifts needed by the exact degradation.
 */
#define DEGRADE_SHIFT		7
static const unsigned char
		degrade_zero_ticks[CPU_LOAD_IDX_MAX] = {0, 8, 32, 64, 128};
static const unsigned char
		degrade_factor[CPU_LOAD_IDX_MAX][DEGRADE_SHIFT + 1] = {
					{0, 0, 0, 0, 0, 0, 0, 0},
					{64, 32, 8, 0, 0, 0, 0, 0},
					{96, 72, 40, 12, 1, 0, 0},
					{112, 98, 75, 43, 15, 1, 0},
					{120, 112, 98, 76, 45, 16, 2} };

/*
 * Update cpu_load for any missed ticks, due to tickless idle. The backlog
 * would be when CPU is idle and so we just decay the old load without
 * adding any new load.
 */
static unsigned long
decay_load_missed(unsigned long load, unsigned long missed_updates, int idx)
{
	int j = 0;

	if (!missed_updates)
		return load;

	if (missed_updates >= degrade_zero_ticks[idx])
		return 0;

	if (idx == 1)
		return load >> missed_updates;

	while (missed_updates) {
		if (missed_updates % 2)
			load = (load * degrade_factor[idx][j]) >> DEGRADE_SHIFT;

		missed_updates >>= 1;
		j++;
	}
	return load;
}

/*
 * Update rq->cpu_load[] statistics. This function is usually called every
 * scheduler tick (TICK_NSEC). With tickless idle this will not be called
 * every tick. We fix it up based on jiffies.
 */
static void __update_cpu_load(struct rq *this_rq, unsigned long this_load,
			      unsigned long pending_updates)
{
	int i, scale;

	this_rq->nr_load_updates++;

	/* Update our load: */
	this_rq->cpu_load[0] = this_load; /* Fasttrack for idx 0 */
	for (i = 1, scale = 2; i < CPU_LOAD_IDX_MAX; i++, scale += scale) {
		unsigned long old_load, new_load;

		/* scale is effectively 1 << i now, and >> i divides by scale */

		old_load = this_rq->cpu_load[i];
		old_load = decay_load_missed(old_load, pending_updates - 1, i);
		new_load = this_load;
		/*
		 * Round up the averaging division if load is increasing. This
		 * prevents us from getting stuck on 9 if the load is 10, for
		 * example.
		 */
		if (new_load > old_load)
			new_load += scale - 1;

		this_rq->cpu_load[i] = (old_load * (scale - 1) + new_load) >> i;
	}

	sched_avg_update(this_rq);
}

#ifdef CONFIG_NO_HZ_COMMON
/*
 * There is no sane way to deal with nohz on smp when using jiffies because the
 * cpu doing the jiffies update might drift wrt the cpu doing the jiffy reading
 * causing off-by-one errors in observed deltas; {0,2} instead of {1,1}.
 *
 * Therefore we cannot use the delta approach from the regular tick since that
 * would seriously skew the load calculation. However we'll make do for those
 * updates happening while idle (nohz_idle_balance) or coming out of idle
 * (tick_nohz_idle_exit).
 *
 * This means we might still be one tick off for nohz periods.
 */

/*
 * Called from nohz_idle_balance() to update the load ratings before doing the
 * idle balance.
 */
void update_idle_cpu_load(struct rq *this_rq)
{
	unsigned long curr_jiffies = ACCESS_ONCE(jiffies);
	unsigned long load = this_rq->load.weight;
	unsigned long pending_updates;

	/*
	 * bail if there's load or we're actually up-to-date.
	 */
	if (load || curr_jiffies == this_rq->last_load_update_tick)
		return;

	pending_updates = curr_jiffies - this_rq->last_load_update_tick;
	this_rq->last_load_update_tick = curr_jiffies;

	__update_cpu_load(this_rq, load, pending_updates);
}

/*
 * Called from tick_nohz_idle_exit() -- try and fix up the ticks we missed.
 */
void update_cpu_load_nohz(void)
{
	struct rq *this_rq = this_rq();
	unsigned long curr_jiffies = ACCESS_ONCE(jiffies);
	unsigned long pending_updates;

	if (curr_jiffies == this_rq->last_load_update_tick)
		return;

	raw_spin_lock(&this_rq->lock);
	pending_updates = curr_jiffies - this_rq->last_load_update_tick;
	if (pending_updates) {
		this_rq->last_load_update_tick = curr_jiffies;
		/*
		 * We were idle, this means load 0, the current load might be
		 * !0 due to remote wakeups and the sort.
		 */
		__update_cpu_load(this_rq, 0, pending_updates);
	}
	raw_spin_unlock(&this_rq->lock);
}
#endif /* CONFIG_NO_HZ_COMMON */

/*
 * Called from scheduler_tick()
 */
static void update_cpu_load_active(struct rq *this_rq)
{
	/*
	 * See the mess around update_idle_cpu_load() / update_cpu_load_nohz().
	 */
	this_rq->last_load_update_tick = jiffies;
	__update_cpu_load(this_rq, this_rq->load.weight, 1);

	calc_load_account_active(this_rq);
}

#ifdef CONFIG_SMP

/*
 * sched_exec - execve() is a valuable balancing opportunity, because at
 * this point the task has the smallest effective memory and cache footprint.
 */
void sched_exec(void)
{
	struct task_struct *p = current;
	unsigned long flags;
	int dest_cpu;

	raw_spin_lock_irqsave(&p->pi_lock, flags);
	dest_cpu = p->sched_class->select_task_rq(p, SD_BALANCE_EXEC, 0);
	if (dest_cpu == smp_processor_id())
		goto unlock;

	if (likely(cpu_active(dest_cpu))) {
		struct migration_arg arg = { p, dest_cpu };

		raw_spin_unlock_irqrestore(&p->pi_lock, flags);
		stop_one_cpu(task_cpu(p), migration_cpu_stop, &arg);
		return;
	}
unlock:
	raw_spin_unlock_irqrestore(&p->pi_lock, flags);
}

#endif

DEFINE_PER_CPU(struct kernel_stat, kstat);
DEFINE_PER_CPU(struct kernel_cpustat, kernel_cpustat);

EXPORT_PER_CPU_SYMBOL(kstat);
EXPORT_PER_CPU_SYMBOL(kernel_cpustat);

/*
 * Return any ns on the sched_clock that have not yet been accounted in
 * @p in case that task is currently running.
 *
 * Called with task_rq_lock() held on @rq.
 */
static u64 do_task_delta_exec(struct task_struct *p, struct rq *rq)
{
	u64 ns = 0;

	if (task_current(rq, p)) {
		update_rq_clock(rq);
		ns = rq->clock_task - p->se.exec_start;
		if ((s64)ns < 0)
			ns = 0;
	}

	return ns;
}

unsigned long long task_delta_exec(struct task_struct *p)
{
	unsigned long flags;
	struct rq *rq;
	u64 ns = 0;

	rq = task_rq_lock(p, &flags);
	ns = do_task_delta_exec(p, rq);
	task_rq_unlock(rq, p, &flags);

	return ns;
}

/*
 * Return accounted runtime for the task.
 * In case the task is currently running, return the runtime plus current's
 * pending runtime that have not been accounted yet.
 */
unsigned long long task_sched_runtime(struct task_struct *p)
{
	unsigned long flags;
	struct rq *rq;
	u64 ns = 0;

	rq = task_rq_lock(p, &flags);
	ns = p->se.sum_exec_runtime + do_task_delta_exec(p, rq);
	task_rq_unlock(rq, p, &flags);

	return ns;
}

/*
 * This function gets called by the timer code, with HZ frequency.
 * We call it with interrupts disabled.
 */
void scheduler_tick(void)
{
	int cpu = smp_processor_id();
	struct rq *rq = cpu_rq(cpu);
	struct task_struct *curr = rq->curr;

	sched_clock_tick();

	raw_spin_lock(&rq->lock);
	update_rq_clock(rq);
	update_cpu_load_active(rq);
	curr->sched_class->task_tick(rq, curr, 0);
	raw_spin_unlock(&rq->lock);

	perf_event_task_tick();

#ifdef CONFIG_SMP
	rq->idle_balance = idle_cpu(cpu);
	trigger_load_balance(rq, cpu);
#endif
	rq_last_tick_reset(rq);
}

#ifdef CONFIG_NO_HZ_FULL
/**
 * scheduler_tick_max_deferment
 *
 * Keep at least one tick per second when a single
 * active task is running because the scheduler doesn't
 * yet completely support full dynticks environment.
 *
 * This makes sure that uptime, CFS vruntime, load
 * balancing, etc... continue to move forward, even
 * with a very low granularity.
 */
u64 scheduler_tick_max_deferment(void)
{
	struct rq *rq = this_rq();
	unsigned long next, now = ACCESS_ONCE(jiffies);

	next = rq->last_sched_tick + HZ;

	if (time_before_eq(next, now))
		return 0;

	return jiffies_to_usecs(next - now) * NSEC_PER_USEC;
}
#endif

notrace unsigned long get_parent_ip(unsigned long addr)
{
	if (in_lock_functions(addr)) {
		addr = CALLER_ADDR2;
		if (in_lock_functions(addr))
			addr = CALLER_ADDR3;
	}
	return addr;
}

#if defined(CONFIG_PREEMPT) && (defined(CONFIG_DEBUG_PREEMPT) || \
				defined(CONFIG_PREEMPT_TRACER))

void __kprobes add_preempt_count(int val)
{
#ifdef CONFIG_DEBUG_PREEMPT
	/*
	 * Underflow?
	 */
	if (DEBUG_LOCKS_WARN_ON((preempt_count() < 0)))
		return;
#endif
	preempt_count() += val;
#ifdef CONFIG_DEBUG_PREEMPT
	/*
	 * Spinlock count overflowing soon?
	 */
	DEBUG_LOCKS_WARN_ON((preempt_count() & PREEMPT_MASK) >=
				PREEMPT_MASK - 10);
#endif
	if (preempt_count() == val)
		trace_preempt_off(CALLER_ADDR0, get_parent_ip(CALLER_ADDR1));
}
EXPORT_SYMBOL(add_preempt_count);

void __kprobes sub_preempt_count(int val)
{
#ifdef CONFIG_DEBUG_PREEMPT
	/*
	 * Underflow?
	 */
	if (DEBUG_LOCKS_WARN_ON(val > preempt_count()))
		return;
	/*
	 * Is the spinlock portion underflowing?
	 */
	if (DEBUG_LOCKS_WARN_ON((val < PREEMPT_MASK) &&
			!(preempt_count() & PREEMPT_MASK)))
		return;
#endif

	if (preempt_count() == val)
		trace_preempt_on(CALLER_ADDR0, get_parent_ip(CALLER_ADDR1));
	preempt_count() -= val;
}
EXPORT_SYMBOL(sub_preempt_count);

#endif

/*
 * Print scheduling while atomic bug:
 */
static noinline void __schedule_bug(struct task_struct *prev)
{
	if (oops_in_progress)
		return;

	printk(KERN_ERR "BUG: scheduling while atomic: %s/%d/0x%08x\n",
		prev->comm, prev->pid, preempt_count());

	debug_show_held_locks(prev);
	print_modules();
	if (irqs_disabled())
		print_irqtrace_events(prev);
	dump_stack();
	add_taint(TAINT_WARN, LOCKDEP_STILL_OK);
}

/*
 * Various schedule()-time debugging checks and statistics:
 */
static inline void schedule_debug(struct task_struct *prev)
{
	/*
	 * Test if we are atomic. Since do_exit() needs to call into
	 * schedule() atomically, we ignore that path for now.
	 * Otherwise, whine if we are scheduling when we should not be.
	 */
	if (unlikely(in_atomic_preempt_off() && !prev->exit_state))
		__schedule_bug(prev);
	rcu_sleep_check();

	profile_hit(SCHED_PROFILING, __builtin_return_address(0));

	schedstat_inc(this_rq(), sched_count);
}

static void put_prev_task(struct rq *rq, struct task_struct *prev)
{
	if (prev->on_rq || rq->skip_clock_update < 0)
		update_rq_clock(rq);
	prev->sched_class->put_prev_task(rq, prev);
}

/*
 * Pick up the highest-prio task:
 */
static inline struct task_struct *
pick_next_task(struct rq *rq)
{
	const struct sched_class *class;
	struct task_struct *p;

	/*
	 * Optimization: we know that if all tasks are in
	 * the fair class we can call that function directly:
	 */
	if (likely(rq->nr_running == rq->cfs.h_nr_running)) {
		p = fair_sched_class.pick_next_task(rq);
		if (likely(p))
			return p;
	}

	for_each_class(class) {
		p = class->pick_next_task(rq);
		if (p)
			return p;
	}

	BUG(); /* the idle class will always have a runnable task */
}

/*
 * __schedule() is the main scheduler function.
 *
 * The main means of driving the scheduler and thus entering this function are:
 *
 *   1. Explicit blocking: mutex, semaphore, waitqueue, etc.
 *
 *   2. TIF_NEED_RESCHED flag is checked on interrupt and userspace return
 *      paths. For example, see arch/x86/entry_64.S.
 *
 *      To drive preemption between tasks, the scheduler sets the flag in timer
 *      interrupt handler scheduler_tick().
 *
 *   3. Wakeups don't really cause entry into schedule(). They add a
 *      task to the run-queue and that's it.
 *
 *      Now, if the new task added to the run-queue preempts the current
 *      task, then the wakeup sets TIF_NEED_RESCHED and schedule() gets
 *      called on the nearest possible occasion:
 *
 *       - If the kernel is preemptible (CONFIG_PREEMPT=y):
 *
 *         - in syscall or exception context, at the next outmost
 *           preempt_enable(). (this might be as soon as the wake_up()'s
 *           spin_unlock()!)
 *
 *         - in IRQ context, return from interrupt-handler to
 *           preemptible context
 *
 *       - If the kernel is not preemptible (CONFIG_PREEMPT is not set)
 *         then at the next:
 *
 *          - cond_resched() call
 *          - explicit schedule() call
 *          - return from syscall or exception to user-space
 *          - return from interrupt-handler to user-space
 */
static void __sched __schedule(void)
{
	struct task_struct *prev, *next;
	unsigned long *switch_count;
	struct rq *rq;
	int cpu;

need_resched:
	preempt_disable();
	cpu = smp_processor_id();
	rq = cpu_rq(cpu);
	rcu_note_context_switch(cpu);
	prev = rq->curr;

	schedule_debug(prev);

	if (sched_feat(HRTICK))
		hrtick_clear(rq);

	raw_spin_lock_irq(&rq->lock);

	switch_count = &prev->nivcsw;
	if (prev->state && !(preempt_count() & PREEMPT_ACTIVE)) {
		if (unlikely(signal_pending_state(prev->state, prev))) {
			prev->state = TASK_RUNNING;
		} else {
			deactivate_task(rq, prev, DEQUEUE_SLEEP);
			prev->on_rq = 0;

			/*
			 * If a worker went to sleep, notify and ask workqueue
			 * whether it wants to wake up a task to maintain
			 * concurrency.
			 */
			if (prev->flags & PF_WQ_WORKER) {
				struct task_struct *to_wakeup;

				to_wakeup = wq_worker_sleeping(prev, cpu);
				if (to_wakeup)
					try_to_wake_up_local(to_wakeup);
			}
		}
		switch_count = &prev->nvcsw;
	}

	pre_schedule(rq, prev);

	if (unlikely(!rq->nr_running))
		idle_balance(cpu, rq);

	put_prev_task(rq, prev);
	next = pick_next_task(rq);
	clear_tsk_need_resched(prev);
	rq->skip_clock_update = 0;

	if (likely(prev != next)) {
		rq->nr_switches++;
		rq->curr = next;
		++*switch_count;

		context_switch(rq, prev, next); /* unlocks the rq */
		/*
		 * The context switch have flipped the stack from under us
		 * and restored the local variables which were saved when
		 * this task called schedule() in the past. prev == current
		 * is still correct, but it can be moved to another cpu/rq.
		 */
		cpu = smp_processor_id();
		rq = cpu_rq(cpu);
	} else
		raw_spin_unlock_irq(&rq->lock);

	post_schedule(rq);

	sched_preempt_enable_no_resched();
	if (need_resched())
		goto need_resched;
}

static inline void sched_submit_work(struct task_struct *tsk)
{
	if (!tsk->state || tsk_is_pi_blocked(tsk))
		return;
	/*
	 * If we are going to sleep and we have plugged IO queued,
	 * make sure to submit it to avoid deadlocks.
	 */
	if (blk_needs_flush_plug(tsk))
		blk_schedule_flush_plug(tsk);
}

asmlinkage void __sched schedule(void)
{
	struct task_struct *tsk = current;

	sched_submit_work(tsk);
	__schedule();
}
EXPORT_SYMBOL(schedule);

#ifdef CONFIG_CONTEXT_TRACKING
asmlinkage void __sched schedule_user(void)
{
	/*
	 * If we come here after a random call to set_need_resched(),
	 * or we have been woken up remotely but the IPI has not yet arrived,
	 * we haven't yet exited the RCU idle mode. Do it here manually until
	 * we find a better solution.
	 */
	user_exit();
	schedule();
	user_enter();
}
#endif

/**
 * schedule_preempt_disabled - called with preemption disabled
 *
 * Returns with preemption disabled. Note: preempt_count must be 1
 */
void __sched schedule_preempt_disabled(void)
{
	sched_preempt_enable_no_resched();
	schedule();
	preempt_disable();
}

<<<<<<< HEAD
#ifdef CONFIG_MUTEX_SPIN_ON_OWNER
#include <asm/mutex.h>

#ifndef arch_cpu_is_running
#define arch_cpu_is_running(cpu) true
#endif

static inline bool owner_running(struct mutex *lock, struct task_struct *owner)
{
	if (lock->owner != owner)
		return false;

	/*
	 * Ensure we emit the owner->on_cpu, dereference _after_ checking
	 * lock->owner still matches owner, if that fails, owner might
	 * point to free()d memory, if it still matches, the rcu_read_lock()
	 * ensures the memory stays valid.
	 */
	barrier();

	return owner->on_cpu
	       && arch_cpu_is_running(task_thread_info(owner)->cpu);
}

/*
 * Look out! "owner" is an entirely speculative pointer
 * access and not reliable.
 */
int mutex_spin_on_owner(struct mutex *lock, struct task_struct *owner)
{
	if (!sched_feat(OWNER_SPIN))
		return 0;

	rcu_read_lock();
	while (owner_running(lock, owner)) {
		if (need_resched())
			break;

		arch_mutex_cpu_relax();
	}
	rcu_read_unlock();

	/*
	 * We break out the loop above on need_resched() and when the
	 * owner changed, which is a sign for heavy contention. Return
	 * success only when lock->owner is NULL.
	 */
	return lock->owner == NULL;
}
#endif

=======
>>>>>>> f722406f
#ifdef CONFIG_PREEMPT
/*
 * this is the entry point to schedule() from in-kernel preemption
 * off of preempt_enable. Kernel preemptions off return from interrupt
 * occur there and call schedule directly.
 */
asmlinkage void __sched notrace preempt_schedule(void)
{
	struct thread_info *ti = current_thread_info();

	/*
	 * If there is a non-zero preempt_count or interrupts are disabled,
	 * we do not want to preempt the current task. Just return..
	 */
	if (likely(ti->preempt_count || irqs_disabled()))
		return;

	do {
		add_preempt_count_notrace(PREEMPT_ACTIVE);
		__schedule();
		sub_preempt_count_notrace(PREEMPT_ACTIVE);

		/*
		 * Check again in case we missed a preemption opportunity
		 * between schedule and now.
		 */
		barrier();
	} while (need_resched());
}
EXPORT_SYMBOL(preempt_schedule);

/*
 * this is the entry point to schedule() from kernel preemption
 * off of irq context.
 * Note, that this is called and return with irqs disabled. This will
 * protect us against recursive calling from irq.
 */
asmlinkage void __sched preempt_schedule_irq(void)
{
	struct thread_info *ti = current_thread_info();
	enum ctx_state prev_state;

	/* Catch callers which need to be fixed */
	BUG_ON(ti->preempt_count || !irqs_disabled());

	prev_state = exception_enter();

	do {
		add_preempt_count(PREEMPT_ACTIVE);
		local_irq_enable();
		__schedule();
		local_irq_disable();
		sub_preempt_count(PREEMPT_ACTIVE);

		/*
		 * Check again in case we missed a preemption opportunity
		 * between schedule and now.
		 */
		barrier();
	} while (need_resched());

	exception_exit(prev_state);
}

#endif /* CONFIG_PREEMPT */

int default_wake_function(wait_queue_t *curr, unsigned mode, int wake_flags,
			  void *key)
{
	return try_to_wake_up(curr->private, mode, wake_flags);
}
EXPORT_SYMBOL(default_wake_function);

/*
 * The core wakeup function. Non-exclusive wakeups (nr_exclusive == 0) just
 * wake everything up. If it's an exclusive wakeup (nr_exclusive == small +ve
 * number) then we wake all the non-exclusive tasks and one exclusive task.
 *
 * There are circumstances in which we can try to wake a task which has already
 * started to run but is not in state TASK_RUNNING. try_to_wake_up() returns
 * zero in this (rare) case, and we handle it by continuing to scan the queue.
 */
static void __wake_up_common(wait_queue_head_t *q, unsigned int mode,
			int nr_exclusive, int wake_flags, void *key)
{
	wait_queue_t *curr, *next;

	list_for_each_entry_safe(curr, next, &q->task_list, task_list) {
		unsigned flags = curr->flags;

		if (curr->func(curr, mode, wake_flags, key) &&
				(flags & WQ_FLAG_EXCLUSIVE) && !--nr_exclusive)
			break;
	}
}

/**
 * __wake_up - wake up threads blocked on a waitqueue.
 * @q: the waitqueue
 * @mode: which threads
 * @nr_exclusive: how many wake-one or wake-many threads to wake up
 * @key: is directly passed to the wakeup function
 *
 * It may be assumed that this function implies a write memory barrier before
 * changing the task state if and only if any tasks are woken up.
 */
void __wake_up(wait_queue_head_t *q, unsigned int mode,
			int nr_exclusive, void *key)
{
	unsigned long flags;

	spin_lock_irqsave(&q->lock, flags);
	__wake_up_common(q, mode, nr_exclusive, 0, key);
	spin_unlock_irqrestore(&q->lock, flags);
}
EXPORT_SYMBOL(__wake_up);

/*
 * Same as __wake_up but called with the spinlock in wait_queue_head_t held.
 */
void __wake_up_locked(wait_queue_head_t *q, unsigned int mode, int nr)
{
	__wake_up_common(q, mode, nr, 0, NULL);
}
EXPORT_SYMBOL_GPL(__wake_up_locked);

void __wake_up_locked_key(wait_queue_head_t *q, unsigned int mode, void *key)
{
	__wake_up_common(q, mode, 1, 0, key);
}
EXPORT_SYMBOL_GPL(__wake_up_locked_key);

/**
 * __wake_up_sync_key - wake up threads blocked on a waitqueue.
 * @q: the waitqueue
 * @mode: which threads
 * @nr_exclusive: how many wake-one or wake-many threads to wake up
 * @key: opaque value to be passed to wakeup targets
 *
 * The sync wakeup differs that the waker knows that it will schedule
 * away soon, so while the target thread will be woken up, it will not
 * be migrated to another CPU - ie. the two threads are 'synchronized'
 * with each other. This can prevent needless bouncing between CPUs.
 *
 * On UP it can prevent extra preemption.
 *
 * It may be assumed that this function implies a write memory barrier before
 * changing the task state if and only if any tasks are woken up.
 */
void __wake_up_sync_key(wait_queue_head_t *q, unsigned int mode,
			int nr_exclusive, void *key)
{
	unsigned long flags;
	int wake_flags = WF_SYNC;

	if (unlikely(!q))
		return;

	if (unlikely(!nr_exclusive))
		wake_flags = 0;

	spin_lock_irqsave(&q->lock, flags);
	__wake_up_common(q, mode, nr_exclusive, wake_flags, key);
	spin_unlock_irqrestore(&q->lock, flags);
}
EXPORT_SYMBOL_GPL(__wake_up_sync_key);

/*
 * __wake_up_sync - see __wake_up_sync_key()
 */
void __wake_up_sync(wait_queue_head_t *q, unsigned int mode, int nr_exclusive)
{
	__wake_up_sync_key(q, mode, nr_exclusive, NULL);
}
EXPORT_SYMBOL_GPL(__wake_up_sync);	/* For internal use only */

/**
 * complete: - signals a single thread waiting on this completion
 * @x:  holds the state of this particular completion
 *
 * This will wake up a single thread waiting on this completion. Threads will be
 * awakened in the same order in which they were queued.
 *
 * See also complete_all(), wait_for_completion() and related routines.
 *
 * It may be assumed that this function implies a write memory barrier before
 * changing the task state if and only if any tasks are woken up.
 */
void complete(struct completion *x)
{
	unsigned long flags;

	spin_lock_irqsave(&x->wait.lock, flags);
	x->done++;
	__wake_up_common(&x->wait, TASK_NORMAL, 1, 0, NULL);
	spin_unlock_irqrestore(&x->wait.lock, flags);
}
EXPORT_SYMBOL(complete);

/**
 * complete_all: - signals all threads waiting on this completion
 * @x:  holds the state of this particular completion
 *
 * This will wake up all threads waiting on this particular completion event.
 *
 * It may be assumed that this function implies a write memory barrier before
 * changing the task state if and only if any tasks are woken up.
 */
void complete_all(struct completion *x)
{
	unsigned long flags;

	spin_lock_irqsave(&x->wait.lock, flags);
	x->done += UINT_MAX/2;
	__wake_up_common(&x->wait, TASK_NORMAL, 0, 0, NULL);
	spin_unlock_irqrestore(&x->wait.lock, flags);
}
EXPORT_SYMBOL(complete_all);

static inline long __sched
do_wait_for_common(struct completion *x,
		   long (*action)(long), long timeout, int state)
{
	if (!x->done) {
		DECLARE_WAITQUEUE(wait, current);

		__add_wait_queue_tail_exclusive(&x->wait, &wait);
		do {
			if (signal_pending_state(state, current)) {
				timeout = -ERESTARTSYS;
				break;
			}
			__set_current_state(state);
			spin_unlock_irq(&x->wait.lock);
			timeout = action(timeout);
			spin_lock_irq(&x->wait.lock);
		} while (!x->done && timeout);
		__remove_wait_queue(&x->wait, &wait);
		if (!x->done)
			return timeout;
	}
	x->done--;
	return timeout ?: 1;
}

static inline long __sched
__wait_for_common(struct completion *x,
		  long (*action)(long), long timeout, int state)
{
	might_sleep();

	spin_lock_irq(&x->wait.lock);
	timeout = do_wait_for_common(x, action, timeout, state);
	spin_unlock_irq(&x->wait.lock);
	return timeout;
}

static long __sched
wait_for_common(struct completion *x, long timeout, int state)
{
	return __wait_for_common(x, schedule_timeout, timeout, state);
}

static long __sched
wait_for_common_io(struct completion *x, long timeout, int state)
{
	return __wait_for_common(x, io_schedule_timeout, timeout, state);
}

/**
 * wait_for_completion: - waits for completion of a task
 * @x:  holds the state of this particular completion
 *
 * This waits to be signaled for completion of a specific task. It is NOT
 * interruptible and there is no timeout.
 *
 * See also similar routines (i.e. wait_for_completion_timeout()) with timeout
 * and interrupt capability. Also see complete().
 */
void __sched wait_for_completion(struct completion *x)
{
	wait_for_common(x, MAX_SCHEDULE_TIMEOUT, TASK_UNINTERRUPTIBLE);
}
EXPORT_SYMBOL(wait_for_completion);

/**
 * wait_for_completion_timeout: - waits for completion of a task (w/timeout)
 * @x:  holds the state of this particular completion
 * @timeout:  timeout value in jiffies
 *
 * This waits for either a completion of a specific task to be signaled or for a
 * specified timeout to expire. The timeout is in jiffies. It is not
 * interruptible.
 *
 * The return value is 0 if timed out, and positive (at least 1, or number of
 * jiffies left till timeout) if completed.
 */
unsigned long __sched
wait_for_completion_timeout(struct completion *x, unsigned long timeout)
{
	return wait_for_common(x, timeout, TASK_UNINTERRUPTIBLE);
}
EXPORT_SYMBOL(wait_for_completion_timeout);

/**
 * wait_for_completion_io: - waits for completion of a task
 * @x:  holds the state of this particular completion
 *
 * This waits to be signaled for completion of a specific task. It is NOT
 * interruptible and there is no timeout. The caller is accounted as waiting
 * for IO.
 */
void __sched wait_for_completion_io(struct completion *x)
{
	wait_for_common_io(x, MAX_SCHEDULE_TIMEOUT, TASK_UNINTERRUPTIBLE);
}
EXPORT_SYMBOL(wait_for_completion_io);

/**
 * wait_for_completion_io_timeout: - waits for completion of a task (w/timeout)
 * @x:  holds the state of this particular completion
 * @timeout:  timeout value in jiffies
 *
 * This waits for either a completion of a specific task to be signaled or for a
 * specified timeout to expire. The timeout is in jiffies. It is not
 * interruptible. The caller is accounted as waiting for IO.
 *
 * The return value is 0 if timed out, and positive (at least 1, or number of
 * jiffies left till timeout) if completed.
 */
unsigned long __sched
wait_for_completion_io_timeout(struct completion *x, unsigned long timeout)
{
	return wait_for_common_io(x, timeout, TASK_UNINTERRUPTIBLE);
}
EXPORT_SYMBOL(wait_for_completion_io_timeout);

/**
 * wait_for_completion_interruptible: - waits for completion of a task (w/intr)
 * @x:  holds the state of this particular completion
 *
 * This waits for completion of a specific task to be signaled. It is
 * interruptible.
 *
 * The return value is -ERESTARTSYS if interrupted, 0 if completed.
 */
int __sched wait_for_completion_interruptible(struct completion *x)
{
	long t = wait_for_common(x, MAX_SCHEDULE_TIMEOUT, TASK_INTERRUPTIBLE);
	if (t == -ERESTARTSYS)
		return t;
	return 0;
}
EXPORT_SYMBOL(wait_for_completion_interruptible);

/**
 * wait_for_completion_interruptible_timeout: - waits for completion (w/(to,intr))
 * @x:  holds the state of this particular completion
 * @timeout:  timeout value in jiffies
 *
 * This waits for either a completion of a specific task to be signaled or for a
 * specified timeout to expire. It is interruptible. The timeout is in jiffies.
 *
 * The return value is -ERESTARTSYS if interrupted, 0 if timed out,
 * positive (at least 1, or number of jiffies left till timeout) if completed.
 */
long __sched
wait_for_completion_interruptible_timeout(struct completion *x,
					  unsigned long timeout)
{
	return wait_for_common(x, timeout, TASK_INTERRUPTIBLE);
}
EXPORT_SYMBOL(wait_for_completion_interruptible_timeout);

/**
 * wait_for_completion_killable: - waits for completion of a task (killable)
 * @x:  holds the state of this particular completion
 *
 * This waits to be signaled for completion of a specific task. It can be
 * interrupted by a kill signal.
 *
 * The return value is -ERESTARTSYS if interrupted, 0 if completed.
 */
int __sched wait_for_completion_killable(struct completion *x)
{
	long t = wait_for_common(x, MAX_SCHEDULE_TIMEOUT, TASK_KILLABLE);
	if (t == -ERESTARTSYS)
		return t;
	return 0;
}
EXPORT_SYMBOL(wait_for_completion_killable);

/**
 * wait_for_completion_killable_timeout: - waits for completion of a task (w/(to,killable))
 * @x:  holds the state of this particular completion
 * @timeout:  timeout value in jiffies
 *
 * This waits for either a completion of a specific task to be
 * signaled or for a specified timeout to expire. It can be
 * interrupted by a kill signal. The timeout is in jiffies.
 *
 * The return value is -ERESTARTSYS if interrupted, 0 if timed out,
 * positive (at least 1, or number of jiffies left till timeout) if completed.
 */
long __sched
wait_for_completion_killable_timeout(struct completion *x,
				     unsigned long timeout)
{
	return wait_for_common(x, timeout, TASK_KILLABLE);
}
EXPORT_SYMBOL(wait_for_completion_killable_timeout);

/**
 *	try_wait_for_completion - try to decrement a completion without blocking
 *	@x:	completion structure
 *
 *	Returns: 0 if a decrement cannot be done without blocking
 *		 1 if a decrement succeeded.
 *
 *	If a completion is being used as a counting completion,
 *	attempt to decrement the counter without blocking. This
 *	enables us to avoid waiting if the resource the completion
 *	is protecting is not available.
 */
bool try_wait_for_completion(struct completion *x)
{
	unsigned long flags;
	int ret = 1;

	spin_lock_irqsave(&x->wait.lock, flags);
	if (!x->done)
		ret = 0;
	else
		x->done--;
	spin_unlock_irqrestore(&x->wait.lock, flags);
	return ret;
}
EXPORT_SYMBOL(try_wait_for_completion);

/**
 *	completion_done - Test to see if a completion has any waiters
 *	@x:	completion structure
 *
 *	Returns: 0 if there are waiters (wait_for_completion() in progress)
 *		 1 if there are no waiters.
 *
 */
bool completion_done(struct completion *x)
{
	unsigned long flags;
	int ret = 1;

	spin_lock_irqsave(&x->wait.lock, flags);
	if (!x->done)
		ret = 0;
	spin_unlock_irqrestore(&x->wait.lock, flags);
	return ret;
}
EXPORT_SYMBOL(completion_done);

static long __sched
sleep_on_common(wait_queue_head_t *q, int state, long timeout)
{
	unsigned long flags;
	wait_queue_t wait;

	init_waitqueue_entry(&wait, current);

	__set_current_state(state);

	spin_lock_irqsave(&q->lock, flags);
	__add_wait_queue(q, &wait);
	spin_unlock(&q->lock);
	timeout = schedule_timeout(timeout);
	spin_lock_irq(&q->lock);
	__remove_wait_queue(q, &wait);
	spin_unlock_irqrestore(&q->lock, flags);

	return timeout;
}

void __sched interruptible_sleep_on(wait_queue_head_t *q)
{
	sleep_on_common(q, TASK_INTERRUPTIBLE, MAX_SCHEDULE_TIMEOUT);
}
EXPORT_SYMBOL(interruptible_sleep_on);

long __sched
interruptible_sleep_on_timeout(wait_queue_head_t *q, long timeout)
{
	return sleep_on_common(q, TASK_INTERRUPTIBLE, timeout);
}
EXPORT_SYMBOL(interruptible_sleep_on_timeout);

void __sched sleep_on(wait_queue_head_t *q)
{
	sleep_on_common(q, TASK_UNINTERRUPTIBLE, MAX_SCHEDULE_TIMEOUT);
}
EXPORT_SYMBOL(sleep_on);

long __sched sleep_on_timeout(wait_queue_head_t *q, long timeout)
{
	return sleep_on_common(q, TASK_UNINTERRUPTIBLE, timeout);
}
EXPORT_SYMBOL(sleep_on_timeout);

#ifdef CONFIG_RT_MUTEXES

/*
 * rt_mutex_setprio - set the current priority of a task
 * @p: task
 * @prio: prio value (kernel-internal form)
 *
 * This function changes the 'effective' priority of a task. It does
 * not touch ->normal_prio like __setscheduler().
 *
 * Used by the rt_mutex code to implement priority inheritance logic.
 */
void rt_mutex_setprio(struct task_struct *p, int prio)
{
	int oldprio, on_rq, running;
	struct rq *rq;
	const struct sched_class *prev_class;

	BUG_ON(prio < 0 || prio > MAX_PRIO);

	rq = __task_rq_lock(p);

	/*
	 * Idle task boosting is a nono in general. There is one
	 * exception, when PREEMPT_RT and NOHZ is active:
	 *
	 * The idle task calls get_next_timer_interrupt() and holds
	 * the timer wheel base->lock on the CPU and another CPU wants
	 * to access the timer (probably to cancel it). We can safely
	 * ignore the boosting request, as the idle CPU runs this code
	 * with interrupts disabled and will complete the lock
	 * protected section without being interrupted. So there is no
	 * real need to boost.
	 */
	if (unlikely(p == rq->idle)) {
		WARN_ON(p != rq->curr);
		WARN_ON(p->pi_blocked_on);
		goto out_unlock;
	}

	trace_sched_pi_setprio(p, prio);
	oldprio = p->prio;
	prev_class = p->sched_class;
	on_rq = p->on_rq;
	running = task_current(rq, p);
	if (on_rq)
		dequeue_task(rq, p, 0);
	if (running)
		p->sched_class->put_prev_task(rq, p);

	if (rt_prio(prio))
		p->sched_class = &rt_sched_class;
	else
		p->sched_class = &fair_sched_class;

	p->prio = prio;

	if (running)
		p->sched_class->set_curr_task(rq);
	if (on_rq)
		enqueue_task(rq, p, oldprio < prio ? ENQUEUE_HEAD : 0);

	check_class_changed(rq, p, prev_class, oldprio);
out_unlock:
	__task_rq_unlock(rq);
}
#endif
void set_user_nice(struct task_struct *p, long nice)
{
	int old_prio, delta, on_rq;
	unsigned long flags;
	struct rq *rq;

	if (TASK_NICE(p) == nice || nice < -20 || nice > 19)
		return;
	/*
	 * We have to be careful, if called from sys_setpriority(),
	 * the task might be in the middle of scheduling on another CPU.
	 */
	rq = task_rq_lock(p, &flags);
	/*
	 * The RT priorities are set via sched_setscheduler(), but we still
	 * allow the 'normal' nice value to be set - but as expected
	 * it wont have any effect on scheduling until the task is
	 * SCHED_FIFO/SCHED_RR:
	 */
	if (task_has_rt_policy(p)) {
		p->static_prio = NICE_TO_PRIO(nice);
		goto out_unlock;
	}
	on_rq = p->on_rq;
	if (on_rq)
		dequeue_task(rq, p, 0);

	p->static_prio = NICE_TO_PRIO(nice);
	set_load_weight(p);
	old_prio = p->prio;
	p->prio = effective_prio(p);
	delta = p->prio - old_prio;

	if (on_rq) {
		enqueue_task(rq, p, 0);
		/*
		 * If the task increased its priority or is running and
		 * lowered its priority, then reschedule its CPU:
		 */
		if (delta < 0 || (delta > 0 && task_running(rq, p)))
			resched_task(rq->curr);
	}
out_unlock:
	task_rq_unlock(rq, p, &flags);
}
EXPORT_SYMBOL(set_user_nice);

/*
 * can_nice - check if a task can reduce its nice value
 * @p: task
 * @nice: nice value
 */
int can_nice(const struct task_struct *p, const int nice)
{
	/* convert nice value [19,-20] to rlimit style value [1,40] */
	int nice_rlim = 20 - nice;

	return (nice_rlim <= task_rlimit(p, RLIMIT_NICE) ||
		capable(CAP_SYS_NICE));
}

#ifdef __ARCH_WANT_SYS_NICE

/*
 * sys_nice - change the priority of the current process.
 * @increment: priority increment
 *
 * sys_setpriority is a more generic, but much slower function that
 * does similar things.
 */
SYSCALL_DEFINE1(nice, int, increment)
{
	long nice, retval;

	/*
	 * Setpriority might change our priority at the same moment.
	 * We don't have to worry. Conceptually one call occurs first
	 * and we have a single winner.
	 */
	if (increment < -40)
		increment = -40;
	if (increment > 40)
		increment = 40;

	nice = TASK_NICE(current) + increment;
	if (nice < -20)
		nice = -20;
	if (nice > 19)
		nice = 19;

	if (increment < 0 && !can_nice(current, nice))
		return -EPERM;

	retval = security_task_setnice(current, nice);
	if (retval)
		return retval;

	set_user_nice(current, nice);
	return 0;
}

#endif

/**
 * task_prio - return the priority value of a given task.
 * @p: the task in question.
 *
 * This is the priority value as seen by users in /proc.
 * RT tasks are offset by -200. Normal tasks are centered
 * around 0, value goes from -16 to +15.
 */
int task_prio(const struct task_struct *p)
{
	return p->prio - MAX_RT_PRIO;
}

/**
 * task_nice - return the nice value of a given task.
 * @p: the task in question.
 */
int task_nice(const struct task_struct *p)
{
	return TASK_NICE(p);
}
EXPORT_SYMBOL(task_nice);

/**
 * idle_cpu - is a given cpu idle currently?
 * @cpu: the processor in question.
 */
int idle_cpu(int cpu)
{
	struct rq *rq = cpu_rq(cpu);

	if (rq->curr != rq->idle)
		return 0;

	if (rq->nr_running)
		return 0;

#ifdef CONFIG_SMP
	if (!llist_empty(&rq->wake_list))
		return 0;
#endif

	return 1;
}

/**
 * idle_task - return the idle task for a given cpu.
 * @cpu: the processor in question.
 */
struct task_struct *idle_task(int cpu)
{
	return cpu_rq(cpu)->idle;
}

/**
 * find_process_by_pid - find a process with a matching PID value.
 * @pid: the pid in question.
 */
static struct task_struct *find_process_by_pid(pid_t pid)
{
	return pid ? find_task_by_vpid(pid) : current;
}

/* Actually do priority change: must hold rq lock. */
static void
__setscheduler(struct rq *rq, struct task_struct *p, int policy, int prio)
{
	p->policy = policy;
	p->rt_priority = prio;
	p->normal_prio = normal_prio(p);
	/* we are holding p->pi_lock already */
	p->prio = rt_mutex_getprio(p);
	if (rt_prio(p->prio))
		p->sched_class = &rt_sched_class;
	else
		p->sched_class = &fair_sched_class;
	set_load_weight(p);
}

/*
 * check the target process has a UID that matches the current process's
 */
static bool check_same_owner(struct task_struct *p)
{
	const struct cred *cred = current_cred(), *pcred;
	bool match;

	rcu_read_lock();
	pcred = __task_cred(p);
	match = (uid_eq(cred->euid, pcred->euid) ||
		 uid_eq(cred->euid, pcred->uid));
	rcu_read_unlock();
	return match;
}

static int __sched_setscheduler(struct task_struct *p, int policy,
				const struct sched_param *param, bool user)
{
	int retval, oldprio, oldpolicy = -1, on_rq, running;
	unsigned long flags;
	const struct sched_class *prev_class;
	struct rq *rq;
	int reset_on_fork;

	/* may grab non-irq protected spin_locks */
	BUG_ON(in_interrupt());
recheck:
	/* double check policy once rq lock held */
	if (policy < 0) {
		reset_on_fork = p->sched_reset_on_fork;
		policy = oldpolicy = p->policy;
	} else {
		reset_on_fork = !!(policy & SCHED_RESET_ON_FORK);
		policy &= ~SCHED_RESET_ON_FORK;

		if (policy != SCHED_FIFO && policy != SCHED_RR &&
				policy != SCHED_NORMAL && policy != SCHED_BATCH &&
				policy != SCHED_IDLE)
			return -EINVAL;
	}

	/*
	 * Valid priorities for SCHED_FIFO and SCHED_RR are
	 * 1..MAX_USER_RT_PRIO-1, valid priority for SCHED_NORMAL,
	 * SCHED_BATCH and SCHED_IDLE is 0.
	 */
	if (param->sched_priority < 0 ||
	    (p->mm && param->sched_priority > MAX_USER_RT_PRIO-1) ||
	    (!p->mm && param->sched_priority > MAX_RT_PRIO-1))
		return -EINVAL;
	if (rt_policy(policy) != (param->sched_priority != 0))
		return -EINVAL;

	/*
	 * Allow unprivileged RT tasks to decrease priority:
	 */
	if (user && !capable(CAP_SYS_NICE)) {
		if (rt_policy(policy)) {
			unsigned long rlim_rtprio =
					task_rlimit(p, RLIMIT_RTPRIO);

			/* can't set/change the rt policy */
			if (policy != p->policy && !rlim_rtprio)
				return -EPERM;

			/* can't increase priority */
			if (param->sched_priority > p->rt_priority &&
			    param->sched_priority > rlim_rtprio)
				return -EPERM;
		}

		/*
		 * Treat SCHED_IDLE as nice 20. Only allow a switch to
		 * SCHED_NORMAL if the RLIMIT_NICE would normally permit it.
		 */
		if (p->policy == SCHED_IDLE && policy != SCHED_IDLE) {
			if (!can_nice(p, TASK_NICE(p)))
				return -EPERM;
		}

		/* can't change other user's priorities */
		if (!check_same_owner(p))
			return -EPERM;

		/* Normal users shall not reset the sched_reset_on_fork flag */
		if (p->sched_reset_on_fork && !reset_on_fork)
			return -EPERM;
	}

	if (user) {
		retval = security_task_setscheduler(p);
		if (retval)
			return retval;
	}

	/*
	 * make sure no PI-waiters arrive (or leave) while we are
	 * changing the priority of the task:
	 *
	 * To be able to change p->policy safely, the appropriate
	 * runqueue lock must be held.
	 */
	rq = task_rq_lock(p, &flags);

	/*
	 * Changing the policy of the stop threads its a very bad idea
	 */
	if (p == rq->stop) {
		task_rq_unlock(rq, p, &flags);
		return -EINVAL;
	}

	/*
	 * If not changing anything there's no need to proceed further:
	 */
	if (unlikely(policy == p->policy && (!rt_policy(policy) ||
			param->sched_priority == p->rt_priority))) {
		task_rq_unlock(rq, p, &flags);
		return 0;
	}

#ifdef CONFIG_RT_GROUP_SCHED
	if (user) {
		/*
		 * Do not allow realtime tasks into groups that have no runtime
		 * assigned.
		 */
		if (rt_bandwidth_enabled() && rt_policy(policy) &&
				task_group(p)->rt_bandwidth.rt_runtime == 0 &&
				!task_group_is_autogroup(task_group(p))) {
			task_rq_unlock(rq, p, &flags);
			return -EPERM;
		}
	}
#endif

	/* recheck policy now with rq lock held */
	if (unlikely(oldpolicy != -1 && oldpolicy != p->policy)) {
		policy = oldpolicy = -1;
		task_rq_unlock(rq, p, &flags);
		goto recheck;
	}
	on_rq = p->on_rq;
	running = task_current(rq, p);
	if (on_rq)
		dequeue_task(rq, p, 0);
	if (running)
		p->sched_class->put_prev_task(rq, p);

	p->sched_reset_on_fork = reset_on_fork;

	oldprio = p->prio;
	prev_class = p->sched_class;
	__setscheduler(rq, p, policy, param->sched_priority);

	if (running)
		p->sched_class->set_curr_task(rq);
	if (on_rq)
		enqueue_task(rq, p, 0);

	check_class_changed(rq, p, prev_class, oldprio);
	task_rq_unlock(rq, p, &flags);

	rt_mutex_adjust_pi(p);

	return 0;
}

/**
 * sched_setscheduler - change the scheduling policy and/or RT priority of a thread.
 * @p: the task in question.
 * @policy: new policy.
 * @param: structure containing the new RT priority.
 *
 * NOTE that the task may be already dead.
 */
int sched_setscheduler(struct task_struct *p, int policy,
		       const struct sched_param *param)
{
	return __sched_setscheduler(p, policy, param, true);
}
EXPORT_SYMBOL_GPL(sched_setscheduler);

/**
 * sched_setscheduler_nocheck - change the scheduling policy and/or RT priority of a thread from kernelspace.
 * @p: the task in question.
 * @policy: new policy.
 * @param: structure containing the new RT priority.
 *
 * Just like sched_setscheduler, only don't bother checking if the
 * current context has permission.  For example, this is needed in
 * stop_machine(): we create temporary high priority worker threads,
 * but our caller might not have that capability.
 */
int sched_setscheduler_nocheck(struct task_struct *p, int policy,
			       const struct sched_param *param)
{
	return __sched_setscheduler(p, policy, param, false);
}

static int
do_sched_setscheduler(pid_t pid, int policy, struct sched_param __user *param)
{
	struct sched_param lparam;
	struct task_struct *p;
	int retval;

	if (!param || pid < 0)
		return -EINVAL;
	if (copy_from_user(&lparam, param, sizeof(struct sched_param)))
		return -EFAULT;

	rcu_read_lock();
	retval = -ESRCH;
	p = find_process_by_pid(pid);
	if (p != NULL)
		retval = sched_setscheduler(p, policy, &lparam);
	rcu_read_unlock();

	return retval;
}

/**
 * sys_sched_setscheduler - set/change the scheduler policy and RT priority
 * @pid: the pid in question.
 * @policy: new policy.
 * @param: structure containing the new RT priority.
 */
SYSCALL_DEFINE3(sched_setscheduler, pid_t, pid, int, policy,
		struct sched_param __user *, param)
{
	/* negative values for policy are not valid */
	if (policy < 0)
		return -EINVAL;

	return do_sched_setscheduler(pid, policy, param);
}

/**
 * sys_sched_setparam - set/change the RT priority of a thread
 * @pid: the pid in question.
 * @param: structure containing the new RT priority.
 */
SYSCALL_DEFINE2(sched_setparam, pid_t, pid, struct sched_param __user *, param)
{
	return do_sched_setscheduler(pid, -1, param);
}

/**
 * sys_sched_getscheduler - get the policy (scheduling class) of a thread
 * @pid: the pid in question.
 */
SYSCALL_DEFINE1(sched_getscheduler, pid_t, pid)
{
	struct task_struct *p;
	int retval;

	if (pid < 0)
		return -EINVAL;

	retval = -ESRCH;
	rcu_read_lock();
	p = find_process_by_pid(pid);
	if (p) {
		retval = security_task_getscheduler(p);
		if (!retval)
			retval = p->policy
				| (p->sched_reset_on_fork ? SCHED_RESET_ON_FORK : 0);
	}
	rcu_read_unlock();
	return retval;
}

/**
 * sys_sched_getparam - get the RT priority of a thread
 * @pid: the pid in question.
 * @param: structure containing the RT priority.
 */
SYSCALL_DEFINE2(sched_getparam, pid_t, pid, struct sched_param __user *, param)
{
	struct sched_param lp;
	struct task_struct *p;
	int retval;

	if (!param || pid < 0)
		return -EINVAL;

	rcu_read_lock();
	p = find_process_by_pid(pid);
	retval = -ESRCH;
	if (!p)
		goto out_unlock;

	retval = security_task_getscheduler(p);
	if (retval)
		goto out_unlock;

	lp.sched_priority = p->rt_priority;
	rcu_read_unlock();

	/*
	 * This one might sleep, we cannot do it with a spinlock held ...
	 */
	retval = copy_to_user(param, &lp, sizeof(*param)) ? -EFAULT : 0;

	return retval;

out_unlock:
	rcu_read_unlock();
	return retval;
}

long sched_setaffinity(pid_t pid, const struct cpumask *in_mask)
{
	cpumask_var_t cpus_allowed, new_mask;
	struct task_struct *p;
	int retval;

	get_online_cpus();
	rcu_read_lock();

	p = find_process_by_pid(pid);
	if (!p) {
		rcu_read_unlock();
		put_online_cpus();
		return -ESRCH;
	}

	/* Prevent p going away */
	get_task_struct(p);
	rcu_read_unlock();

	if (p->flags & PF_NO_SETAFFINITY) {
		retval = -EINVAL;
		goto out_put_task;
	}
	if (!alloc_cpumask_var(&cpus_allowed, GFP_KERNEL)) {
		retval = -ENOMEM;
		goto out_put_task;
	}
	if (!alloc_cpumask_var(&new_mask, GFP_KERNEL)) {
		retval = -ENOMEM;
		goto out_free_cpus_allowed;
	}
	retval = -EPERM;
	if (!check_same_owner(p)) {
		rcu_read_lock();
		if (!ns_capable(__task_cred(p)->user_ns, CAP_SYS_NICE)) {
			rcu_read_unlock();
			goto out_unlock;
		}
		rcu_read_unlock();
	}

	retval = security_task_setscheduler(p);
	if (retval)
		goto out_unlock;

	cpuset_cpus_allowed(p, cpus_allowed);
	cpumask_and(new_mask, in_mask, cpus_allowed);
again:
	retval = set_cpus_allowed_ptr(p, new_mask);

	if (!retval) {
		cpuset_cpus_allowed(p, cpus_allowed);
		if (!cpumask_subset(new_mask, cpus_allowed)) {
			/*
			 * We must have raced with a concurrent cpuset
			 * update. Just reset the cpus_allowed to the
			 * cpuset's cpus_allowed
			 */
			cpumask_copy(new_mask, cpus_allowed);
			goto again;
		}
	}
out_unlock:
	free_cpumask_var(new_mask);
out_free_cpus_allowed:
	free_cpumask_var(cpus_allowed);
out_put_task:
	put_task_struct(p);
	put_online_cpus();
	return retval;
}

static int get_user_cpu_mask(unsigned long __user *user_mask_ptr, unsigned len,
			     struct cpumask *new_mask)
{
	if (len < cpumask_size())
		cpumask_clear(new_mask);
	else if (len > cpumask_size())
		len = cpumask_size();

	return copy_from_user(new_mask, user_mask_ptr, len) ? -EFAULT : 0;
}

/**
 * sys_sched_setaffinity - set the cpu affinity of a process
 * @pid: pid of the process
 * @len: length in bytes of the bitmask pointed to by user_mask_ptr
 * @user_mask_ptr: user-space pointer to the new cpu mask
 */
SYSCALL_DEFINE3(sched_setaffinity, pid_t, pid, unsigned int, len,
		unsigned long __user *, user_mask_ptr)
{
	cpumask_var_t new_mask;
	int retval;

	if (!alloc_cpumask_var(&new_mask, GFP_KERNEL))
		return -ENOMEM;

	retval = get_user_cpu_mask(user_mask_ptr, len, new_mask);
	if (retval == 0)
		retval = sched_setaffinity(pid, new_mask);
	free_cpumask_var(new_mask);
	return retval;
}

long sched_getaffinity(pid_t pid, struct cpumask *mask)
{
	struct task_struct *p;
	unsigned long flags;
	int retval;

	get_online_cpus();
	rcu_read_lock();

	retval = -ESRCH;
	p = find_process_by_pid(pid);
	if (!p)
		goto out_unlock;

	retval = security_task_getscheduler(p);
	if (retval)
		goto out_unlock;

	raw_spin_lock_irqsave(&p->pi_lock, flags);
	cpumask_and(mask, &p->cpus_allowed, cpu_online_mask);
	raw_spin_unlock_irqrestore(&p->pi_lock, flags);

out_unlock:
	rcu_read_unlock();
	put_online_cpus();

	return retval;
}

/**
 * sys_sched_getaffinity - get the cpu affinity of a process
 * @pid: pid of the process
 * @len: length in bytes of the bitmask pointed to by user_mask_ptr
 * @user_mask_ptr: user-space pointer to hold the current cpu mask
 */
SYSCALL_DEFINE3(sched_getaffinity, pid_t, pid, unsigned int, len,
		unsigned long __user *, user_mask_ptr)
{
	int ret;
	cpumask_var_t mask;

	if ((len * BITS_PER_BYTE) < nr_cpu_ids)
		return -EINVAL;
	if (len & (sizeof(unsigned long)-1))
		return -EINVAL;

	if (!alloc_cpumask_var(&mask, GFP_KERNEL))
		return -ENOMEM;

	ret = sched_getaffinity(pid, mask);
	if (ret == 0) {
		size_t retlen = min_t(size_t, len, cpumask_size());

		if (copy_to_user(user_mask_ptr, mask, retlen))
			ret = -EFAULT;
		else
			ret = retlen;
	}
	free_cpumask_var(mask);

	return ret;
}

/**
 * sys_sched_yield - yield the current processor to other threads.
 *
 * This function yields the current CPU to other tasks. If there are no
 * other threads running on this CPU then this function will return.
 */
SYSCALL_DEFINE0(sched_yield)
{
	struct rq *rq = this_rq_lock();

	schedstat_inc(rq, yld_count);
	current->sched_class->yield_task(rq);

	/*
	 * Since we are going to call schedule() anyway, there's
	 * no need to preempt or enable interrupts:
	 */
	__release(rq->lock);
	spin_release(&rq->lock.dep_map, 1, _THIS_IP_);
	do_raw_spin_unlock(&rq->lock);
	sched_preempt_enable_no_resched();

	schedule();

	return 0;
}

static inline int should_resched(void)
{
	return need_resched() && !(preempt_count() & PREEMPT_ACTIVE);
}

static void __cond_resched(void)
{
	add_preempt_count(PREEMPT_ACTIVE);
	__schedule();
	sub_preempt_count(PREEMPT_ACTIVE);
}

int __sched _cond_resched(void)
{
	if (should_resched()) {
		__cond_resched();
		return 1;
	}
	return 0;
}
EXPORT_SYMBOL(_cond_resched);

/*
 * __cond_resched_lock() - if a reschedule is pending, drop the given lock,
 * call schedule, and on return reacquire the lock.
 *
 * This works OK both with and without CONFIG_PREEMPT. We do strange low-level
 * operations here to prevent schedule() from being called twice (once via
 * spin_unlock(), once by hand).
 */
int __cond_resched_lock(spinlock_t *lock)
{
	int resched = should_resched();
	int ret = 0;

	lockdep_assert_held(lock);

	if (spin_needbreak(lock) || resched) {
		spin_unlock(lock);
		if (resched)
			__cond_resched();
		else
			cpu_relax();
		ret = 1;
		spin_lock(lock);
	}
	return ret;
}
EXPORT_SYMBOL(__cond_resched_lock);

int __sched __cond_resched_softirq(void)
{
	BUG_ON(!in_softirq());

	if (should_resched()) {
		local_bh_enable();
		__cond_resched();
		local_bh_disable();
		return 1;
	}
	return 0;
}
EXPORT_SYMBOL(__cond_resched_softirq);

/**
 * yield - yield the current processor to other threads.
 *
 * Do not ever use this function, there's a 99% chance you're doing it wrong.
 *
 * The scheduler is at all times free to pick the calling task as the most
 * eligible task to run, if removing the yield() call from your code breaks
 * it, its already broken.
 *
 * Typical broken usage is:
 *
 * while (!event)
 * 	yield();
 *
 * where one assumes that yield() will let 'the other' process run that will
 * make event true. If the current task is a SCHED_FIFO task that will never
 * happen. Never use yield() as a progress guarantee!!
 *
 * If you want to use yield() to wait for something, use wait_event().
 * If you want to use yield() to be 'nice' for others, use cond_resched().
 * If you still want to use yield(), do not!
 */
void __sched yield(void)
{
	set_current_state(TASK_RUNNING);
	sys_sched_yield();
}
EXPORT_SYMBOL(yield);

/**
 * yield_to - yield the current processor to another thread in
 * your thread group, or accelerate that thread toward the
 * processor it's on.
 * @p: target task
 * @preempt: whether task preemption is allowed or not
 *
 * It's the caller's job to ensure that the target task struct
 * can't go away on us before we can do any checks.
 *
 * Returns:
 *	true (>0) if we indeed boosted the target task.
 *	false (0) if we failed to boost the target.
 *	-ESRCH if there's no task to yield to.
 */
bool __sched yield_to(struct task_struct *p, bool preempt)
{
	struct task_struct *curr = current;
	struct rq *rq, *p_rq;
	unsigned long flags;
	int yielded = 0;

	local_irq_save(flags);
	rq = this_rq();

again:
	p_rq = task_rq(p);
	/*
	 * If we're the only runnable task on the rq and target rq also
	 * has only one task, there's absolutely no point in yielding.
	 */
	if (rq->nr_running == 1 && p_rq->nr_running == 1) {
		yielded = -ESRCH;
		goto out_irq;
	}

	double_rq_lock(rq, p_rq);
	while (task_rq(p) != p_rq) {
		double_rq_unlock(rq, p_rq);
		goto again;
	}

	if (!curr->sched_class->yield_to_task)
		goto out_unlock;

	if (curr->sched_class != p->sched_class)
		goto out_unlock;

	if (task_running(p_rq, p) || p->state)
		goto out_unlock;

	yielded = curr->sched_class->yield_to_task(rq, p, preempt);
	if (yielded) {
		schedstat_inc(rq, yld_count);
		/*
		 * Make p's CPU reschedule; pick_next_entity takes care of
		 * fairness.
		 */
		if (preempt && rq != p_rq)
			resched_task(p_rq->curr);
	}

out_unlock:
	double_rq_unlock(rq, p_rq);
out_irq:
	local_irq_restore(flags);

	if (yielded > 0)
		schedule();

	return yielded;
}
EXPORT_SYMBOL_GPL(yield_to);

/*
 * This task is about to go to sleep on IO. Increment rq->nr_iowait so
 * that process accounting knows that this is a task in IO wait state.
 */
void __sched io_schedule(void)
{
	struct rq *rq = raw_rq();

	delayacct_blkio_start();
	atomic_inc(&rq->nr_iowait);
	blk_flush_plug(current);
	current->in_iowait = 1;
	schedule();
	current->in_iowait = 0;
	atomic_dec(&rq->nr_iowait);
	delayacct_blkio_end();
}
EXPORT_SYMBOL(io_schedule);

long __sched io_schedule_timeout(long timeout)
{
	struct rq *rq = raw_rq();
	long ret;

	delayacct_blkio_start();
	atomic_inc(&rq->nr_iowait);
	blk_flush_plug(current);
	current->in_iowait = 1;
	ret = schedule_timeout(timeout);
	current->in_iowait = 0;
	atomic_dec(&rq->nr_iowait);
	delayacct_blkio_end();
	return ret;
}

/**
 * sys_sched_get_priority_max - return maximum RT priority.
 * @policy: scheduling class.
 *
 * this syscall returns the maximum rt_priority that can be used
 * by a given scheduling class.
 */
SYSCALL_DEFINE1(sched_get_priority_max, int, policy)
{
	int ret = -EINVAL;

	switch (policy) {
	case SCHED_FIFO:
	case SCHED_RR:
		ret = MAX_USER_RT_PRIO-1;
		break;
	case SCHED_NORMAL:
	case SCHED_BATCH:
	case SCHED_IDLE:
		ret = 0;
		break;
	}
	return ret;
}

/**
 * sys_sched_get_priority_min - return minimum RT priority.
 * @policy: scheduling class.
 *
 * this syscall returns the minimum rt_priority that can be used
 * by a given scheduling class.
 */
SYSCALL_DEFINE1(sched_get_priority_min, int, policy)
{
	int ret = -EINVAL;

	switch (policy) {
	case SCHED_FIFO:
	case SCHED_RR:
		ret = 1;
		break;
	case SCHED_NORMAL:
	case SCHED_BATCH:
	case SCHED_IDLE:
		ret = 0;
	}
	return ret;
}

/**
 * sys_sched_rr_get_interval - return the default timeslice of a process.
 * @pid: pid of the process.
 * @interval: userspace pointer to the timeslice value.
 *
 * this syscall writes the default timeslice value of a given process
 * into the user-space timespec buffer. A value of '0' means infinity.
 */
SYSCALL_DEFINE2(sched_rr_get_interval, pid_t, pid,
		struct timespec __user *, interval)
{
	struct task_struct *p;
	unsigned int time_slice;
	unsigned long flags;
	struct rq *rq;
	int retval;
	struct timespec t;

	if (pid < 0)
		return -EINVAL;

	retval = -ESRCH;
	rcu_read_lock();
	p = find_process_by_pid(pid);
	if (!p)
		goto out_unlock;

	retval = security_task_getscheduler(p);
	if (retval)
		goto out_unlock;

	rq = task_rq_lock(p, &flags);
	time_slice = p->sched_class->get_rr_interval(rq, p);
	task_rq_unlock(rq, p, &flags);

	rcu_read_unlock();
	jiffies_to_timespec(time_slice, &t);
	retval = copy_to_user(interval, &t, sizeof(t)) ? -EFAULT : 0;
	return retval;

out_unlock:
	rcu_read_unlock();
	return retval;
}

static const char stat_nam[] = TASK_STATE_TO_CHAR_STR;

void sched_show_task(struct task_struct *p)
{
	unsigned long free = 0;
	int ppid;
	unsigned state;

	state = p->state ? __ffs(p->state) + 1 : 0;
	printk(KERN_INFO "%-15.15s %c", p->comm,
		state < sizeof(stat_nam) - 1 ? stat_nam[state] : '?');
#if BITS_PER_LONG == 32
	if (state == TASK_RUNNING)
		printk(KERN_CONT " running  ");
	else
		printk(KERN_CONT " %08lx ", thread_saved_pc(p));
#else
	if (state == TASK_RUNNING)
		printk(KERN_CONT "  running task    ");
	else
		printk(KERN_CONT " %016lx ", thread_saved_pc(p));
#endif
#ifdef CONFIG_DEBUG_STACK_USAGE
	free = stack_not_used(p);
#endif
	rcu_read_lock();
	ppid = task_pid_nr(rcu_dereference(p->real_parent));
	rcu_read_unlock();
	printk(KERN_CONT "%5lu %5d %6d 0x%08lx\n", free,
		task_pid_nr(p), ppid,
		(unsigned long)task_thread_info(p)->flags);

	print_worker_info(KERN_INFO, p);
	show_stack(p, NULL);
}

void show_state_filter(unsigned long state_filter)
{
	struct task_struct *g, *p;

#if BITS_PER_LONG == 32
	printk(KERN_INFO
		"  task                PC stack   pid father\n");
#else
	printk(KERN_INFO
		"  task                        PC stack   pid father\n");
#endif
	rcu_read_lock();
	do_each_thread(g, p) {
		/*
		 * reset the NMI-timeout, listing all files on a slow
		 * console might take a lot of time:
		 */
		touch_nmi_watchdog();
		if (!state_filter || (p->state & state_filter))
			sched_show_task(p);
	} while_each_thread(g, p);

	touch_all_softlockup_watchdogs();

#ifdef CONFIG_SCHED_DEBUG
	sysrq_sched_debug_show();
#endif
	rcu_read_unlock();
	/*
	 * Only show locks if all tasks are dumped:
	 */
	if (!state_filter)
		debug_show_all_locks();
}

void __cpuinit init_idle_bootup_task(struct task_struct *idle)
{
	idle->sched_class = &idle_sched_class;
}

/**
 * init_idle - set up an idle thread for a given CPU
 * @idle: task in question
 * @cpu: cpu the idle task belongs to
 *
 * NOTE: this function does not set the idle thread's NEED_RESCHED
 * flag, to make booting more robust.
 */
void __cpuinit init_idle(struct task_struct *idle, int cpu)
{
	struct rq *rq = cpu_rq(cpu);
	unsigned long flags;

	raw_spin_lock_irqsave(&rq->lock, flags);

	__sched_fork(idle);
	idle->state = TASK_RUNNING;
	idle->se.exec_start = sched_clock();

	do_set_cpus_allowed(idle, cpumask_of(cpu));
	/*
	 * We're having a chicken and egg problem, even though we are
	 * holding rq->lock, the cpu isn't yet set to this cpu so the
	 * lockdep check in task_group() will fail.
	 *
	 * Similar case to sched_fork(). / Alternatively we could
	 * use task_rq_lock() here and obtain the other rq->lock.
	 *
	 * Silence PROVE_RCU
	 */
	rcu_read_lock();
	__set_task_cpu(idle, cpu);
	rcu_read_unlock();

	rq->curr = rq->idle = idle;
#if defined(CONFIG_SMP)
	idle->on_cpu = 1;
#endif
	raw_spin_unlock_irqrestore(&rq->lock, flags);

	/* Set the preempt count _outside_ the spinlocks! */
	task_thread_info(idle)->preempt_count = 0;

	/*
	 * The idle tasks have their own, simple scheduling class:
	 */
	idle->sched_class = &idle_sched_class;
	ftrace_graph_init_idle_task(idle, cpu);
	vtime_init_idle(idle);
#if defined(CONFIG_SMP)
	sprintf(idle->comm, "%s/%d", INIT_TASK_COMM, cpu);
#endif
}

#ifdef CONFIG_SMP
void do_set_cpus_allowed(struct task_struct *p, const struct cpumask *new_mask)
{
	if (p->sched_class && p->sched_class->set_cpus_allowed)
		p->sched_class->set_cpus_allowed(p, new_mask);

	cpumask_copy(&p->cpus_allowed, new_mask);
	p->nr_cpus_allowed = cpumask_weight(new_mask);
}

/*
 * This is how migration works:
 *
 * 1) we invoke migration_cpu_stop() on the target CPU using
 *    stop_one_cpu().
 * 2) stopper starts to run (implicitly forcing the migrated thread
 *    off the CPU)
 * 3) it checks whether the migrated task is still in the wrong runqueue.
 * 4) if it's in the wrong runqueue then the migration thread removes
 *    it and puts it into the right queue.
 * 5) stopper completes and stop_one_cpu() returns and the migration
 *    is done.
 */

/*
 * Change a given task's CPU affinity. Migrate the thread to a
 * proper CPU and schedule it away if the CPU it's executing on
 * is removed from the allowed bitmask.
 *
 * NOTE: the caller must have a valid reference to the task, the
 * task must not exit() & deallocate itself prematurely. The
 * call is not atomic; no spinlocks may be held.
 */
int set_cpus_allowed_ptr(struct task_struct *p, const struct cpumask *new_mask)
{
	unsigned long flags;
	struct rq *rq;
	unsigned int dest_cpu;
	int ret = 0;

	rq = task_rq_lock(p, &flags);

	if (cpumask_equal(&p->cpus_allowed, new_mask))
		goto out;

	if (!cpumask_intersects(new_mask, cpu_active_mask)) {
		ret = -EINVAL;
		goto out;
	}

	do_set_cpus_allowed(p, new_mask);

	/* Can the task run on the task's current CPU? If so, we're done */
	if (cpumask_test_cpu(task_cpu(p), new_mask))
		goto out;

	dest_cpu = cpumask_any_and(cpu_active_mask, new_mask);
	if (p->on_rq) {
		struct migration_arg arg = { p, dest_cpu };
		/* Need help from migration thread: drop lock and wait. */
		task_rq_unlock(rq, p, &flags);
		stop_one_cpu(cpu_of(rq), migration_cpu_stop, &arg);
		tlb_migrate_finish(p->mm);
		return 0;
	}
out:
	task_rq_unlock(rq, p, &flags);

	return ret;
}
EXPORT_SYMBOL_GPL(set_cpus_allowed_ptr);

/*
 * Move (not current) task off this cpu, onto dest cpu. We're doing
 * this because either it can't run here any more (set_cpus_allowed()
 * away from this CPU, or CPU going down), or because we're
 * attempting to rebalance this task on exec (sched_exec).
 *
 * So we race with normal scheduler movements, but that's OK, as long
 * as the task is no longer on this CPU.
 *
 * Returns non-zero if task was successfully migrated.
 */
static int __migrate_task(struct task_struct *p, int src_cpu, int dest_cpu)
{
	struct rq *rq_dest, *rq_src;
	int ret = 0;

	if (unlikely(!cpu_active(dest_cpu)))
		return ret;

	rq_src = cpu_rq(src_cpu);
	rq_dest = cpu_rq(dest_cpu);

	raw_spin_lock(&p->pi_lock);
	double_rq_lock(rq_src, rq_dest);
	/* Already moved. */
	if (task_cpu(p) != src_cpu)
		goto done;
	/* Affinity changed (again). */
	if (!cpumask_test_cpu(dest_cpu, tsk_cpus_allowed(p)))
		goto fail;

	/*
	 * If we're not on a rq, the next wake-up will ensure we're
	 * placed properly.
	 */
	if (p->on_rq) {
		dequeue_task(rq_src, p, 0);
		set_task_cpu(p, dest_cpu);
		enqueue_task(rq_dest, p, 0);
		check_preempt_curr(rq_dest, p, 0);
	}
done:
	ret = 1;
fail:
	double_rq_unlock(rq_src, rq_dest);
	raw_spin_unlock(&p->pi_lock);
	return ret;
}

/*
 * migration_cpu_stop - this will be executed by a highprio stopper thread
 * and performs thread migration by bumping thread off CPU then
 * 'pushing' onto another runqueue.
 */
static int migration_cpu_stop(void *data)
{
	struct migration_arg *arg = data;

	/*
	 * The original target cpu might have gone down and we might
	 * be on another cpu but it doesn't matter.
	 */
	local_irq_disable();
	__migrate_task(arg->task, raw_smp_processor_id(), arg->dest_cpu);
	local_irq_enable();
	return 0;
}

#ifdef CONFIG_HOTPLUG_CPU

/*
 * Ensures that the idle task is using init_mm right before its cpu goes
 * offline.
 */
void idle_task_exit(void)
{
	struct mm_struct *mm = current->active_mm;

	BUG_ON(cpu_online(smp_processor_id()));

	if (mm != &init_mm)
		switch_mm(mm, &init_mm, current);
	mmdrop(mm);
}

/*
 * Since this CPU is going 'away' for a while, fold any nr_active delta
 * we might have. Assumes we're called after migrate_tasks() so that the
 * nr_active count is stable.
 *
 * Also see the comment "Global load-average calculations".
 */
static void calc_load_migrate(struct rq *rq)
{
	long delta = calc_load_fold_active(rq);
	if (delta)
		atomic_long_add(delta, &calc_load_tasks);
}

/*
 * Migrate all tasks from the rq, sleeping tasks will be migrated by
 * try_to_wake_up()->select_task_rq().
 *
 * Called with rq->lock held even though we'er in stop_machine() and
 * there's no concurrency possible, we hold the required locks anyway
 * because of lock validation efforts.
 */
static void migrate_tasks(unsigned int dead_cpu)
{
	struct rq *rq = cpu_rq(dead_cpu);
	struct task_struct *next, *stop = rq->stop;
	int dest_cpu;

	/*
	 * Fudge the rq selection such that the below task selection loop
	 * doesn't get stuck on the currently eligible stop task.
	 *
	 * We're currently inside stop_machine() and the rq is either stuck
	 * in the stop_machine_cpu_stop() loop, or we're executing this code,
	 * either way we should never end up calling schedule() until we're
	 * done here.
	 */
	rq->stop = NULL;

	for ( ; ; ) {
		/*
		 * There's this thread running, bail when that's the only
		 * remaining thread.
		 */
		if (rq->nr_running == 1)
			break;

		next = pick_next_task(rq);
		BUG_ON(!next);
		next->sched_class->put_prev_task(rq, next);

		/* Find suitable destination for @next, with force if needed. */
		dest_cpu = select_fallback_rq(dead_cpu, next);
		raw_spin_unlock(&rq->lock);

		__migrate_task(next, dead_cpu, dest_cpu);

		raw_spin_lock(&rq->lock);
	}

	rq->stop = stop;
}

#endif /* CONFIG_HOTPLUG_CPU */

#if defined(CONFIG_SCHED_DEBUG) && defined(CONFIG_SYSCTL)

static struct ctl_table sd_ctl_dir[] = {
	{
		.procname	= "sched_domain",
		.mode		= 0555,
	},
	{}
};

static struct ctl_table sd_ctl_root[] = {
	{
		.procname	= "kernel",
		.mode		= 0555,
		.child		= sd_ctl_dir,
	},
	{}
};

static struct ctl_table *sd_alloc_ctl_entry(int n)
{
	struct ctl_table *entry =
		kcalloc(n, sizeof(struct ctl_table), GFP_KERNEL);

	return entry;
}

static void sd_free_ctl_entry(struct ctl_table **tablep)
{
	struct ctl_table *entry;

	/*
	 * In the intermediate directories, both the child directory and
	 * procname are dynamically allocated and could fail but the mode
	 * will always be set. In the lowest directory the names are
	 * static strings and all have proc handlers.
	 */
	for (entry = *tablep; entry->mode; entry++) {
		if (entry->child)
			sd_free_ctl_entry(&entry->child);
		if (entry->proc_handler == NULL)
			kfree(entry->procname);
	}

	kfree(*tablep);
	*tablep = NULL;
}

static int min_load_idx = 0;
static int max_load_idx = CPU_LOAD_IDX_MAX-1;

static void
set_table_entry(struct ctl_table *entry,
		const char *procname, void *data, int maxlen,
		umode_t mode, proc_handler *proc_handler,
		bool load_idx)
{
	entry->procname = procname;
	entry->data = data;
	entry->maxlen = maxlen;
	entry->mode = mode;
	entry->proc_handler = proc_handler;

	if (load_idx) {
		entry->extra1 = &min_load_idx;
		entry->extra2 = &max_load_idx;
	}
}

static struct ctl_table *
sd_alloc_ctl_domain_table(struct sched_domain *sd)
{
	struct ctl_table *table = sd_alloc_ctl_entry(13);

	if (table == NULL)
		return NULL;

	set_table_entry(&table[0], "min_interval", &sd->min_interval,
		sizeof(long), 0644, proc_doulongvec_minmax, false);
	set_table_entry(&table[1], "max_interval", &sd->max_interval,
		sizeof(long), 0644, proc_doulongvec_minmax, false);
	set_table_entry(&table[2], "busy_idx", &sd->busy_idx,
		sizeof(int), 0644, proc_dointvec_minmax, true);
	set_table_entry(&table[3], "idle_idx", &sd->idle_idx,
		sizeof(int), 0644, proc_dointvec_minmax, true);
	set_table_entry(&table[4], "newidle_idx", &sd->newidle_idx,
		sizeof(int), 0644, proc_dointvec_minmax, true);
	set_table_entry(&table[5], "wake_idx", &sd->wake_idx,
		sizeof(int), 0644, proc_dointvec_minmax, true);
	set_table_entry(&table[6], "forkexec_idx", &sd->forkexec_idx,
		sizeof(int), 0644, proc_dointvec_minmax, true);
	set_table_entry(&table[7], "busy_factor", &sd->busy_factor,
		sizeof(int), 0644, proc_dointvec_minmax, false);
	set_table_entry(&table[8], "imbalance_pct", &sd->imbalance_pct,
		sizeof(int), 0644, proc_dointvec_minmax, false);
	set_table_entry(&table[9], "cache_nice_tries",
		&sd->cache_nice_tries,
		sizeof(int), 0644, proc_dointvec_minmax, false);
	set_table_entry(&table[10], "flags", &sd->flags,
		sizeof(int), 0644, proc_dointvec_minmax, false);
	set_table_entry(&table[11], "name", sd->name,
		CORENAME_MAX_SIZE, 0444, proc_dostring, false);
	/* &table[12] is terminator */

	return table;
}

static ctl_table *sd_alloc_ctl_cpu_table(int cpu)
{
	struct ctl_table *entry, *table;
	struct sched_domain *sd;
	int domain_num = 0, i;
	char buf[32];

	for_each_domain(cpu, sd)
		domain_num++;
	entry = table = sd_alloc_ctl_entry(domain_num + 1);
	if (table == NULL)
		return NULL;

	i = 0;
	for_each_domain(cpu, sd) {
		snprintf(buf, 32, "domain%d", i);
		entry->procname = kstrdup(buf, GFP_KERNEL);
		entry->mode = 0555;
		entry->child = sd_alloc_ctl_domain_table(sd);
		entry++;
		i++;
	}
	return table;
}

static struct ctl_table_header *sd_sysctl_header;
static void register_sched_domain_sysctl(void)
{
	int i, cpu_num = num_possible_cpus();
	struct ctl_table *entry = sd_alloc_ctl_entry(cpu_num + 1);
	char buf[32];

	WARN_ON(sd_ctl_dir[0].child);
	sd_ctl_dir[0].child = entry;

	if (entry == NULL)
		return;

	for_each_possible_cpu(i) {
		snprintf(buf, 32, "cpu%d", i);
		entry->procname = kstrdup(buf, GFP_KERNEL);
		entry->mode = 0555;
		entry->child = sd_alloc_ctl_cpu_table(i);
		entry++;
	}

	WARN_ON(sd_sysctl_header);
	sd_sysctl_header = register_sysctl_table(sd_ctl_root);
}

/* may be called multiple times per register */
static void unregister_sched_domain_sysctl(void)
{
	if (sd_sysctl_header)
		unregister_sysctl_table(sd_sysctl_header);
	sd_sysctl_header = NULL;
	if (sd_ctl_dir[0].child)
		sd_free_ctl_entry(&sd_ctl_dir[0].child);
}
#else
static void register_sched_domain_sysctl(void)
{
}
static void unregister_sched_domain_sysctl(void)
{
}
#endif

static void set_rq_online(struct rq *rq)
{
	if (!rq->online) {
		const struct sched_class *class;

		cpumask_set_cpu(rq->cpu, rq->rd->online);
		rq->online = 1;

		for_each_class(class) {
			if (class->rq_online)
				class->rq_online(rq);
		}
	}
}

static void set_rq_offline(struct rq *rq)
{
	if (rq->online) {
		const struct sched_class *class;

		for_each_class(class) {
			if (class->rq_offline)
				class->rq_offline(rq);
		}

		cpumask_clear_cpu(rq->cpu, rq->rd->online);
		rq->online = 0;
	}
}

/*
 * migration_call - callback that gets triggered when a CPU is added.
 * Here we can start up the necessary migration thread for the new CPU.
 */
static int __cpuinit
migration_call(struct notifier_block *nfb, unsigned long action, void *hcpu)
{
	int cpu = (long)hcpu;
	unsigned long flags;
	struct rq *rq = cpu_rq(cpu);

	switch (action & ~CPU_TASKS_FROZEN) {

	case CPU_UP_PREPARE:
		rq->calc_load_update = calc_load_update;
		break;

	case CPU_ONLINE:
		/* Update our root-domain */
		raw_spin_lock_irqsave(&rq->lock, flags);
		if (rq->rd) {
			BUG_ON(!cpumask_test_cpu(cpu, rq->rd->span));

			set_rq_online(rq);
		}
		raw_spin_unlock_irqrestore(&rq->lock, flags);
		break;

#ifdef CONFIG_HOTPLUG_CPU
	case CPU_DYING:
		sched_ttwu_pending();
		/* Update our root-domain */
		raw_spin_lock_irqsave(&rq->lock, flags);
		if (rq->rd) {
			BUG_ON(!cpumask_test_cpu(cpu, rq->rd->span));
			set_rq_offline(rq);
		}
		migrate_tasks(cpu);
		BUG_ON(rq->nr_running != 1); /* the migration thread */
		raw_spin_unlock_irqrestore(&rq->lock, flags);
		break;

	case CPU_DEAD:
		calc_load_migrate(rq);
		break;
#endif
	}

	update_max_interval();

	return NOTIFY_OK;
}

/*
 * Register at high priority so that task migration (migrate_all_tasks)
 * happens before everything else.  This has to be lower priority than
 * the notifier in the perf_event subsystem, though.
 */
static struct notifier_block __cpuinitdata migration_notifier = {
	.notifier_call = migration_call,
	.priority = CPU_PRI_MIGRATION,
};

static int __cpuinit sched_cpu_active(struct notifier_block *nfb,
				      unsigned long action, void *hcpu)
{
	switch (action & ~CPU_TASKS_FROZEN) {
	case CPU_STARTING:
	case CPU_DOWN_FAILED:
		set_cpu_active((long)hcpu, true);
		return NOTIFY_OK;
	default:
		return NOTIFY_DONE;
	}
}

static int __cpuinit sched_cpu_inactive(struct notifier_block *nfb,
					unsigned long action, void *hcpu)
{
	switch (action & ~CPU_TASKS_FROZEN) {
	case CPU_DOWN_PREPARE:
		set_cpu_active((long)hcpu, false);
		return NOTIFY_OK;
	default:
		return NOTIFY_DONE;
	}
}

static int __init migration_init(void)
{
	void *cpu = (void *)(long)smp_processor_id();
	int err;

	/* Initialize migration for the boot CPU */
	err = migration_call(&migration_notifier, CPU_UP_PREPARE, cpu);
	BUG_ON(err == NOTIFY_BAD);
	migration_call(&migration_notifier, CPU_ONLINE, cpu);
	register_cpu_notifier(&migration_notifier);

	/* Register cpu active notifiers */
	cpu_notifier(sched_cpu_active, CPU_PRI_SCHED_ACTIVE);
	cpu_notifier(sched_cpu_inactive, CPU_PRI_SCHED_INACTIVE);

	return 0;
}
early_initcall(migration_init);
#endif

#ifdef CONFIG_SMP

static cpumask_var_t sched_domains_tmpmask; /* sched_domains_mutex */

#ifdef CONFIG_SCHED_DEBUG

static __read_mostly int sched_debug_enabled;

static int __init sched_debug_setup(char *str)
{
	sched_debug_enabled = 1;

	return 0;
}
early_param("sched_debug", sched_debug_setup);

static inline bool sched_debug(void)
{
	return sched_debug_enabled;
}

static int sched_domain_debug_one(struct sched_domain *sd, int cpu, int level,
				  struct cpumask *groupmask)
{
	struct sched_group *group = sd->groups;
	char str[256];

	cpulist_scnprintf(str, sizeof(str), sched_domain_span(sd));
	cpumask_clear(groupmask);

	printk(KERN_DEBUG "%*s domain %d: ", level, "", level);

	if (!(sd->flags & SD_LOAD_BALANCE)) {
		printk("does not load-balance\n");
		if (sd->parent)
			printk(KERN_ERR "ERROR: !SD_LOAD_BALANCE domain"
					" has parent");
		return -1;
	}

	printk(KERN_CONT "span %s level %s\n", str, sd->name);

	if (!cpumask_test_cpu(cpu, sched_domain_span(sd))) {
		printk(KERN_ERR "ERROR: domain->span does not contain "
				"CPU%d\n", cpu);
	}
	if (!cpumask_test_cpu(cpu, sched_group_cpus(group))) {
		printk(KERN_ERR "ERROR: domain->groups does not contain"
				" CPU%d\n", cpu);
	}

	printk(KERN_DEBUG "%*s groups:", level + 1, "");
	do {
		if (!group) {
			printk("\n");
			printk(KERN_ERR "ERROR: group is NULL\n");
			break;
		}

		/*
		 * Even though we initialize ->power to something semi-sane,
		 * we leave power_orig unset. This allows us to detect if
		 * domain iteration is still funny without causing /0 traps.
		 */
		if (!group->sgp->power_orig) {
			printk(KERN_CONT "\n");
			printk(KERN_ERR "ERROR: domain->cpu_power not "
					"set\n");
			break;
		}

		if (!cpumask_weight(sched_group_cpus(group))) {
			printk(KERN_CONT "\n");
			printk(KERN_ERR "ERROR: empty group\n");
			break;
		}

		if (!(sd->flags & SD_OVERLAP) &&
		    cpumask_intersects(groupmask, sched_group_cpus(group))) {
			printk(KERN_CONT "\n");
			printk(KERN_ERR "ERROR: repeated CPUs\n");
			break;
		}

		cpumask_or(groupmask, groupmask, sched_group_cpus(group));

		cpulist_scnprintf(str, sizeof(str), sched_group_cpus(group));

		printk(KERN_CONT " %s", str);
		if (group->sgp->power != SCHED_POWER_SCALE) {
			printk(KERN_CONT " (cpu_power = %d)",
				group->sgp->power);
		}

		group = group->next;
	} while (group != sd->groups);
	printk(KERN_CONT "\n");

	if (!cpumask_equal(sched_domain_span(sd), groupmask))
		printk(KERN_ERR "ERROR: groups don't span domain->span\n");

	if (sd->parent &&
	    !cpumask_subset(groupmask, sched_domain_span(sd->parent)))
		printk(KERN_ERR "ERROR: parent span is not a superset "
			"of domain->span\n");
	return 0;
}

static void sched_domain_debug(struct sched_domain *sd, int cpu)
{
	int level = 0;

	if (!sched_debug_enabled)
		return;

	if (!sd) {
		printk(KERN_DEBUG "CPU%d attaching NULL sched-domain.\n", cpu);
		return;
	}

	printk(KERN_DEBUG "CPU%d attaching sched-domain:\n", cpu);

	for (;;) {
		if (sched_domain_debug_one(sd, cpu, level, sched_domains_tmpmask))
			break;
		level++;
		sd = sd->parent;
		if (!sd)
			break;
	}
}
#else /* !CONFIG_SCHED_DEBUG */
# define sched_domain_debug(sd, cpu) do { } while (0)
static inline bool sched_debug(void)
{
	return false;
}
#endif /* CONFIG_SCHED_DEBUG */

static int sd_degenerate(struct sched_domain *sd)
{
	if (cpumask_weight(sched_domain_span(sd)) == 1)
		return 1;

	/* Following flags need at least 2 groups */
	if (sd->flags & (SD_LOAD_BALANCE |
			 SD_BALANCE_NEWIDLE |
			 SD_BALANCE_FORK |
			 SD_BALANCE_EXEC |
			 SD_SHARE_CPUPOWER |
			 SD_SHARE_PKG_RESOURCES)) {
		if (sd->groups != sd->groups->next)
			return 0;
	}

	/* Following flags don't use groups */
	if (sd->flags & (SD_WAKE_AFFINE))
		return 0;

	return 1;
}

static int
sd_parent_degenerate(struct sched_domain *sd, struct sched_domain *parent)
{
	unsigned long cflags = sd->flags, pflags = parent->flags;

	if (sd_degenerate(parent))
		return 1;

	if (!cpumask_equal(sched_domain_span(sd), sched_domain_span(parent)))
		return 0;

	/* Flags needing groups don't count if only 1 group in parent */
	if (parent->groups == parent->groups->next) {
		pflags &= ~(SD_LOAD_BALANCE |
				SD_BALANCE_NEWIDLE |
				SD_BALANCE_FORK |
				SD_BALANCE_EXEC |
				SD_SHARE_CPUPOWER |
				SD_SHARE_PKG_RESOURCES);
		if (nr_node_ids == 1)
			pflags &= ~SD_SERIALIZE;
	}
	if (~cflags & pflags)
		return 0;

	return 1;
}

static void free_rootdomain(struct rcu_head *rcu)
{
	struct root_domain *rd = container_of(rcu, struct root_domain, rcu);

	cpupri_cleanup(&rd->cpupri);
	free_cpumask_var(rd->rto_mask);
	free_cpumask_var(rd->online);
	free_cpumask_var(rd->span);
	kfree(rd);
}

static void rq_attach_root(struct rq *rq, struct root_domain *rd)
{
	struct root_domain *old_rd = NULL;
	unsigned long flags;

	raw_spin_lock_irqsave(&rq->lock, flags);

	if (rq->rd) {
		old_rd = rq->rd;

		if (cpumask_test_cpu(rq->cpu, old_rd->online))
			set_rq_offline(rq);

		cpumask_clear_cpu(rq->cpu, old_rd->span);

		/*
		 * If we dont want to free the old_rt yet then
		 * set old_rd to NULL to skip the freeing later
		 * in this function:
		 */
		if (!atomic_dec_and_test(&old_rd->refcount))
			old_rd = NULL;
	}

	atomic_inc(&rd->refcount);
	rq->rd = rd;

	cpumask_set_cpu(rq->cpu, rd->span);
	if (cpumask_test_cpu(rq->cpu, cpu_active_mask))
		set_rq_online(rq);

	raw_spin_unlock_irqrestore(&rq->lock, flags);

	if (old_rd)
		call_rcu_sched(&old_rd->rcu, free_rootdomain);
}

static int init_rootdomain(struct root_domain *rd)
{
	memset(rd, 0, sizeof(*rd));

	if (!alloc_cpumask_var(&rd->span, GFP_KERNEL))
		goto out;
	if (!alloc_cpumask_var(&rd->online, GFP_KERNEL))
		goto free_span;
	if (!alloc_cpumask_var(&rd->rto_mask, GFP_KERNEL))
		goto free_online;

	if (cpupri_init(&rd->cpupri) != 0)
		goto free_rto_mask;
	return 0;

free_rto_mask:
	free_cpumask_var(rd->rto_mask);
free_online:
	free_cpumask_var(rd->online);
free_span:
	free_cpumask_var(rd->span);
out:
	return -ENOMEM;
}

/*
 * By default the system creates a single root-domain with all cpus as
 * members (mimicking the global state we have today).
 */
struct root_domain def_root_domain;

static void init_defrootdomain(void)
{
	init_rootdomain(&def_root_domain);

	atomic_set(&def_root_domain.refcount, 1);
}

static struct root_domain *alloc_rootdomain(void)
{
	struct root_domain *rd;

	rd = kmalloc(sizeof(*rd), GFP_KERNEL);
	if (!rd)
		return NULL;

	if (init_rootdomain(rd) != 0) {
		kfree(rd);
		return NULL;
	}

	return rd;
}

static void free_sched_groups(struct sched_group *sg, int free_sgp)
{
	struct sched_group *tmp, *first;

	if (!sg)
		return;

	first = sg;
	do {
		tmp = sg->next;

		if (free_sgp && atomic_dec_and_test(&sg->sgp->ref))
			kfree(sg->sgp);

		kfree(sg);
		sg = tmp;
	} while (sg != first);
}

static void free_sched_domain(struct rcu_head *rcu)
{
	struct sched_domain *sd = container_of(rcu, struct sched_domain, rcu);

	/*
	 * If its an overlapping domain it has private groups, iterate and
	 * nuke them all.
	 */
	if (sd->flags & SD_OVERLAP) {
		free_sched_groups(sd->groups, 1);
	} else if (atomic_dec_and_test(&sd->groups->ref)) {
		kfree(sd->groups->sgp);
		kfree(sd->groups);
	}
	kfree(sd);
}

static void destroy_sched_domain(struct sched_domain *sd, int cpu)
{
	call_rcu(&sd->rcu, free_sched_domain);
}

static void destroy_sched_domains(struct sched_domain *sd, int cpu)
{
	for (; sd; sd = sd->parent)
		destroy_sched_domain(sd, cpu);
}

/*
 * Keep a special pointer to the highest sched_domain that has
 * SD_SHARE_PKG_RESOURCE set (Last Level Cache Domain) for this
 * allows us to avoid some pointer chasing select_idle_sibling().
 *
 * Also keep a unique ID per domain (we use the first cpu number in
 * the cpumask of the domain), this allows us to quickly tell if
 * two cpus are in the same cache domain, see cpus_share_cache().
 */
DEFINE_PER_CPU(struct sched_domain *, sd_llc);
DEFINE_PER_CPU(int, sd_llc_id);

static void update_top_cache_domain(int cpu)
{
	struct sched_domain *sd;
	int id = cpu;

	sd = highest_flag_domain(cpu, SD_SHARE_PKG_RESOURCES);
	if (sd)
		id = cpumask_first(sched_domain_span(sd));

	rcu_assign_pointer(per_cpu(sd_llc, cpu), sd);
	per_cpu(sd_llc_id, cpu) = id;
}

/*
 * Attach the domain 'sd' to 'cpu' as its base domain. Callers must
 * hold the hotplug lock.
 */
static void
cpu_attach_domain(struct sched_domain *sd, struct root_domain *rd, int cpu)
{
	struct rq *rq = cpu_rq(cpu);
	struct sched_domain *tmp;

	/* Remove the sched domains which do not contribute to scheduling. */
	for (tmp = sd; tmp; ) {
		struct sched_domain *parent = tmp->parent;
		if (!parent)
			break;

		if (sd_parent_degenerate(tmp, parent)) {
			tmp->parent = parent->parent;
			if (parent->parent)
				parent->parent->child = tmp;
			destroy_sched_domain(parent, cpu);
		} else
			tmp = tmp->parent;
	}

	if (sd && sd_degenerate(sd)) {
		tmp = sd;
		sd = sd->parent;
		destroy_sched_domain(tmp, cpu);
		if (sd)
			sd->child = NULL;
	}

	sched_domain_debug(sd, cpu);

	rq_attach_root(rq, rd);
	tmp = rq->sd;
	rcu_assign_pointer(rq->sd, sd);
	destroy_sched_domains(tmp, cpu);

	update_top_cache_domain(cpu);
}

/* cpus with isolated domains */
static cpumask_var_t cpu_isolated_map;

/* Setup the mask of cpus configured for isolated domains */
static int __init isolated_cpu_setup(char *str)
{
	alloc_bootmem_cpumask_var(&cpu_isolated_map);
	cpulist_parse(str, cpu_isolated_map);
	return 1;
}

__setup("isolcpus=", isolated_cpu_setup);

static const struct cpumask *cpu_cpu_mask(int cpu)
{
	return cpumask_of_node(cpu_to_node(cpu));
}

struct sd_data {
	struct sched_domain **__percpu sd;
	struct sched_group **__percpu sg;
	struct sched_group_power **__percpu sgp;
};

struct s_data {
	struct sched_domain ** __percpu sd;
	struct root_domain	*rd;
};

enum s_alloc {
	sa_rootdomain,
	sa_sd,
	sa_sd_storage,
	sa_none,
};

struct sched_domain_topology_level;

typedef struct sched_domain *(*sched_domain_init_f)(struct sched_domain_topology_level *tl, int cpu);
typedef const struct cpumask *(*sched_domain_mask_f)(int cpu);

#define SDTL_OVERLAP	0x01

struct sched_domain_topology_level {
	sched_domain_init_f init;
	sched_domain_mask_f mask;
	int		    flags;
	int		    numa_level;
	struct sd_data      data;
};

/*
 * Build an iteration mask that can exclude certain CPUs from the upwards
 * domain traversal.
 *
 * Asymmetric node setups can result in situations where the domain tree is of
 * unequal depth, make sure to skip domains that already cover the entire
 * range.
 *
 * In that case build_sched_domains() will have terminated the iteration early
 * and our sibling sd spans will be empty. Domains should always include the
 * cpu they're built on, so check that.
 *
 */
static void build_group_mask(struct sched_domain *sd, struct sched_group *sg)
{
	const struct cpumask *span = sched_domain_span(sd);
	struct sd_data *sdd = sd->private;
	struct sched_domain *sibling;
	int i;

	for_each_cpu(i, span) {
		sibling = *per_cpu_ptr(sdd->sd, i);
		if (!cpumask_test_cpu(i, sched_domain_span(sibling)))
			continue;

		cpumask_set_cpu(i, sched_group_mask(sg));
	}
}

/*
 * Return the canonical balance cpu for this group, this is the first cpu
 * of this group that's also in the iteration mask.
 */
int group_balance_cpu(struct sched_group *sg)
{
	return cpumask_first_and(sched_group_cpus(sg), sched_group_mask(sg));
}

static int
build_overlap_sched_groups(struct sched_domain *sd, int cpu)
{
	struct sched_group *first = NULL, *last = NULL, *groups = NULL, *sg;
	const struct cpumask *span = sched_domain_span(sd);
	struct cpumask *covered = sched_domains_tmpmask;
	struct sd_data *sdd = sd->private;
	struct sched_domain *child;
	int i;

	cpumask_clear(covered);

	for_each_cpu(i, span) {
		struct cpumask *sg_span;

		if (cpumask_test_cpu(i, covered))
			continue;

		child = *per_cpu_ptr(sdd->sd, i);

		/* See the comment near build_group_mask(). */
		if (!cpumask_test_cpu(i, sched_domain_span(child)))
			continue;

		sg = kzalloc_node(sizeof(struct sched_group) + cpumask_size(),
				GFP_KERNEL, cpu_to_node(cpu));

		if (!sg)
			goto fail;

		sg_span = sched_group_cpus(sg);
		if (child->child) {
			child = child->child;
			cpumask_copy(sg_span, sched_domain_span(child));
		} else
			cpumask_set_cpu(i, sg_span);

		cpumask_or(covered, covered, sg_span);

		sg->sgp = *per_cpu_ptr(sdd->sgp, i);
		if (atomic_inc_return(&sg->sgp->ref) == 1)
			build_group_mask(sd, sg);

		/*
		 * Initialize sgp->power such that even if we mess up the
		 * domains and no possible iteration will get us here, we won't
		 * die on a /0 trap.
		 */
		sg->sgp->power = SCHED_POWER_SCALE * cpumask_weight(sg_span);

		/*
		 * Make sure the first group of this domain contains the
		 * canonical balance cpu. Otherwise the sched_domain iteration
		 * breaks. See update_sg_lb_stats().
		 */
		if ((!groups && cpumask_test_cpu(cpu, sg_span)) ||
		    group_balance_cpu(sg) == cpu)
			groups = sg;

		if (!first)
			first = sg;
		if (last)
			last->next = sg;
		last = sg;
		last->next = first;
	}
	sd->groups = groups;

	return 0;

fail:
	free_sched_groups(first, 0);

	return -ENOMEM;
}

static int get_group(int cpu, struct sd_data *sdd, struct sched_group **sg)
{
	struct sched_domain *sd = *per_cpu_ptr(sdd->sd, cpu);
	struct sched_domain *child = sd->child;

	if (child)
		cpu = cpumask_first(sched_domain_span(child));

	if (sg) {
		*sg = *per_cpu_ptr(sdd->sg, cpu);
		(*sg)->sgp = *per_cpu_ptr(sdd->sgp, cpu);
		atomic_set(&(*sg)->sgp->ref, 1); /* for claim_allocations */
	}

	return cpu;
}

/*
 * build_sched_groups will build a circular linked list of the groups
 * covered by the given span, and will set each group's ->cpumask correctly,
 * and ->cpu_power to 0.
 *
 * Assumes the sched_domain tree is fully constructed
 */
static int
build_sched_groups(struct sched_domain *sd, int cpu)
{
	struct sched_group *first = NULL, *last = NULL;
	struct sd_data *sdd = sd->private;
	const struct cpumask *span = sched_domain_span(sd);
	struct cpumask *covered;
	int i;

	get_group(cpu, sdd, &sd->groups);
	atomic_inc(&sd->groups->ref);

	if (cpu != cpumask_first(sched_domain_span(sd)))
		return 0;

	lockdep_assert_held(&sched_domains_mutex);
	covered = sched_domains_tmpmask;

	cpumask_clear(covered);

	for_each_cpu(i, span) {
		struct sched_group *sg;
		int group = get_group(i, sdd, &sg);
		int j;

		if (cpumask_test_cpu(i, covered))
			continue;

		cpumask_clear(sched_group_cpus(sg));
		sg->sgp->power = 0;
		cpumask_setall(sched_group_mask(sg));

		for_each_cpu(j, span) {
			if (get_group(j, sdd, NULL) != group)
				continue;

			cpumask_set_cpu(j, covered);
			cpumask_set_cpu(j, sched_group_cpus(sg));
		}

		if (!first)
			first = sg;
		if (last)
			last->next = sg;
		last = sg;
	}
	last->next = first;

	return 0;
}

/*
 * Initialize sched groups cpu_power.
 *
 * cpu_power indicates the capacity of sched group, which is used while
 * distributing the load between different sched groups in a sched domain.
 * Typically cpu_power for all the groups in a sched domain will be same unless
 * there are asymmetries in the topology. If there are asymmetries, group
 * having more cpu_power will pickup more load compared to the group having
 * less cpu_power.
 */
static void init_sched_groups_power(int cpu, struct sched_domain *sd)
{
	struct sched_group *sg = sd->groups;

	WARN_ON(!sd || !sg);

	do {
		sg->group_weight = cpumask_weight(sched_group_cpus(sg));
		sg = sg->next;
	} while (sg != sd->groups);

	if (cpu != group_balance_cpu(sg))
		return;

	update_group_power(sd, cpu);
	atomic_set(&sg->sgp->nr_busy_cpus, sg->group_weight);
}

int __weak arch_sd_sibling_asym_packing(void)
{
       return 0*SD_ASYM_PACKING;
}

/*
 * Initializers for schedule domains
 * Non-inlined to reduce accumulated stack pressure in build_sched_domains()
 */

#ifdef CONFIG_SCHED_DEBUG
# define SD_INIT_NAME(sd, type)		sd->name = #type
#else
# define SD_INIT_NAME(sd, type)		do { } while (0)
#endif

#define SD_INIT_FUNC(type)						\
static noinline struct sched_domain *					\
sd_init_##type(struct sched_domain_topology_level *tl, int cpu) 	\
{									\
	struct sched_domain *sd = *per_cpu_ptr(tl->data.sd, cpu);	\
	*sd = SD_##type##_INIT;						\
	SD_INIT_NAME(sd, type);						\
	sd->private = &tl->data;					\
	return sd;							\
}

SD_INIT_FUNC(CPU)
#ifdef CONFIG_SCHED_SMT
 SD_INIT_FUNC(SIBLING)
#endif
#ifdef CONFIG_SCHED_MC
 SD_INIT_FUNC(MC)
#endif
#ifdef CONFIG_SCHED_BOOK
 SD_INIT_FUNC(BOOK)
#endif

static int default_relax_domain_level = -1;
int sched_domain_level_max;

static int __init setup_relax_domain_level(char *str)
{
	if (kstrtoint(str, 0, &default_relax_domain_level))
		pr_warn("Unable to set relax_domain_level\n");

	return 1;
}
__setup("relax_domain_level=", setup_relax_domain_level);

static void set_domain_attribute(struct sched_domain *sd,
				 struct sched_domain_attr *attr)
{
	int request;

	if (!attr || attr->relax_domain_level < 0) {
		if (default_relax_domain_level < 0)
			return;
		else
			request = default_relax_domain_level;
	} else
		request = attr->relax_domain_level;
	if (request < sd->level) {
		/* turn off idle balance on this domain */
		sd->flags &= ~(SD_BALANCE_WAKE|SD_BALANCE_NEWIDLE);
	} else {
		/* turn on idle balance on this domain */
		sd->flags |= (SD_BALANCE_WAKE|SD_BALANCE_NEWIDLE);
	}
}

static void __sdt_free(const struct cpumask *cpu_map);
static int __sdt_alloc(const struct cpumask *cpu_map);

static void __free_domain_allocs(struct s_data *d, enum s_alloc what,
				 const struct cpumask *cpu_map)
{
	switch (what) {
	case sa_rootdomain:
		if (!atomic_read(&d->rd->refcount))
			free_rootdomain(&d->rd->rcu); /* fall through */
	case sa_sd:
		free_percpu(d->sd); /* fall through */
	case sa_sd_storage:
		__sdt_free(cpu_map); /* fall through */
	case sa_none:
		break;
	}
}

static enum s_alloc __visit_domain_allocation_hell(struct s_data *d,
						   const struct cpumask *cpu_map)
{
	memset(d, 0, sizeof(*d));

	if (__sdt_alloc(cpu_map))
		return sa_sd_storage;
	d->sd = alloc_percpu(struct sched_domain *);
	if (!d->sd)
		return sa_sd_storage;
	d->rd = alloc_rootdomain();
	if (!d->rd)
		return sa_sd;
	return sa_rootdomain;
}

/*
 * NULL the sd_data elements we've used to build the sched_domain and
 * sched_group structure so that the subsequent __free_domain_allocs()
 * will not free the data we're using.
 */
static void claim_allocations(int cpu, struct sched_domain *sd)
{
	struct sd_data *sdd = sd->private;

	WARN_ON_ONCE(*per_cpu_ptr(sdd->sd, cpu) != sd);
	*per_cpu_ptr(sdd->sd, cpu) = NULL;

	if (atomic_read(&(*per_cpu_ptr(sdd->sg, cpu))->ref))
		*per_cpu_ptr(sdd->sg, cpu) = NULL;

	if (atomic_read(&(*per_cpu_ptr(sdd->sgp, cpu))->ref))
		*per_cpu_ptr(sdd->sgp, cpu) = NULL;
}

#ifdef CONFIG_SCHED_SMT
static const struct cpumask *cpu_smt_mask(int cpu)
{
	return topology_thread_cpumask(cpu);
}
#endif

/*
 * Topology list, bottom-up.
 */
static struct sched_domain_topology_level default_topology[] = {
#ifdef CONFIG_SCHED_SMT
	{ sd_init_SIBLING, cpu_smt_mask, },
#endif
#ifdef CONFIG_SCHED_MC
	{ sd_init_MC, cpu_coregroup_mask, },
#endif
#ifdef CONFIG_SCHED_BOOK
	{ sd_init_BOOK, cpu_book_mask, },
#endif
	{ sd_init_CPU, cpu_cpu_mask, },
	{ NULL, },
};

static struct sched_domain_topology_level *sched_domain_topology = default_topology;

#ifdef CONFIG_NUMA

static int sched_domains_numa_levels;
static int *sched_domains_numa_distance;
static struct cpumask ***sched_domains_numa_masks;
static int sched_domains_curr_level;

static inline int sd_local_flags(int level)
{
	if (sched_domains_numa_distance[level] > RECLAIM_DISTANCE)
		return 0;

	return SD_BALANCE_EXEC | SD_BALANCE_FORK | SD_WAKE_AFFINE;
}

static struct sched_domain *
sd_numa_init(struct sched_domain_topology_level *tl, int cpu)
{
	struct sched_domain *sd = *per_cpu_ptr(tl->data.sd, cpu);
	int level = tl->numa_level;
	int sd_weight = cpumask_weight(
			sched_domains_numa_masks[level][cpu_to_node(cpu)]);

	*sd = (struct sched_domain){
		.min_interval		= sd_weight,
		.max_interval		= 2*sd_weight,
		.busy_factor		= 32,
		.imbalance_pct		= 125,
		.cache_nice_tries	= 2,
		.busy_idx		= 3,
		.idle_idx		= 2,
		.newidle_idx		= 0,
		.wake_idx		= 0,
		.forkexec_idx		= 0,

		.flags			= 1*SD_LOAD_BALANCE
					| 1*SD_BALANCE_NEWIDLE
					| 0*SD_BALANCE_EXEC
					| 0*SD_BALANCE_FORK
					| 0*SD_BALANCE_WAKE
					| 0*SD_WAKE_AFFINE
					| 0*SD_SHARE_CPUPOWER
					| 0*SD_SHARE_PKG_RESOURCES
					| 1*SD_SERIALIZE
					| 0*SD_PREFER_SIBLING
					| sd_local_flags(level)
					,
		.last_balance		= jiffies,
		.balance_interval	= sd_weight,
	};
	SD_INIT_NAME(sd, NUMA);
	sd->private = &tl->data;

	/*
	 * Ugly hack to pass state to sd_numa_mask()...
	 */
	sched_domains_curr_level = tl->numa_level;

	return sd;
}

static const struct cpumask *sd_numa_mask(int cpu)
{
	return sched_domains_numa_masks[sched_domains_curr_level][cpu_to_node(cpu)];
}

static void sched_numa_warn(const char *str)
{
	static int done = false;
	int i,j;

	if (done)
		return;

	done = true;

	printk(KERN_WARNING "ERROR: %s\n\n", str);

	for (i = 0; i < nr_node_ids; i++) {
		printk(KERN_WARNING "  ");
		for (j = 0; j < nr_node_ids; j++)
			printk(KERN_CONT "%02d ", node_distance(i,j));
		printk(KERN_CONT "\n");
	}
	printk(KERN_WARNING "\n");
}

static bool find_numa_distance(int distance)
{
	int i;

	if (distance == node_distance(0, 0))
		return true;

	for (i = 0; i < sched_domains_numa_levels; i++) {
		if (sched_domains_numa_distance[i] == distance)
			return true;
	}

	return false;
}

static void sched_init_numa(void)
{
	int next_distance, curr_distance = node_distance(0, 0);
	struct sched_domain_topology_level *tl;
	int level = 0;
	int i, j, k;

	sched_domains_numa_distance = kzalloc(sizeof(int) * nr_node_ids, GFP_KERNEL);
	if (!sched_domains_numa_distance)
		return;

	/*
	 * O(nr_nodes^2) deduplicating selection sort -- in order to find the
	 * unique distances in the node_distance() table.
	 *
	 * Assumes node_distance(0,j) includes all distances in
	 * node_distance(i,j) in order to avoid cubic time.
	 */
	next_distance = curr_distance;
	for (i = 0; i < nr_node_ids; i++) {
		for (j = 0; j < nr_node_ids; j++) {
			for (k = 0; k < nr_node_ids; k++) {
				int distance = node_distance(i, k);

				if (distance > curr_distance &&
				    (distance < next_distance ||
				     next_distance == curr_distance))
					next_distance = distance;

				/*
				 * While not a strong assumption it would be nice to know
				 * about cases where if node A is connected to B, B is not
				 * equally connected to A.
				 */
				if (sched_debug() && node_distance(k, i) != distance)
					sched_numa_warn("Node-distance not symmetric");

				if (sched_debug() && i && !find_numa_distance(distance))
					sched_numa_warn("Node-0 not representative");
			}
			if (next_distance != curr_distance) {
				sched_domains_numa_distance[level++] = next_distance;
				sched_domains_numa_levels = level;
				curr_distance = next_distance;
			} else break;
		}

		/*
		 * In case of sched_debug() we verify the above assumption.
		 */
		if (!sched_debug())
			break;
	}
	/*
	 * 'level' contains the number of unique distances, excluding the
	 * identity distance node_distance(i,i).
	 *
	 * The sched_domains_numa_distance[] array includes the actual distance
	 * numbers.
	 */

	/*
	 * Here, we should temporarily reset sched_domains_numa_levels to 0.
	 * If it fails to allocate memory for array sched_domains_numa_masks[][],
	 * the array will contain less then 'level' members. This could be
	 * dangerous when we use it to iterate array sched_domains_numa_masks[][]
	 * in other functions.
	 *
	 * We reset it to 'level' at the end of this function.
	 */
	sched_domains_numa_levels = 0;

	sched_domains_numa_masks = kzalloc(sizeof(void *) * level, GFP_KERNEL);
	if (!sched_domains_numa_masks)
		return;

	/*
	 * Now for each level, construct a mask per node which contains all
	 * cpus of nodes that are that many hops away from us.
	 */
	for (i = 0; i < level; i++) {
		sched_domains_numa_masks[i] =
			kzalloc(nr_node_ids * sizeof(void *), GFP_KERNEL);
		if (!sched_domains_numa_masks[i])
			return;

		for (j = 0; j < nr_node_ids; j++) {
			struct cpumask *mask = kzalloc(cpumask_size(), GFP_KERNEL);
			if (!mask)
				return;

			sched_domains_numa_masks[i][j] = mask;

			for (k = 0; k < nr_node_ids; k++) {
				if (node_distance(j, k) > sched_domains_numa_distance[i])
					continue;

				cpumask_or(mask, mask, cpumask_of_node(k));
			}
		}
	}

	tl = kzalloc((ARRAY_SIZE(default_topology) + level) *
			sizeof(struct sched_domain_topology_level), GFP_KERNEL);
	if (!tl)
		return;

	/*
	 * Copy the default topology bits..
	 */
	for (i = 0; default_topology[i].init; i++)
		tl[i] = default_topology[i];

	/*
	 * .. and append 'j' levels of NUMA goodness.
	 */
	for (j = 0; j < level; i++, j++) {
		tl[i] = (struct sched_domain_topology_level){
			.init = sd_numa_init,
			.mask = sd_numa_mask,
			.flags = SDTL_OVERLAP,
			.numa_level = j,
		};
	}

	sched_domain_topology = tl;

	sched_domains_numa_levels = level;
}

static void sched_domains_numa_masks_set(int cpu)
{
	int i, j;
	int node = cpu_to_node(cpu);

	for (i = 0; i < sched_domains_numa_levels; i++) {
		for (j = 0; j < nr_node_ids; j++) {
			if (node_distance(j, node) <= sched_domains_numa_distance[i])
				cpumask_set_cpu(cpu, sched_domains_numa_masks[i][j]);
		}
	}
}

static void sched_domains_numa_masks_clear(int cpu)
{
	int i, j;
	for (i = 0; i < sched_domains_numa_levels; i++) {
		for (j = 0; j < nr_node_ids; j++)
			cpumask_clear_cpu(cpu, sched_domains_numa_masks[i][j]);
	}
}

/*
 * Update sched_domains_numa_masks[level][node] array when new cpus
 * are onlined.
 */
static int sched_domains_numa_masks_update(struct notifier_block *nfb,
					   unsigned long action,
					   void *hcpu)
{
	int cpu = (long)hcpu;

	switch (action & ~CPU_TASKS_FROZEN) {
	case CPU_ONLINE:
		sched_domains_numa_masks_set(cpu);
		break;

	case CPU_DEAD:
		sched_domains_numa_masks_clear(cpu);
		break;

	default:
		return NOTIFY_DONE;
	}

	return NOTIFY_OK;
}
#else
static inline void sched_init_numa(void)
{
}

static int sched_domains_numa_masks_update(struct notifier_block *nfb,
					   unsigned long action,
					   void *hcpu)
{
	return 0;
}
#endif /* CONFIG_NUMA */

static int __sdt_alloc(const struct cpumask *cpu_map)
{
	struct sched_domain_topology_level *tl;
	int j;

	for (tl = sched_domain_topology; tl->init; tl++) {
		struct sd_data *sdd = &tl->data;

		sdd->sd = alloc_percpu(struct sched_domain *);
		if (!sdd->sd)
			return -ENOMEM;

		sdd->sg = alloc_percpu(struct sched_group *);
		if (!sdd->sg)
			return -ENOMEM;

		sdd->sgp = alloc_percpu(struct sched_group_power *);
		if (!sdd->sgp)
			return -ENOMEM;

		for_each_cpu(j, cpu_map) {
			struct sched_domain *sd;
			struct sched_group *sg;
			struct sched_group_power *sgp;

		       	sd = kzalloc_node(sizeof(struct sched_domain) + cpumask_size(),
					GFP_KERNEL, cpu_to_node(j));
			if (!sd)
				return -ENOMEM;

			*per_cpu_ptr(sdd->sd, j) = sd;

			sg = kzalloc_node(sizeof(struct sched_group) + cpumask_size(),
					GFP_KERNEL, cpu_to_node(j));
			if (!sg)
				return -ENOMEM;

			sg->next = sg;

			*per_cpu_ptr(sdd->sg, j) = sg;

			sgp = kzalloc_node(sizeof(struct sched_group_power) + cpumask_size(),
					GFP_KERNEL, cpu_to_node(j));
			if (!sgp)
				return -ENOMEM;

			*per_cpu_ptr(sdd->sgp, j) = sgp;
		}
	}

	return 0;
}

static void __sdt_free(const struct cpumask *cpu_map)
{
	struct sched_domain_topology_level *tl;
	int j;

	for (tl = sched_domain_topology; tl->init; tl++) {
		struct sd_data *sdd = &tl->data;

		for_each_cpu(j, cpu_map) {
			struct sched_domain *sd;

			if (sdd->sd) {
				sd = *per_cpu_ptr(sdd->sd, j);
				if (sd && (sd->flags & SD_OVERLAP))
					free_sched_groups(sd->groups, 0);
				kfree(*per_cpu_ptr(sdd->sd, j));
			}

			if (sdd->sg)
				kfree(*per_cpu_ptr(sdd->sg, j));
			if (sdd->sgp)
				kfree(*per_cpu_ptr(sdd->sgp, j));
		}
		free_percpu(sdd->sd);
		sdd->sd = NULL;
		free_percpu(sdd->sg);
		sdd->sg = NULL;
		free_percpu(sdd->sgp);
		sdd->sgp = NULL;
	}
}

struct sched_domain *build_sched_domain(struct sched_domain_topology_level *tl,
		struct s_data *d, const struct cpumask *cpu_map,
		struct sched_domain_attr *attr, struct sched_domain *child,
		int cpu)
{
	struct sched_domain *sd = tl->init(tl, cpu);
	if (!sd)
		return child;

	cpumask_and(sched_domain_span(sd), cpu_map, tl->mask(cpu));
	if (child) {
		sd->level = child->level + 1;
		sched_domain_level_max = max(sched_domain_level_max, sd->level);
		child->parent = sd;
	}
	sd->child = child;
	set_domain_attribute(sd, attr);

	return sd;
}

/*
 * Build sched domains for a given set of cpus and attach the sched domains
 * to the individual cpus
 */
static int build_sched_domains(const struct cpumask *cpu_map,
			       struct sched_domain_attr *attr)
{
	enum s_alloc alloc_state = sa_none;
	struct sched_domain *sd;
	struct s_data d;
	int i, ret = -ENOMEM;

	alloc_state = __visit_domain_allocation_hell(&d, cpu_map);
	if (alloc_state != sa_rootdomain)
		goto error;

	/* Set up domains for cpus specified by the cpu_map. */
	for_each_cpu(i, cpu_map) {
		struct sched_domain_topology_level *tl;

		sd = NULL;
		for (tl = sched_domain_topology; tl->init; tl++) {
			sd = build_sched_domain(tl, &d, cpu_map, attr, sd, i);
			if (tl->flags & SDTL_OVERLAP || sched_feat(FORCE_SD_OVERLAP))
				sd->flags |= SD_OVERLAP;
			if (cpumask_equal(cpu_map, sched_domain_span(sd)))
				break;
		}

		while (sd->child)
			sd = sd->child;

		*per_cpu_ptr(d.sd, i) = sd;
	}

	/* Build the groups for the domains */
	for_each_cpu(i, cpu_map) {
		for (sd = *per_cpu_ptr(d.sd, i); sd; sd = sd->parent) {
			sd->span_weight = cpumask_weight(sched_domain_span(sd));
			if (sd->flags & SD_OVERLAP) {
				if (build_overlap_sched_groups(sd, i))
					goto error;
			} else {
				if (build_sched_groups(sd, i))
					goto error;
			}
		}
	}

	/* Calculate CPU power for physical packages and nodes */
	for (i = nr_cpumask_bits-1; i >= 0; i--) {
		if (!cpumask_test_cpu(i, cpu_map))
			continue;

		for (sd = *per_cpu_ptr(d.sd, i); sd; sd = sd->parent) {
			claim_allocations(i, sd);
			init_sched_groups_power(i, sd);
		}
	}

	/* Attach the domains */
	rcu_read_lock();
	for_each_cpu(i, cpu_map) {
		sd = *per_cpu_ptr(d.sd, i);
		cpu_attach_domain(sd, d.rd, i);
	}
	rcu_read_unlock();

	ret = 0;
error:
	__free_domain_allocs(&d, alloc_state, cpu_map);
	return ret;
}

static cpumask_var_t *doms_cur;	/* current sched domains */
static int ndoms_cur;		/* number of sched domains in 'doms_cur' */
static struct sched_domain_attr *dattr_cur;
				/* attribues of custom domains in 'doms_cur' */

/*
 * Special case: If a kmalloc of a doms_cur partition (array of
 * cpumask) fails, then fallback to a single sched domain,
 * as determined by the single cpumask fallback_doms.
 */
static cpumask_var_t fallback_doms;

/*
 * arch_update_cpu_topology lets virtualized architectures update the
 * cpu core maps. It is supposed to return 1 if the topology changed
 * or 0 if it stayed the same.
 */
int __attribute__((weak)) arch_update_cpu_topology(void)
{
	return 0;
}

cpumask_var_t *alloc_sched_domains(unsigned int ndoms)
{
	int i;
	cpumask_var_t *doms;

	doms = kmalloc(sizeof(*doms) * ndoms, GFP_KERNEL);
	if (!doms)
		return NULL;
	for (i = 0; i < ndoms; i++) {
		if (!alloc_cpumask_var(&doms[i], GFP_KERNEL)) {
			free_sched_domains(doms, i);
			return NULL;
		}
	}
	return doms;
}

void free_sched_domains(cpumask_var_t doms[], unsigned int ndoms)
{
	unsigned int i;
	for (i = 0; i < ndoms; i++)
		free_cpumask_var(doms[i]);
	kfree(doms);
}

/*
 * Set up scheduler domains and groups. Callers must hold the hotplug lock.
 * For now this just excludes isolated cpus, but could be used to
 * exclude other special cases in the future.
 */
static int init_sched_domains(const struct cpumask *cpu_map)
{
	int err;

	arch_update_cpu_topology();
	ndoms_cur = 1;
	doms_cur = alloc_sched_domains(ndoms_cur);
	if (!doms_cur)
		doms_cur = &fallback_doms;
	cpumask_andnot(doms_cur[0], cpu_map, cpu_isolated_map);
	err = build_sched_domains(doms_cur[0], NULL);
	register_sched_domain_sysctl();

	return err;
}

/*
 * Detach sched domains from a group of cpus specified in cpu_map
 * These cpus will now be attached to the NULL domain
 */
static void detach_destroy_domains(const struct cpumask *cpu_map)
{
	int i;

	rcu_read_lock();
	for_each_cpu(i, cpu_map)
		cpu_attach_domain(NULL, &def_root_domain, i);
	rcu_read_unlock();
}

/* handle null as "default" */
static int dattrs_equal(struct sched_domain_attr *cur, int idx_cur,
			struct sched_domain_attr *new, int idx_new)
{
	struct sched_domain_attr tmp;

	/* fast path */
	if (!new && !cur)
		return 1;

	tmp = SD_ATTR_INIT;
	return !memcmp(cur ? (cur + idx_cur) : &tmp,
			new ? (new + idx_new) : &tmp,
			sizeof(struct sched_domain_attr));
}

/*
 * Partition sched domains as specified by the 'ndoms_new'
 * cpumasks in the array doms_new[] of cpumasks. This compares
 * doms_new[] to the current sched domain partitioning, doms_cur[].
 * It destroys each deleted domain and builds each new domain.
 *
 * 'doms_new' is an array of cpumask_var_t's of length 'ndoms_new'.
 * The masks don't intersect (don't overlap.) We should setup one
 * sched domain for each mask. CPUs not in any of the cpumasks will
 * not be load balanced. If the same cpumask appears both in the
 * current 'doms_cur' domains and in the new 'doms_new', we can leave
 * it as it is.
 *
 * The passed in 'doms_new' should be allocated using
 * alloc_sched_domains.  This routine takes ownership of it and will
 * free_sched_domains it when done with it. If the caller failed the
 * alloc call, then it can pass in doms_new == NULL && ndoms_new == 1,
 * and partition_sched_domains() will fallback to the single partition
 * 'fallback_doms', it also forces the domains to be rebuilt.
 *
 * If doms_new == NULL it will be replaced with cpu_online_mask.
 * ndoms_new == 0 is a special case for destroying existing domains,
 * and it will not create the default domain.
 *
 * Call with hotplug lock held
 */
void partition_sched_domains(int ndoms_new, cpumask_var_t doms_new[],
			     struct sched_domain_attr *dattr_new)
{
	int i, j, n;
	int new_topology;

	mutex_lock(&sched_domains_mutex);

	/* always unregister in case we don't destroy any domains */
	unregister_sched_domain_sysctl();

	/* Let architecture update cpu core mappings. */
	new_topology = arch_update_cpu_topology();

	n = doms_new ? ndoms_new : 0;

	/* Destroy deleted domains */
	for (i = 0; i < ndoms_cur; i++) {
		for (j = 0; j < n && !new_topology; j++) {
			if (cpumask_equal(doms_cur[i], doms_new[j])
			    && dattrs_equal(dattr_cur, i, dattr_new, j))
				goto match1;
		}
		/* no match - a current sched domain not in new doms_new[] */
		detach_destroy_domains(doms_cur[i]);
match1:
		;
	}

	if (doms_new == NULL) {
		ndoms_cur = 0;
		doms_new = &fallback_doms;
		cpumask_andnot(doms_new[0], cpu_active_mask, cpu_isolated_map);
		WARN_ON_ONCE(dattr_new);
	}

	/* Build new domains */
	for (i = 0; i < ndoms_new; i++) {
		for (j = 0; j < ndoms_cur && !new_topology; j++) {
			if (cpumask_equal(doms_new[i], doms_cur[j])
			    && dattrs_equal(dattr_new, i, dattr_cur, j))
				goto match2;
		}
		/* no match - add a new doms_new */
		build_sched_domains(doms_new[i], dattr_new ? dattr_new + i : NULL);
match2:
		;
	}

	/* Remember the new sched domains */
	if (doms_cur != &fallback_doms)
		free_sched_domains(doms_cur, ndoms_cur);
	kfree(dattr_cur);	/* kfree(NULL) is safe */
	doms_cur = doms_new;
	dattr_cur = dattr_new;
	ndoms_cur = ndoms_new;

	register_sched_domain_sysctl();

	mutex_unlock(&sched_domains_mutex);
}

static int num_cpus_frozen;	/* used to mark begin/end of suspend/resume */

/*
 * Update cpusets according to cpu_active mask.  If cpusets are
 * disabled, cpuset_update_active_cpus() becomes a simple wrapper
 * around partition_sched_domains().
 *
 * If we come here as part of a suspend/resume, don't touch cpusets because we
 * want to restore it back to its original state upon resume anyway.
 */
static int cpuset_cpu_active(struct notifier_block *nfb, unsigned long action,
			     void *hcpu)
{
	switch (action) {
	case CPU_ONLINE_FROZEN:
	case CPU_DOWN_FAILED_FROZEN:

		/*
		 * num_cpus_frozen tracks how many CPUs are involved in suspend
		 * resume sequence. As long as this is not the last online
		 * operation in the resume sequence, just build a single sched
		 * domain, ignoring cpusets.
		 */
		num_cpus_frozen--;
		if (likely(num_cpus_frozen)) {
			partition_sched_domains(1, NULL, NULL);
			break;
		}

		/*
		 * This is the last CPU online operation. So fall through and
		 * restore the original sched domains by considering the
		 * cpuset configurations.
		 */

	case CPU_ONLINE:
	case CPU_DOWN_FAILED:
		cpuset_update_active_cpus(true);
		break;
	default:
		return NOTIFY_DONE;
	}
	return NOTIFY_OK;
}

static int cpuset_cpu_inactive(struct notifier_block *nfb, unsigned long action,
			       void *hcpu)
{
	switch (action) {
	case CPU_DOWN_PREPARE:
		cpuset_update_active_cpus(false);
		break;
	case CPU_DOWN_PREPARE_FROZEN:
		num_cpus_frozen++;
		partition_sched_domains(1, NULL, NULL);
		break;
	default:
		return NOTIFY_DONE;
	}
	return NOTIFY_OK;
}

void __init sched_init_smp(void)
{
	cpumask_var_t non_isolated_cpus;

	alloc_cpumask_var(&non_isolated_cpus, GFP_KERNEL);
	alloc_cpumask_var(&fallback_doms, GFP_KERNEL);

	sched_init_numa();

	get_online_cpus();
	mutex_lock(&sched_domains_mutex);
	init_sched_domains(cpu_active_mask);
	cpumask_andnot(non_isolated_cpus, cpu_possible_mask, cpu_isolated_map);
	if (cpumask_empty(non_isolated_cpus))
		cpumask_set_cpu(smp_processor_id(), non_isolated_cpus);
	mutex_unlock(&sched_domains_mutex);
	put_online_cpus();

	hotcpu_notifier(sched_domains_numa_masks_update, CPU_PRI_SCHED_ACTIVE);
	hotcpu_notifier(cpuset_cpu_active, CPU_PRI_CPUSET_ACTIVE);
	hotcpu_notifier(cpuset_cpu_inactive, CPU_PRI_CPUSET_INACTIVE);

	/* RT runtime code needs to handle some hotplug events */
	hotcpu_notifier(update_runtime, 0);

	init_hrtick();

	/* Move init over to a non-isolated CPU */
	if (set_cpus_allowed_ptr(current, non_isolated_cpus) < 0)
		BUG();
	sched_init_granularity();
	free_cpumask_var(non_isolated_cpus);

	init_sched_rt_class();
}
#else
void __init sched_init_smp(void)
{
	sched_init_granularity();
}
#endif /* CONFIG_SMP */

const_debug unsigned int sysctl_timer_migration = 1;

int in_sched_functions(unsigned long addr)
{
	return in_lock_functions(addr) ||
		(addr >= (unsigned long)__sched_text_start
		&& addr < (unsigned long)__sched_text_end);
}

#ifdef CONFIG_CGROUP_SCHED
/*
 * Default task group.
 * Every task in system belongs to this group at bootup.
 */
struct task_group root_task_group;
LIST_HEAD(task_groups);
#endif

DECLARE_PER_CPU(cpumask_var_t, load_balance_mask);

void __init sched_init(void)
{
	int i, j;
	unsigned long alloc_size = 0, ptr;

#ifdef CONFIG_FAIR_GROUP_SCHED
	alloc_size += 2 * nr_cpu_ids * sizeof(void **);
#endif
#ifdef CONFIG_RT_GROUP_SCHED
	alloc_size += 2 * nr_cpu_ids * sizeof(void **);
#endif
#ifdef CONFIG_CPUMASK_OFFSTACK
	alloc_size += num_possible_cpus() * cpumask_size();
#endif
	if (alloc_size) {
		ptr = (unsigned long)kzalloc(alloc_size, GFP_NOWAIT);

#ifdef CONFIG_FAIR_GROUP_SCHED
		root_task_group.se = (struct sched_entity **)ptr;
		ptr += nr_cpu_ids * sizeof(void **);

		root_task_group.cfs_rq = (struct cfs_rq **)ptr;
		ptr += nr_cpu_ids * sizeof(void **);

#endif /* CONFIG_FAIR_GROUP_SCHED */
#ifdef CONFIG_RT_GROUP_SCHED
		root_task_group.rt_se = (struct sched_rt_entity **)ptr;
		ptr += nr_cpu_ids * sizeof(void **);

		root_task_group.rt_rq = (struct rt_rq **)ptr;
		ptr += nr_cpu_ids * sizeof(void **);

#endif /* CONFIG_RT_GROUP_SCHED */
#ifdef CONFIG_CPUMASK_OFFSTACK
		for_each_possible_cpu(i) {
			per_cpu(load_balance_mask, i) = (void *)ptr;
			ptr += cpumask_size();
		}
#endif /* CONFIG_CPUMASK_OFFSTACK */
	}

#ifdef CONFIG_SMP
	init_defrootdomain();
#endif

	init_rt_bandwidth(&def_rt_bandwidth,
			global_rt_period(), global_rt_runtime());

#ifdef CONFIG_RT_GROUP_SCHED
	init_rt_bandwidth(&root_task_group.rt_bandwidth,
			global_rt_period(), global_rt_runtime());
#endif /* CONFIG_RT_GROUP_SCHED */

#ifdef CONFIG_CGROUP_SCHED
	list_add(&root_task_group.list, &task_groups);
	INIT_LIST_HEAD(&root_task_group.children);
	INIT_LIST_HEAD(&root_task_group.siblings);
	autogroup_init(&init_task);

#endif /* CONFIG_CGROUP_SCHED */

	for_each_possible_cpu(i) {
		struct rq *rq;

		rq = cpu_rq(i);
		raw_spin_lock_init(&rq->lock);
		rq->nr_running = 0;
		rq->calc_load_active = 0;
		rq->calc_load_update = jiffies + LOAD_FREQ;
		init_cfs_rq(&rq->cfs);
		init_rt_rq(&rq->rt, rq);
#ifdef CONFIG_FAIR_GROUP_SCHED
		root_task_group.shares = ROOT_TASK_GROUP_LOAD;
		INIT_LIST_HEAD(&rq->leaf_cfs_rq_list);
		/*
		 * How much cpu bandwidth does root_task_group get?
		 *
		 * In case of task-groups formed thr' the cgroup filesystem, it
		 * gets 100% of the cpu resources in the system. This overall
		 * system cpu resource is divided among the tasks of
		 * root_task_group and its child task-groups in a fair manner,
		 * based on each entity's (task or task-group's) weight
		 * (se->load.weight).
		 *
		 * In other words, if root_task_group has 10 tasks of weight
		 * 1024) and two child groups A0 and A1 (of weight 1024 each),
		 * then A0's share of the cpu resource is:
		 *
		 *	A0's bandwidth = 1024 / (10*1024 + 1024 + 1024) = 8.33%
		 *
		 * We achieve this by letting root_task_group's tasks sit
		 * directly in rq->cfs (i.e root_task_group->se[] = NULL).
		 */
		init_cfs_bandwidth(&root_task_group.cfs_bandwidth);
		init_tg_cfs_entry(&root_task_group, &rq->cfs, NULL, i, NULL);
#endif /* CONFIG_FAIR_GROUP_SCHED */

		rq->rt.rt_runtime = def_rt_bandwidth.rt_runtime;
#ifdef CONFIG_RT_GROUP_SCHED
		INIT_LIST_HEAD(&rq->leaf_rt_rq_list);
		init_tg_rt_entry(&root_task_group, &rq->rt, NULL, i, NULL);
#endif

		for (j = 0; j < CPU_LOAD_IDX_MAX; j++)
			rq->cpu_load[j] = 0;

		rq->last_load_update_tick = jiffies;

#ifdef CONFIG_SMP
		rq->sd = NULL;
		rq->rd = NULL;
		rq->cpu_power = SCHED_POWER_SCALE;
		rq->post_schedule = 0;
		rq->active_balance = 0;
		rq->next_balance = jiffies;
		rq->push_cpu = 0;
		rq->cpu = i;
		rq->online = 0;
		rq->idle_stamp = 0;
		rq->avg_idle = 2*sysctl_sched_migration_cost;

		INIT_LIST_HEAD(&rq->cfs_tasks);

		rq_attach_root(rq, &def_root_domain);
#ifdef CONFIG_NO_HZ_COMMON
		rq->nohz_flags = 0;
#endif
#ifdef CONFIG_NO_HZ_FULL
		rq->last_sched_tick = 0;
#endif
#endif
		init_rq_hrtick(rq);
		atomic_set(&rq->nr_iowait, 0);
	}

	set_load_weight(&init_task);

#ifdef CONFIG_PREEMPT_NOTIFIERS
	INIT_HLIST_HEAD(&init_task.preempt_notifiers);
#endif

#ifdef CONFIG_RT_MUTEXES
	plist_head_init(&init_task.pi_waiters);
#endif

	/*
	 * The boot idle thread does lazy MMU switching as well:
	 */
	atomic_inc(&init_mm.mm_count);
	enter_lazy_tlb(&init_mm, current);

	/*
	 * Make us the idle thread. Technically, schedule() should not be
	 * called from this thread, however somewhere below it might be,
	 * but because we are the idle thread, we just pick up running again
	 * when this runqueue becomes "idle".
	 */
	init_idle(current, smp_processor_id());

	calc_load_update = jiffies + LOAD_FREQ;

	/*
	 * During early bootup we pretend to be a normal task:
	 */
	current->sched_class = &fair_sched_class;

#ifdef CONFIG_SMP
	zalloc_cpumask_var(&sched_domains_tmpmask, GFP_NOWAIT);
	/* May be allocated at isolcpus cmdline parse time */
	if (cpu_isolated_map == NULL)
		zalloc_cpumask_var(&cpu_isolated_map, GFP_NOWAIT);
	idle_thread_set_boot_cpu();
#endif
	init_sched_fair_class();

	scheduler_running = 1;
}

#ifdef CONFIG_DEBUG_ATOMIC_SLEEP
static inline int preempt_count_equals(int preempt_offset)
{
	int nested = (preempt_count() & ~PREEMPT_ACTIVE) + rcu_preempt_depth();

	return (nested == preempt_offset);
}

void __might_sleep(const char *file, int line, int preempt_offset)
{
	static unsigned long prev_jiffy;	/* ratelimiting */

	rcu_sleep_check(); /* WARN_ON_ONCE() by default, no rate limit reqd. */
	if ((preempt_count_equals(preempt_offset) && !irqs_disabled()) ||
	    system_state != SYSTEM_RUNNING || oops_in_progress)
		return;
	if (time_before(jiffies, prev_jiffy + HZ) && prev_jiffy)
		return;
	prev_jiffy = jiffies;

	printk(KERN_ERR
		"BUG: sleeping function called from invalid context at %s:%d\n",
			file, line);
	printk(KERN_ERR
		"in_atomic(): %d, irqs_disabled(): %d, pid: %d, name: %s\n",
			in_atomic(), irqs_disabled(),
			current->pid, current->comm);

	debug_show_held_locks(current);
	if (irqs_disabled())
		print_irqtrace_events(current);
	dump_stack();
}
EXPORT_SYMBOL(__might_sleep);
#endif

#ifdef CONFIG_MAGIC_SYSRQ
static void normalize_task(struct rq *rq, struct task_struct *p)
{
	const struct sched_class *prev_class = p->sched_class;
	int old_prio = p->prio;
	int on_rq;

	on_rq = p->on_rq;
	if (on_rq)
		dequeue_task(rq, p, 0);
	__setscheduler(rq, p, SCHED_NORMAL, 0);
	if (on_rq) {
		enqueue_task(rq, p, 0);
		resched_task(rq->curr);
	}

	check_class_changed(rq, p, prev_class, old_prio);
}

void normalize_rt_tasks(void)
{
	struct task_struct *g, *p;
	unsigned long flags;
	struct rq *rq;

	read_lock_irqsave(&tasklist_lock, flags);
	do_each_thread(g, p) {
		/*
		 * Only normalize user tasks:
		 */
		if (!p->mm)
			continue;

		p->se.exec_start		= 0;
#ifdef CONFIG_SCHEDSTATS
		p->se.statistics.wait_start	= 0;
		p->se.statistics.sleep_start	= 0;
		p->se.statistics.block_start	= 0;
#endif

		if (!rt_task(p)) {
			/*
			 * Renice negative nice level userspace
			 * tasks back to 0:
			 */
			if (TASK_NICE(p) < 0 && p->mm)
				set_user_nice(p, 0);
			continue;
		}

		raw_spin_lock(&p->pi_lock);
		rq = __task_rq_lock(p);

		normalize_task(rq, p);

		__task_rq_unlock(rq);
		raw_spin_unlock(&p->pi_lock);
	} while_each_thread(g, p);

	read_unlock_irqrestore(&tasklist_lock, flags);
}

#endif /* CONFIG_MAGIC_SYSRQ */

#if defined(CONFIG_IA64) || defined(CONFIG_KGDB_KDB)
/*
 * These functions are only useful for the IA64 MCA handling, or kdb.
 *
 * They can only be called when the whole system has been
 * stopped - every CPU needs to be quiescent, and no scheduling
 * activity can take place. Using them for anything else would
 * be a serious bug, and as a result, they aren't even visible
 * under any other configuration.
 */

/**
 * curr_task - return the current task for a given cpu.
 * @cpu: the processor in question.
 *
 * ONLY VALID WHEN THE WHOLE SYSTEM IS STOPPED!
 */
struct task_struct *curr_task(int cpu)
{
	return cpu_curr(cpu);
}

#endif /* defined(CONFIG_IA64) || defined(CONFIG_KGDB_KDB) */

#ifdef CONFIG_IA64
/**
 * set_curr_task - set the current task for a given cpu.
 * @cpu: the processor in question.
 * @p: the task pointer to set.
 *
 * Description: This function must only be used when non-maskable interrupts
 * are serviced on a separate stack. It allows the architecture to switch the
 * notion of the current task on a cpu in a non-blocking manner. This function
 * must be called with all CPU's synchronized, and interrupts disabled, the
 * and caller must save the original value of the current task (see
 * curr_task() above) and restore that value before reenabling interrupts and
 * re-starting the system.
 *
 * ONLY VALID WHEN THE WHOLE SYSTEM IS STOPPED!
 */
void set_curr_task(int cpu, struct task_struct *p)
{
	cpu_curr(cpu) = p;
}

#endif

#ifdef CONFIG_CGROUP_SCHED
/* task_group_lock serializes the addition/removal of task groups */
static DEFINE_SPINLOCK(task_group_lock);

static void free_sched_group(struct task_group *tg)
{
	free_fair_sched_group(tg);
	free_rt_sched_group(tg);
	autogroup_free(tg);
	kfree(tg);
}

/* allocate runqueue etc for a new task group */
struct task_group *sched_create_group(struct task_group *parent)
{
	struct task_group *tg;

	tg = kzalloc(sizeof(*tg), GFP_KERNEL);
	if (!tg)
		return ERR_PTR(-ENOMEM);

	if (!alloc_fair_sched_group(tg, parent))
		goto err;

	if (!alloc_rt_sched_group(tg, parent))
		goto err;

	return tg;

err:
	free_sched_group(tg);
	return ERR_PTR(-ENOMEM);
}

void sched_online_group(struct task_group *tg, struct task_group *parent)
{
	unsigned long flags;

	spin_lock_irqsave(&task_group_lock, flags);
	list_add_rcu(&tg->list, &task_groups);

	WARN_ON(!parent); /* root should already exist */

	tg->parent = parent;
	INIT_LIST_HEAD(&tg->children);
	list_add_rcu(&tg->siblings, &parent->children);
	spin_unlock_irqrestore(&task_group_lock, flags);
}

/* rcu callback to free various structures associated with a task group */
static void free_sched_group_rcu(struct rcu_head *rhp)
{
	/* now it should be safe to free those cfs_rqs */
	free_sched_group(container_of(rhp, struct task_group, rcu));
}

/* Destroy runqueue etc associated with a task group */
void sched_destroy_group(struct task_group *tg)
{
	/* wait for possible concurrent references to cfs_rqs complete */
	call_rcu(&tg->rcu, free_sched_group_rcu);
}

void sched_offline_group(struct task_group *tg)
{
	unsigned long flags;
	int i;

	/* end participation in shares distribution */
	for_each_possible_cpu(i)
		unregister_fair_sched_group(tg, i);

	spin_lock_irqsave(&task_group_lock, flags);
	list_del_rcu(&tg->list);
	list_del_rcu(&tg->siblings);
	spin_unlock_irqrestore(&task_group_lock, flags);
}

/* change task's runqueue when it moves between groups.
 *	The caller of this function should have put the task in its new group
 *	by now. This function just updates tsk->se.cfs_rq and tsk->se.parent to
 *	reflect its new group.
 */
void sched_move_task(struct task_struct *tsk)
{
	struct task_group *tg;
	int on_rq, running;
	unsigned long flags;
	struct rq *rq;

	rq = task_rq_lock(tsk, &flags);

	running = task_current(rq, tsk);
	on_rq = tsk->on_rq;

	if (on_rq)
		dequeue_task(rq, tsk, 0);
	if (unlikely(running))
		tsk->sched_class->put_prev_task(rq, tsk);

	tg = container_of(task_subsys_state_check(tsk, cpu_cgroup_subsys_id,
				lockdep_is_held(&tsk->sighand->siglock)),
			  struct task_group, css);
	tg = autogroup_task_group(tsk, tg);
	tsk->sched_task_group = tg;

#ifdef CONFIG_FAIR_GROUP_SCHED
	if (tsk->sched_class->task_move_group)
		tsk->sched_class->task_move_group(tsk, on_rq);
	else
#endif
		set_task_rq(tsk, task_cpu(tsk));

	if (unlikely(running))
		tsk->sched_class->set_curr_task(rq);
	if (on_rq)
		enqueue_task(rq, tsk, 0);

	task_rq_unlock(rq, tsk, &flags);
}
#endif /* CONFIG_CGROUP_SCHED */

#if defined(CONFIG_RT_GROUP_SCHED) || defined(CONFIG_CFS_BANDWIDTH)
static unsigned long to_ratio(u64 period, u64 runtime)
{
	if (runtime == RUNTIME_INF)
		return 1ULL << 20;

	return div64_u64(runtime << 20, period);
}
#endif

#ifdef CONFIG_RT_GROUP_SCHED
/*
 * Ensure that the real time constraints are schedulable.
 */
static DEFINE_MUTEX(rt_constraints_mutex);

/* Must be called with tasklist_lock held */
static inline int tg_has_rt_tasks(struct task_group *tg)
{
	struct task_struct *g, *p;

	do_each_thread(g, p) {
		if (rt_task(p) && task_rq(p)->rt.tg == tg)
			return 1;
	} while_each_thread(g, p);

	return 0;
}

struct rt_schedulable_data {
	struct task_group *tg;
	u64 rt_period;
	u64 rt_runtime;
};

static int tg_rt_schedulable(struct task_group *tg, void *data)
{
	struct rt_schedulable_data *d = data;
	struct task_group *child;
	unsigned long total, sum = 0;
	u64 period, runtime;

	period = ktime_to_ns(tg->rt_bandwidth.rt_period);
	runtime = tg->rt_bandwidth.rt_runtime;

	if (tg == d->tg) {
		period = d->rt_period;
		runtime = d->rt_runtime;
	}

	/*
	 * Cannot have more runtime than the period.
	 */
	if (runtime > period && runtime != RUNTIME_INF)
		return -EINVAL;

	/*
	 * Ensure we don't starve existing RT tasks.
	 */
	if (rt_bandwidth_enabled() && !runtime && tg_has_rt_tasks(tg))
		return -EBUSY;

	total = to_ratio(period, runtime);

	/*
	 * Nobody can have more than the global setting allows.
	 */
	if (total > to_ratio(global_rt_period(), global_rt_runtime()))
		return -EINVAL;

	/*
	 * The sum of our children's runtime should not exceed our own.
	 */
	list_for_each_entry_rcu(child, &tg->children, siblings) {
		period = ktime_to_ns(child->rt_bandwidth.rt_period);
		runtime = child->rt_bandwidth.rt_runtime;

		if (child == d->tg) {
			period = d->rt_period;
			runtime = d->rt_runtime;
		}

		sum += to_ratio(period, runtime);
	}

	if (sum > total)
		return -EINVAL;

	return 0;
}

static int __rt_schedulable(struct task_group *tg, u64 period, u64 runtime)
{
	int ret;

	struct rt_schedulable_data data = {
		.tg = tg,
		.rt_period = period,
		.rt_runtime = runtime,
	};

	rcu_read_lock();
	ret = walk_tg_tree(tg_rt_schedulable, tg_nop, &data);
	rcu_read_unlock();

	return ret;
}

static int tg_set_rt_bandwidth(struct task_group *tg,
		u64 rt_period, u64 rt_runtime)
{
	int i, err = 0;

	mutex_lock(&rt_constraints_mutex);
	read_lock(&tasklist_lock);
	err = __rt_schedulable(tg, rt_period, rt_runtime);
	if (err)
		goto unlock;

	raw_spin_lock_irq(&tg->rt_bandwidth.rt_runtime_lock);
	tg->rt_bandwidth.rt_period = ns_to_ktime(rt_period);
	tg->rt_bandwidth.rt_runtime = rt_runtime;

	for_each_possible_cpu(i) {
		struct rt_rq *rt_rq = tg->rt_rq[i];

		raw_spin_lock(&rt_rq->rt_runtime_lock);
		rt_rq->rt_runtime = rt_runtime;
		raw_spin_unlock(&rt_rq->rt_runtime_lock);
	}
	raw_spin_unlock_irq(&tg->rt_bandwidth.rt_runtime_lock);
unlock:
	read_unlock(&tasklist_lock);
	mutex_unlock(&rt_constraints_mutex);

	return err;
}

static int sched_group_set_rt_runtime(struct task_group *tg, long rt_runtime_us)
{
	u64 rt_runtime, rt_period;

	rt_period = ktime_to_ns(tg->rt_bandwidth.rt_period);
	rt_runtime = (u64)rt_runtime_us * NSEC_PER_USEC;
	if (rt_runtime_us < 0)
		rt_runtime = RUNTIME_INF;

	return tg_set_rt_bandwidth(tg, rt_period, rt_runtime);
}

static long sched_group_rt_runtime(struct task_group *tg)
{
	u64 rt_runtime_us;

	if (tg->rt_bandwidth.rt_runtime == RUNTIME_INF)
		return -1;

	rt_runtime_us = tg->rt_bandwidth.rt_runtime;
	do_div(rt_runtime_us, NSEC_PER_USEC);
	return rt_runtime_us;
}

static int sched_group_set_rt_period(struct task_group *tg, long rt_period_us)
{
	u64 rt_runtime, rt_period;

	rt_period = (u64)rt_period_us * NSEC_PER_USEC;
	rt_runtime = tg->rt_bandwidth.rt_runtime;

	if (rt_period == 0)
		return -EINVAL;

	return tg_set_rt_bandwidth(tg, rt_period, rt_runtime);
}

static long sched_group_rt_period(struct task_group *tg)
{
	u64 rt_period_us;

	rt_period_us = ktime_to_ns(tg->rt_bandwidth.rt_period);
	do_div(rt_period_us, NSEC_PER_USEC);
	return rt_period_us;
}

static int sched_rt_global_constraints(void)
{
	u64 runtime, period;
	int ret = 0;

	if (sysctl_sched_rt_period <= 0)
		return -EINVAL;

	runtime = global_rt_runtime();
	period = global_rt_period();

	/*
	 * Sanity check on the sysctl variables.
	 */
	if (runtime > period && runtime != RUNTIME_INF)
		return -EINVAL;

	mutex_lock(&rt_constraints_mutex);
	read_lock(&tasklist_lock);
	ret = __rt_schedulable(NULL, 0, 0);
	read_unlock(&tasklist_lock);
	mutex_unlock(&rt_constraints_mutex);

	return ret;
}

static int sched_rt_can_attach(struct task_group *tg, struct task_struct *tsk)
{
	/* Don't accept realtime tasks when there is no way for them to run */
	if (rt_task(tsk) && tg->rt_bandwidth.rt_runtime == 0)
		return 0;

	return 1;
}

#else /* !CONFIG_RT_GROUP_SCHED */
static int sched_rt_global_constraints(void)
{
	unsigned long flags;
	int i;

	if (sysctl_sched_rt_period <= 0)
		return -EINVAL;

	/*
	 * There's always some RT tasks in the root group
	 * -- migration, kstopmachine etc..
	 */
	if (sysctl_sched_rt_runtime == 0)
		return -EBUSY;

	raw_spin_lock_irqsave(&def_rt_bandwidth.rt_runtime_lock, flags);
	for_each_possible_cpu(i) {
		struct rt_rq *rt_rq = &cpu_rq(i)->rt;

		raw_spin_lock(&rt_rq->rt_runtime_lock);
		rt_rq->rt_runtime = global_rt_runtime();
		raw_spin_unlock(&rt_rq->rt_runtime_lock);
	}
	raw_spin_unlock_irqrestore(&def_rt_bandwidth.rt_runtime_lock, flags);

	return 0;
}
#endif /* CONFIG_RT_GROUP_SCHED */

int sched_rr_handler(struct ctl_table *table, int write,
		void __user *buffer, size_t *lenp,
		loff_t *ppos)
{
	int ret;
	static DEFINE_MUTEX(mutex);

	mutex_lock(&mutex);
	ret = proc_dointvec(table, write, buffer, lenp, ppos);
	/* make sure that internally we keep jiffies */
	/* also, writing zero resets timeslice to default */
	if (!ret && write) {
		sched_rr_timeslice = sched_rr_timeslice <= 0 ?
			RR_TIMESLICE : msecs_to_jiffies(sched_rr_timeslice);
	}
	mutex_unlock(&mutex);
	return ret;
}

int sched_rt_handler(struct ctl_table *table, int write,
		void __user *buffer, size_t *lenp,
		loff_t *ppos)
{
	int ret;
	int old_period, old_runtime;
	static DEFINE_MUTEX(mutex);

	mutex_lock(&mutex);
	old_period = sysctl_sched_rt_period;
	old_runtime = sysctl_sched_rt_runtime;

	ret = proc_dointvec(table, write, buffer, lenp, ppos);

	if (!ret && write) {
		ret = sched_rt_global_constraints();
		if (ret) {
			sysctl_sched_rt_period = old_period;
			sysctl_sched_rt_runtime = old_runtime;
		} else {
			def_rt_bandwidth.rt_runtime = global_rt_runtime();
			def_rt_bandwidth.rt_period =
				ns_to_ktime(global_rt_period());
		}
	}
	mutex_unlock(&mutex);

	return ret;
}

#ifdef CONFIG_CGROUP_SCHED

/* return corresponding task_group object of a cgroup */
static inline struct task_group *cgroup_tg(struct cgroup *cgrp)
{
	return container_of(cgroup_subsys_state(cgrp, cpu_cgroup_subsys_id),
			    struct task_group, css);
}

static struct cgroup_subsys_state *cpu_cgroup_css_alloc(struct cgroup *cgrp)
{
	struct task_group *tg, *parent;

	if (!cgrp->parent) {
		/* This is early initialization for the top cgroup */
		return &root_task_group.css;
	}

	parent = cgroup_tg(cgrp->parent);
	tg = sched_create_group(parent);
	if (IS_ERR(tg))
		return ERR_PTR(-ENOMEM);

	return &tg->css;
}

static int cpu_cgroup_css_online(struct cgroup *cgrp)
{
	struct task_group *tg = cgroup_tg(cgrp);
	struct task_group *parent;

	if (!cgrp->parent)
		return 0;

	parent = cgroup_tg(cgrp->parent);
	sched_online_group(tg, parent);
	return 0;
}

static void cpu_cgroup_css_free(struct cgroup *cgrp)
{
	struct task_group *tg = cgroup_tg(cgrp);

	sched_destroy_group(tg);
}

static void cpu_cgroup_css_offline(struct cgroup *cgrp)
{
	struct task_group *tg = cgroup_tg(cgrp);

	sched_offline_group(tg);
}

static int cpu_cgroup_can_attach(struct cgroup *cgrp,
				 struct cgroup_taskset *tset)
{
	struct task_struct *task;

	cgroup_taskset_for_each(task, cgrp, tset) {
#ifdef CONFIG_RT_GROUP_SCHED
		if (!sched_rt_can_attach(cgroup_tg(cgrp), task))
			return -EINVAL;
#else
		/* We don't support RT-tasks being in separate groups */
		if (task->sched_class != &fair_sched_class)
			return -EINVAL;
#endif
	}
	return 0;
}

static void cpu_cgroup_attach(struct cgroup *cgrp,
			      struct cgroup_taskset *tset)
{
	struct task_struct *task;

	cgroup_taskset_for_each(task, cgrp, tset)
		sched_move_task(task);
}

static void
cpu_cgroup_exit(struct cgroup *cgrp, struct cgroup *old_cgrp,
		struct task_struct *task)
{
	/*
	 * cgroup_exit() is called in the copy_process() failure path.
	 * Ignore this case since the task hasn't ran yet, this avoids
	 * trying to poke a half freed task state from generic code.
	 */
	if (!(task->flags & PF_EXITING))
		return;

	sched_move_task(task);
}

#ifdef CONFIG_FAIR_GROUP_SCHED
static int cpu_shares_write_u64(struct cgroup *cgrp, struct cftype *cftype,
				u64 shareval)
{
	return sched_group_set_shares(cgroup_tg(cgrp), scale_load(shareval));
}

static u64 cpu_shares_read_u64(struct cgroup *cgrp, struct cftype *cft)
{
	struct task_group *tg = cgroup_tg(cgrp);

	return (u64) scale_load_down(tg->shares);
}

#ifdef CONFIG_CFS_BANDWIDTH
static DEFINE_MUTEX(cfs_constraints_mutex);

const u64 max_cfs_quota_period = 1 * NSEC_PER_SEC; /* 1s */
const u64 min_cfs_quota_period = 1 * NSEC_PER_MSEC; /* 1ms */

static int __cfs_schedulable(struct task_group *tg, u64 period, u64 runtime);

static int tg_set_cfs_bandwidth(struct task_group *tg, u64 period, u64 quota)
{
	int i, ret = 0, runtime_enabled, runtime_was_enabled;
	struct cfs_bandwidth *cfs_b = &tg->cfs_bandwidth;

	if (tg == &root_task_group)
		return -EINVAL;

	/*
	 * Ensure we have at some amount of bandwidth every period.  This is
	 * to prevent reaching a state of large arrears when throttled via
	 * entity_tick() resulting in prolonged exit starvation.
	 */
	if (quota < min_cfs_quota_period || period < min_cfs_quota_period)
		return -EINVAL;

	/*
	 * Likewise, bound things on the otherside by preventing insane quota
	 * periods.  This also allows us to normalize in computing quota
	 * feasibility.
	 */
	if (period > max_cfs_quota_period)
		return -EINVAL;

	mutex_lock(&cfs_constraints_mutex);
	ret = __cfs_schedulable(tg, period, quota);
	if (ret)
		goto out_unlock;

	runtime_enabled = quota != RUNTIME_INF;
	runtime_was_enabled = cfs_b->quota != RUNTIME_INF;
	account_cfs_bandwidth_used(runtime_enabled, runtime_was_enabled);
	raw_spin_lock_irq(&cfs_b->lock);
	cfs_b->period = ns_to_ktime(period);
	cfs_b->quota = quota;

	__refill_cfs_bandwidth_runtime(cfs_b);
	/* restart the period timer (if active) to handle new period expiry */
	if (runtime_enabled && cfs_b->timer_active) {
		/* force a reprogram */
		cfs_b->timer_active = 0;
		__start_cfs_bandwidth(cfs_b);
	}
	raw_spin_unlock_irq(&cfs_b->lock);

	for_each_possible_cpu(i) {
		struct cfs_rq *cfs_rq = tg->cfs_rq[i];
		struct rq *rq = cfs_rq->rq;

		raw_spin_lock_irq(&rq->lock);
		cfs_rq->runtime_enabled = runtime_enabled;
		cfs_rq->runtime_remaining = 0;

		if (cfs_rq->throttled)
			unthrottle_cfs_rq(cfs_rq);
		raw_spin_unlock_irq(&rq->lock);
	}
out_unlock:
	mutex_unlock(&cfs_constraints_mutex);

	return ret;
}

int tg_set_cfs_quota(struct task_group *tg, long cfs_quota_us)
{
	u64 quota, period;

	period = ktime_to_ns(tg->cfs_bandwidth.period);
	if (cfs_quota_us < 0)
		quota = RUNTIME_INF;
	else
		quota = (u64)cfs_quota_us * NSEC_PER_USEC;

	return tg_set_cfs_bandwidth(tg, period, quota);
}

long tg_get_cfs_quota(struct task_group *tg)
{
	u64 quota_us;

	if (tg->cfs_bandwidth.quota == RUNTIME_INF)
		return -1;

	quota_us = tg->cfs_bandwidth.quota;
	do_div(quota_us, NSEC_PER_USEC);

	return quota_us;
}

int tg_set_cfs_period(struct task_group *tg, long cfs_period_us)
{
	u64 quota, period;

	period = (u64)cfs_period_us * NSEC_PER_USEC;
	quota = tg->cfs_bandwidth.quota;

	return tg_set_cfs_bandwidth(tg, period, quota);
}

long tg_get_cfs_period(struct task_group *tg)
{
	u64 cfs_period_us;

	cfs_period_us = ktime_to_ns(tg->cfs_bandwidth.period);
	do_div(cfs_period_us, NSEC_PER_USEC);

	return cfs_period_us;
}

static s64 cpu_cfs_quota_read_s64(struct cgroup *cgrp, struct cftype *cft)
{
	return tg_get_cfs_quota(cgroup_tg(cgrp));
}

static int cpu_cfs_quota_write_s64(struct cgroup *cgrp, struct cftype *cftype,
				s64 cfs_quota_us)
{
	return tg_set_cfs_quota(cgroup_tg(cgrp), cfs_quota_us);
}

static u64 cpu_cfs_period_read_u64(struct cgroup *cgrp, struct cftype *cft)
{
	return tg_get_cfs_period(cgroup_tg(cgrp));
}

static int cpu_cfs_period_write_u64(struct cgroup *cgrp, struct cftype *cftype,
				u64 cfs_period_us)
{
	return tg_set_cfs_period(cgroup_tg(cgrp), cfs_period_us);
}

struct cfs_schedulable_data {
	struct task_group *tg;
	u64 period, quota;
};

/*
 * normalize group quota/period to be quota/max_period
 * note: units are usecs
 */
static u64 normalize_cfs_quota(struct task_group *tg,
			       struct cfs_schedulable_data *d)
{
	u64 quota, period;

	if (tg == d->tg) {
		period = d->period;
		quota = d->quota;
	} else {
		period = tg_get_cfs_period(tg);
		quota = tg_get_cfs_quota(tg);
	}

	/* note: these should typically be equivalent */
	if (quota == RUNTIME_INF || quota == -1)
		return RUNTIME_INF;

	return to_ratio(period, quota);
}

static int tg_cfs_schedulable_down(struct task_group *tg, void *data)
{
	struct cfs_schedulable_data *d = data;
	struct cfs_bandwidth *cfs_b = &tg->cfs_bandwidth;
	s64 quota = 0, parent_quota = -1;

	if (!tg->parent) {
		quota = RUNTIME_INF;
	} else {
		struct cfs_bandwidth *parent_b = &tg->parent->cfs_bandwidth;

		quota = normalize_cfs_quota(tg, d);
		parent_quota = parent_b->hierarchal_quota;

		/*
		 * ensure max(child_quota) <= parent_quota, inherit when no
		 * limit is set
		 */
		if (quota == RUNTIME_INF)
			quota = parent_quota;
		else if (parent_quota != RUNTIME_INF && quota > parent_quota)
			return -EINVAL;
	}
	cfs_b->hierarchal_quota = quota;

	return 0;
}

static int __cfs_schedulable(struct task_group *tg, u64 period, u64 quota)
{
	int ret;
	struct cfs_schedulable_data data = {
		.tg = tg,
		.period = period,
		.quota = quota,
	};

	if (quota != RUNTIME_INF) {
		do_div(data.period, NSEC_PER_USEC);
		do_div(data.quota, NSEC_PER_USEC);
	}

	rcu_read_lock();
	ret = walk_tg_tree(tg_cfs_schedulable_down, tg_nop, &data);
	rcu_read_unlock();

	return ret;
}

static int cpu_stats_show(struct cgroup *cgrp, struct cftype *cft,
		struct cgroup_map_cb *cb)
{
	struct task_group *tg = cgroup_tg(cgrp);
	struct cfs_bandwidth *cfs_b = &tg->cfs_bandwidth;

	cb->fill(cb, "nr_periods", cfs_b->nr_periods);
	cb->fill(cb, "nr_throttled", cfs_b->nr_throttled);
	cb->fill(cb, "throttled_time", cfs_b->throttled_time);

	return 0;
}
#endif /* CONFIG_CFS_BANDWIDTH */
#endif /* CONFIG_FAIR_GROUP_SCHED */

#ifdef CONFIG_RT_GROUP_SCHED
static int cpu_rt_runtime_write(struct cgroup *cgrp, struct cftype *cft,
				s64 val)
{
	return sched_group_set_rt_runtime(cgroup_tg(cgrp), val);
}

static s64 cpu_rt_runtime_read(struct cgroup *cgrp, struct cftype *cft)
{
	return sched_group_rt_runtime(cgroup_tg(cgrp));
}

static int cpu_rt_period_write_uint(struct cgroup *cgrp, struct cftype *cftype,
		u64 rt_period_us)
{
	return sched_group_set_rt_period(cgroup_tg(cgrp), rt_period_us);
}

static u64 cpu_rt_period_read_uint(struct cgroup *cgrp, struct cftype *cft)
{
	return sched_group_rt_period(cgroup_tg(cgrp));
}
#endif /* CONFIG_RT_GROUP_SCHED */

static struct cftype cpu_files[] = {
#ifdef CONFIG_FAIR_GROUP_SCHED
	{
		.name = "shares",
		.read_u64 = cpu_shares_read_u64,
		.write_u64 = cpu_shares_write_u64,
	},
#endif
#ifdef CONFIG_CFS_BANDWIDTH
	{
		.name = "cfs_quota_us",
		.read_s64 = cpu_cfs_quota_read_s64,
		.write_s64 = cpu_cfs_quota_write_s64,
	},
	{
		.name = "cfs_period_us",
		.read_u64 = cpu_cfs_period_read_u64,
		.write_u64 = cpu_cfs_period_write_u64,
	},
	{
		.name = "stat",
		.read_map = cpu_stats_show,
	},
#endif
#ifdef CONFIG_RT_GROUP_SCHED
	{
		.name = "rt_runtime_us",
		.read_s64 = cpu_rt_runtime_read,
		.write_s64 = cpu_rt_runtime_write,
	},
	{
		.name = "rt_period_us",
		.read_u64 = cpu_rt_period_read_uint,
		.write_u64 = cpu_rt_period_write_uint,
	},
#endif
	{ }	/* terminate */
};

struct cgroup_subsys cpu_cgroup_subsys = {
	.name		= "cpu",
	.css_alloc	= cpu_cgroup_css_alloc,
	.css_free	= cpu_cgroup_css_free,
	.css_online	= cpu_cgroup_css_online,
	.css_offline	= cpu_cgroup_css_offline,
	.can_attach	= cpu_cgroup_can_attach,
	.attach		= cpu_cgroup_attach,
	.exit		= cpu_cgroup_exit,
	.subsys_id	= cpu_cgroup_subsys_id,
	.base_cftypes	= cpu_files,
	.early_init	= 1,
};

#endif	/* CONFIG_CGROUP_SCHED */

void dump_cpu_task(int cpu)
{
	pr_info("Task dump for CPU %d:\n", cpu);
	sched_show_task(cpu_curr(cpu));
}<|MERGE_RESOLUTION|>--- conflicted
+++ resolved
@@ -3061,60 +3061,6 @@
 	preempt_disable();
 }
 
-<<<<<<< HEAD
-#ifdef CONFIG_MUTEX_SPIN_ON_OWNER
-#include <asm/mutex.h>
-
-#ifndef arch_cpu_is_running
-#define arch_cpu_is_running(cpu) true
-#endif
-
-static inline bool owner_running(struct mutex *lock, struct task_struct *owner)
-{
-	if (lock->owner != owner)
-		return false;
-
-	/*
-	 * Ensure we emit the owner->on_cpu, dereference _after_ checking
-	 * lock->owner still matches owner, if that fails, owner might
-	 * point to free()d memory, if it still matches, the rcu_read_lock()
-	 * ensures the memory stays valid.
-	 */
-	barrier();
-
-	return owner->on_cpu
-	       && arch_cpu_is_running(task_thread_info(owner)->cpu);
-}
-
-/*
- * Look out! "owner" is an entirely speculative pointer
- * access and not reliable.
- */
-int mutex_spin_on_owner(struct mutex *lock, struct task_struct *owner)
-{
-	if (!sched_feat(OWNER_SPIN))
-		return 0;
-
-	rcu_read_lock();
-	while (owner_running(lock, owner)) {
-		if (need_resched())
-			break;
-
-		arch_mutex_cpu_relax();
-	}
-	rcu_read_unlock();
-
-	/*
-	 * We break out the loop above on need_resched() and when the
-	 * owner changed, which is a sign for heavy contention. Return
-	 * success only when lock->owner is NULL.
-	 */
-	return lock->owner == NULL;
-}
-#endif
-
-=======
->>>>>>> f722406f
 #ifdef CONFIG_PREEMPT
 /*
  * this is the entry point to schedule() from in-kernel preemption
