/*
 * sysctl.c: General linux system control interface
 *
 * Begun 24 March 1995, Stephen Tweedie
 * Added /proc support, Dec 1995
 * Added bdflush entry and intvec min/max checking, 2/23/96, Tom Dyas.
 * Added hooks for /proc/sys/net (minor, minor patch), 96/4/1, Mike Shaver.
 * Added kernel/java-{interpreter,appletviewer}, 96/5/10, Mike Shaver.
 * Dynamic registration fixes, Stephen Tweedie.
 * Added kswapd-interval, ctrl-alt-del, printk stuff, 1/8/97, Chris Horn.
 * Made sysctl support optional via CONFIG_SYSCTL, 1/10/97, Chris
 *  Horn.
 * Added proc_doulongvec_ms_jiffies_minmax, 09/08/99, Carlos H. Bauer.
 * Added proc_doulongvec_minmax, 09/08/99, Carlos H. Bauer.
 * Changed linked lists to use list.h instead of lists.h, 02/24/00, Bill
 *  Wendling.
 * The list_for_each() macro wasn't appropriate for the sysctl loop.
 *  Removed it and replaced it with older style, 03/23/00, Bill Wendling
 */

#include <linux/module.h>
#include <linux/mm.h>
#include <linux/swap.h>
#include <linux/slab.h>
#include <linux/sysctl.h>
#include <linux/proc_fs.h>
#include <linux/security.h>
#include <linux/ctype.h>
#include <linux/utsname.h>
#include <linux/smp_lock.h>
#include <linux/fs.h>
#include <linux/init.h>
#include <linux/kernel.h>
#include <linux/kobject.h>
#include <linux/net.h>
#include <linux/sysrq.h>
#include <linux/highuid.h>
#include <linux/writeback.h>
#include <linux/hugetlb.h>
#include <linux/security.h>
#include <linux/initrd.h>
#include <linux/times.h>
#include <linux/limits.h>
#include <linux/dcache.h>
#include <linux/syscalls.h>
#include <linux/nfs_fs.h>
#include <linux/acpi.h>
#include <linux/reboot.h>

#include <asm/uaccess.h>
#include <asm/processor.h>

#ifdef CONFIG_X86
#include <asm/nmi.h>
#include <asm/stacktrace.h>
#endif

static int deprecated_sysctl_warning(struct __sysctl_args *args);

#if defined(CONFIG_SYSCTL)

/* External variables not in a header file. */
extern int C_A_D;
extern int print_fatal_signals;
extern int sysctl_overcommit_memory;
extern int sysctl_overcommit_ratio;
extern int sysctl_panic_on_oom;
extern int sysctl_oom_kill_allocating_task;
extern int max_threads;
extern int core_uses_pid;
extern int suid_dumpable;
extern char core_pattern[];
extern int pid_max;
extern int min_free_kbytes;
extern int printk_ratelimit_jiffies;
extern int printk_ratelimit_burst;
extern int pid_max_min, pid_max_max;
extern int sysctl_drop_caches;
extern int percpu_pagelist_fraction;
extern int compat_log;
extern int maps_protect;
extern int sysctl_stat_interval;
extern int audit_argv_kb;

/* Constants used for minimum and  maximum */
#ifdef CONFIG_DETECT_SOFTLOCKUP
static int one = 1;
static int sixty = 60;
#endif

#ifdef CONFIG_MMU
static int two = 2;
#endif

static int zero;
static int one_hundred = 100;

/* this is needed for the proc_dointvec_minmax for [fs_]overflow UID and GID */
static int maxolduid = 65535;
static int minolduid;
static int min_percpu_pagelist_fract = 8;

static int ngroups_max = NGROUPS_MAX;

#ifdef CONFIG_KMOD
extern char modprobe_path[];
#endif
#ifdef CONFIG_CHR_DEV_SG
extern int sg_big_buff;
#endif

#ifdef __sparc__
extern char reboot_command [];
extern int stop_a_enabled;
extern int scons_pwroff;
#endif

#ifdef __hppa__
extern int pwrsw_enabled;
extern int unaligned_enabled;
#endif

#ifdef CONFIG_S390
#ifdef CONFIG_MATHEMU
extern int sysctl_ieee_emulation_warnings;
#endif
extern int sysctl_userprocess_debug;
extern int spin_retry;
#endif

extern int sysctl_hz_timer;

#ifdef CONFIG_BSD_PROCESS_ACCT
extern int acct_parm[];
#endif

#ifdef CONFIG_IA64
extern int no_unaligned_warning;
#endif

#ifdef CONFIG_RT_MUTEXES
extern int max_lock_depth;
#endif

#ifdef CONFIG_SYSCTL_SYSCALL
static int parse_table(int __user *, int, void __user *, size_t __user *,
		void __user *, size_t, struct ctl_table *);
#endif


#ifdef CONFIG_PROC_SYSCTL
static int proc_do_cad_pid(struct ctl_table *table, int write, struct file *filp,
		  void __user *buffer, size_t *lenp, loff_t *ppos);
static int proc_dointvec_taint(struct ctl_table *table, int write, struct file *filp,
			       void __user *buffer, size_t *lenp, loff_t *ppos);
#endif

static struct ctl_table root_table[];
static struct ctl_table_header root_table_header =
	{ root_table, LIST_HEAD_INIT(root_table_header.ctl_entry) };

static struct ctl_table kern_table[];
static struct ctl_table vm_table[];
static struct ctl_table fs_table[];
static struct ctl_table debug_table[];
static struct ctl_table dev_table[];
extern struct ctl_table random_table[];
#ifdef CONFIG_INOTIFY_USER
extern struct ctl_table inotify_table[];
#endif

#ifdef HAVE_ARCH_PICK_MMAP_LAYOUT
int sysctl_legacy_va_layout;
#endif

extern int prove_locking;
extern int lock_stat;

/* The default sysctl tables: */

static struct ctl_table root_table[] = {
	{
		.ctl_name	= CTL_KERN,
		.procname	= "kernel",
		.mode		= 0555,
		.child		= kern_table,
	},
	{
		.ctl_name	= CTL_VM,
		.procname	= "vm",
		.mode		= 0555,
		.child		= vm_table,
	},
#ifdef CONFIG_NET
	{
		.ctl_name	= CTL_NET,
		.procname	= "net",
		.mode		= 0555,
		.child		= net_table,
	},
#endif
	{
		.ctl_name	= CTL_FS,
		.procname	= "fs",
		.mode		= 0555,
		.child		= fs_table,
	},
	{
		.ctl_name	= CTL_DEBUG,
		.procname	= "debug",
		.mode		= 0555,
		.child		= debug_table,
	},
	{
		.ctl_name	= CTL_DEV,
		.procname	= "dev",
		.mode		= 0555,
		.child		= dev_table,
	},
/*
 * NOTE: do not add new entries to this table unless you have read
 * Documentation/sysctl/ctl_unnumbered.txt
 */
	{ .ctl_name = 0 }
};

#ifdef CONFIG_SCHED_DEBUG
static unsigned long min_sched_granularity_ns = 100000;		/* 100 usecs */
static unsigned long max_sched_granularity_ns = NSEC_PER_SEC;	/* 1 second */
static unsigned long min_wakeup_granularity_ns;			/* 0 usecs */
static unsigned long max_wakeup_granularity_ns = NSEC_PER_SEC;	/* 1 second */
#endif

<<<<<<< HEAD
extern int affinity_load_balancing;

=======
>>>>>>> 9418d5dc
static struct ctl_table kern_table[] = {
#ifdef CONFIG_SCHED_DEBUG
	{
		.ctl_name	= CTL_UNNUMBERED,
		.procname	= "sched_nr_latency",
		.data		= &sysctl_sched_nr_latency,
		.maxlen		= sizeof(unsigned int),
		.mode		= 0644,
<<<<<<< HEAD
		.proc_handler	= &proc_dointvec,
=======
		.proc_handler	= &sched_nr_latency_handler,
		.strategy	= &sysctl_intvec,
		.extra1		= &min_sched_granularity_ns,
		.extra2		= &max_sched_granularity_ns,
>>>>>>> 9418d5dc
	},
	{
		.ctl_name	= CTL_UNNUMBERED,
		.procname	= "sched_latency_ns",
		.data		= &sysctl_sched_latency,
		.maxlen		= sizeof(unsigned int),
		.mode		= 0644,
		.proc_handler	= &sched_nr_latency_handler,
		.strategy	= &sysctl_intvec,
		.extra1		= &min_sched_granularity_ns,
		.extra2		= &max_sched_granularity_ns,
	},
	{
		.ctl_name	= CTL_UNNUMBERED,
		.procname	= "sched_wakeup_granularity_ns",
		.data		= &sysctl_sched_wakeup_granularity,
		.maxlen		= sizeof(unsigned int),
		.mode		= 0644,
		.proc_handler	= &proc_dointvec_minmax,
		.strategy	= &sysctl_intvec,
		.extra1		= &min_wakeup_granularity_ns,
		.extra2		= &max_wakeup_granularity_ns,
	},
	{
		.ctl_name	= CTL_UNNUMBERED,
		.procname	= "sched_batch_wakeup_granularity_ns",
		.data		= &sysctl_sched_batch_wakeup_granularity,
		.maxlen		= sizeof(unsigned int),
		.mode		= 0644,
		.proc_handler	= &proc_dointvec_minmax,
		.strategy	= &sysctl_intvec,
		.extra1		= &min_wakeup_granularity_ns,
		.extra2		= &max_wakeup_granularity_ns,
	},
	{
		.ctl_name	= CTL_UNNUMBERED,
		.procname	= "sched_child_runs_first",
		.data		= &sysctl_sched_child_runs_first,
<<<<<<< HEAD
=======
		.maxlen		= sizeof(unsigned int),
		.mode		= 0644,
		.proc_handler	= &proc_dointvec,
	},
	{
		.ctl_name	= CTL_UNNUMBERED,
		.procname	= "sched_features",
		.data		= &sysctl_sched_features,
>>>>>>> 9418d5dc
		.maxlen		= sizeof(unsigned int),
		.mode		= 0644,
		.proc_handler	= &proc_dointvec,
	},
	{
		.ctl_name	= CTL_UNNUMBERED,
<<<<<<< HEAD
		.procname	= "sched_features",
		.data		= &sysctl_sched_features,
=======
		.procname	= "sched_migration_cost",
		.data		= &sysctl_sched_migration_cost,
>>>>>>> 9418d5dc
		.maxlen		= sizeof(unsigned int),
		.mode		= 0644,
		.proc_handler	= &proc_dointvec,
	},
	{
		.ctl_name	= CTL_UNNUMBERED,
<<<<<<< HEAD
		.procname	= "sched_migration_cost",
		.data		= &sysctl_sched_migration_cost,
=======
		.procname	= "sched_nr_migrate",
		.data		= &sysctl_sched_nr_migrate,
>>>>>>> 9418d5dc
		.maxlen		= sizeof(unsigned int),
		.mode		= 644,
		.proc_handler	= &proc_dointvec,
	},
#endif
	{
		.ctl_name	= CTL_UNNUMBERED,
		.procname	= "sched_compat_yield",
		.data		= &sysctl_sched_compat_yield,
		.maxlen		= sizeof(unsigned int),
		.mode		= 0644,
		.proc_handler	= &proc_dointvec,
	},
#ifdef CONFIG_PROVE_LOCKING
	{
		.ctl_name	= CTL_UNNUMBERED,
		.procname	= "prove_locking",
		.data		= &prove_locking,
		.maxlen		= sizeof(int),
		.mode		= 0644,
		.proc_handler	= &proc_dointvec,
	},
#endif
#ifdef CONFIG_LOCK_STAT
	{
		.ctl_name	= CTL_UNNUMBERED,
		.procname	= "lock_stat",
		.data		= &lock_stat,
		.maxlen		= sizeof(int),
		.mode		= 0644,
		.proc_handler	= &proc_dointvec,
	},
#endif
	{
		.ctl_name	= KERN_PANIC,
		.procname	= "panic",
		.data		= &panic_timeout,
		.maxlen		= sizeof(int),
		.mode		= 0644,
		.proc_handler	= &proc_dointvec,
	},
	{
		.ctl_name	= KERN_CORE_USES_PID,
		.procname	= "core_uses_pid",
		.data		= &core_uses_pid,
		.maxlen		= sizeof(int),
		.mode		= 0644,
		.proc_handler	= &proc_dointvec,
	},
#ifdef CONFIG_AUDITSYSCALL
	{
		.ctl_name	= CTL_UNNUMBERED,
		.procname	= "audit_argv_kb",
		.data		= &audit_argv_kb,
		.maxlen		= sizeof(int),
		.mode		= 0644,
		.proc_handler	= &proc_dointvec,
	},
#endif
	{
		.ctl_name	= KERN_CORE_PATTERN,
		.procname	= "core_pattern",
		.data		= core_pattern,
		.maxlen		= CORENAME_MAX_SIZE,
		.mode		= 0644,
		.proc_handler	= &proc_dostring,
		.strategy	= &sysctl_string,
	},
#ifdef CONFIG_PROC_SYSCTL
	{
		.procname	= "tainted",
		.data		= &tainted,
		.maxlen		= sizeof(int),
		.mode		= 0644,
		.proc_handler	= &proc_dointvec_taint,
	},
#endif
#ifdef CONFIG_SECURITY_CAPABILITIES
	{
		.procname	= "cap-bound",
		.data		= &cap_bset,
		.maxlen		= sizeof(kernel_cap_t),
		.mode		= 0600,
		.proc_handler	= &proc_dointvec_bset,
	},
#endif /* def CONFIG_SECURITY_CAPABILITIES */
#ifdef CONFIG_BLK_DEV_INITRD
	{
		.ctl_name	= KERN_REALROOTDEV,
		.procname	= "real-root-dev",
		.data		= &real_root_dev,
		.maxlen		= sizeof(int),
		.mode		= 0644,
		.proc_handler	= &proc_dointvec,
	},
#endif
	{
		.ctl_name	= CTL_UNNUMBERED,
		.procname	= "print-fatal-signals",
		.data		= &print_fatal_signals,
		.maxlen		= sizeof(int),
		.mode		= 0644,
		.proc_handler	= &proc_dointvec,
	},
#ifdef __sparc__
	{
		.ctl_name	= KERN_SPARC_REBOOT,
		.procname	= "reboot-cmd",
		.data		= reboot_command,
		.maxlen		= 256,
		.mode		= 0644,
		.proc_handler	= &proc_dostring,
		.strategy	= &sysctl_string,
	},
	{
		.ctl_name	= KERN_SPARC_STOP_A,
		.procname	= "stop-a",
		.data		= &stop_a_enabled,
		.maxlen		= sizeof (int),
		.mode		= 0644,
		.proc_handler	= &proc_dointvec,
	},
	{
		.ctl_name	= KERN_SPARC_SCONS_PWROFF,
		.procname	= "scons-poweroff",
		.data		= &scons_pwroff,
		.maxlen		= sizeof (int),
		.mode		= 0644,
		.proc_handler	= &proc_dointvec,
	},
#endif
#ifdef __hppa__
	{
		.ctl_name	= KERN_HPPA_PWRSW,
		.procname	= "soft-power",
		.data		= &pwrsw_enabled,
		.maxlen		= sizeof (int),
	 	.mode		= 0644,
		.proc_handler	= &proc_dointvec,
	},
	{
		.ctl_name	= KERN_HPPA_UNALIGNED,
		.procname	= "unaligned-trap",
		.data		= &unaligned_enabled,
		.maxlen		= sizeof (int),
		.mode		= 0644,
		.proc_handler	= &proc_dointvec,
	},
#endif
	{
		.ctl_name	= KERN_CTLALTDEL,
		.procname	= "ctrl-alt-del",
		.data		= &C_A_D,
		.maxlen		= sizeof(int),
		.mode		= 0644,
		.proc_handler	= &proc_dointvec,
	},
	{
		.ctl_name	= KERN_PRINTK,
		.procname	= "printk",
		.data		= &console_loglevel,
		.maxlen		= 4*sizeof(int),
		.mode		= 0644,
		.proc_handler	= &proc_dointvec,
	},
#ifdef CONFIG_KMOD
	{
		.ctl_name	= KERN_MODPROBE,
		.procname	= "modprobe",
		.data		= &modprobe_path,
		.maxlen		= KMOD_PATH_LEN,
		.mode		= 0644,
		.proc_handler	= &proc_dostring,
		.strategy	= &sysctl_string,
	},
#endif
#if defined(CONFIG_HOTPLUG) && defined(CONFIG_NET)
	{
		.ctl_name	= KERN_HOTPLUG,
		.procname	= "hotplug",
		.data		= &uevent_helper,
		.maxlen		= UEVENT_HELPER_PATH_LEN,
		.mode		= 0644,
		.proc_handler	= &proc_dostring,
		.strategy	= &sysctl_string,
	},
#endif
#ifdef CONFIG_CHR_DEV_SG
	{
		.ctl_name	= KERN_SG_BIG_BUFF,
		.procname	= "sg-big-buff",
		.data		= &sg_big_buff,
		.maxlen		= sizeof (int),
		.mode		= 0444,
		.proc_handler	= &proc_dointvec,
	},
#endif
#ifdef CONFIG_BSD_PROCESS_ACCT
	{
		.ctl_name	= KERN_ACCT,
		.procname	= "acct",
		.data		= &acct_parm,
		.maxlen		= 3*sizeof(int),
		.mode		= 0644,
		.proc_handler	= &proc_dointvec,
	},
#endif
#ifdef CONFIG_MAGIC_SYSRQ
	{
		.ctl_name	= KERN_SYSRQ,
		.procname	= "sysrq",
		.data		= &__sysrq_enabled,
		.maxlen		= sizeof (int),
		.mode		= 0644,
		.proc_handler	= &proc_dointvec,
	},
#endif
#ifdef CONFIG_PROC_SYSCTL
	{
		.procname	= "cad_pid",
		.data		= NULL,
		.maxlen		= sizeof (int),
		.mode		= 0600,
		.proc_handler	= &proc_do_cad_pid,
	},
#endif
	{
		.ctl_name	= KERN_MAX_THREADS,
		.procname	= "threads-max",
		.data		= &max_threads,
		.maxlen		= sizeof(int),
		.mode		= 0644,
		.proc_handler	= &proc_dointvec,
	},
#ifdef CONFIG_MODULES
	{
		.ctl_name	= CTL_UNNUMBERED,
		.procname	= "unsupported",
		.data		= &unsupported,
		.maxlen		= sizeof(int),
		.mode		= 0644,
		.proc_handler	= &proc_dointvec,
	},
#endif
	{
		.ctl_name	= KERN_RANDOM,
		.procname	= "random",
		.mode		= 0555,
		.child		= random_table,
	},
	{
		.ctl_name	= KERN_OVERFLOWUID,
		.procname	= "overflowuid",
		.data		= &overflowuid,
		.maxlen		= sizeof(int),
		.mode		= 0644,
		.proc_handler	= &proc_dointvec_minmax,
		.strategy	= &sysctl_intvec,
		.extra1		= &minolduid,
		.extra2		= &maxolduid,
	},
	{
		.ctl_name	= KERN_OVERFLOWGID,
		.procname	= "overflowgid",
		.data		= &overflowgid,
		.maxlen		= sizeof(int),
		.mode		= 0644,
		.proc_handler	= &proc_dointvec_minmax,
		.strategy	= &sysctl_intvec,
		.extra1		= &minolduid,
		.extra2		= &maxolduid,
	},
#ifdef CONFIG_S390
#ifdef CONFIG_MATHEMU
	{
		.ctl_name	= KERN_IEEE_EMULATION_WARNINGS,
		.procname	= "ieee_emulation_warnings",
		.data		= &sysctl_ieee_emulation_warnings,
		.maxlen		= sizeof(int),
		.mode		= 0644,
		.proc_handler	= &proc_dointvec,
	},
#endif
#ifdef CONFIG_NO_IDLE_HZ
	{
		.ctl_name       = KERN_HZ_TIMER,
		.procname       = "hz_timer",
		.data           = &sysctl_hz_timer,
		.maxlen         = sizeof(int),
		.mode           = 0644,
		.proc_handler   = &proc_dointvec,
	},
#endif
	{
		.ctl_name	= KERN_S390_USER_DEBUG_LOGGING,
		.procname	= "userprocess_debug",
		.data		= &sysctl_userprocess_debug,
		.maxlen		= sizeof(int),
		.mode		= 0644,
		.proc_handler	= &proc_dointvec,
	},
#endif
	{
		.ctl_name	= KERN_PIDMAX,
		.procname	= "pid_max",
		.data		= &pid_max,
		.maxlen		= sizeof (int),
		.mode		= 0644,
		.proc_handler	= &proc_dointvec_minmax,
		.strategy	= sysctl_intvec,
		.extra1		= &pid_max_min,
		.extra2		= &pid_max_max,
	},
	{
		.ctl_name	= KERN_PANIC_ON_OOPS,
		.procname	= "panic_on_oops",
		.data		= &panic_on_oops,
		.maxlen		= sizeof(int),
		.mode		= 0644,
		.proc_handler	= &proc_dointvec,
	},
	{
		.ctl_name	= KERN_PRINTK_RATELIMIT,
		.procname	= "printk_ratelimit",
		.data		= &printk_ratelimit_jiffies,
		.maxlen		= sizeof(int),
		.mode		= 0644,
		.proc_handler	= &proc_dointvec_jiffies,
		.strategy	= &sysctl_jiffies,
	},
	{
		.ctl_name	= KERN_PRINTK_RATELIMIT_BURST,
		.procname	= "printk_ratelimit_burst",
		.data		= &printk_ratelimit_burst,
		.maxlen		= sizeof(int),
		.mode		= 0644,
		.proc_handler	= &proc_dointvec,
	},
	{
		.ctl_name	= KERN_NGROUPS_MAX,
		.procname	= "ngroups_max",
		.data		= &ngroups_max,
		.maxlen		= sizeof (int),
		.mode		= 0444,
		.proc_handler	= &proc_dointvec,
	},
#if defined(CONFIG_X86_LOCAL_APIC) && defined(CONFIG_X86)
	{
		.ctl_name       = KERN_UNKNOWN_NMI_PANIC,
		.procname       = "unknown_nmi_panic",
		.data           = &unknown_nmi_panic,
		.maxlen         = sizeof (int),
		.mode           = 0644,
		.proc_handler   = &proc_dointvec,
	},
	{
		.procname       = "nmi_watchdog",
		.data           = &nmi_watchdog_enabled,
		.maxlen         = sizeof (int),
		.mode           = 0644,
		.proc_handler   = &proc_nmi_enabled,
	},
#endif
#if defined(CONFIG_X86)
	{
		.ctl_name	= KERN_PANIC_ON_NMI,
		.procname	= "panic_on_unrecovered_nmi",
		.data		= &panic_on_unrecovered_nmi,
		.maxlen		= sizeof(int),
		.mode		= 0644,
		.proc_handler	= &proc_dointvec,
	},
	{
		.ctl_name	= KERN_BOOTLOADER_TYPE,
		.procname	= "bootloader_type",
		.data		= &bootloader_type,
		.maxlen		= sizeof (int),
		.mode		= 0444,
		.proc_handler	= &proc_dointvec,
	},
	{
		.ctl_name	= CTL_UNNUMBERED,
		.procname	= "kstack_depth_to_print",
		.data		= &kstack_depth_to_print,
		.maxlen		= sizeof(int),
		.mode		= 0644,
		.proc_handler	= &proc_dointvec,
	},
#endif
#if defined(CONFIG_MMU)
	{
		.ctl_name	= KERN_RANDOMIZE,
		.procname	= "randomize_va_space",
		.data		= &randomize_va_space,
		.maxlen		= sizeof(int),
		.mode		= 0644,
		.proc_handler	= &proc_dointvec,
	},
#endif
	{
		.ctl_name	= KERN_SETUID_DUMPABLE,
		.procname	= "suid_dumpable",
		.data		= &suid_dumpable,
		.maxlen		= sizeof(int),
		.mode		= 0644,
		.proc_handler	= &proc_dointvec,
	},
#if defined(CONFIG_S390) && defined(CONFIG_SMP)
	{
		.ctl_name	= KERN_SPIN_RETRY,
		.procname	= "spin_retry",
		.data		= &spin_retry,
		.maxlen		= sizeof (int),
		.mode		= 0644,
		.proc_handler	= &proc_dointvec,
	},
#endif
#if	defined(CONFIG_ACPI_SLEEP) && defined(CONFIG_X86)
	{
		.procname	= "acpi_video_flags",
		.data		= &acpi_realmode_flags,
		.maxlen		= sizeof (unsigned long),
		.mode		= 0644,
		.proc_handler	= &proc_doulongvec_minmax,
	},
#endif
#ifdef CONFIG_IA64
	{
		.ctl_name	= KERN_IA64_UNALIGNED,
		.procname	= "ignore-unaligned-usertrap",
		.data		= &no_unaligned_warning,
		.maxlen		= sizeof (int),
	 	.mode		= 0644,
		.proc_handler	= &proc_dointvec,
	},
#endif
#ifdef CONFIG_DETECT_SOFTLOCKUP
	{
		.ctl_name	= CTL_UNNUMBERED,
		.procname	= "softlockup_thresh",
		.data		= &softlockup_thresh,
		.maxlen		= sizeof(int),
		.mode		= 0644,
		.proc_handler	= &proc_dointvec_minmax,
		.strategy	= &sysctl_intvec,
		.extra1		= &one,
		.extra2		= &sixty,
	},
#endif
#ifdef CONFIG_COMPAT
	{
		.ctl_name	= KERN_COMPAT_LOG,
		.procname	= "compat-log",
		.data		= &compat_log,
		.maxlen		= sizeof (int),
	 	.mode		= 0644,
		.proc_handler	= &proc_dointvec,
	},
#endif
#ifdef CONFIG_RT_MUTEXES
	{
		.ctl_name	= KERN_MAX_LOCK_DEPTH,
		.procname	= "max_lock_depth",
		.data		= &max_lock_depth,
		.maxlen		= sizeof(int),
		.mode		= 0644,
		.proc_handler	= &proc_dointvec,
	},
#endif
#ifdef CONFIG_PROC_FS
	{
		.ctl_name       = CTL_UNNUMBERED,
		.procname       = "maps_protect",
		.data           = &maps_protect,
		.maxlen         = sizeof(int),
		.mode           = 0644,
		.proc_handler   = &proc_dointvec,
	},
#endif
	{
		.ctl_name	= CTL_UNNUMBERED,
		.procname	= "poweroff_cmd",
		.data		= &poweroff_cmd,
		.maxlen		= POWEROFF_CMD_PATH_LEN,
		.mode		= 0644,
		.proc_handler	= &proc_dostring,
		.strategy	= &sysctl_string,
	},
/*
 * NOTE: do not add new entries to this table unless you have read
 * Documentation/sysctl/ctl_unnumbered.txt
 */
#ifdef CONFIG_SMP
	{
		.ctl_name	= CTL_UNNUMBERED,
		.procname	= "affinity_load_balancing",
		.data		= &affinity_load_balancing,
		.maxlen		= sizeof(affinity_load_balancing),
		.mode		= 0644,
		.proc_handler	= &proc_dointvec,
	},
#endif
	{ .ctl_name = 0 }
};

static struct ctl_table vm_table[] = {
	{
		.ctl_name	= VM_OVERCOMMIT_MEMORY,
		.procname	= "overcommit_memory",
		.data		= &sysctl_overcommit_memory,
		.maxlen		= sizeof(sysctl_overcommit_memory),
		.mode		= 0644,
		.proc_handler	= &proc_dointvec,
	},
	{
		.ctl_name	= VM_PANIC_ON_OOM,
		.procname	= "panic_on_oom",
		.data		= &sysctl_panic_on_oom,
		.maxlen		= sizeof(sysctl_panic_on_oom),
		.mode		= 0644,
		.proc_handler	= &proc_dointvec,
	},
	{
		.ctl_name	= CTL_UNNUMBERED,
		.procname	= "oom_kill_allocating_task",
		.data		= &sysctl_oom_kill_allocating_task,
		.maxlen		= sizeof(sysctl_oom_kill_allocating_task),
		.mode		= 0644,
		.proc_handler	= &proc_dointvec,
	},
	{
		.ctl_name	= VM_OVERCOMMIT_RATIO,
		.procname	= "overcommit_ratio",
		.data		= &sysctl_overcommit_ratio,
		.maxlen		= sizeof(sysctl_overcommit_ratio),
		.mode		= 0644,
		.proc_handler	= &proc_dointvec,
	},
	{
		.ctl_name	= VM_PAGE_CLUSTER,
		.procname	= "page-cluster", 
		.data		= &page_cluster,
		.maxlen		= sizeof(int),
		.mode		= 0644,
		.proc_handler	= &proc_dointvec,
	},
	{
		.ctl_name	= VM_DIRTY_BACKGROUND,
		.procname	= "dirty_background_ratio",
		.data		= &dirty_background_ratio,
		.maxlen		= sizeof(dirty_background_ratio),
		.mode		= 0644,
		.proc_handler	= &proc_dointvec_minmax,
		.strategy	= &sysctl_intvec,
		.extra1		= &zero,
		.extra2		= &one_hundred,
	},
	{
		.ctl_name	= VM_DIRTY_RATIO,
		.procname	= "dirty_ratio",
		.data		= &vm_dirty_ratio,
		.maxlen		= sizeof(vm_dirty_ratio),
		.mode		= 0644,
		.proc_handler	= &dirty_ratio_handler,
		.strategy	= &sysctl_intvec,
		.extra1		= &zero,
		.extra2		= &one_hundred,
	},
	{
		.procname	= "dirty_writeback_centisecs",
		.data		= &dirty_writeback_interval,
		.maxlen		= sizeof(dirty_writeback_interval),
		.mode		= 0644,
		.proc_handler	= &dirty_writeback_centisecs_handler,
	},
	{
		.procname	= "dirty_expire_centisecs",
		.data		= &dirty_expire_interval,
		.maxlen		= sizeof(dirty_expire_interval),
		.mode		= 0644,
		.proc_handler	= &proc_dointvec_userhz_jiffies,
	},
	{
		.ctl_name	= VM_NR_PDFLUSH_THREADS,
		.procname	= "nr_pdflush_threads",
		.data		= &nr_pdflush_threads,
		.maxlen		= sizeof nr_pdflush_threads,
		.mode		= 0444 /* read-only*/,
		.proc_handler	= &proc_dointvec,
	},
	{
		.ctl_name	= VM_SWAPPINESS,
		.procname	= "swappiness",
		.data		= &vm_swappiness,
		.maxlen		= sizeof(vm_swappiness),
		.mode		= 0644,
		.proc_handler	= &proc_dointvec_minmax,
		.strategy	= &sysctl_intvec,
		.extra1		= &zero,
		.extra2		= &one_hundred,
	},
#ifdef CONFIG_HUGETLB_PAGE
	 {
		.procname	= "nr_hugepages",
		.data		= &max_huge_pages,
		.maxlen		= sizeof(unsigned long),
		.mode		= 0644,
		.proc_handler	= &hugetlb_sysctl_handler,
		.extra1		= (void *)&hugetlb_zero,
		.extra2		= (void *)&hugetlb_infinity,
	 },
	 {
		.ctl_name	= VM_HUGETLB_GROUP,
		.procname	= "hugetlb_shm_group",
		.data		= &sysctl_hugetlb_shm_group,
		.maxlen		= sizeof(gid_t),
		.mode		= 0644,
		.proc_handler	= &proc_dointvec,
	 },
	 {
		.ctl_name	= CTL_UNNUMBERED,
		.procname	= "hugepages_treat_as_movable",
		.data		= &hugepages_treat_as_movable,
		.maxlen		= sizeof(int),
		.mode		= 0644,
		.proc_handler	= &hugetlb_treat_movable_handler,
	},
	{
		.ctl_name	= CTL_UNNUMBERED,
		.procname	= "hugetlb_dynamic_pool",
		.data		= &hugetlb_dynamic_pool,
		.maxlen		= sizeof(hugetlb_dynamic_pool),
		.mode		= 0644,
		.proc_handler	= &proc_dointvec,
	},
#endif
	{
		.ctl_name	= VM_LOWMEM_RESERVE_RATIO,
		.procname	= "lowmem_reserve_ratio",
		.data		= &sysctl_lowmem_reserve_ratio,
		.maxlen		= sizeof(sysctl_lowmem_reserve_ratio),
		.mode		= 0644,
		.proc_handler	= &lowmem_reserve_ratio_sysctl_handler,
		.strategy	= &sysctl_intvec,
	},
	{
		.ctl_name	= VM_DROP_PAGECACHE,
		.procname	= "drop_caches",
		.data		= &sysctl_drop_caches,
		.maxlen		= sizeof(int),
		.mode		= 0644,
		.proc_handler	= drop_caches_sysctl_handler,
		.strategy	= &sysctl_intvec,
	},
	{
		.ctl_name	= VM_MIN_FREE_KBYTES,
		.procname	= "min_free_kbytes",
		.data		= &min_free_kbytes,
		.maxlen		= sizeof(min_free_kbytes),
		.mode		= 0644,
		.proc_handler	= &min_free_kbytes_sysctl_handler,
		.strategy	= &sysctl_intvec,
		.extra1		= &zero,
	},
	{
		.ctl_name	= VM_PERCPU_PAGELIST_FRACTION,
		.procname	= "percpu_pagelist_fraction",
		.data		= &percpu_pagelist_fraction,
		.maxlen		= sizeof(percpu_pagelist_fraction),
		.mode		= 0644,
		.proc_handler	= &percpu_pagelist_fraction_sysctl_handler,
		.strategy	= &sysctl_intvec,
		.extra1		= &min_percpu_pagelist_fract,
	},
#ifdef CONFIG_MMU
	{
		.ctl_name	= VM_MAX_MAP_COUNT,
		.procname	= "max_map_count",
		.data		= &sysctl_max_map_count,
		.maxlen		= sizeof(sysctl_max_map_count),
		.mode		= 0644,
		.proc_handler	= &proc_dointvec
	},
#endif
	{
		.ctl_name	= VM_LAPTOP_MODE,
		.procname	= "laptop_mode",
		.data		= &laptop_mode,
		.maxlen		= sizeof(laptop_mode),
		.mode		= 0644,
		.proc_handler	= &proc_dointvec_jiffies,
		.strategy	= &sysctl_jiffies,
	},
	{
		.ctl_name	= VM_BLOCK_DUMP,
		.procname	= "block_dump",
		.data		= &block_dump,
		.maxlen		= sizeof(block_dump),
		.mode		= 0644,
		.proc_handler	= &proc_dointvec,
		.strategy	= &sysctl_intvec,
		.extra1		= &zero,
	},
	{
		.ctl_name	= VM_VFS_CACHE_PRESSURE,
		.procname	= "vfs_cache_pressure",
		.data		= &sysctl_vfs_cache_pressure,
		.maxlen		= sizeof(sysctl_vfs_cache_pressure),
		.mode		= 0644,
		.proc_handler	= &proc_dointvec,
		.strategy	= &sysctl_intvec,
		.extra1		= &zero,
	},
#ifdef HAVE_ARCH_PICK_MMAP_LAYOUT
	{
		.ctl_name	= VM_LEGACY_VA_LAYOUT,
		.procname	= "legacy_va_layout",
		.data		= &sysctl_legacy_va_layout,
		.maxlen		= sizeof(sysctl_legacy_va_layout),
		.mode		= 0644,
		.proc_handler	= &proc_dointvec,
		.strategy	= &sysctl_intvec,
		.extra1		= &zero,
	},
#endif
#ifdef CONFIG_NUMA
	{
		.ctl_name	= VM_ZONE_RECLAIM_MODE,
		.procname	= "zone_reclaim_mode",
		.data		= &zone_reclaim_mode,
		.maxlen		= sizeof(zone_reclaim_mode),
		.mode		= 0644,
		.proc_handler	= &proc_dointvec,
		.strategy	= &sysctl_intvec,
		.extra1		= &zero,
	},
	{
		.ctl_name	= VM_MIN_UNMAPPED,
		.procname	= "min_unmapped_ratio",
		.data		= &sysctl_min_unmapped_ratio,
		.maxlen		= sizeof(sysctl_min_unmapped_ratio),
		.mode		= 0644,
		.proc_handler	= &sysctl_min_unmapped_ratio_sysctl_handler,
		.strategy	= &sysctl_intvec,
		.extra1		= &zero,
		.extra2		= &one_hundred,
	},
	{
		.ctl_name	= VM_MIN_SLAB,
		.procname	= "min_slab_ratio",
		.data		= &sysctl_min_slab_ratio,
		.maxlen		= sizeof(sysctl_min_slab_ratio),
		.mode		= 0644,
		.proc_handler	= &sysctl_min_slab_ratio_sysctl_handler,
		.strategy	= &sysctl_intvec,
		.extra1		= &zero,
		.extra2		= &one_hundred,
	},
#endif
#ifdef CONFIG_SMP
	{
		.ctl_name	= CTL_UNNUMBERED,
		.procname	= "stat_interval",
		.data		= &sysctl_stat_interval,
		.maxlen		= sizeof(sysctl_stat_interval),
		.mode		= 0644,
		.proc_handler	= &proc_dointvec_jiffies,
		.strategy	= &sysctl_jiffies,
	},
#endif
#ifdef CONFIG_SECURITY
	{
		.ctl_name	= CTL_UNNUMBERED,
		.procname	= "mmap_min_addr",
		.data		= &mmap_min_addr,
		.maxlen         = sizeof(unsigned long),
		.mode		= 0644,
		.proc_handler	= &proc_doulongvec_minmax,
	},
#endif
#ifdef CONFIG_NUMA
	{
		.ctl_name	= CTL_UNNUMBERED,
		.procname	= "numa_zonelist_order",
		.data		= &numa_zonelist_order,
		.maxlen		= NUMA_ZONELIST_ORDER_LEN,
		.mode		= 0644,
		.proc_handler	= &numa_zonelist_order_handler,
		.strategy	= &sysctl_string,
	},
#endif
#if (defined(CONFIG_X86_32) && !defined(CONFIG_UML))|| \
   (defined(CONFIG_SUPERH) && defined(CONFIG_VSYSCALL))
	{
		.ctl_name	= VM_VDSO_ENABLED,
		.procname	= "vdso_enabled",
		.data		= &vdso_enabled,
		.maxlen		= sizeof(vdso_enabled),
		.mode		= 0644,
		.proc_handler	= &proc_dointvec,
		.strategy	= &sysctl_intvec,
		.extra1		= &zero,
	},
#endif
/*
 * NOTE: do not add new entries to this table unless you have read
 * Documentation/sysctl/ctl_unnumbered.txt
 */
	{ .ctl_name = 0 }
};

#if defined(CONFIG_BINFMT_MISC) || defined(CONFIG_BINFMT_MISC_MODULE)
static struct ctl_table binfmt_misc_table[] = {
	{ .ctl_name = 0 }
};
#endif

static struct ctl_table fs_table[] = {
	{
		.ctl_name	= FS_NRINODE,
		.procname	= "inode-nr",
		.data		= &inodes_stat,
		.maxlen		= 2*sizeof(int),
		.mode		= 0444,
		.proc_handler	= &proc_dointvec,
	},
	{
		.ctl_name	= FS_STATINODE,
		.procname	= "inode-state",
		.data		= &inodes_stat,
		.maxlen		= 7*sizeof(int),
		.mode		= 0444,
		.proc_handler	= &proc_dointvec,
	},
	{
		.procname	= "file-nr",
		.data		= &files_stat,
		.maxlen		= 3*sizeof(int),
		.mode		= 0444,
		.proc_handler	= &proc_nr_files,
	},
	{
		.ctl_name	= FS_MAXFILE,
		.procname	= "file-max",
		.data		= &files_stat.max_files,
		.maxlen		= sizeof(int),
		.mode		= 0644,
		.proc_handler	= &proc_dointvec,
	},
	{
		.ctl_name	= FS_DENTRY,
		.procname	= "dentry-state",
		.data		= &dentry_stat,
		.maxlen		= 6*sizeof(int),
		.mode		= 0444,
		.proc_handler	= &proc_dointvec,
	},
	{
		.ctl_name	= FS_OVERFLOWUID,
		.procname	= "overflowuid",
		.data		= &fs_overflowuid,
		.maxlen		= sizeof(int),
		.mode		= 0644,
		.proc_handler	= &proc_dointvec_minmax,
		.strategy	= &sysctl_intvec,
		.extra1		= &minolduid,
		.extra2		= &maxolduid,
	},
	{
		.ctl_name	= FS_OVERFLOWGID,
		.procname	= "overflowgid",
		.data		= &fs_overflowgid,
		.maxlen		= sizeof(int),
		.mode		= 0644,
		.proc_handler	= &proc_dointvec_minmax,
		.strategy	= &sysctl_intvec,
		.extra1		= &minolduid,
		.extra2		= &maxolduid,
	},
	{
		.ctl_name	= FS_LEASES,
		.procname	= "leases-enable",
		.data		= &leases_enable,
		.maxlen		= sizeof(int),
		.mode		= 0644,
		.proc_handler	= &proc_dointvec,
	},
#ifdef CONFIG_DNOTIFY
	{
		.ctl_name	= FS_DIR_NOTIFY,
		.procname	= "dir-notify-enable",
		.data		= &dir_notify_enable,
		.maxlen		= sizeof(int),
		.mode		= 0644,
		.proc_handler	= &proc_dointvec,
	},
#endif
#ifdef CONFIG_MMU
	{
		.ctl_name	= FS_LEASE_TIME,
		.procname	= "lease-break-time",
		.data		= &lease_break_time,
		.maxlen		= sizeof(int),
		.mode		= 0644,
		.proc_handler	= &proc_dointvec_minmax,
		.strategy	= &sysctl_intvec,
		.extra1		= &zero,
		.extra2		= &two,
	},
	{
		.procname	= "aio-nr",
		.data		= &aio_nr,
		.maxlen		= sizeof(aio_nr),
		.mode		= 0444,
		.proc_handler	= &proc_doulongvec_minmax,
	},
	{
		.procname	= "aio-max-nr",
		.data		= &aio_max_nr,
		.maxlen		= sizeof(aio_max_nr),
		.mode		= 0644,
		.proc_handler	= &proc_doulongvec_minmax,
	},
#ifdef CONFIG_INOTIFY_USER
	{
		.ctl_name	= FS_INOTIFY,
		.procname	= "inotify",
		.mode		= 0555,
		.child		= inotify_table,
	},
#endif	
#endif
	{
		.ctl_name	= KERN_SETUID_DUMPABLE,
		.procname	= "suid_dumpable",
		.data		= &suid_dumpable,
		.maxlen		= sizeof(int),
		.mode		= 0644,
		.proc_handler	= &proc_dointvec,
	},
#if defined(CONFIG_BINFMT_MISC) || defined(CONFIG_BINFMT_MISC_MODULE)
	{
		.ctl_name	= CTL_UNNUMBERED,
		.procname	= "binfmt_misc",
		.mode		= 0555,
		.child		= binfmt_misc_table,
	},
#endif
/*
 * NOTE: do not add new entries to this table unless you have read
 * Documentation/sysctl/ctl_unnumbered.txt
 */
	{ .ctl_name = 0 }
};

static struct ctl_table debug_table[] = {
#if defined(CONFIG_X86) || defined(CONFIG_PPC)
	{
		.ctl_name	= CTL_UNNUMBERED,
		.procname	= "exception-trace",
		.data		= &show_unhandled_signals,
		.maxlen		= sizeof(int),
		.mode		= 0644,
		.proc_handler	= proc_dointvec
	},
#endif
	{ .ctl_name = 0 }
};

static struct ctl_table dev_table[] = {
	{ .ctl_name = 0 }
};

static DEFINE_SPINLOCK(sysctl_lock);

/* called under sysctl_lock */
static int use_table(struct ctl_table_header *p)
{
	if (unlikely(p->unregistering))
		return 0;
	p->used++;
	return 1;
}

/* called under sysctl_lock */
static void unuse_table(struct ctl_table_header *p)
{
	if (!--p->used)
		if (unlikely(p->unregistering))
			complete(p->unregistering);
}

/* called under sysctl_lock, will reacquire if has to wait */
static void start_unregistering(struct ctl_table_header *p)
{
	/*
	 * if p->used is 0, nobody will ever touch that entry again;
	 * we'll eliminate all paths to it before dropping sysctl_lock
	 */
	if (unlikely(p->used)) {
		struct completion wait;
		init_completion(&wait);
		p->unregistering = &wait;
		spin_unlock(&sysctl_lock);
		wait_for_completion(&wait);
		spin_lock(&sysctl_lock);
	}
	/*
	 * do not remove from the list until nobody holds it; walking the
	 * list in do_sysctl() relies on that.
	 */
	list_del_init(&p->ctl_entry);
}

void sysctl_head_finish(struct ctl_table_header *head)
{
	if (!head)
		return;
	spin_lock(&sysctl_lock);
	unuse_table(head);
	spin_unlock(&sysctl_lock);
}

struct ctl_table_header *sysctl_head_next(struct ctl_table_header *prev)
{
	struct ctl_table_header *head;
	struct list_head *tmp;
	spin_lock(&sysctl_lock);
	if (prev) {
		tmp = &prev->ctl_entry;
		unuse_table(prev);
		goto next;
	}
	tmp = &root_table_header.ctl_entry;
	for (;;) {
		head = list_entry(tmp, struct ctl_table_header, ctl_entry);

		if (!use_table(head))
			goto next;
		spin_unlock(&sysctl_lock);
		return head;
	next:
		tmp = tmp->next;
		if (tmp == &root_table_header.ctl_entry)
			break;
	}
	spin_unlock(&sysctl_lock);
	return NULL;
}

char *sysctl_pathname(struct ctl_table *table, char *buffer, int buflen)
{
	if (buflen < 1)
		return NULL;
	buffer += --buflen;
	*buffer = '\0';

	while (table) {
		int namelen = strlen(table->procname);

		if (buflen < namelen + 1)
			return NULL;
		buflen -= namelen + 1;
		buffer -= namelen;
		memcpy(buffer, table->procname, namelen);
		*--buffer = '/';
		table = table->parent;
	}
	if (buflen < 4)
		return NULL;
	buffer -= 4;
	memcpy(buffer, "/sys", 4);

	return buffer;
}
EXPORT_SYMBOL(sysctl_pathname);

#ifdef CONFIG_SYSCTL_SYSCALL
int do_sysctl(int __user *name, int nlen, void __user *oldval, size_t __user *oldlenp,
	       void __user *newval, size_t newlen)
{
	struct ctl_table_header *head;
	int error = -ENOTDIR;

	if (nlen <= 0 || nlen >= CTL_MAXNAME)
		return -ENOTDIR;
	if (oldval) {
		int old_len;
		if (!oldlenp || get_user(old_len, oldlenp))
			return -EFAULT;
	}

	for (head = sysctl_head_next(NULL); head;
			head = sysctl_head_next(head)) {
		error = parse_table(name, nlen, oldval, oldlenp, 
					newval, newlen, head->ctl_table);
		if (error != -ENOTDIR) {
			sysctl_head_finish(head);
			break;
		}
	}
	return error;
}

asmlinkage long sys_sysctl(struct __sysctl_args __user *args)
{
	struct __sysctl_args tmp;
	int error;

	if (copy_from_user(&tmp, args, sizeof(tmp)))
		return -EFAULT;

	error = deprecated_sysctl_warning(&tmp);
	if (error)
		goto out;

	lock_kernel();
	error = do_sysctl(tmp.name, tmp.nlen, tmp.oldval, tmp.oldlenp,
			  tmp.newval, tmp.newlen);
	unlock_kernel();
out:
	return error;
}
#endif /* CONFIG_SYSCTL_SYSCALL */

/*
 * sysctl_perm does NOT grant the superuser all rights automatically, because
 * some sysctl variables are readonly even to root.
 */

static int test_perm(int mode, int op)
{
	if (!current->euid)
		mode >>= 6;
	else if (in_egroup_p(0))
		mode >>= 3;
	if ((mode & op & 0007) == op)
		return 0;
	return -EACCES;
}

int sysctl_perm(struct ctl_table *table, int op)
{
	int error;
	error = security_sysctl(table, op);
	if (error)
		return error;
	return test_perm(table->mode, op);
}

#ifdef CONFIG_SYSCTL_SYSCALL
static int parse_table(int __user *name, int nlen,
		       void __user *oldval, size_t __user *oldlenp,
		       void __user *newval, size_t newlen,
		       struct ctl_table *table)
{
	int n;
repeat:
	if (!nlen)
		return -ENOTDIR;
	if (get_user(n, name))
		return -EFAULT;
	for ( ; table->ctl_name || table->procname; table++) {
		if (!table->ctl_name)
			continue;
		if (n == table->ctl_name) {
			int error;
			if (table->child) {
				if (sysctl_perm(table, 001))
					return -EPERM;
				name++;
				nlen--;
				table = table->child;
				goto repeat;
			}
			error = do_sysctl_strategy(table, name, nlen,
						   oldval, oldlenp,
						   newval, newlen);
			return error;
		}
	}
	return -ENOTDIR;
}

/* Perform the actual read/write of a sysctl table entry. */
int do_sysctl_strategy (struct ctl_table *table,
			int __user *name, int nlen,
			void __user *oldval, size_t __user *oldlenp,
			void __user *newval, size_t newlen)
{
	int op = 0, rc;

	if (oldval)
		op |= 004;
	if (newval) 
		op |= 002;
	if (sysctl_perm(table, op))
		return -EPERM;

	if (table->strategy) {
		rc = table->strategy(table, name, nlen, oldval, oldlenp,
				     newval, newlen);
		if (rc < 0)
			return rc;
		if (rc > 0)
			return 0;
	}

	/* If there is no strategy routine, or if the strategy returns
	 * zero, proceed with automatic r/w */
	if (table->data && table->maxlen) {
		rc = sysctl_data(table, name, nlen, oldval, oldlenp,
				 newval, newlen);
		if (rc < 0)
			return rc;
	}
	return 0;
}
#endif /* CONFIG_SYSCTL_SYSCALL */

static void sysctl_set_parent(struct ctl_table *parent, struct ctl_table *table)
{
	for (; table->ctl_name || table->procname; table++) {
		table->parent = parent;
		if (table->child)
			sysctl_set_parent(table, table->child);
	}
}

static __init int sysctl_init(void)
{
	int err;
	sysctl_set_parent(NULL, root_table);
	err = sysctl_check_table(root_table);
	return 0;
}

core_initcall(sysctl_init);

/**
 * register_sysctl_table - register a sysctl hierarchy
 * @table: the top-level table structure
 *
 * Register a sysctl table hierarchy. @table should be a filled in ctl_table
 * array. An entry with a ctl_name of 0 terminates the table. 
 *
 * The members of the &struct ctl_table structure are used as follows:
 *
 * ctl_name - This is the numeric sysctl value used by sysctl(2). The number
 *            must be unique within that level of sysctl
 *
 * procname - the name of the sysctl file under /proc/sys. Set to %NULL to not
 *            enter a sysctl file
 *
 * data - a pointer to data for use by proc_handler
 *
 * maxlen - the maximum size in bytes of the data
 *
 * mode - the file permissions for the /proc/sys file, and for sysctl(2)
 *
 * child - a pointer to the child sysctl table if this entry is a directory, or
 *         %NULL.
 *
 * proc_handler - the text handler routine (described below)
 *
 * strategy - the strategy routine (described below)
 *
 * de - for internal use by the sysctl routines
 *
 * extra1, extra2 - extra pointers usable by the proc handler routines
 *
 * Leaf nodes in the sysctl tree will be represented by a single file
 * under /proc; non-leaf nodes will be represented by directories.
 *
 * sysctl(2) can automatically manage read and write requests through
 * the sysctl table.  The data and maxlen fields of the ctl_table
 * struct enable minimal validation of the values being written to be
 * performed, and the mode field allows minimal authentication.
 *
 * More sophisticated management can be enabled by the provision of a
 * strategy routine with the table entry.  This will be called before
 * any automatic read or write of the data is performed.
 *
 * The strategy routine may return
 *
 * < 0 - Error occurred (error is passed to user process)
 *
 * 0   - OK - proceed with automatic read or write.
 *
 * > 0 - OK - read or write has been done by the strategy routine, so
 *       return immediately.
 *
 * There must be a proc_handler routine for any terminal nodes
 * mirrored under /proc/sys (non-terminals are handled by a built-in
 * directory handler).  Several default handlers are available to
 * cover common cases -
 *
 * proc_dostring(), proc_dointvec(), proc_dointvec_jiffies(),
 * proc_dointvec_userhz_jiffies(), proc_dointvec_minmax(), 
 * proc_doulongvec_ms_jiffies_minmax(), proc_doulongvec_minmax()
 *
 * It is the handler's job to read the input buffer from user memory
 * and process it. The handler should return 0 on success.
 *
 * This routine returns %NULL on a failure to register, and a pointer
 * to the table header on success.
 */
struct ctl_table_header *register_sysctl_table(struct ctl_table * table)
{
	struct ctl_table_header *tmp;
	tmp = kmalloc(sizeof(struct ctl_table_header), GFP_KERNEL);
	if (!tmp)
		return NULL;
	tmp->ctl_table = table;
	INIT_LIST_HEAD(&tmp->ctl_entry);
	tmp->used = 0;
	tmp->unregistering = NULL;
	sysctl_set_parent(NULL, table);
	if (sysctl_check_table(tmp->ctl_table)) {
		kfree(tmp);
		return NULL;
	}
	spin_lock(&sysctl_lock);
	list_add_tail(&tmp->ctl_entry, &root_table_header.ctl_entry);
	spin_unlock(&sysctl_lock);
	return tmp;
}

/**
 * unregister_sysctl_table - unregister a sysctl table hierarchy
 * @header: the header returned from register_sysctl_table
 *
 * Unregisters the sysctl table and all children. proc entries may not
 * actually be removed until they are no longer used by anyone.
 */
void unregister_sysctl_table(struct ctl_table_header * header)
{
	might_sleep();
	spin_lock(&sysctl_lock);
	start_unregistering(header);
	spin_unlock(&sysctl_lock);
	kfree(header);
}

#else /* !CONFIG_SYSCTL */
struct ctl_table_header *register_sysctl_table(struct ctl_table * table)
{
	return NULL;
}

void unregister_sysctl_table(struct ctl_table_header * table)
{
}

#endif /* CONFIG_SYSCTL */

/*
 * /proc/sys support
 */

#ifdef CONFIG_PROC_SYSCTL

static int _proc_do_string(void* data, int maxlen, int write,
			   struct file *filp, void __user *buffer,
			   size_t *lenp, loff_t *ppos)
{
	size_t len;
	char __user *p;
	char c;

	if (!data || !maxlen || !*lenp) {
		*lenp = 0;
		return 0;
	}

	if (write) {
		len = 0;
		p = buffer;
		while (len < *lenp) {
			if (get_user(c, p++))
				return -EFAULT;
			if (c == 0 || c == '\n')
				break;
			len++;
		}
		if (len >= maxlen)
			len = maxlen-1;
		if(copy_from_user(data, buffer, len))
			return -EFAULT;
		((char *) data)[len] = 0;
		*ppos += *lenp;
	} else {
		len = strlen(data);
		if (len > maxlen)
			len = maxlen;

		if (*ppos > len) {
			*lenp = 0;
			return 0;
		}

		data += *ppos;
		len  -= *ppos;

		if (len > *lenp)
			len = *lenp;
		if (len)
			if(copy_to_user(buffer, data, len))
				return -EFAULT;
		if (len < *lenp) {
			if(put_user('\n', ((char __user *) buffer) + len))
				return -EFAULT;
			len++;
		}
		*lenp = len;
		*ppos += len;
	}
	return 0;
}

/**
 * proc_dostring - read a string sysctl
 * @table: the sysctl table
 * @write: %TRUE if this is a write to the sysctl file
 * @filp: the file structure
 * @buffer: the user buffer
 * @lenp: the size of the user buffer
 * @ppos: file position
 *
 * Reads/writes a string from/to the user buffer. If the kernel
 * buffer provided is not large enough to hold the string, the
 * string is truncated. The copied string is %NULL-terminated.
 * If the string is being read by the user process, it is copied
 * and a newline '\n' is added. It is truncated if the buffer is
 * not large enough.
 *
 * Returns 0 on success.
 */
int proc_dostring(struct ctl_table *table, int write, struct file *filp,
		  void __user *buffer, size_t *lenp, loff_t *ppos)
{
	return _proc_do_string(table->data, table->maxlen, write, filp,
			       buffer, lenp, ppos);
}


static int do_proc_dointvec_conv(int *negp, unsigned long *lvalp,
				 int *valp,
				 int write, void *data)
{
	if (write) {
		*valp = *negp ? -*lvalp : *lvalp;
	} else {
		int val = *valp;
		if (val < 0) {
			*negp = -1;
			*lvalp = (unsigned long)-val;
		} else {
			*negp = 0;
			*lvalp = (unsigned long)val;
		}
	}
	return 0;
}

static int __do_proc_dointvec(void *tbl_data, struct ctl_table *table,
		  int write, struct file *filp, void __user *buffer,
		  size_t *lenp, loff_t *ppos,
		  int (*conv)(int *negp, unsigned long *lvalp, int *valp,
			      int write, void *data),
		  void *data)
{
#define TMPBUFLEN 21
	int *i, vleft, first=1, neg, val;
	unsigned long lval;
	size_t left, len;
	
	char buf[TMPBUFLEN], *p;
	char __user *s = buffer;
	
	if (!tbl_data || !table->maxlen || !*lenp ||
	    (*ppos && !write)) {
		*lenp = 0;
		return 0;
	}
	
	i = (int *) tbl_data;
	vleft = table->maxlen / sizeof(*i);
	left = *lenp;

	if (!conv)
		conv = do_proc_dointvec_conv;

	for (; left && vleft--; i++, first=0) {
		if (write) {
			while (left) {
				char c;
				if (get_user(c, s))
					return -EFAULT;
				if (!isspace(c))
					break;
				left--;
				s++;
			}
			if (!left)
				break;
			neg = 0;
			len = left;
			if (len > sizeof(buf) - 1)
				len = sizeof(buf) - 1;
			if (copy_from_user(buf, s, len))
				return -EFAULT;
			buf[len] = 0;
			p = buf;
			if (*p == '-' && left > 1) {
				neg = 1;
				p++;
			}
			if (*p < '0' || *p > '9')
				break;

			lval = simple_strtoul(p, &p, 0);

			len = p-buf;
			if ((len < left) && *p && !isspace(*p))
				break;
			if (neg)
				val = -val;
			s += len;
			left -= len;

			if (conv(&neg, &lval, i, 1, data))
				break;
		} else {
			p = buf;
			if (!first)
				*p++ = '\t';
	
			if (conv(&neg, &lval, i, 0, data))
				break;

			sprintf(p, "%s%lu", neg ? "-" : "", lval);
			len = strlen(buf);
			if (len > left)
				len = left;
			if(copy_to_user(s, buf, len))
				return -EFAULT;
			left -= len;
			s += len;
		}
	}

	if (!write && !first && left) {
		if(put_user('\n', s))
			return -EFAULT;
		left--, s++;
	}
	if (write) {
		while (left) {
			char c;
			if (get_user(c, s++))
				return -EFAULT;
			if (!isspace(c))
				break;
			left--;
		}
	}
	if (write && first)
		return -EINVAL;
	*lenp -= left;
	*ppos += *lenp;
	return 0;
#undef TMPBUFLEN
}

static int do_proc_dointvec(struct ctl_table *table, int write, struct file *filp,
		  void __user *buffer, size_t *lenp, loff_t *ppos,
		  int (*conv)(int *negp, unsigned long *lvalp, int *valp,
			      int write, void *data),
		  void *data)
{
	return __do_proc_dointvec(table->data, table, write, filp,
			buffer, lenp, ppos, conv, data);
}

/**
 * proc_dointvec - read a vector of integers
 * @table: the sysctl table
 * @write: %TRUE if this is a write to the sysctl file
 * @filp: the file structure
 * @buffer: the user buffer
 * @lenp: the size of the user buffer
 * @ppos: file position
 *
 * Reads/writes up to table->maxlen/sizeof(unsigned int) integer
 * values from/to the user buffer, treated as an ASCII string. 
 *
 * Returns 0 on success.
 */
int proc_dointvec(struct ctl_table *table, int write, struct file *filp,
		     void __user *buffer, size_t *lenp, loff_t *ppos)
{
    return do_proc_dointvec(table,write,filp,buffer,lenp,ppos,
		    	    NULL,NULL);
}

#define OP_SET	0
#define OP_AND	1
#define OP_OR	2

static int do_proc_dointvec_bset_conv(int *negp, unsigned long *lvalp,
				      int *valp,
				      int write, void *data)
{
	int op = *(int *)data;
	if (write) {
		int val = *negp ? -*lvalp : *lvalp;
		switch(op) {
		case OP_SET:	*valp = val; break;
		case OP_AND:	*valp &= val; break;
		case OP_OR:	*valp |= val; break;
		}
	} else {
		int val = *valp;
		if (val < 0) {
			*negp = -1;
			*lvalp = (unsigned long)-val;
		} else {
			*negp = 0;
			*lvalp = (unsigned long)val;
		}
	}
	return 0;
}

#ifdef CONFIG_SECURITY_CAPABILITIES
/*
 *	init may raise the set.
 */

int proc_dointvec_bset(struct ctl_table *table, int write, struct file *filp,
			void __user *buffer, size_t *lenp, loff_t *ppos)
{
	int op;

	if (write && !capable(CAP_SYS_MODULE)) {
		return -EPERM;
	}

	op = is_global_init(current) ? OP_SET : OP_AND;
	return do_proc_dointvec(table,write,filp,buffer,lenp,ppos,
				do_proc_dointvec_bset_conv,&op);
}
#endif /* def CONFIG_SECURITY_CAPABILITIES */

/*
 *	Taint values can only be increased
 */
static int proc_dointvec_taint(struct ctl_table *table, int write, struct file *filp,
			       void __user *buffer, size_t *lenp, loff_t *ppos)
{
	int op;

	if (write && !capable(CAP_SYS_ADMIN))
		return -EPERM;

	op = OP_OR;
	return do_proc_dointvec(table,write,filp,buffer,lenp,ppos,
				do_proc_dointvec_bset_conv,&op);
}

struct do_proc_dointvec_minmax_conv_param {
	int *min;
	int *max;
};

static int do_proc_dointvec_minmax_conv(int *negp, unsigned long *lvalp, 
					int *valp, 
					int write, void *data)
{
	struct do_proc_dointvec_minmax_conv_param *param = data;
	if (write) {
		int val = *negp ? -*lvalp : *lvalp;
		if ((param->min && *param->min > val) ||
		    (param->max && *param->max < val))
			return -EINVAL;
		*valp = val;
	} else {
		int val = *valp;
		if (val < 0) {
			*negp = -1;
			*lvalp = (unsigned long)-val;
		} else {
			*negp = 0;
			*lvalp = (unsigned long)val;
		}
	}
	return 0;
}

/**
 * proc_dointvec_minmax - read a vector of integers with min/max values
 * @table: the sysctl table
 * @write: %TRUE if this is a write to the sysctl file
 * @filp: the file structure
 * @buffer: the user buffer
 * @lenp: the size of the user buffer
 * @ppos: file position
 *
 * Reads/writes up to table->maxlen/sizeof(unsigned int) integer
 * values from/to the user buffer, treated as an ASCII string.
 *
 * This routine will ensure the values are within the range specified by
 * table->extra1 (min) and table->extra2 (max).
 *
 * Returns 0 on success.
 */
int proc_dointvec_minmax(struct ctl_table *table, int write, struct file *filp,
		  void __user *buffer, size_t *lenp, loff_t *ppos)
{
	struct do_proc_dointvec_minmax_conv_param param = {
		.min = (int *) table->extra1,
		.max = (int *) table->extra2,
	};
	return do_proc_dointvec(table, write, filp, buffer, lenp, ppos,
				do_proc_dointvec_minmax_conv, &param);
}

static int __do_proc_doulongvec_minmax(void *data, struct ctl_table *table, int write,
				     struct file *filp,
				     void __user *buffer,
				     size_t *lenp, loff_t *ppos,
				     unsigned long convmul,
				     unsigned long convdiv)
{
#define TMPBUFLEN 21
	unsigned long *i, *min, *max, val;
	int vleft, first=1, neg;
	size_t len, left;
	char buf[TMPBUFLEN], *p;
	char __user *s = buffer;
	
	if (!data || !table->maxlen || !*lenp ||
	    (*ppos && !write)) {
		*lenp = 0;
		return 0;
	}
	
	i = (unsigned long *) data;
	min = (unsigned long *) table->extra1;
	max = (unsigned long *) table->extra2;
	vleft = table->maxlen / sizeof(unsigned long);
	left = *lenp;
	
	for (; left && vleft--; i++, min++, max++, first=0) {
		if (write) {
			while (left) {
				char c;
				if (get_user(c, s))
					return -EFAULT;
				if (!isspace(c))
					break;
				left--;
				s++;
			}
			if (!left)
				break;
			neg = 0;
			len = left;
			if (len > TMPBUFLEN-1)
				len = TMPBUFLEN-1;
			if (copy_from_user(buf, s, len))
				return -EFAULT;
			buf[len] = 0;
			p = buf;
			if (*p == '-' && left > 1) {
				neg = 1;
				p++;
			}
			if (*p < '0' || *p > '9')
				break;
			val = simple_strtoul(p, &p, 0) * convmul / convdiv ;
			len = p-buf;
			if ((len < left) && *p && !isspace(*p))
				break;
			if (neg)
				val = -val;
			s += len;
			left -= len;

			if(neg)
				continue;
			if ((min && val < *min) || (max && val > *max))
				continue;
			*i = val;
		} else {
			p = buf;
			if (!first)
				*p++ = '\t';
			sprintf(p, "%lu", convdiv * (*i) / convmul);
			len = strlen(buf);
			if (len > left)
				len = left;
			if(copy_to_user(s, buf, len))
				return -EFAULT;
			left -= len;
			s += len;
		}
	}

	if (!write && !first && left) {
		if(put_user('\n', s))
			return -EFAULT;
		left--, s++;
	}
	if (write) {
		while (left) {
			char c;
			if (get_user(c, s++))
				return -EFAULT;
			if (!isspace(c))
				break;
			left--;
		}
	}
	if (write && first)
		return -EINVAL;
	*lenp -= left;
	*ppos += *lenp;
	return 0;
#undef TMPBUFLEN
}

static int do_proc_doulongvec_minmax(struct ctl_table *table, int write,
				     struct file *filp,
				     void __user *buffer,
				     size_t *lenp, loff_t *ppos,
				     unsigned long convmul,
				     unsigned long convdiv)
{
	return __do_proc_doulongvec_minmax(table->data, table, write,
			filp, buffer, lenp, ppos, convmul, convdiv);
}

/**
 * proc_doulongvec_minmax - read a vector of long integers with min/max values
 * @table: the sysctl table
 * @write: %TRUE if this is a write to the sysctl file
 * @filp: the file structure
 * @buffer: the user buffer
 * @lenp: the size of the user buffer
 * @ppos: file position
 *
 * Reads/writes up to table->maxlen/sizeof(unsigned long) unsigned long
 * values from/to the user buffer, treated as an ASCII string.
 *
 * This routine will ensure the values are within the range specified by
 * table->extra1 (min) and table->extra2 (max).
 *
 * Returns 0 on success.
 */
int proc_doulongvec_minmax(struct ctl_table *table, int write, struct file *filp,
			   void __user *buffer, size_t *lenp, loff_t *ppos)
{
    return do_proc_doulongvec_minmax(table, write, filp, buffer, lenp, ppos, 1l, 1l);
}

/**
 * proc_doulongvec_ms_jiffies_minmax - read a vector of millisecond values with min/max values
 * @table: the sysctl table
 * @write: %TRUE if this is a write to the sysctl file
 * @filp: the file structure
 * @buffer: the user buffer
 * @lenp: the size of the user buffer
 * @ppos: file position
 *
 * Reads/writes up to table->maxlen/sizeof(unsigned long) unsigned long
 * values from/to the user buffer, treated as an ASCII string. The values
 * are treated as milliseconds, and converted to jiffies when they are stored.
 *
 * This routine will ensure the values are within the range specified by
 * table->extra1 (min) and table->extra2 (max).
 *
 * Returns 0 on success.
 */
int proc_doulongvec_ms_jiffies_minmax(struct ctl_table *table, int write,
				      struct file *filp,
				      void __user *buffer,
				      size_t *lenp, loff_t *ppos)
{
    return do_proc_doulongvec_minmax(table, write, filp, buffer,
				     lenp, ppos, HZ, 1000l);
}


static int do_proc_dointvec_jiffies_conv(int *negp, unsigned long *lvalp,
					 int *valp,
					 int write, void *data)
{
	if (write) {
		if (*lvalp > LONG_MAX / HZ)
			return 1;
		*valp = *negp ? -(*lvalp*HZ) : (*lvalp*HZ);
	} else {
		int val = *valp;
		unsigned long lval;
		if (val < 0) {
			*negp = -1;
			lval = (unsigned long)-val;
		} else {
			*negp = 0;
			lval = (unsigned long)val;
		}
		*lvalp = lval / HZ;
	}
	return 0;
}

static int do_proc_dointvec_userhz_jiffies_conv(int *negp, unsigned long *lvalp,
						int *valp,
						int write, void *data)
{
	if (write) {
		if (USER_HZ < HZ && *lvalp > (LONG_MAX / HZ) * USER_HZ)
			return 1;
		*valp = clock_t_to_jiffies(*negp ? -*lvalp : *lvalp);
	} else {
		int val = *valp;
		unsigned long lval;
		if (val < 0) {
			*negp = -1;
			lval = (unsigned long)-val;
		} else {
			*negp = 0;
			lval = (unsigned long)val;
		}
		*lvalp = jiffies_to_clock_t(lval);
	}
	return 0;
}

static int do_proc_dointvec_ms_jiffies_conv(int *negp, unsigned long *lvalp,
					    int *valp,
					    int write, void *data)
{
	if (write) {
		*valp = msecs_to_jiffies(*negp ? -*lvalp : *lvalp);
	} else {
		int val = *valp;
		unsigned long lval;
		if (val < 0) {
			*negp = -1;
			lval = (unsigned long)-val;
		} else {
			*negp = 0;
			lval = (unsigned long)val;
		}
		*lvalp = jiffies_to_msecs(lval);
	}
	return 0;
}

/**
 * proc_dointvec_jiffies - read a vector of integers as seconds
 * @table: the sysctl table
 * @write: %TRUE if this is a write to the sysctl file
 * @filp: the file structure
 * @buffer: the user buffer
 * @lenp: the size of the user buffer
 * @ppos: file position
 *
 * Reads/writes up to table->maxlen/sizeof(unsigned int) integer
 * values from/to the user buffer, treated as an ASCII string. 
 * The values read are assumed to be in seconds, and are converted into
 * jiffies.
 *
 * Returns 0 on success.
 */
int proc_dointvec_jiffies(struct ctl_table *table, int write, struct file *filp,
			  void __user *buffer, size_t *lenp, loff_t *ppos)
{
    return do_proc_dointvec(table,write,filp,buffer,lenp,ppos,
		    	    do_proc_dointvec_jiffies_conv,NULL);
}

/**
 * proc_dointvec_userhz_jiffies - read a vector of integers as 1/USER_HZ seconds
 * @table: the sysctl table
 * @write: %TRUE if this is a write to the sysctl file
 * @filp: the file structure
 * @buffer: the user buffer
 * @lenp: the size of the user buffer
 * @ppos: pointer to the file position
 *
 * Reads/writes up to table->maxlen/sizeof(unsigned int) integer
 * values from/to the user buffer, treated as an ASCII string. 
 * The values read are assumed to be in 1/USER_HZ seconds, and 
 * are converted into jiffies.
 *
 * Returns 0 on success.
 */
int proc_dointvec_userhz_jiffies(struct ctl_table *table, int write, struct file *filp,
				 void __user *buffer, size_t *lenp, loff_t *ppos)
{
    return do_proc_dointvec(table,write,filp,buffer,lenp,ppos,
		    	    do_proc_dointvec_userhz_jiffies_conv,NULL);
}

/**
 * proc_dointvec_ms_jiffies - read a vector of integers as 1 milliseconds
 * @table: the sysctl table
 * @write: %TRUE if this is a write to the sysctl file
 * @filp: the file structure
 * @buffer: the user buffer
 * @lenp: the size of the user buffer
 * @ppos: file position
 * @ppos: the current position in the file
 *
 * Reads/writes up to table->maxlen/sizeof(unsigned int) integer
 * values from/to the user buffer, treated as an ASCII string. 
 * The values read are assumed to be in 1/1000 seconds, and 
 * are converted into jiffies.
 *
 * Returns 0 on success.
 */
int proc_dointvec_ms_jiffies(struct ctl_table *table, int write, struct file *filp,
			     void __user *buffer, size_t *lenp, loff_t *ppos)
{
	return do_proc_dointvec(table, write, filp, buffer, lenp, ppos,
				do_proc_dointvec_ms_jiffies_conv, NULL);
}

static int proc_do_cad_pid(struct ctl_table *table, int write, struct file *filp,
			   void __user *buffer, size_t *lenp, loff_t *ppos)
{
	struct pid *new_pid;
	pid_t tmp;
	int r;

	tmp = pid_nr_ns(cad_pid, current->nsproxy->pid_ns);

	r = __do_proc_dointvec(&tmp, table, write, filp, buffer,
			       lenp, ppos, NULL, NULL);
	if (r || !write)
		return r;

	new_pid = find_get_pid(tmp);
	if (!new_pid)
		return -ESRCH;

	put_pid(xchg(&cad_pid, new_pid));
	return 0;
}

#else /* CONFIG_PROC_FS */

int proc_dostring(struct ctl_table *table, int write, struct file *filp,
		  void __user *buffer, size_t *lenp, loff_t *ppos)
{
	return -ENOSYS;
}

int proc_dointvec(struct ctl_table *table, int write, struct file *filp,
		  void __user *buffer, size_t *lenp, loff_t *ppos)
{
	return -ENOSYS;
}

int proc_dointvec_bset(struct ctl_table *table, int write, struct file *filp,
			void __user *buffer, size_t *lenp, loff_t *ppos)
{
	return -ENOSYS;
}

int proc_dointvec_minmax(struct ctl_table *table, int write, struct file *filp,
		    void __user *buffer, size_t *lenp, loff_t *ppos)
{
	return -ENOSYS;
}

int proc_dointvec_jiffies(struct ctl_table *table, int write, struct file *filp,
		    void __user *buffer, size_t *lenp, loff_t *ppos)
{
	return -ENOSYS;
}

int proc_dointvec_userhz_jiffies(struct ctl_table *table, int write, struct file *filp,
		    void __user *buffer, size_t *lenp, loff_t *ppos)
{
	return -ENOSYS;
}

int proc_dointvec_ms_jiffies(struct ctl_table *table, int write, struct file *filp,
			     void __user *buffer, size_t *lenp, loff_t *ppos)
{
	return -ENOSYS;
}

int proc_doulongvec_minmax(struct ctl_table *table, int write, struct file *filp,
		    void __user *buffer, size_t *lenp, loff_t *ppos)
{
	return -ENOSYS;
}

int proc_doulongvec_ms_jiffies_minmax(struct ctl_table *table, int write,
				      struct file *filp,
				      void __user *buffer,
				      size_t *lenp, loff_t *ppos)
{
    return -ENOSYS;
}


#endif /* CONFIG_PROC_FS */


#ifdef CONFIG_SYSCTL_SYSCALL
/*
 * General sysctl support routines 
 */

/* The generic sysctl data routine (used if no strategy routine supplied) */
int sysctl_data(struct ctl_table *table, int __user *name, int nlen,
		void __user *oldval, size_t __user *oldlenp,
		void __user *newval, size_t newlen)
{
	size_t len;

	/* Get out of I don't have a variable */
	if (!table->data || !table->maxlen)
		return -ENOTDIR;

	if (oldval && oldlenp) {
		if (get_user(len, oldlenp))
			return -EFAULT;
		if (len) {
			if (len > table->maxlen)
				len = table->maxlen;
			if (copy_to_user(oldval, table->data, len))
				return -EFAULT;
			if (put_user(len, oldlenp))
				return -EFAULT;
		}
	}

	if (newval && newlen) {
		if (newlen > table->maxlen)
			newlen = table->maxlen;

		if (copy_from_user(table->data, newval, newlen))
			return -EFAULT;
	}
	return 1;
}

/* The generic string strategy routine: */
int sysctl_string(struct ctl_table *table, int __user *name, int nlen,
		  void __user *oldval, size_t __user *oldlenp,
		  void __user *newval, size_t newlen)
{
	if (!table->data || !table->maxlen) 
		return -ENOTDIR;
	
	if (oldval && oldlenp) {
		size_t bufsize;
		if (get_user(bufsize, oldlenp))
			return -EFAULT;
		if (bufsize) {
			size_t len = strlen(table->data), copied;

			/* This shouldn't trigger for a well-formed sysctl */
			if (len > table->maxlen)
				len = table->maxlen;

			/* Copy up to a max of bufsize-1 bytes of the string */
			copied = (len >= bufsize) ? bufsize - 1 : len;

			if (copy_to_user(oldval, table->data, copied) ||
			    put_user(0, (char __user *)(oldval + copied)))
				return -EFAULT;
			if (put_user(len, oldlenp))
				return -EFAULT;
		}
	}
	if (newval && newlen) {
		size_t len = newlen;
		if (len > table->maxlen)
			len = table->maxlen;
		if(copy_from_user(table->data, newval, len))
			return -EFAULT;
		if (len == table->maxlen)
			len--;
		((char *) table->data)[len] = 0;
	}
	return 1;
}

/*
 * This function makes sure that all of the integers in the vector
 * are between the minimum and maximum values given in the arrays
 * table->extra1 and table->extra2, respectively.
 */
int sysctl_intvec(struct ctl_table *table, int __user *name, int nlen,
		void __user *oldval, size_t __user *oldlenp,
		void __user *newval, size_t newlen)
{

	if (newval && newlen) {
		int __user *vec = (int __user *) newval;
		int *min = (int *) table->extra1;
		int *max = (int *) table->extra2;
		size_t length;
		int i;

		if (newlen % sizeof(int) != 0)
			return -EINVAL;

		if (!table->extra1 && !table->extra2)
			return 0;

		if (newlen > table->maxlen)
			newlen = table->maxlen;
		length = newlen / sizeof(int);

		for (i = 0; i < length; i++) {
			int value;
			if (get_user(value, vec + i))
				return -EFAULT;
			if (min && value < min[i])
				return -EINVAL;
			if (max && value > max[i])
				return -EINVAL;
		}
	}
	return 0;
}

/* Strategy function to convert jiffies to seconds */ 
int sysctl_jiffies(struct ctl_table *table, int __user *name, int nlen,
		void __user *oldval, size_t __user *oldlenp,
		void __user *newval, size_t newlen)
{
	if (oldval && oldlenp) {
		size_t olen;

		if (get_user(olen, oldlenp))
			return -EFAULT;
		if (olen) {
			int val;

			if (olen < sizeof(int))
				return -EINVAL;

			val = *(int *)(table->data) / HZ;
			if (put_user(val, (int __user *)oldval))
				return -EFAULT;
			if (put_user(sizeof(int), oldlenp))
				return -EFAULT;
		}
	}
	if (newval && newlen) { 
		int new;
		if (newlen != sizeof(int))
			return -EINVAL; 
		if (get_user(new, (int __user *)newval))
			return -EFAULT;
		*(int *)(table->data) = new*HZ; 
	}
	return 1;
}

/* Strategy function to convert jiffies to seconds */ 
int sysctl_ms_jiffies(struct ctl_table *table, int __user *name, int nlen,
		void __user *oldval, size_t __user *oldlenp,
		void __user *newval, size_t newlen)
{
	if (oldval && oldlenp) {
		size_t olen;

		if (get_user(olen, oldlenp))
			return -EFAULT;
		if (olen) {
			int val;

			if (olen < sizeof(int))
				return -EINVAL;

			val = jiffies_to_msecs(*(int *)(table->data));
			if (put_user(val, (int __user *)oldval))
				return -EFAULT;
			if (put_user(sizeof(int), oldlenp))
				return -EFAULT;
		}
	}
	if (newval && newlen) { 
		int new;
		if (newlen != sizeof(int))
			return -EINVAL; 
		if (get_user(new, (int __user *)newval))
			return -EFAULT;
		*(int *)(table->data) = msecs_to_jiffies(new);
	}
	return 1;
}



#else /* CONFIG_SYSCTL_SYSCALL */


asmlinkage long sys_sysctl(struct __sysctl_args __user *args)
{
	struct __sysctl_args tmp;
	int error;

	if (copy_from_user(&tmp, args, sizeof(tmp)))
		return -EFAULT;

	error = deprecated_sysctl_warning(&tmp);

	/* If no error reading the parameters then just -ENOSYS ... */
	if (!error)
		error = -ENOSYS;

	return error;
}

int sysctl_data(struct ctl_table *table, int __user *name, int nlen,
		  void __user *oldval, size_t __user *oldlenp,
		  void __user *newval, size_t newlen)
{
	return -ENOSYS;
}

int sysctl_string(struct ctl_table *table, int __user *name, int nlen,
		  void __user *oldval, size_t __user *oldlenp,
		  void __user *newval, size_t newlen)
{
	return -ENOSYS;
}

int sysctl_intvec(struct ctl_table *table, int __user *name, int nlen,
		void __user *oldval, size_t __user *oldlenp,
		void __user *newval, size_t newlen)
{
	return -ENOSYS;
}

int sysctl_jiffies(struct ctl_table *table, int __user *name, int nlen,
		void __user *oldval, size_t __user *oldlenp,
		void __user *newval, size_t newlen)
{
	return -ENOSYS;
}

int sysctl_ms_jiffies(struct ctl_table *table, int __user *name, int nlen,
		void __user *oldval, size_t __user *oldlenp,
		void __user *newval, size_t newlen)
{
	return -ENOSYS;
}

#endif /* CONFIG_SYSCTL_SYSCALL */

static int deprecated_sysctl_warning(struct __sysctl_args *args)
{
	static int msg_count;
	int name[CTL_MAXNAME];
	int i;

	/* Read in the sysctl name for better debug message logging */
	for (i = 0; i < args->nlen; i++)
		if (get_user(name[i], args->name + i))
			return -EFAULT;

	/* Ignore accesses to kernel.version */
	if ((args->nlen == 2) && (name[0] == CTL_KERN) && (name[1] == KERN_VERSION))
		return 0;

	if (msg_count < 5) {
		msg_count++;
		printk(KERN_INFO
			"warning: process `%s' used the deprecated sysctl "
			"system call with ", current->comm);
		for (i = 0; i < args->nlen; i++)
			printk("%d.", name[i]);
		printk("\n");
	}
	return 0;
}

/*
 * No sense putting this after each symbol definition, twice,
 * exception granted :-)
 */
EXPORT_SYMBOL(proc_dointvec);
EXPORT_SYMBOL(proc_dointvec_jiffies);
EXPORT_SYMBOL(proc_dointvec_minmax);
EXPORT_SYMBOL(proc_dointvec_userhz_jiffies);
EXPORT_SYMBOL(proc_dointvec_ms_jiffies);
EXPORT_SYMBOL(proc_dostring);
EXPORT_SYMBOL(proc_doulongvec_minmax);
EXPORT_SYMBOL(proc_doulongvec_ms_jiffies_minmax);
EXPORT_SYMBOL(register_sysctl_table);
EXPORT_SYMBOL(sysctl_intvec);
EXPORT_SYMBOL(sysctl_jiffies);
EXPORT_SYMBOL(sysctl_ms_jiffies);
EXPORT_SYMBOL(sysctl_string);
EXPORT_SYMBOL(sysctl_data);
EXPORT_SYMBOL(unregister_sysctl_table);<|MERGE_RESOLUTION|>--- conflicted
+++ resolved
@@ -231,27 +231,20 @@
 static unsigned long max_wakeup_granularity_ns = NSEC_PER_SEC;	/* 1 second */
 #endif
 
-<<<<<<< HEAD
 extern int affinity_load_balancing;
 
-=======
->>>>>>> 9418d5dc
 static struct ctl_table kern_table[] = {
 #ifdef CONFIG_SCHED_DEBUG
 	{
 		.ctl_name	= CTL_UNNUMBERED,
-		.procname	= "sched_nr_latency",
-		.data		= &sysctl_sched_nr_latency,
+		.procname	= "sched_min_granularity_ns",
+		.data		= &sysctl_sched_min_granularity,
 		.maxlen		= sizeof(unsigned int),
 		.mode		= 0644,
-<<<<<<< HEAD
-		.proc_handler	= &proc_dointvec,
-=======
 		.proc_handler	= &sched_nr_latency_handler,
 		.strategy	= &sysctl_intvec,
 		.extra1		= &min_sched_granularity_ns,
 		.extra2		= &max_sched_granularity_ns,
->>>>>>> 9418d5dc
 	},
 	{
 		.ctl_name	= CTL_UNNUMBERED,
@@ -290,8 +283,6 @@
 		.ctl_name	= CTL_UNNUMBERED,
 		.procname	= "sched_child_runs_first",
 		.data		= &sysctl_sched_child_runs_first,
-<<<<<<< HEAD
-=======
 		.maxlen		= sizeof(unsigned int),
 		.mode		= 0644,
 		.proc_handler	= &proc_dointvec,
@@ -300,33 +291,22 @@
 		.ctl_name	= CTL_UNNUMBERED,
 		.procname	= "sched_features",
 		.data		= &sysctl_sched_features,
->>>>>>> 9418d5dc
 		.maxlen		= sizeof(unsigned int),
 		.mode		= 0644,
 		.proc_handler	= &proc_dointvec,
 	},
 	{
 		.ctl_name	= CTL_UNNUMBERED,
-<<<<<<< HEAD
-		.procname	= "sched_features",
-		.data		= &sysctl_sched_features,
-=======
 		.procname	= "sched_migration_cost",
 		.data		= &sysctl_sched_migration_cost,
->>>>>>> 9418d5dc
 		.maxlen		= sizeof(unsigned int),
 		.mode		= 0644,
 		.proc_handler	= &proc_dointvec,
 	},
 	{
 		.ctl_name	= CTL_UNNUMBERED,
-<<<<<<< HEAD
-		.procname	= "sched_migration_cost",
-		.data		= &sysctl_sched_migration_cost,
-=======
 		.procname	= "sched_nr_migrate",
 		.data		= &sysctl_sched_nr_migrate,
->>>>>>> 9418d5dc
 		.maxlen		= sizeof(unsigned int),
 		.mode		= 644,
 		.proc_handler	= &proc_dointvec,
