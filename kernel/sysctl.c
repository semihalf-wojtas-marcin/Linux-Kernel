--- conflicted
+++ resolved
@@ -714,7 +714,6 @@
 		.mode           = 0644,
 		.proc_handler   = &proc_dointvec,
 	},
-#ifdef ARCH_HAS_NMI_WATCHDOG
 	{
 		.procname       = "nmi_watchdog",
 		.data           = &nmi_watchdog_enabled,
@@ -723,7 +722,6 @@
 		.proc_handler   = &proc_nmi_enabled,
 	},
 #endif
-#endif
 #if defined(CONFIG_X86)
 	{
 		.ctl_name	= KERN_PANIC_ON_NMI,
@@ -794,7 +792,7 @@
 		.proc_handler	= &proc_dointvec,
 	},
 #endif
-#if defined(CONFIG_ACPI_SLEEP) && defined(CONFIG_X86) && !defined(CONFIG_ACPI_PV_SLEEP)
+#if	defined(CONFIG_ACPI_SLEEP) && defined(CONFIG_X86)
 	{
 		.procname	= "acpi_video_flags",
 		.data		= &acpi_realmode_flags,
@@ -1332,16 +1330,6 @@
 		.extra2		= &one,
 	},
 #endif
-<<<<<<< HEAD
-	{
-		.ctl_name	= CTL_UNNUMBERED,
-		.procname	= "heap-stack-gap",
-		.data		= &heap_stack_gap,
-		.maxlen		= sizeof(int),
-		.mode		= 0644,
-		.proc_handler	= &proc_dointvec,
-	},
-=======
 #ifdef CONFIG_UNEVICTABLE_LRU
 	{
 		.ctl_name	= CTL_UNNUMBERED,
@@ -1352,7 +1340,14 @@
 		.proc_handler	= &scan_unevictable_handler,
 	},
 #endif
->>>>>>> 0882e8dd
+	{
+		.ctl_name	= CTL_UNNUMBERED,
+		.procname	= "heap-stack-gap",
+		.data		= &heap_stack_gap,
+		.maxlen		= sizeof(int),
+		.mode		= 0644,
+		.proc_handler	= &proc_dointvec,
+	},
 /*
  * NOTE: do not add new entries to this table unless you have read
  * Documentation/sysctl/ctl_unnumbered.txt
