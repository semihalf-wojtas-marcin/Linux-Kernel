/*
 *  kernel/sched.c
 *
 *  Kernel scheduler and related syscalls
 *
 *  Copyright (C) 1991-2002  Linus Torvalds
 *
 *  1996-12-23  Modified by Dave Grothe to fix bugs in semaphores and
 *		make semaphores SMP safe
 *  1998-11-19	Implemented schedule_timeout() and related stuff
 *		by Andrea Arcangeli
 *  2002-01-04	New ultra-scalable O(1) scheduler by Ingo Molnar:
 *		hybrid priority-list and round-robin design with
 *		an array-switch method of distributing timeslices
 *		and per-CPU runqueues.  Cleanups and useful suggestions
 *		by Davide Libenzi, preemptible kernel bits by Robert Love.
 *  2003-09-03	Interactivity tuning by Con Kolivas.
 *  2004-04-02	Scheduler domains code by Nick Piggin
 *  2007-04-15  Work begun on replacing all interactivity tuning with a
 *              fair scheduling design by Con Kolivas.
 *  2007-05-05  Load balancing (smp-nice) and other improvements
 *              by Peter Williams
 *  2007-05-06  Interactivity improvements to CFS by Mike Galbraith
 *  2007-07-01  Group scheduling enhancements by Srivatsa Vaddagiri
 *  2007-11-29  RT balancing improvements by Steven Rostedt, Gregory Haskins,
 *              Thomas Gleixner, Mike Kravetz
 */

#include <linux/mm.h>
#include <linux/module.h>
#include <linux/nmi.h>
#include <linux/init.h>
#include <linux/uaccess.h>
#include <linux/highmem.h>
#include <linux/smp_lock.h>
#include <asm/mmu_context.h>
#include <linux/interrupt.h>
#include <linux/capability.h>
#include <linux/completion.h>
#include <linux/kernel_stat.h>
#include <linux/debug_locks.h>
#include <linux/security.h>
#include <linux/notifier.h>
#include <linux/profile.h>
#include <linux/freezer.h>
#include <linux/vmalloc.h>
#include <linux/blkdev.h>
#include <linux/delay.h>
#include <linux/pid_namespace.h>
#include <linux/smp.h>
#include <linux/threads.h>
#include <linux/timer.h>
#include <linux/rcupdate.h>
#include <linux/cpu.h>
#include <linux/cpuset.h>
#include <linux/percpu.h>
#include <linux/kthread.h>
#include <linux/seq_file.h>
#include <linux/sysctl.h>
#include <linux/syscalls.h>
#include <linux/times.h>
#include <linux/tsacct_kern.h>
#include <linux/kprobes.h>
#include <linux/delayacct.h>
#include <linux/reciprocal_div.h>
#include <linux/unistd.h>
#include <linux/pagemap.h>
#include <linux/hrtimer.h>

#include <asm/tlb.h>
#include <asm/irq_regs.h>

/*
 * Scheduler clock - returns current time in nanosec units.
 * This is default implementation.
 * Architectures and sub-architectures can override this.
 */
unsigned long long __attribute__((weak)) sched_clock(void)
{
	return (unsigned long long)jiffies * (NSEC_PER_SEC / HZ);
}

/*
 * Convert user-nice values [ -20 ... 0 ... 19 ]
 * to static priority [ MAX_RT_PRIO..MAX_PRIO-1 ],
 * and back.
 */
#define NICE_TO_PRIO(nice)	(MAX_RT_PRIO + (nice) + 20)
#define PRIO_TO_NICE(prio)	((prio) - MAX_RT_PRIO - 20)
#define TASK_NICE(p)		PRIO_TO_NICE((p)->static_prio)

/*
 * 'User priority' is the nice value converted to something we
 * can work with better when scaling various scheduler parameters,
 * it's a [ 0 ... 39 ] range.
 */
#define USER_PRIO(p)		((p)-MAX_RT_PRIO)
#define TASK_USER_PRIO(p)	USER_PRIO((p)->static_prio)
#define MAX_USER_PRIO		(USER_PRIO(MAX_PRIO))

/*
 * Helpers for converting nanosecond timing to jiffy resolution
 */
#define NS_TO_JIFFIES(TIME)	((unsigned long)(TIME) / (NSEC_PER_SEC / HZ))

#define NICE_0_LOAD		SCHED_LOAD_SCALE
#define NICE_0_SHIFT		SCHED_LOAD_SHIFT

/*
 * These are the 'tuning knobs' of the scheduler:
 *
 * default timeslice is 100 msecs (used only for SCHED_RR tasks).
 * Timeslices get refilled after they expire.
 */
#define DEF_TIMESLICE		(100 * HZ / 1000)

#ifdef CONFIG_SMP
/*
 * Divide a load by a sched group cpu_power : (load / sg->__cpu_power)
 * Since cpu_power is a 'constant', we can use a reciprocal divide.
 */
static inline u32 sg_div_cpu_power(const struct sched_group *sg, u32 load)
{
	return reciprocal_divide(load, sg->reciprocal_cpu_power);
}

/*
 * Each time a sched group cpu_power is changed,
 * we must compute its reciprocal value
 */
static inline void sg_inc_cpu_power(struct sched_group *sg, u32 val)
{
	sg->__cpu_power += val;
	sg->reciprocal_cpu_power = reciprocal_value(sg->__cpu_power);
}
#endif

static inline int rt_policy(int policy)
{
	if (unlikely(policy == SCHED_FIFO) || unlikely(policy == SCHED_RR))
		return 1;
	return 0;
}

static inline int task_has_rt_policy(struct task_struct *p)
{
	return rt_policy(p->policy);
}

/*
 * This is the priority-queue data structure of the RT scheduling class:
 */
struct rt_prio_array {
	DECLARE_BITMAP(bitmap, MAX_RT_PRIO+1); /* include 1 bit for delimiter */
	struct list_head queue[MAX_RT_PRIO];
};

#ifdef CONFIG_GROUP_SCHED

#include <linux/cgroup.h>

struct cfs_rq;

static LIST_HEAD(task_groups);

/* task group related information */
struct task_group {
#ifdef CONFIG_CGROUP_SCHED
	struct cgroup_subsys_state css;
#endif

#ifdef CONFIG_FAIR_GROUP_SCHED
	/* schedulable entities of this group on each cpu */
	struct sched_entity **se;
	/* runqueue "owned" by this group on each cpu */
	struct cfs_rq **cfs_rq;

	/*
	 * shares assigned to a task group governs how much of cpu bandwidth
	 * is allocated to the group. The more shares a group has, the more is
	 * the cpu bandwidth allocated to it.
	 *
	 * For ex, lets say that there are three task groups, A, B and C which
	 * have been assigned shares 1000, 2000 and 3000 respectively. Then,
	 * cpu bandwidth allocated by the scheduler to task groups A, B and C
	 * should be:
	 *
	 *	Bw(A) = 1000/(1000+2000+3000) * 100 = 16.66%
	 *	Bw(B) = 2000/(1000+2000+3000) * 100 = 33.33%
	 *	Bw(C) = 3000/(1000+2000+3000) * 100 = 50%
	 *
	 * The weight assigned to a task group's schedulable entities on every
	 * cpu (task_group.se[a_cpu]->load.weight) is derived from the task
	 * group's shares. For ex: lets say that task group A has been
	 * assigned shares of 1000 and there are two CPUs in a system. Then,
	 *
	 *  tg_A->se[0]->load.weight = tg_A->se[1]->load.weight = 1000;
	 *
	 * Note: It's not necessary that each of a task's group schedulable
	 *	 entity have the same weight on all CPUs. If the group
	 *	 has 2 of its tasks on CPU0 and 1 task on CPU1, then a
	 *	 better distribution of weight could be:
	 *
	 *	tg_A->se[0]->load.weight = 2/3 * 2000 = 1333
	 *	tg_A->se[1]->load.weight = 1/2 * 2000 =  667
	 *
	 * rebalance_shares() is responsible for distributing the shares of a
	 * task groups like this among the group's schedulable entities across
	 * cpus.
	 *
	 */
	unsigned long shares;
#endif

#ifdef CONFIG_RT_GROUP_SCHED
	struct sched_rt_entity **rt_se;
	struct rt_rq **rt_rq;

	u64 rt_runtime;
#endif

	struct rcu_head rcu;
	struct list_head list;
};

#ifdef CONFIG_FAIR_GROUP_SCHED
/* Default task group's sched entity on each cpu */
static DEFINE_PER_CPU(struct sched_entity, init_sched_entity);
/* Default task group's cfs_rq on each cpu */
static DEFINE_PER_CPU(struct cfs_rq, init_cfs_rq) ____cacheline_aligned_in_smp;

static struct sched_entity *init_sched_entity_p[NR_CPUS];
static struct cfs_rq *init_cfs_rq_p[NR_CPUS];
#endif

#ifdef CONFIG_RT_GROUP_SCHED
static DEFINE_PER_CPU(struct sched_rt_entity, init_sched_rt_entity);
static DEFINE_PER_CPU(struct rt_rq, init_rt_rq) ____cacheline_aligned_in_smp;

static struct sched_rt_entity *init_sched_rt_entity_p[NR_CPUS];
static struct rt_rq *init_rt_rq_p[NR_CPUS];
#endif

/* task_group_lock serializes add/remove of task groups and also changes to
 * a task group's cpu shares.
 */
static DEFINE_SPINLOCK(task_group_lock);

/* doms_cur_mutex serializes access to doms_cur[] array */
static DEFINE_MUTEX(doms_cur_mutex);

#ifdef CONFIG_FAIR_GROUP_SCHED
#ifdef CONFIG_SMP
/* kernel thread that runs rebalance_shares() periodically */
static struct task_struct *lb_monitor_task;
static int load_balance_monitor(void *unused);
#endif

static void set_se_shares(struct sched_entity *se, unsigned long shares);

#ifdef CONFIG_USER_SCHED
# define INIT_TASK_GROUP_LOAD	(2*NICE_0_LOAD)
#else
# define INIT_TASK_GROUP_LOAD	NICE_0_LOAD
#endif

#define MIN_GROUP_SHARES	2

static int init_task_group_load = INIT_TASK_GROUP_LOAD;
#endif

/* Default task group.
 *	Every task in system belong to this group at bootup.
 */
struct task_group init_task_group = {
#ifdef CONFIG_FAIR_GROUP_SCHED
	.se	= init_sched_entity_p,
	.cfs_rq = init_cfs_rq_p,
#endif

#ifdef CONFIG_RT_GROUP_SCHED
	.rt_se	= init_sched_rt_entity_p,
	.rt_rq	= init_rt_rq_p,
#endif
};

/* return group to which a task belongs */
static inline struct task_group *task_group(struct task_struct *p)
{
	struct task_group *tg;

#ifdef CONFIG_USER_SCHED
	tg = p->user->tg;
#elif defined(CONFIG_CGROUP_SCHED)
	tg = container_of(task_subsys_state(p, cpu_cgroup_subsys_id),
				struct task_group, css);
#else
	tg = &init_task_group;
#endif
	return tg;
}

/* Change a task's cfs_rq and parent entity if it moves across CPUs/groups */
static inline void set_task_rq(struct task_struct *p, unsigned int cpu)
{
#ifdef CONFIG_FAIR_GROUP_SCHED
	p->se.cfs_rq = task_group(p)->cfs_rq[cpu];
	p->se.parent = task_group(p)->se[cpu];
#endif

#ifdef CONFIG_RT_GROUP_SCHED
	p->rt.rt_rq  = task_group(p)->rt_rq[cpu];
	p->rt.parent = task_group(p)->rt_se[cpu];
#endif
}

static inline void lock_doms_cur(void)
{
	mutex_lock(&doms_cur_mutex);
}

static inline void unlock_doms_cur(void)
{
	mutex_unlock(&doms_cur_mutex);
}

#else

static inline void set_task_rq(struct task_struct *p, unsigned int cpu) { }
static inline void lock_doms_cur(void) { }
static inline void unlock_doms_cur(void) { }

#endif	/* CONFIG_GROUP_SCHED */

/* CFS-related fields in a runqueue */
struct cfs_rq {
	struct load_weight load;
	unsigned long nr_running;

	u64 exec_clock;
	u64 min_vruntime;

	struct rb_root tasks_timeline;
	struct rb_node *rb_leftmost;
	struct rb_node *rb_load_balance_curr;
	/* 'curr' points to currently running entity on this cfs_rq.
	 * It is set to NULL otherwise (i.e when none are currently running).
	 */
	struct sched_entity *curr;

	unsigned long nr_spread_over;

#ifdef CONFIG_FAIR_GROUP_SCHED
	struct rq *rq;	/* cpu runqueue to which this cfs_rq is attached */

	/*
	 * leaf cfs_rqs are those that hold tasks (lowest schedulable entity in
	 * a hierarchy). Non-leaf lrqs hold other higher schedulable entities
	 * (like users, containers etc.)
	 *
	 * leaf_cfs_rq_list ties together list of leaf cfs_rq's in a cpu. This
	 * list is used during load balance.
	 */
	struct list_head leaf_cfs_rq_list;
	struct task_group *tg;	/* group that "owns" this runqueue */
#endif
};

/* Real-Time classes' related field in a runqueue: */
struct rt_rq {
	struct rt_prio_array active;
	unsigned long rt_nr_running;
#if defined CONFIG_SMP || defined CONFIG_RT_GROUP_SCHED
	int highest_prio; /* highest queued rt task prio */
#endif
#ifdef CONFIG_SMP
	unsigned long rt_nr_migratory;
	int overloaded;
#endif
	int rt_throttled;
	u64 rt_time;

#ifdef CONFIG_RT_GROUP_SCHED
	unsigned long rt_nr_boosted;

	struct rq *rq;
	struct list_head leaf_rt_rq_list;
	struct task_group *tg;
	struct sched_rt_entity *rt_se;
#endif
};

#ifdef CONFIG_SMP

/*
 * We add the notion of a root-domain which will be used to define per-domain
 * variables. Each exclusive cpuset essentially defines an island domain by
 * fully partitioning the member cpus from any other cpuset. Whenever a new
 * exclusive cpuset is created, we also create and attach a new root-domain
 * object.
 *
 */
struct root_domain {
	atomic_t refcount;
	cpumask_t span;
	cpumask_t online;

	/*
	 * The "RT overload" flag: it gets set if a CPU has more than
	 * one runnable RT task.
	 */
	cpumask_t rto_mask;
	atomic_t rto_count;
};

/*
 * By default the system creates a single root-domain with all cpus as
 * members (mimicking the global state we have today).
 */
static struct root_domain def_root_domain;

#endif

/*
 * This is the main, per-CPU runqueue data structure.
 *
 * Locking rule: those places that want to lock multiple runqueues
 * (such as the load balancing or the thread migration code), lock
 * acquire operations must be ordered by ascending &runqueue.
 */
struct rq {
	/* runqueue lock: */
	spinlock_t lock;

	/*
	 * nr_running and cpu_load should be in the same cacheline because
	 * remote CPUs use both these fields when doing load calculation.
	 */
	unsigned long nr_running;
	#define CPU_LOAD_IDX_MAX 5
	unsigned long cpu_load[CPU_LOAD_IDX_MAX];
	unsigned char idle_at_tick;
#ifdef CONFIG_NO_HZ
	unsigned char in_nohz_recently;
#endif
	/* capture load from *all* tasks on this cpu: */
	struct load_weight load;
	unsigned long nr_load_updates;
	u64 nr_switches;

	struct cfs_rq cfs;
	struct rt_rq rt;
	u64 rt_period_expire;
	int rt_throttled;

#ifdef CONFIG_FAIR_GROUP_SCHED
	/* list of leaf cfs_rq on this cpu: */
	struct list_head leaf_cfs_rq_list;
#endif
#ifdef CONFIG_RT_GROUP_SCHED
	struct list_head leaf_rt_rq_list;
#endif

	/*
	 * This is part of a global counter where only the total sum
	 * over all CPUs matters. A task can increase this counter on
	 * one CPU and if it got migrated afterwards it may decrease
	 * it on another CPU. Always updated under the runqueue lock:
	 */
	unsigned long nr_uninterruptible;

	struct task_struct *curr, *idle;
	unsigned long next_balance;
	struct mm_struct *prev_mm;

	u64 clock, prev_clock_raw;
	s64 clock_max_delta;

	unsigned int clock_warps, clock_overflows, clock_underflows;
	u64 idle_clock;
	unsigned int clock_deep_idle_events;
	u64 tick_timestamp;

	atomic_t nr_iowait;

#ifdef CONFIG_SMP
	struct root_domain *rd;
	struct sched_domain *sd;

	/* For active balancing */
	int active_balance;
	int push_cpu;
	/* cpu of this runqueue: */
	int cpu;

	struct task_struct *migration_thread;
	struct list_head migration_queue;
#endif

#ifdef CONFIG_SCHED_HRTICK
	unsigned long hrtick_flags;
	ktime_t hrtick_expire;
	struct hrtimer hrtick_timer;
#endif

#ifdef CONFIG_SCHEDSTATS
	/* latency stats */
	struct sched_info rq_sched_info;

	/* sys_sched_yield() stats */
	unsigned int yld_exp_empty;
	unsigned int yld_act_empty;
	unsigned int yld_both_empty;
	unsigned int yld_count;

	/* schedule() stats */
	unsigned int sched_switch;
	unsigned int sched_count;
	unsigned int sched_goidle;

	/* try_to_wake_up() stats */
	unsigned int ttwu_count;
	unsigned int ttwu_local;

	/* BKL stats */
	unsigned int bkl_count;
#endif
	struct lock_class_key rq_lock_key;
};

static DEFINE_PER_CPU_SHARED_ALIGNED(struct rq, runqueues);

static inline void check_preempt_curr(struct rq *rq, struct task_struct *p)
{
	rq->curr->sched_class->check_preempt_curr(rq, p);
}

static inline int cpu_of(struct rq *rq)
{
#ifdef CONFIG_SMP
	return rq->cpu;
#else
	return 0;
#endif
}

/*
 * Update the per-runqueue clock, as finegrained as the platform can give
 * us, but without assuming monotonicity, etc.:
 */
static void __update_rq_clock(struct rq *rq)
{
	u64 prev_raw = rq->prev_clock_raw;
	u64 now = sched_clock();
	s64 delta = now - prev_raw;
	u64 clock = rq->clock;

#ifdef CONFIG_SCHED_DEBUG
	WARN_ON_ONCE(cpu_of(rq) != smp_processor_id());
#endif
	/*
	 * Protect against sched_clock() occasionally going backwards:
	 */
	if (unlikely(delta < 0)) {
		clock++;
		rq->clock_warps++;
	} else {
		/*
		 * Catch too large forward jumps too:
		 */
		if (unlikely(clock + delta > rq->tick_timestamp + TICK_NSEC)) {
			if (clock < rq->tick_timestamp + TICK_NSEC)
				clock = rq->tick_timestamp + TICK_NSEC;
			else
				clock++;
			rq->clock_overflows++;
		} else {
			if (unlikely(delta > rq->clock_max_delta))
				rq->clock_max_delta = delta;
			clock += delta;
		}
	}

	rq->prev_clock_raw = now;
	rq->clock = clock;
}

static void update_rq_clock(struct rq *rq)
{
	if (likely(smp_processor_id() == cpu_of(rq)))
		__update_rq_clock(rq);
}

/*
 * The domain tree (rq->sd) is protected by RCU's quiescent state transition.
 * See detach_destroy_domains: synchronize_sched for details.
 *
 * The domain tree of any CPU may only be accessed from within
 * preempt-disabled sections.
 */
#define for_each_domain(cpu, __sd) \
	for (__sd = rcu_dereference(cpu_rq(cpu)->sd); __sd; __sd = __sd->parent)

#define cpu_rq(cpu)		(&per_cpu(runqueues, (cpu)))
#define this_rq()		(&__get_cpu_var(runqueues))
#define task_rq(p)		cpu_rq(task_cpu(p))
#define cpu_curr(cpu)		(cpu_rq(cpu)->curr)

unsigned long rt_needs_cpu(int cpu)
{
	struct rq *rq = cpu_rq(cpu);
	u64 delta;

	if (!rq->rt_throttled)
		return 0;

	if (rq->clock > rq->rt_period_expire)
		return 1;

	delta = rq->rt_period_expire - rq->clock;
	do_div(delta, NSEC_PER_SEC / HZ);

	return (unsigned long)delta;
}

/*
 * Tunables that become constants when CONFIG_SCHED_DEBUG is off:
 */
#ifdef CONFIG_SCHED_DEBUG
# define const_debug __read_mostly
#else
# define const_debug static const
#endif

/*
 * Debugging: various feature bits
 */
enum {
	SCHED_FEAT_NEW_FAIR_SLEEPERS	= 1,
	SCHED_FEAT_WAKEUP_PREEMPT	= 2,
	SCHED_FEAT_START_DEBIT		= 4,
	SCHED_FEAT_TREE_AVG		= 8,
	SCHED_FEAT_APPROX_AVG		= 16,
	SCHED_FEAT_HRTICK		= 32,
	SCHED_FEAT_DOUBLE_TICK		= 64,
};

const_debug unsigned int sysctl_sched_features =
		SCHED_FEAT_NEW_FAIR_SLEEPERS	* 1 |
		SCHED_FEAT_WAKEUP_PREEMPT	* 1 |
		SCHED_FEAT_START_DEBIT		* 1 |
		SCHED_FEAT_TREE_AVG		* 0 |
		SCHED_FEAT_APPROX_AVG		* 0 |
		SCHED_FEAT_HRTICK		* 1 |
		SCHED_FEAT_DOUBLE_TICK		* 0;

#define sched_feat(x) (sysctl_sched_features & SCHED_FEAT_##x)

/*
 * Number of tasks to iterate in a single balance run.
 * Limited because this is done with IRQs disabled.
 */
const_debug unsigned int sysctl_sched_nr_migrate = 32;

/*
 * period over which we measure -rt task cpu usage in us.
 * default: 1s
 */
unsigned int sysctl_sched_rt_period = 1000000;

<<<<<<< HEAD
=======
static __read_mostly int scheduler_running;

>>>>>>> 976dde01
/*
 * part of the period that we allow rt tasks to run in us.
 * default: 0.95s
 */
int sysctl_sched_rt_runtime = 950000;

/*
 * single value that denotes runtime == period, ie unlimited time.
 */
#define RUNTIME_INF	((u64)~0ULL)

/*
 * For kernel-internal use: high-speed (but slightly incorrect) per-cpu
 * clock constructed from sched_clock():
 */
unsigned long long cpu_clock(int cpu)
{
	unsigned long long now;
	unsigned long flags;
	struct rq *rq;

	/*
	 * Only call sched_clock() if the scheduler has already been
	 * initialized (some code might call cpu_clock() very early):
	 */
	if (unlikely(!scheduler_running))
		return 0;

	local_irq_save(flags);
	rq = cpu_rq(cpu);
	update_rq_clock(rq);
	now = rq->clock;
	local_irq_restore(flags);

	return now;
}
EXPORT_SYMBOL_GPL(cpu_clock);

#ifndef prepare_arch_switch
# define prepare_arch_switch(next)	do { } while (0)
#endif
#ifndef finish_arch_switch
# define finish_arch_switch(prev)	do { } while (0)
#endif

static inline int task_current(struct rq *rq, struct task_struct *p)
{
	return rq->curr == p;
}

#ifndef __ARCH_WANT_UNLOCKED_CTXSW
static inline int task_running(struct rq *rq, struct task_struct *p)
{
	return task_current(rq, p);
}

static inline void prepare_lock_switch(struct rq *rq, struct task_struct *next)
{
}

static inline void finish_lock_switch(struct rq *rq, struct task_struct *prev)
{
#ifdef CONFIG_DEBUG_SPINLOCK
	/* this is a valid case when another task releases the spinlock */
	rq->lock.owner = current;
#endif
	/*
	 * If we are tracking spinlock dependencies then we have to
	 * fix up the runqueue lock - which gets 'carried over' from
	 * prev into current:
	 */
	spin_acquire(&rq->lock.dep_map, 0, 0, _THIS_IP_);

	spin_unlock_irq(&rq->lock);
}

#else /* __ARCH_WANT_UNLOCKED_CTXSW */
static inline int task_running(struct rq *rq, struct task_struct *p)
{
#ifdef CONFIG_SMP
	return p->oncpu;
#else
	return task_current(rq, p);
#endif
}

static inline void prepare_lock_switch(struct rq *rq, struct task_struct *next)
{
#ifdef CONFIG_SMP
	/*
	 * We can optimise this out completely for !SMP, because the
	 * SMP rebalancing from interrupt is the only thing that cares
	 * here.
	 */
	next->oncpu = 1;
#endif
#ifdef __ARCH_WANT_INTERRUPTS_ON_CTXSW
	spin_unlock_irq(&rq->lock);
#else
	spin_unlock(&rq->lock);
#endif
}

static inline void finish_lock_switch(struct rq *rq, struct task_struct *prev)
{
#ifdef CONFIG_SMP
	/*
	 * After ->oncpu is cleared, the task can be moved to a different CPU.
	 * We must ensure this doesn't happen until the switch is completely
	 * finished.
	 */
	smp_wmb();
	prev->oncpu = 0;
#endif
#ifndef __ARCH_WANT_INTERRUPTS_ON_CTXSW
	local_irq_enable();
#endif
}
#endif /* __ARCH_WANT_UNLOCKED_CTXSW */

/*
 * __task_rq_lock - lock the runqueue a given task resides on.
 * Must be called interrupts disabled.
 */
static inline struct rq *__task_rq_lock(struct task_struct *p)
	__acquires(rq->lock)
{
	for (;;) {
		struct rq *rq = task_rq(p);
		spin_lock(&rq->lock);
		if (likely(rq == task_rq(p)))
			return rq;
		spin_unlock(&rq->lock);
	}
}

/*
 * task_rq_lock - lock the runqueue a given task resides on and disable
 * interrupts. Note the ordering: we can safely lookup the task_rq without
 * explicitly disabling preemption.
 */
static struct rq *task_rq_lock(struct task_struct *p, unsigned long *flags)
	__acquires(rq->lock)
{
	struct rq *rq;

	for (;;) {
		local_irq_save(*flags);
		rq = task_rq(p);
		spin_lock(&rq->lock);
		if (likely(rq == task_rq(p)))
			return rq;
		spin_unlock_irqrestore(&rq->lock, *flags);
	}
}

static void __task_rq_unlock(struct rq *rq)
	__releases(rq->lock)
{
	spin_unlock(&rq->lock);
}

static inline void task_rq_unlock(struct rq *rq, unsigned long *flags)
	__releases(rq->lock)
{
	spin_unlock_irqrestore(&rq->lock, *flags);
}

/*
 * this_rq_lock - lock this runqueue and disable interrupts.
 */
static struct rq *this_rq_lock(void)
	__acquires(rq->lock)
{
	struct rq *rq;

	local_irq_disable();
	rq = this_rq();
	spin_lock(&rq->lock);

	return rq;
}

/*
 * We are going deep-idle (irqs are disabled):
 */
void sched_clock_idle_sleep_event(void)
{
	struct rq *rq = cpu_rq(smp_processor_id());

	spin_lock(&rq->lock);
	__update_rq_clock(rq);
	spin_unlock(&rq->lock);
	rq->clock_deep_idle_events++;
}
EXPORT_SYMBOL_GPL(sched_clock_idle_sleep_event);

/*
 * We just idled delta nanoseconds (called with irqs disabled):
 */
void sched_clock_idle_wakeup_event(u64 delta_ns)
{
	struct rq *rq = cpu_rq(smp_processor_id());
	u64 now = sched_clock();

	rq->idle_clock += delta_ns;
	/*
	 * Override the previous timestamp and ignore all
	 * sched_clock() deltas that occured while we idled,
	 * and use the PM-provided delta_ns to advance the
	 * rq clock:
	 */
	spin_lock(&rq->lock);
	rq->prev_clock_raw = now;
	rq->clock += delta_ns;
	spin_unlock(&rq->lock);
	touch_softlockup_watchdog();
}
EXPORT_SYMBOL_GPL(sched_clock_idle_wakeup_event);

static void __resched_task(struct task_struct *p, int tif_bit);

static inline void resched_task(struct task_struct *p)
{
	__resched_task(p, TIF_NEED_RESCHED);
}

#ifdef CONFIG_SCHED_HRTICK
/*
 * Use HR-timers to deliver accurate preemption points.
 *
 * Its all a bit involved since we cannot program an hrt while holding the
 * rq->lock. So what we do is store a state in in rq->hrtick_* and ask for a
 * reschedule event.
 *
 * When we get rescheduled we reprogram the hrtick_timer outside of the
 * rq->lock.
 */
static inline void resched_hrt(struct task_struct *p)
{
	__resched_task(p, TIF_HRTICK_RESCHED);
}

static inline void resched_rq(struct rq *rq)
{
	unsigned long flags;

	spin_lock_irqsave(&rq->lock, flags);
	resched_task(rq->curr);
	spin_unlock_irqrestore(&rq->lock, flags);
}

enum {
	HRTICK_SET,		/* re-programm hrtick_timer */
	HRTICK_RESET,		/* not a new slice */
};

/*
 * Use hrtick when:
 *  - enabled by features
 *  - hrtimer is actually high res
 */
static inline int hrtick_enabled(struct rq *rq)
{
	if (!sched_feat(HRTICK))
		return 0;
	return hrtimer_is_hres_active(&rq->hrtick_timer);
}

/*
 * Called to set the hrtick timer state.
 *
 * called with rq->lock held and irqs disabled
 */
static void hrtick_start(struct rq *rq, u64 delay, int reset)
{
	assert_spin_locked(&rq->lock);

	/*
	 * preempt at: now + delay
	 */
	rq->hrtick_expire =
		ktime_add_ns(rq->hrtick_timer.base->get_time(), delay);
	/*
	 * indicate we need to program the timer
	 */
	__set_bit(HRTICK_SET, &rq->hrtick_flags);
	if (reset)
		__set_bit(HRTICK_RESET, &rq->hrtick_flags);

	/*
	 * New slices are called from the schedule path and don't need a
	 * forced reschedule.
	 */
	if (reset)
		resched_hrt(rq->curr);
}

static void hrtick_clear(struct rq *rq)
{
	if (hrtimer_active(&rq->hrtick_timer))
		hrtimer_cancel(&rq->hrtick_timer);
}

/*
 * Update the timer from the possible pending state.
 */
static void hrtick_set(struct rq *rq)
{
	ktime_t time;
	int set, reset;
	unsigned long flags;

	WARN_ON_ONCE(cpu_of(rq) != smp_processor_id());

	spin_lock_irqsave(&rq->lock, flags);
	set = __test_and_clear_bit(HRTICK_SET, &rq->hrtick_flags);
	reset = __test_and_clear_bit(HRTICK_RESET, &rq->hrtick_flags);
	time = rq->hrtick_expire;
	clear_thread_flag(TIF_HRTICK_RESCHED);
	spin_unlock_irqrestore(&rq->lock, flags);

	if (set) {
		hrtimer_start(&rq->hrtick_timer, time, HRTIMER_MODE_ABS);
		if (reset && !hrtimer_active(&rq->hrtick_timer))
			resched_rq(rq);
	} else
		hrtick_clear(rq);
}

/*
 * High-resolution timer tick.
 * Runs from hardirq context with interrupts disabled.
 */
static enum hrtimer_restart hrtick(struct hrtimer *timer)
{
	struct rq *rq = container_of(timer, struct rq, hrtick_timer);

	WARN_ON_ONCE(cpu_of(rq) != smp_processor_id());

	spin_lock(&rq->lock);
	__update_rq_clock(rq);
	rq->curr->sched_class->task_tick(rq, rq->curr, 1);
	spin_unlock(&rq->lock);

	return HRTIMER_NORESTART;
}

static inline void init_rq_hrtick(struct rq *rq)
{
	rq->hrtick_flags = 0;
	hrtimer_init(&rq->hrtick_timer, CLOCK_MONOTONIC, HRTIMER_MODE_REL);
	rq->hrtick_timer.function = hrtick;
	rq->hrtick_timer.cb_mode = HRTIMER_CB_IRQSAFE_NO_SOFTIRQ;
}

void hrtick_resched(void)
{
	struct rq *rq;
	unsigned long flags;

	if (!test_thread_flag(TIF_HRTICK_RESCHED))
		return;

	local_irq_save(flags);
	rq = cpu_rq(smp_processor_id());
	hrtick_set(rq);
	local_irq_restore(flags);
}
#else
static inline void hrtick_clear(struct rq *rq)
{
}

static inline void hrtick_set(struct rq *rq)
{
}

static inline void init_rq_hrtick(struct rq *rq)
{
}

void hrtick_resched(void)
{
}
#endif

/*
 * resched_task - mark a task 'to be rescheduled now'.
 *
 * On UP this means the setting of the need_resched flag, on SMP it
 * might also involve a cross-CPU call to trigger the scheduler on
 * the target CPU.
 */
#ifdef CONFIG_SMP

#ifndef tsk_is_polling
#define tsk_is_polling(t) test_tsk_thread_flag(t, TIF_POLLING_NRFLAG)
#endif

static void __resched_task(struct task_struct *p, int tif_bit)
{
	int cpu;

	assert_spin_locked(&task_rq(p)->lock);

	if (unlikely(test_tsk_thread_flag(p, tif_bit)))
		return;

	set_tsk_thread_flag(p, tif_bit);

	cpu = task_cpu(p);
	if (cpu == smp_processor_id())
		return;

	/* NEED_RESCHED must be visible before we test polling */
	smp_mb();
	if (!tsk_is_polling(p))
		smp_send_reschedule(cpu);
}

static void resched_cpu(int cpu)
{
	struct rq *rq = cpu_rq(cpu);
	unsigned long flags;

	if (!spin_trylock_irqsave(&rq->lock, flags))
		return;
	resched_task(cpu_curr(cpu));
	spin_unlock_irqrestore(&rq->lock, flags);
}
#else
static void __resched_task(struct task_struct *p, int tif_bit)
{
	assert_spin_locked(&task_rq(p)->lock);
	set_tsk_thread_flag(p, tif_bit);
}
#endif

#if BITS_PER_LONG == 32
# define WMULT_CONST	(~0UL)
#else
# define WMULT_CONST	(1UL << 32)
#endif

#define WMULT_SHIFT	32

/*
 * Shift right and round:
 */
#define SRR(x, y) (((x) + (1UL << ((y) - 1))) >> (y))

static unsigned long
calc_delta_mine(unsigned long delta_exec, unsigned long weight,
		struct load_weight *lw)
{
	u64 tmp;

	if (unlikely(!lw->inv_weight))
		lw->inv_weight = (WMULT_CONST - lw->weight/2) / lw->weight + 1;

	tmp = (u64)delta_exec * weight;
	/*
	 * Check whether we'd overflow the 64-bit multiplication:
	 */
	if (unlikely(tmp > WMULT_CONST))
		tmp = SRR(SRR(tmp, WMULT_SHIFT/2) * lw->inv_weight,
			WMULT_SHIFT/2);
	else
		tmp = SRR(tmp * lw->inv_weight, WMULT_SHIFT);

	return (unsigned long)min(tmp, (u64)(unsigned long)LONG_MAX);
}

static inline unsigned long
calc_delta_fair(unsigned long delta_exec, struct load_weight *lw)
{
	return calc_delta_mine(delta_exec, NICE_0_LOAD, lw);
}

static inline void update_load_add(struct load_weight *lw, unsigned long inc)
{
	lw->weight += inc;
}

static inline void update_load_sub(struct load_weight *lw, unsigned long dec)
{
	lw->weight -= dec;
}

/*
 * To aid in avoiding the subversion of "niceness" due to uneven distribution
 * of tasks with abnormal "nice" values across CPUs the contribution that
 * each task makes to its run queue's load is weighted according to its
 * scheduling class and "nice" value. For SCHED_NORMAL tasks this is just a
 * scaled version of the new time slice allocation that they receive on time
 * slice expiry etc.
 */

#define WEIGHT_IDLEPRIO		2
#define WMULT_IDLEPRIO		(1 << 31)

/*
 * Nice levels are multiplicative, with a gentle 10% change for every
 * nice level changed. I.e. when a CPU-bound task goes from nice 0 to
 * nice 1, it will get ~10% less CPU time than another CPU-bound task
 * that remained on nice 0.
 *
 * The "10% effect" is relative and cumulative: from _any_ nice level,
 * if you go up 1 level, it's -10% CPU usage, if you go down 1 level
 * it's +10% CPU usage. (to achieve that we use a multiplier of 1.25.
 * If a task goes up by ~10% and another task goes down by ~10% then
 * the relative distance between them is ~25%.)
 */
static const int prio_to_weight[40] = {
 /* -20 */     88761,     71755,     56483,     46273,     36291,
 /* -15 */     29154,     23254,     18705,     14949,     11916,
 /* -10 */      9548,      7620,      6100,      4904,      3906,
 /*  -5 */      3121,      2501,      1991,      1586,      1277,
 /*   0 */      1024,       820,       655,       526,       423,
 /*   5 */       335,       272,       215,       172,       137,
 /*  10 */       110,        87,        70,        56,        45,
 /*  15 */        36,        29,        23,        18,        15,
};

/*
 * Inverse (2^32/x) values of the prio_to_weight[] array, precalculated.
 *
 * In cases where the weight does not change often, we can use the
 * precalculated inverse to speed up arithmetics by turning divisions
 * into multiplications:
 */
static const u32 prio_to_wmult[40] = {
 /* -20 */     48388,     59856,     76040,     92818,    118348,
 /* -15 */    147320,    184698,    229616,    287308,    360437,
 /* -10 */    449829,    563644,    704093,    875809,   1099582,
 /*  -5 */   1376151,   1717300,   2157191,   2708050,   3363326,
 /*   0 */   4194304,   5237765,   6557202,   8165337,  10153587,
 /*   5 */  12820798,  15790321,  19976592,  24970740,  31350126,
 /*  10 */  39045157,  49367440,  61356676,  76695844,  95443717,
 /*  15 */ 119304647, 148102320, 186737708, 238609294, 286331153,
};

static void activate_task(struct rq *rq, struct task_struct *p, int wakeup);

/*
 * runqueue iterator, to support SMP load-balancing between different
 * scheduling classes, without having to expose their internal data
 * structures to the load-balancing proper:
 */
struct rq_iterator {
	void *arg;
	struct task_struct *(*start)(void *);
	struct task_struct *(*next)(void *);
};

#ifdef CONFIG_SMP
static unsigned long
balance_tasks(struct rq *this_rq, int this_cpu, struct rq *busiest,
	      unsigned long max_load_move, struct sched_domain *sd,
	      enum cpu_idle_type idle, int *all_pinned,
	      int *this_best_prio, struct rq_iterator *iterator);

static int
iter_move_one_task(struct rq *this_rq, int this_cpu, struct rq *busiest,
		   struct sched_domain *sd, enum cpu_idle_type idle,
		   struct rq_iterator *iterator);
#endif

#ifdef CONFIG_CGROUP_CPUACCT
static void cpuacct_charge(struct task_struct *tsk, u64 cputime);
#else
static inline void cpuacct_charge(struct task_struct *tsk, u64 cputime) {}
#endif

static inline void inc_cpu_load(struct rq *rq, unsigned long load)
{
	update_load_add(&rq->load, load);
}

static inline void dec_cpu_load(struct rq *rq, unsigned long load)
{
	update_load_sub(&rq->load, load);
}

#ifdef CONFIG_SMP
static unsigned long source_load(int cpu, int type);
static unsigned long target_load(int cpu, int type);
static unsigned long cpu_avg_load_per_task(int cpu);
static int task_hot(struct task_struct *p, u64 now, struct sched_domain *sd);
#endif /* CONFIG_SMP */

#include "sched_stats.h"
#include "sched_idletask.c"
#include "sched_fair.c"
#include "sched_rt.c"
#ifdef CONFIG_SCHED_DEBUG
# include "sched_debug.c"
#endif

#define sched_class_highest (&rt_sched_class)

static void inc_nr_running(struct rq *rq)
{
	rq->nr_running++;
}

static void dec_nr_running(struct rq *rq)
{
	rq->nr_running--;
}

static void set_load_weight(struct task_struct *p)
{
	if (task_has_rt_policy(p)) {
		p->se.load.weight = prio_to_weight[0] * 2;
		p->se.load.inv_weight = prio_to_wmult[0] >> 1;
		return;
	}

	/*
	 * SCHED_IDLE tasks get minimal weight:
	 */
	if (p->policy == SCHED_IDLE) {
		p->se.load.weight = WEIGHT_IDLEPRIO;
		p->se.load.inv_weight = WMULT_IDLEPRIO;
		return;
	}

	p->se.load.weight = prio_to_weight[p->static_prio - MAX_RT_PRIO];
	p->se.load.inv_weight = prio_to_wmult[p->static_prio - MAX_RT_PRIO];
}

static void enqueue_task(struct rq *rq, struct task_struct *p, int wakeup)
{
	sched_info_queued(p);
	p->sched_class->enqueue_task(rq, p, wakeup);
	p->se.on_rq = 1;
}

static void dequeue_task(struct rq *rq, struct task_struct *p, int sleep)
{
	p->sched_class->dequeue_task(rq, p, sleep);
	p->se.on_rq = 0;
}

/*
 * __normal_prio - return the priority that is based on the static prio
 */
static inline int __normal_prio(struct task_struct *p)
{
	return p->static_prio;
}

/*
 * Calculate the expected normal priority: i.e. priority
 * without taking RT-inheritance into account. Might be
 * boosted by interactivity modifiers. Changes upon fork,
 * setprio syscalls, and whenever the interactivity
 * estimator recalculates.
 */
static inline int normal_prio(struct task_struct *p)
{
	int prio;

	if (task_has_rt_policy(p))
		prio = MAX_RT_PRIO-1 - p->rt_priority;
	else
		prio = __normal_prio(p);
	return prio;
}

/*
 * Calculate the current priority, i.e. the priority
 * taken into account by the scheduler. This value might
 * be boosted by RT tasks, or might be boosted by
 * interactivity modifiers. Will be RT if the task got
 * RT-boosted. If not then it returns p->normal_prio.
 */
static int effective_prio(struct task_struct *p)
{
	p->normal_prio = normal_prio(p);
	/*
	 * If we are RT tasks or we were boosted to RT priority,
	 * keep the priority unchanged. Otherwise, update priority
	 * to the normal priority:
	 */
	if (!rt_prio(p->prio))
		return p->normal_prio;
	return p->prio;
}

/*
 * activate_task - move a task to the runqueue.
 */
static void activate_task(struct rq *rq, struct task_struct *p, int wakeup)
{
	if (task_contributes_to_load(p))
		rq->nr_uninterruptible--;

	enqueue_task(rq, p, wakeup);
	inc_nr_running(rq);
}

/*
 * deactivate_task - remove a task from the runqueue.
 */
static void deactivate_task(struct rq *rq, struct task_struct *p, int sleep)
{
	if (task_contributes_to_load(p))
		rq->nr_uninterruptible++;

	dequeue_task(rq, p, sleep);
	dec_nr_running(rq);
}

/**
 * task_curr - is this task currently executing on a CPU?
 * @p: the task in question.
 */
inline int task_curr(const struct task_struct *p)
{
	return cpu_curr(task_cpu(p)) == p;
}

/* Used instead of source_load when we know the type == 0 */
unsigned long weighted_cpuload(const int cpu)
{
	return cpu_rq(cpu)->load.weight;
}

static inline void __set_task_cpu(struct task_struct *p, unsigned int cpu)
{
	set_task_rq(p, cpu);
#ifdef CONFIG_SMP
	/*
	 * After ->cpu is set up to a new value, task_rq_lock(p, ...) can be
	 * successfuly executed on another CPU. We must ensure that updates of
	 * per-task data have been completed by this moment.
	 */
	smp_wmb();
	task_thread_info(p)->cpu = cpu;
#endif
}

static inline void check_class_changed(struct rq *rq, struct task_struct *p,
				       const struct sched_class *prev_class,
				       int oldprio, int running)
{
	if (prev_class != p->sched_class) {
		if (prev_class->switched_from)
			prev_class->switched_from(rq, p, running);
		p->sched_class->switched_to(rq, p, running);
	} else
		p->sched_class->prio_changed(rq, p, oldprio, running);
}

#ifdef CONFIG_SMP

/*
 * Is this task likely cache-hot:
 */
static int
task_hot(struct task_struct *p, u64 now, struct sched_domain *sd)
{
	s64 delta;

	if (p->sched_class != &fair_sched_class)
		return 0;

	if (sysctl_sched_migration_cost == -1)
		return 1;
	if (sysctl_sched_migration_cost == 0)
		return 0;

	delta = now - p->se.exec_start;

	return delta < (s64)sysctl_sched_migration_cost;
}


void set_task_cpu(struct task_struct *p, unsigned int new_cpu)
{
	int old_cpu = task_cpu(p);
	struct rq *old_rq = cpu_rq(old_cpu), *new_rq = cpu_rq(new_cpu);
	struct cfs_rq *old_cfsrq = task_cfs_rq(p),
		      *new_cfsrq = cpu_cfs_rq(old_cfsrq, new_cpu);
	u64 clock_offset;

	clock_offset = old_rq->clock - new_rq->clock;

#ifdef CONFIG_SCHEDSTATS
	if (p->se.wait_start)
		p->se.wait_start -= clock_offset;
	if (p->se.sleep_start)
		p->se.sleep_start -= clock_offset;
	if (p->se.block_start)
		p->se.block_start -= clock_offset;
	if (old_cpu != new_cpu) {
		schedstat_inc(p, se.nr_migrations);
		if (task_hot(p, old_rq->clock, NULL))
			schedstat_inc(p, se.nr_forced2_migrations);
	}
#endif
	p->se.vruntime -= old_cfsrq->min_vruntime -
					 new_cfsrq->min_vruntime;

	__set_task_cpu(p, new_cpu);
}

struct migration_req {
	struct list_head list;

	struct task_struct *task;
	int dest_cpu;

	struct completion done;
};

/*
 * The task's runqueue lock must be held.
 * Returns true if you have to wait for migration thread.
 */
static int
migrate_task(struct task_struct *p, int dest_cpu, struct migration_req *req)
{
	struct rq *rq = task_rq(p);

	/*
	 * If the task is not on a runqueue (and not running), then
	 * it is sufficient to simply update the task's cpu field.
	 */
	if (!p->se.on_rq && !task_running(rq, p)) {
		set_task_cpu(p, dest_cpu);
		return 0;
	}

	init_completion(&req->done);
	req->task = p;
	req->dest_cpu = dest_cpu;
	list_add(&req->list, &rq->migration_queue);

	return 1;
}

/*
 * wait_task_inactive - wait for a thread to unschedule.
 *
 * The caller must ensure that the task *will* unschedule sometime soon,
 * else this function might spin for a *long* time. This function can't
 * be called with interrupts off, or it may introduce deadlock with
 * smp_call_function() if an IPI is sent by the same process we are
 * waiting to become inactive.
 */
void wait_task_inactive(struct task_struct *p)
{
	unsigned long flags;
	int running, on_rq;
	struct rq *rq;

	for (;;) {
		/*
		 * We do the initial early heuristics without holding
		 * any task-queue locks at all. We'll only try to get
		 * the runqueue lock when things look like they will
		 * work out!
		 */
		rq = task_rq(p);

		/*
		 * If the task is actively running on another CPU
		 * still, just relax and busy-wait without holding
		 * any locks.
		 *
		 * NOTE! Since we don't hold any locks, it's not
		 * even sure that "rq" stays as the right runqueue!
		 * But we don't care, since "task_running()" will
		 * return false if the runqueue has changed and p
		 * is actually now running somewhere else!
		 */
		while (task_running(rq, p))
			cpu_relax();

		/*
		 * Ok, time to look more closely! We need the rq
		 * lock now, to be *sure*. If we're wrong, we'll
		 * just go back and repeat.
		 */
		rq = task_rq_lock(p, &flags);
		running = task_running(rq, p);
		on_rq = p->se.on_rq;
		task_rq_unlock(rq, &flags);

		/*
		 * Was it really running after all now that we
		 * checked with the proper locks actually held?
		 *
		 * Oops. Go back and try again..
		 */
		if (unlikely(running)) {
			cpu_relax();
			continue;
		}

		/*
		 * It's not enough that it's not actively running,
		 * it must be off the runqueue _entirely_, and not
		 * preempted!
		 *
		 * So if it wa still runnable (but just not actively
		 * running right now), it's preempted, and we should
		 * yield - it could be a while.
		 */
		if (unlikely(on_rq)) {
			schedule_timeout_uninterruptible(1);
			continue;
		}

		/*
		 * Ahh, all good. It wasn't running, and it wasn't
		 * runnable, which means that it will never become
		 * running in the future either. We're all done!
		 */
		break;
	}
}

/***
 * kick_process - kick a running thread to enter/exit the kernel
 * @p: the to-be-kicked thread
 *
 * Cause a process which is running on another CPU to enter
 * kernel-mode, without any delay. (to get signals handled.)
 *
 * NOTE: this function doesnt have to take the runqueue lock,
 * because all it wants to ensure is that the remote task enters
 * the kernel. If the IPI races and the task has been migrated
 * to another CPU then no harm is done and the purpose has been
 * achieved as well.
 */
void kick_process(struct task_struct *p)
{
	int cpu;

	preempt_disable();
	cpu = task_cpu(p);
	if ((cpu != smp_processor_id()) && task_curr(p))
		smp_send_reschedule(cpu);
	preempt_enable();
}

/*
 * Return a low guess at the load of a migration-source cpu weighted
 * according to the scheduling class and "nice" value.
 *
 * We want to under-estimate the load of migration sources, to
 * balance conservatively.
 */
static unsigned long source_load(int cpu, int type)
{
	struct rq *rq = cpu_rq(cpu);
	unsigned long total = weighted_cpuload(cpu);

	if (type == 0)
		return total;

	return min(rq->cpu_load[type-1], total);
}

/*
 * Return a high guess at the load of a migration-target cpu weighted
 * according to the scheduling class and "nice" value.
 */
static unsigned long target_load(int cpu, int type)
{
	struct rq *rq = cpu_rq(cpu);
	unsigned long total = weighted_cpuload(cpu);

	if (type == 0)
		return total;

	return max(rq->cpu_load[type-1], total);
}

/*
 * Return the average load per task on the cpu's run queue
 */
static unsigned long cpu_avg_load_per_task(int cpu)
{
	struct rq *rq = cpu_rq(cpu);
	unsigned long total = weighted_cpuload(cpu);
	unsigned long n = rq->nr_running;

	return n ? total / n : SCHED_LOAD_SCALE;
}

/*
 * find_idlest_group finds and returns the least busy CPU group within the
 * domain.
 */
static struct sched_group *
find_idlest_group(struct sched_domain *sd, struct task_struct *p, int this_cpu)
{
	struct sched_group *idlest = NULL, *this = NULL, *group = sd->groups;
	unsigned long min_load = ULONG_MAX, this_load = 0;
	int load_idx = sd->forkexec_idx;
	int imbalance = 100 + (sd->imbalance_pct-100)/2;

	do {
		unsigned long load, avg_load;
		int local_group;
		int i;

		/* Skip over this group if it has no CPUs allowed */
		if (!cpus_intersects(group->cpumask, p->cpus_allowed))
			continue;

		local_group = cpu_isset(this_cpu, group->cpumask);

		/* Tally up the load of all CPUs in the group */
		avg_load = 0;

		for_each_cpu_mask(i, group->cpumask) {
			/* Bias balancing toward cpus of our domain */
			if (local_group)
				load = source_load(i, load_idx);
			else
				load = target_load(i, load_idx);

			avg_load += load;
		}

		/* Adjust by relative CPU power of the group */
		avg_load = sg_div_cpu_power(group,
				avg_load * SCHED_LOAD_SCALE);

		if (local_group) {
			this_load = avg_load;
			this = group;
		} else if (avg_load < min_load) {
			min_load = avg_load;
			idlest = group;
		}
	} while (group = group->next, group != sd->groups);

	if (!idlest || 100*this_load < imbalance*min_load)
		return NULL;
	return idlest;
}

/*
 * find_idlest_cpu - find the idlest cpu among the cpus in group.
 */
static int
find_idlest_cpu(struct sched_group *group, struct task_struct *p, int this_cpu)
{
	cpumask_t tmp;
	unsigned long load, min_load = ULONG_MAX;
	int idlest = -1;
	int i;

	/* Traverse only the allowed CPUs */
	cpus_and(tmp, group->cpumask, p->cpus_allowed);

	for_each_cpu_mask(i, tmp) {
		load = weighted_cpuload(i);

		if (load < min_load || (load == min_load && i == this_cpu)) {
			min_load = load;
			idlest = i;
		}
	}

	return idlest;
}

static int
find_idlest_cpu_nodomain(struct task_struct *p, int this_cpu)
{
	cpumask_t tmp;
	unsigned long load, min_load = ULONG_MAX;
	int idlest = -1;
	int i;

	/* Traverse only the allowed CPUs */
	cpus_and(tmp, cpu_online_map, p->cpus_allowed);

	for_each_cpu_mask(i, tmp) {
		load = target_load(i, 1);

		if (load < min_load) {
			min_load = load;
			idlest = i;
		}
	}
	return idlest;
}

/*
 * sched_balance_self: balance the current task (running on cpu) in domains
 * that have the 'flag' flag set. In practice, this is SD_BALANCE_FORK and
 * SD_BALANCE_EXEC.
 *
 * Balance, ie. select the least loaded group.
 *
 * Returns the target CPU number, or the same CPU if no balancing is needed.
 *
 * preempt must be disabled.
 */

int affinity_load_balancing = 0;

static int sched_balance_self(int cpu, int flag)
{
	struct task_struct *t = current;
	struct sched_domain *tmp, *sd = NULL;

	if (affinity_load_balancing && !cpus_full(t->cpus_allowed))
		return find_idlest_cpu_nodomain(t, cpu);

	for_each_domain(cpu, tmp) {
		/*
		 * If power savings logic is enabled for a domain, stop there.
		 */
		if (tmp->flags & SD_POWERSAVINGS_BALANCE)
			break;
		if (tmp->flags & flag)
			sd = tmp;
	}

	while (sd) {
		cpumask_t span;
		struct sched_group *group;
		int new_cpu, weight;

		if (!(sd->flags & flag)) {
			sd = sd->child;
			continue;
		}

		span = sd->span;
		group = find_idlest_group(sd, t, cpu);
		if (!group) {
			sd = sd->child;
			continue;
		}

		new_cpu = find_idlest_cpu(group, t, cpu);
		if (new_cpu == -1 || new_cpu == cpu) {
			/* Now try balancing at a lower domain level of cpu */
			sd = sd->child;
			continue;
		}

		/* Now try balancing at a lower domain level of new_cpu */
		cpu = new_cpu;
		sd = NULL;
		weight = cpus_weight(span);
		for_each_domain(cpu, tmp) {
			if (weight <= cpus_weight(tmp->span))
				break;
			if (tmp->flags & flag)
				sd = tmp;
		}
		/* while loop will break here if sd == NULL */
	}

	return cpu;
}

#endif /* CONFIG_SMP */

/***
 * try_to_wake_up - wake up a thread
 * @p: the to-be-woken-up thread
 * @state: the mask of task states that can be woken
 * @sync: do a synchronous wakeup?
 *
 * Put it on the run-queue if it's not already there. The "current"
 * thread is always on the run-queue (except when the actual
 * re-schedule is in progress), and as such you're allowed to do
 * the simpler "current->state = TASK_RUNNING" to mark yourself
 * runnable without the overhead of this.
 *
 * returns failure only if the task is already active.
 */
static int try_to_wake_up(struct task_struct *p, unsigned int state, int sync)
{
	int cpu, orig_cpu, this_cpu, success = 0;
	unsigned long flags;
	long old_state;
	struct rq *rq;

	smp_wmb();
	rq = task_rq_lock(p, &flags);
	old_state = p->state;
	if (!(old_state & state))
		goto out;

	if (p->se.on_rq)
		goto out_running;

	cpu = task_cpu(p);
	orig_cpu = cpu;
	this_cpu = smp_processor_id();

#ifdef CONFIG_SMP
	if (unlikely(task_running(rq, p)))
		goto out_activate;

	cpu = p->sched_class->select_task_rq(p, sync);
	if (cpu != orig_cpu) {
		set_task_cpu(p, cpu);
		task_rq_unlock(rq, &flags);
		/* might preempt at this point */
		rq = task_rq_lock(p, &flags);
		old_state = p->state;
		if (!(old_state & state))
			goto out;
		if (p->se.on_rq)
			goto out_running;

		this_cpu = smp_processor_id();
		cpu = task_cpu(p);
	}

#ifdef CONFIG_SCHEDSTATS
	schedstat_inc(rq, ttwu_count);
	if (cpu == this_cpu)
		schedstat_inc(rq, ttwu_local);
	else {
		struct sched_domain *sd;
		for_each_domain(this_cpu, sd) {
			if (cpu_isset(cpu, sd->span)) {
				schedstat_inc(sd, ttwu_wake_remote);
				break;
			}
		}
	}
#endif

out_activate:
#endif /* CONFIG_SMP */
	schedstat_inc(p, se.nr_wakeups);
	if (sync)
		schedstat_inc(p, se.nr_wakeups_sync);
	if (orig_cpu != cpu)
		schedstat_inc(p, se.nr_wakeups_migrate);
	if (cpu == this_cpu)
		schedstat_inc(p, se.nr_wakeups_local);
	else
		schedstat_inc(p, se.nr_wakeups_remote);
	update_rq_clock(rq);
	activate_task(rq, p, 1);
	check_preempt_curr(rq, p);
	success = 1;

out_running:
	p->state = TASK_RUNNING;
#ifdef CONFIG_SMP
	if (p->sched_class->task_wake_up)
		p->sched_class->task_wake_up(rq, p);
#endif
out:
	task_rq_unlock(rq, &flags);

	return success;
}

int wake_up_process(struct task_struct *p)
{
	return try_to_wake_up(p, TASK_ALL, 0);
}
EXPORT_SYMBOL(wake_up_process);

int wake_up_state(struct task_struct *p, unsigned int state)
{
	return try_to_wake_up(p, state, 0);
}

/*
 * Perform scheduler related setup for a newly forked process p.
 * p is forked by current.
 *
 * __sched_fork() is basic setup used by init_idle() too:
 */
static void __sched_fork(struct task_struct *p)
{
	p->se.exec_start		= 0;
	p->se.sum_exec_runtime		= 0;
	p->se.prev_sum_exec_runtime	= 0;

#ifdef CONFIG_SCHEDSTATS
	p->se.wait_start		= 0;
	p->se.sum_sleep_runtime		= 0;
	p->se.sleep_start		= 0;
	p->se.block_start		= 0;
	p->se.sleep_max			= 0;
	p->se.block_max			= 0;
	p->se.exec_max			= 0;
	p->se.slice_max			= 0;
	p->se.wait_max			= 0;
#endif

	INIT_LIST_HEAD(&p->rt.run_list);
	p->se.on_rq = 0;

#ifdef CONFIG_PREEMPT_NOTIFIERS
	INIT_HLIST_HEAD(&p->preempt_notifiers);
#endif

	/*
	 * We mark the process as running here, but have not actually
	 * inserted it onto the runqueue yet. This guarantees that
	 * nobody will actually run it, and a signal or other external
	 * event cannot wake it up and insert it on the runqueue either.
	 */
	p->state = TASK_RUNNING;
}

/*
 * fork()/clone()-time setup:
 */
void sched_fork(struct task_struct *p, int clone_flags)
{
	int cpu = get_cpu();

	__sched_fork(p);

#ifdef CONFIG_SMP
	cpu = sched_balance_self(cpu, SD_BALANCE_FORK);
#endif
	set_task_cpu(p, cpu);

	/*
	 * Make sure we do not leak PI boosting priority to the child:
	 */
	p->prio = current->normal_prio;
	if (!rt_prio(p->prio))
		p->sched_class = &fair_sched_class;

#if defined(CONFIG_SCHEDSTATS) || defined(CONFIG_TASK_DELAY_ACCT)
	if (likely(sched_info_on()))
		memset(&p->sched_info, 0, sizeof(p->sched_info));
#endif
#if defined(CONFIG_SMP) && defined(__ARCH_WANT_UNLOCKED_CTXSW)
	p->oncpu = 0;
#endif
#ifdef CONFIG_PREEMPT
	/* Want to start with kernel preemption disabled. */
	task_thread_info(p)->preempt_count = 1;
#endif
	put_cpu();
}

/*
 * wake_up_new_task - wake up a newly created task for the first time.
 *
 * This function will do some initial scheduler statistics housekeeping
 * that must be done for every newly created context, then puts the task
 * on the runqueue and wakes it.
 */
void wake_up_new_task(struct task_struct *p, unsigned long clone_flags)
{
	unsigned long flags;
	struct rq *rq;

	rq = task_rq_lock(p, &flags);
	BUG_ON(p->state != TASK_RUNNING);
	update_rq_clock(rq);

	p->prio = effective_prio(p);

	if (!p->sched_class->task_new || !current->se.on_rq) {
		activate_task(rq, p, 0);
	} else {
		/*
		 * Let the scheduling class do new task startup
		 * management (if any):
		 */
		p->sched_class->task_new(rq, p);
		inc_nr_running(rq);
	}
	check_preempt_curr(rq, p);
#ifdef CONFIG_SMP
	if (p->sched_class->task_wake_up)
		p->sched_class->task_wake_up(rq, p);
#endif
	task_rq_unlock(rq, &flags);
}

#ifdef CONFIG_PREEMPT_NOTIFIERS

/**
 * preempt_notifier_register - tell me when current is being being preempted & rescheduled
 * @notifier: notifier struct to register
 */
void preempt_notifier_register(struct preempt_notifier *notifier)
{
	hlist_add_head(&notifier->link, &current->preempt_notifiers);
}
EXPORT_SYMBOL_GPL(preempt_notifier_register);

/**
 * preempt_notifier_unregister - no longer interested in preemption notifications
 * @notifier: notifier struct to unregister
 *
 * This is safe to call from within a preemption notifier.
 */
void preempt_notifier_unregister(struct preempt_notifier *notifier)
{
	hlist_del(&notifier->link);
}
EXPORT_SYMBOL_GPL(preempt_notifier_unregister);

static void fire_sched_in_preempt_notifiers(struct task_struct *curr)
{
	struct preempt_notifier *notifier;
	struct hlist_node *node;

	hlist_for_each_entry(notifier, node, &curr->preempt_notifiers, link)
		notifier->ops->sched_in(notifier, raw_smp_processor_id());
}

static void
fire_sched_out_preempt_notifiers(struct task_struct *curr,
				 struct task_struct *next)
{
	struct preempt_notifier *notifier;
	struct hlist_node *node;

	hlist_for_each_entry(notifier, node, &curr->preempt_notifiers, link)
		notifier->ops->sched_out(notifier, next);
}

#else

static void fire_sched_in_preempt_notifiers(struct task_struct *curr)
{
}

static void
fire_sched_out_preempt_notifiers(struct task_struct *curr,
				 struct task_struct *next)
{
}

#endif

/**
 * prepare_task_switch - prepare to switch tasks
 * @rq: the runqueue preparing to switch
 * @prev: the current task that is being switched out
 * @next: the task we are going to switch to.
 *
 * This is called with the rq lock held and interrupts off. It must
 * be paired with a subsequent finish_task_switch after the context
 * switch.
 *
 * prepare_task_switch sets up locking and calls architecture specific
 * hooks.
 */
static inline void
prepare_task_switch(struct rq *rq, struct task_struct *prev,
		    struct task_struct *next)
{
	fire_sched_out_preempt_notifiers(prev, next);
	prepare_lock_switch(rq, next);
	prepare_arch_switch(next);
}

/**
 * finish_task_switch - clean up after a task-switch
 * @rq: runqueue associated with task-switch
 * @prev: the thread we just switched away from.
 *
 * finish_task_switch must be called after the context switch, paired
 * with a prepare_task_switch call before the context switch.
 * finish_task_switch will reconcile locking set up by prepare_task_switch,
 * and do any other architecture-specific cleanup actions.
 *
 * Note that we may have delayed dropping an mm in context_switch(). If
 * so, we finish that here outside of the runqueue lock. (Doing it
 * with the lock held can cause deadlocks; see schedule() for
 * details.)
 */
static void finish_task_switch(struct rq *rq, struct task_struct *prev)
	__releases(rq->lock)
{
	struct mm_struct *mm = rq->prev_mm;
	long prev_state;

	rq->prev_mm = NULL;

	/*
	 * A task struct has one reference for the use as "current".
	 * If a task dies, then it sets TASK_DEAD in tsk->state and calls
	 * schedule one last time. The schedule call will never return, and
	 * the scheduled task must drop that reference.
	 * The test for TASK_DEAD must occur while the runqueue locks are
	 * still held, otherwise prev could be scheduled on another cpu, die
	 * there before we look at prev->state, and then the reference would
	 * be dropped twice.
	 *		Manfred Spraul <manfred@colorfullife.com>
	 */
	prev_state = prev->state;
	finish_arch_switch(prev);
	finish_lock_switch(rq, prev);
#ifdef CONFIG_SMP
	if (current->sched_class->post_schedule)
		current->sched_class->post_schedule(rq);
#endif

	fire_sched_in_preempt_notifiers(current);
	if (mm)
		mmdrop(mm);
	if (unlikely(prev_state == TASK_DEAD)) {
		/*
		 * Remove function-return probe instances associated with this
		 * task and put them back on the free list.
		 */
		kprobe_flush_task(prev);
		put_task_struct(prev);
	}
}

/**
 * schedule_tail - first thing a freshly forked thread must call.
 * @prev: the thread we just switched away from.
 */
asmlinkage void schedule_tail(struct task_struct *prev)
	__releases(rq->lock)
{
	struct rq *rq = this_rq();

	finish_task_switch(rq, prev);
#ifdef __ARCH_WANT_UNLOCKED_CTXSW
	/* In this case, finish_task_switch does not reenable preemption */
	preempt_enable();
#endif
	if (current->set_child_tid)
		put_user(task_pid_vnr(current), current->set_child_tid);
}

/*
 * context_switch - switch to the new MM and the new
 * thread's register state.
 */
static inline void
context_switch(struct rq *rq, struct task_struct *prev,
	       struct task_struct *next)
{
	struct mm_struct *mm, *oldmm;

	prepare_task_switch(rq, prev, next);
	mm = next->mm;
	oldmm = prev->active_mm;
	/*
	 * For paravirt, this is coupled with an exit in switch_to to
	 * combine the page table reload and the switch backend into
	 * one hypercall.
	 */
	arch_enter_lazy_cpu_mode();

	if (unlikely(!mm)) {
		next->active_mm = oldmm;
		atomic_inc(&oldmm->mm_count);
		enter_lazy_tlb(oldmm, next);
	} else
		switch_mm(oldmm, mm, next);

	if (unlikely(!prev->mm)) {
		prev->active_mm = NULL;
		rq->prev_mm = oldmm;
	}
	/*
	 * Since the runqueue lock will be released by the next
	 * task (which is an invalid locking op but in the case
	 * of the scheduler it's an obvious special-case), so we
	 * do an early lockdep release here:
	 */
#ifndef __ARCH_WANT_UNLOCKED_CTXSW
	spin_release(&rq->lock.dep_map, 1, _THIS_IP_);
#endif

	/* Here we just switch the register state and the stack. */
	switch_to(prev, next, prev);

	barrier();
	/*
	 * this_rq must be evaluated again because prev may have moved
	 * CPUs since it called schedule(), thus the 'rq' on its stack
	 * frame will be invalid.
	 */
	finish_task_switch(this_rq(), prev);
}

/*
 * nr_running, nr_uninterruptible and nr_context_switches:
 *
 * externally visible scheduler statistics: current number of runnable
 * threads, current number of uninterruptible-sleeping threads, total
 * number of context switches performed since bootup.
 */
unsigned long nr_running(void)
{
	unsigned long i, sum = 0;

	for_each_online_cpu(i)
		sum += cpu_rq(i)->nr_running;

	return sum;
}

unsigned long nr_uninterruptible(void)
{
	unsigned long i, sum = 0;

	for_each_possible_cpu(i)
		sum += cpu_rq(i)->nr_uninterruptible;

	/*
	 * Since we read the counters lockless, it might be slightly
	 * inaccurate. Do not allow it to go below zero though:
	 */
	if (unlikely((long)sum < 0))
		sum = 0;

	return sum;
}

unsigned long long nr_context_switches(void)
{
	int i;
	unsigned long long sum = 0;

	for_each_possible_cpu(i)
		sum += cpu_rq(i)->nr_switches;

	return sum;
}

unsigned long nr_iowait(void)
{
	unsigned long i, sum = 0;

	for_each_possible_cpu(i)
		sum += atomic_read(&cpu_rq(i)->nr_iowait);

	return sum;
}

unsigned long nr_active(void)
{
	unsigned long i, running = 0, uninterruptible = 0;

	for_each_online_cpu(i) {
		running += cpu_rq(i)->nr_running;
		uninterruptible += cpu_rq(i)->nr_uninterruptible;
	}

	if (unlikely((long)uninterruptible < 0))
		uninterruptible = 0;

	return running + uninterruptible;
}

/*
 * Update rq->cpu_load[] statistics. This function is usually called every
 * scheduler tick (TICK_NSEC).
 */
static void update_cpu_load(struct rq *this_rq)
{
	unsigned long this_load = this_rq->load.weight;
	int i, scale;

	this_rq->nr_load_updates++;

	/* Update our load: */
	for (i = 0, scale = 1; i < CPU_LOAD_IDX_MAX; i++, scale += scale) {
		unsigned long old_load, new_load;

		/* scale is effectively 1 << i now, and >> i divides by scale */

		old_load = this_rq->cpu_load[i];
		new_load = this_load;
		/*
		 * Round up the averaging division if load is increasing. This
		 * prevents us from getting stuck on 9 if the load is 10, for
		 * example.
		 */
		if (new_load > old_load)
			new_load += scale-1;
		this_rq->cpu_load[i] = (old_load*(scale-1) + new_load) >> i;
	}
}

#ifdef CONFIG_SMP

/*
 * double_rq_lock - safely lock two runqueues
 *
 * Note this does not disable interrupts like task_rq_lock,
 * you need to do so manually before calling.
 */
static void double_rq_lock(struct rq *rq1, struct rq *rq2)
	__acquires(rq1->lock)
	__acquires(rq2->lock)
{
	BUG_ON(!irqs_disabled());
	if (rq1 == rq2) {
		spin_lock(&rq1->lock);
		__acquire(rq2->lock);	/* Fake it out ;) */
	} else {
		if (rq1 < rq2) {
			spin_lock(&rq1->lock);
			spin_lock(&rq2->lock);
		} else {
			spin_lock(&rq2->lock);
			spin_lock(&rq1->lock);
		}
	}
	update_rq_clock(rq1);
	update_rq_clock(rq2);
}

/*
 * double_rq_unlock - safely unlock two runqueues
 *
 * Note this does not restore interrupts like task_rq_unlock,
 * you need to do so manually after calling.
 */
static void double_rq_unlock(struct rq *rq1, struct rq *rq2)
	__releases(rq1->lock)
	__releases(rq2->lock)
{
	spin_unlock(&rq1->lock);
	if (rq1 != rq2)
		spin_unlock(&rq2->lock);
	else
		__release(rq2->lock);
}

/*
 * double_lock_balance - lock the busiest runqueue, this_rq is locked already.
 */
static int double_lock_balance(struct rq *this_rq, struct rq *busiest)
	__releases(this_rq->lock)
	__acquires(busiest->lock)
	__acquires(this_rq->lock)
{
	int ret = 0;

	if (unlikely(!irqs_disabled())) {
		/* printk() doesn't work good under rq->lock */
		spin_unlock(&this_rq->lock);
		BUG_ON(1);
	}
	if (unlikely(!spin_trylock(&busiest->lock))) {
		if (busiest < this_rq) {
			spin_unlock(&this_rq->lock);
			spin_lock(&busiest->lock);
			spin_lock(&this_rq->lock);
			ret = 1;
		} else
			spin_lock(&busiest->lock);
	}
	return ret;
}

/*
 * If dest_cpu is allowed for this process, migrate the task to it.
 * This is accomplished by forcing the cpu_allowed mask to only
 * allow dest_cpu, which will force the cpu onto dest_cpu. Then
 * the cpu_allowed mask is restored.
 */
static void sched_migrate_task(struct task_struct *p, int dest_cpu)
{
	struct migration_req req;
	unsigned long flags;
	struct rq *rq;

	rq = task_rq_lock(p, &flags);
	if (!cpu_isset(dest_cpu, p->cpus_allowed)
	    || unlikely(cpu_is_offline(dest_cpu)))
		goto out;

	/* force the process onto the specified CPU */
	if (migrate_task(p, dest_cpu, &req)) {
		/* Need to wait for migration thread (might exit: take ref). */
		struct task_struct *mt = rq->migration_thread;

		get_task_struct(mt);
		task_rq_unlock(rq, &flags);
		wake_up_process(mt);
		put_task_struct(mt);
		wait_for_completion(&req.done);

		return;
	}
out:
	task_rq_unlock(rq, &flags);
}

/*
 * sched_exec - execve() is a valuable balancing opportunity, because at
 * this point the task has the smallest effective memory and cache footprint.
 */
void sched_exec(void)
{
	int new_cpu, this_cpu = get_cpu();
	new_cpu = sched_balance_self(this_cpu, SD_BALANCE_EXEC);
	put_cpu();
	if (new_cpu != this_cpu)
		sched_migrate_task(current, new_cpu);
}

/*
 * pull_task - move a task from a remote runqueue to the local runqueue.
 * Both runqueues must be locked.
 */
static void pull_task(struct rq *src_rq, struct task_struct *p,
		      struct rq *this_rq, int this_cpu)
{
	deactivate_task(src_rq, p, 0);
	set_task_cpu(p, this_cpu);
	activate_task(this_rq, p, 0);
	/*
	 * Note that idle threads have a prio of MAX_PRIO, for this test
	 * to be always true for them.
	 */
	check_preempt_curr(this_rq, p);
}

/*
 * can_migrate_task - may task p from runqueue rq be migrated to this_cpu?
 */
static
int can_migrate_task(struct task_struct *p, struct rq *rq, int this_cpu,
		     struct sched_domain *sd, enum cpu_idle_type idle,
		     int *all_pinned)
{
	/*
	 * We do not migrate tasks that are:
	 * 1) running (obviously), or
	 * 2) cannot be migrated to this CPU due to cpus_allowed, or
	 * 3) are cache-hot on their current CPU.
	 */
	if (!cpu_isset(this_cpu, p->cpus_allowed)) {
		schedstat_inc(p, se.nr_failed_migrations_affine);
		return 0;
	}
	*all_pinned = 0;

	if (task_running(rq, p)) {
		schedstat_inc(p, se.nr_failed_migrations_running);
		return 0;
	}

	/*
	 * Aggressive migration if:
	 * 1) task is cache cold, or
	 * 2) too many balance attempts have failed.
	 */

	if (!task_hot(p, rq->clock, sd) ||
			sd->nr_balance_failed > sd->cache_nice_tries) {
#ifdef CONFIG_SCHEDSTATS
		if (task_hot(p, rq->clock, sd)) {
			schedstat_inc(sd, lb_hot_gained[idle]);
			schedstat_inc(p, se.nr_forced_migrations);
		}
#endif
		return 1;
	}

	if (task_hot(p, rq->clock, sd)) {
		schedstat_inc(p, se.nr_failed_migrations_hot);
		return 0;
	}
	return 1;
}

static unsigned long
balance_tasks(struct rq *this_rq, int this_cpu, struct rq *busiest,
	      unsigned long max_load_move, struct sched_domain *sd,
	      enum cpu_idle_type idle, int *all_pinned,
	      int *this_best_prio, struct rq_iterator *iterator)
{
	int loops = 0, pulled = 0, pinned = 0, skip_for_load;
	struct task_struct *p;
	long rem_load_move = max_load_move;

	if (max_load_move == 0)
		goto out;

	pinned = 1;

	/*
	 * Start the load-balancing iterator:
	 */
	p = iterator->start(iterator->arg);
next:
	if (!p || loops++ > sysctl_sched_nr_migrate)
		goto out;
	/*
	 * To help distribute high priority tasks across CPUs we don't
	 * skip a task if it will be the highest priority task (i.e. smallest
	 * prio value) on its new queue regardless of its load weight
	 */
	skip_for_load = (p->se.load.weight >> 1) > rem_load_move +
							 SCHED_LOAD_SCALE_FUZZ;
	if ((skip_for_load && p->prio >= *this_best_prio) ||
	    !can_migrate_task(p, busiest, this_cpu, sd, idle, &pinned)) {
		p = iterator->next(iterator->arg);
		goto next;
	}

	pull_task(busiest, p, this_rq, this_cpu);
	pulled++;
	rem_load_move -= p->se.load.weight;

	/*
	 * We only want to steal up to the prescribed amount of weighted load.
	 */
	if (rem_load_move > 0) {
		if (p->prio < *this_best_prio)
			*this_best_prio = p->prio;
		p = iterator->next(iterator->arg);
		goto next;
	}
out:
	/*
	 * Right now, this is one of only two places pull_task() is called,
	 * so we can safely collect pull_task() stats here rather than
	 * inside pull_task().
	 */
	schedstat_add(sd, lb_gained[idle], pulled);

	if (all_pinned)
		*all_pinned = pinned;

	return max_load_move - rem_load_move;
}

/*
 * move_tasks tries to move up to max_load_move weighted load from busiest to
 * this_rq, as part of a balancing operation within domain "sd".
 * Returns 1 if successful and 0 otherwise.
 *
 * Called with both runqueues locked.
 */
static int move_tasks(struct rq *this_rq, int this_cpu, struct rq *busiest,
		      unsigned long max_load_move,
		      struct sched_domain *sd, enum cpu_idle_type idle,
		      int *all_pinned)
{
	const struct sched_class *class = sched_class_highest;
	unsigned long total_load_moved = 0;
	int this_best_prio = this_rq->curr->prio;

	do {
		total_load_moved +=
			class->load_balance(this_rq, this_cpu, busiest,
				max_load_move - total_load_moved,
				sd, idle, all_pinned, &this_best_prio);
		class = class->next;
	} while (class && max_load_move > total_load_moved);

	return total_load_moved > 0;
}

static int
iter_move_one_task(struct rq *this_rq, int this_cpu, struct rq *busiest,
		   struct sched_domain *sd, enum cpu_idle_type idle,
		   struct rq_iterator *iterator)
{
	struct task_struct *p = iterator->start(iterator->arg);
	int pinned = 0;

	while (p) {
		if (can_migrate_task(p, busiest, this_cpu, sd, idle, &pinned)) {
			pull_task(busiest, p, this_rq, this_cpu);
			/*
			 * Right now, this is only the second place pull_task()
			 * is called, so we can safely collect pull_task()
			 * stats here rather than inside pull_task().
			 */
			schedstat_inc(sd, lb_gained[idle]);

			return 1;
		}
		p = iterator->next(iterator->arg);
	}

	return 0;
}

/*
 * move_one_task tries to move exactly one task from busiest to this_rq, as
 * part of active balancing operations within "domain".
 * Returns 1 if successful and 0 otherwise.
 *
 * Called with both runqueues locked.
 */
static int move_one_task(struct rq *this_rq, int this_cpu, struct rq *busiest,
			 struct sched_domain *sd, enum cpu_idle_type idle)
{
	const struct sched_class *class;

	for (class = sched_class_highest; class; class = class->next)
		if (class->move_one_task(this_rq, this_cpu, busiest, sd, idle))
			return 1;

	return 0;
}

/*
 * find_busiest_group finds and returns the busiest CPU group within the
 * domain. It calculates and returns the amount of weighted load which
 * should be moved to restore balance via the imbalance parameter.
 */
static struct sched_group *
find_busiest_group(struct sched_domain *sd, int this_cpu,
		   unsigned long *imbalance, enum cpu_idle_type idle,
		   int *sd_idle, cpumask_t *cpus, int *balance)
{
	struct sched_group *busiest = NULL, *this = NULL, *group = sd->groups;
	unsigned long max_load, avg_load, total_load, this_load, total_pwr;
	unsigned long max_pull;
	unsigned long busiest_load_per_task, busiest_nr_running;
	unsigned long this_load_per_task, this_nr_running;
	int load_idx, group_imb = 0;
#if defined(CONFIG_SCHED_MC) || defined(CONFIG_SCHED_SMT)
	int power_savings_balance = 1;
	unsigned long leader_nr_running = 0, min_load_per_task = 0;
	unsigned long min_nr_running = ULONG_MAX;
	struct sched_group *group_min = NULL, *group_leader = NULL;
#endif

	max_load = this_load = total_load = total_pwr = 0;
	busiest_load_per_task = busiest_nr_running = 0;
	this_load_per_task = this_nr_running = 0;
	if (idle == CPU_NOT_IDLE)
		load_idx = sd->busy_idx;
	else if (idle == CPU_NEWLY_IDLE)
		load_idx = sd->newidle_idx;
	else
		load_idx = sd->idle_idx;

	do {
		unsigned long load, group_capacity, max_cpu_load, min_cpu_load;
		int local_group;
		int i;
		int __group_imb = 0;
		unsigned int balance_cpu = -1, first_idle_cpu = 0;
		unsigned long sum_nr_running, sum_weighted_load;

		local_group = cpu_isset(this_cpu, group->cpumask);

		if (local_group)
			balance_cpu = first_cpu(group->cpumask);

		/* Tally up the load of all CPUs in the group */
		sum_weighted_load = sum_nr_running = avg_load = 0;
		max_cpu_load = 0;
		min_cpu_load = ~0UL;

		for_each_cpu_mask(i, group->cpumask) {
			struct rq *rq;

			if (!cpu_isset(i, *cpus))
				continue;

			rq = cpu_rq(i);

			if (*sd_idle && rq->nr_running)
				*sd_idle = 0;

			/* Bias balancing toward cpus of our domain */
			if (local_group) {
				if (idle_cpu(i) && !first_idle_cpu) {
					first_idle_cpu = 1;
					balance_cpu = i;
				}

				load = target_load(i, load_idx);
			} else {
				load = source_load(i, load_idx);
				if (load > max_cpu_load)
					max_cpu_load = load;
				if (min_cpu_load > load)
					min_cpu_load = load;
			}

			avg_load += load;
			sum_nr_running += rq->nr_running;
			sum_weighted_load += weighted_cpuload(i);
		}

		/*
		 * First idle cpu or the first cpu(busiest) in this sched group
		 * is eligible for doing load balancing at this and above
		 * domains. In the newly idle case, we will allow all the cpu's
		 * to do the newly idle load balance.
		 */
		if (idle != CPU_NEWLY_IDLE && local_group &&
		    balance_cpu != this_cpu && balance) {
			*balance = 0;
			goto ret;
		}

		total_load += avg_load;
		total_pwr += group->__cpu_power;

		/* Adjust by relative CPU power of the group */
		avg_load = sg_div_cpu_power(group,
				avg_load * SCHED_LOAD_SCALE);

		if ((max_cpu_load - min_cpu_load) > SCHED_LOAD_SCALE)
			__group_imb = 1;

		group_capacity = group->__cpu_power / SCHED_LOAD_SCALE;

		if (local_group) {
			this_load = avg_load;
			this = group;
			this_nr_running = sum_nr_running;
			this_load_per_task = sum_weighted_load;
		} else if (avg_load > max_load &&
			   (sum_nr_running > group_capacity || __group_imb)) {
			max_load = avg_load;
			busiest = group;
			busiest_nr_running = sum_nr_running;
			busiest_load_per_task = sum_weighted_load;
			group_imb = __group_imb;
		}

#if defined(CONFIG_SCHED_MC) || defined(CONFIG_SCHED_SMT)
		/*
		 * Busy processors will not participate in power savings
		 * balance.
		 */
		if (idle == CPU_NOT_IDLE ||
				!(sd->flags & SD_POWERSAVINGS_BALANCE))
			goto group_next;

		/*
		 * If the local group is idle or completely loaded
		 * no need to do power savings balance at this domain
		 */
		if (local_group && (this_nr_running >= group_capacity ||
				    !this_nr_running))
			power_savings_balance = 0;

		/*
		 * If a group is already running at full capacity or idle,
		 * don't include that group in power savings calculations
		 */
		if (!power_savings_balance || sum_nr_running >= group_capacity
		    || !sum_nr_running)
			goto group_next;

		/*
		 * Calculate the group which has the least non-idle load.
		 * This is the group from where we need to pick up the load
		 * for saving power
		 */
		if ((sum_nr_running < min_nr_running) ||
		    (sum_nr_running == min_nr_running &&
		     first_cpu(group->cpumask) <
		     first_cpu(group_min->cpumask))) {
			group_min = group;
			min_nr_running = sum_nr_running;
			min_load_per_task = sum_weighted_load /
						sum_nr_running;
		}

		/*
		 * Calculate the group which is almost near its
		 * capacity but still has some space to pick up some load
		 * from other group and save more power
		 */
		if (sum_nr_running <= group_capacity - 1) {
			if (sum_nr_running > leader_nr_running ||
			    (sum_nr_running == leader_nr_running &&
			     first_cpu(group->cpumask) >
			      first_cpu(group_leader->cpumask))) {
				group_leader = group;
				leader_nr_running = sum_nr_running;
			}
		}
group_next:
#endif
		group = group->next;
	} while (group != sd->groups);

	if (!busiest || this_load >= max_load || busiest_nr_running == 0)
		goto out_balanced;

	avg_load = (SCHED_LOAD_SCALE * total_load) / total_pwr;

	if (this_load >= avg_load ||
			100*max_load <= sd->imbalance_pct*this_load)
		goto out_balanced;

	busiest_load_per_task /= busiest_nr_running;
	if (group_imb)
		busiest_load_per_task = min(busiest_load_per_task, avg_load);

	/*
	 * We're trying to get all the cpus to the average_load, so we don't
	 * want to push ourselves above the average load, nor do we wish to
	 * reduce the max loaded cpu below the average load, as either of these
	 * actions would just result in more rebalancing later, and ping-pong
	 * tasks around. Thus we look for the minimum possible imbalance.
	 * Negative imbalances (*we* are more loaded than anyone else) will
	 * be counted as no imbalance for these purposes -- we can't fix that
	 * by pulling tasks to us. Be careful of negative numbers as they'll
	 * appear as very large values with unsigned longs.
	 */
	if (max_load <= busiest_load_per_task)
		goto out_balanced;

	/*
	 * In the presence of smp nice balancing, certain scenarios can have
	 * max load less than avg load(as we skip the groups at or below
	 * its cpu_power, while calculating max_load..)
	 */
	if (max_load < avg_load) {
		*imbalance = 0;
		goto small_imbalance;
	}

	/* Don't want to pull so many tasks that a group would go idle */
	max_pull = min(max_load - avg_load, max_load - busiest_load_per_task);

	/* How much load to actually move to equalise the imbalance */
	*imbalance = min(max_pull * busiest->__cpu_power,
				(avg_load - this_load) * this->__cpu_power)
			/ SCHED_LOAD_SCALE;

	/*
	 * if *imbalance is less than the average load per runnable task
	 * there is no gaurantee that any tasks will be moved so we'll have
	 * a think about bumping its value to force at least one task to be
	 * moved
	 */
	if (*imbalance < busiest_load_per_task) {
		unsigned long tmp, pwr_now, pwr_move;
		unsigned int imbn;

small_imbalance:
		pwr_move = pwr_now = 0;
		imbn = 2;
		if (this_nr_running) {
			this_load_per_task /= this_nr_running;
			if (busiest_load_per_task > this_load_per_task)
				imbn = 1;
		} else
			this_load_per_task = SCHED_LOAD_SCALE;

		if (max_load - this_load + SCHED_LOAD_SCALE_FUZZ >=
					busiest_load_per_task * imbn) {
			*imbalance = busiest_load_per_task;
			return busiest;
		}

		/*
		 * OK, we don't have enough imbalance to justify moving tasks,
		 * however we may be able to increase total CPU power used by
		 * moving them.
		 */

		pwr_now += busiest->__cpu_power *
				min(busiest_load_per_task, max_load);
		pwr_now += this->__cpu_power *
				min(this_load_per_task, this_load);
		pwr_now /= SCHED_LOAD_SCALE;

		/* Amount of load we'd subtract */
		tmp = sg_div_cpu_power(busiest,
				busiest_load_per_task * SCHED_LOAD_SCALE);
		if (max_load > tmp)
			pwr_move += busiest->__cpu_power *
				min(busiest_load_per_task, max_load - tmp);

		/* Amount of load we'd add */
		if (max_load * busiest->__cpu_power <
				busiest_load_per_task * SCHED_LOAD_SCALE)
			tmp = sg_div_cpu_power(this,
					max_load * busiest->__cpu_power);
		else
			tmp = sg_div_cpu_power(this,
				busiest_load_per_task * SCHED_LOAD_SCALE);
		pwr_move += this->__cpu_power *
				min(this_load_per_task, this_load + tmp);
		pwr_move /= SCHED_LOAD_SCALE;

		/* Move if we gain throughput */
		if (pwr_move > pwr_now)
			*imbalance = busiest_load_per_task;
	}

	return busiest;

out_balanced:
#if defined(CONFIG_SCHED_MC) || defined(CONFIG_SCHED_SMT)
	if (idle == CPU_NOT_IDLE || !(sd->flags & SD_POWERSAVINGS_BALANCE))
		goto ret;

	if (this == group_leader && group_leader != group_min) {
		*imbalance = min_load_per_task;
		return group_min;
	}
#endif
ret:
	*imbalance = 0;
	return NULL;
}

/*
 * find_busiest_queue - find the busiest runqueue among the cpus in group.
 */
static struct rq *
find_busiest_queue(struct sched_group *group, enum cpu_idle_type idle,
		   unsigned long imbalance, cpumask_t *cpus)
{
	struct rq *busiest = NULL, *rq;
	unsigned long max_load = 0;
	int i;

	for_each_cpu_mask(i, group->cpumask) {
		unsigned long wl;

		if (!cpu_isset(i, *cpus))
			continue;

		rq = cpu_rq(i);
		wl = weighted_cpuload(i);

		if (rq->nr_running == 1 && wl > imbalance)
			continue;

		if (wl > max_load) {
			max_load = wl;
			busiest = rq;
		}
	}

	return busiest;
}

/*
 * Max backoff if we encounter pinned tasks. Pretty arbitrary value, but
 * so long as it is large enough.
 */
#define MAX_PINNED_INTERVAL	512

/*
 * Check this_cpu to ensure it is balanced within domain. Attempt to move
 * tasks if there is an imbalance.
 */
static int load_balance(int this_cpu, struct rq *this_rq,
			struct sched_domain *sd, enum cpu_idle_type idle,
			int *balance)
{
	int ld_moved, all_pinned = 0, active_balance = 0, sd_idle = 0;
	struct sched_group *group;
	unsigned long imbalance;
	struct rq *busiest;
	cpumask_t cpus = CPU_MASK_ALL;
	unsigned long flags;

	/*
	 * When power savings policy is enabled for the parent domain, idle
	 * sibling can pick up load irrespective of busy siblings. In this case,
	 * let the state of idle sibling percolate up as CPU_IDLE, instead of
	 * portraying it as CPU_NOT_IDLE.
	 */
	if (idle != CPU_NOT_IDLE && sd->flags & SD_SHARE_CPUPOWER &&
	    !test_sd_parent(sd, SD_POWERSAVINGS_BALANCE))
		sd_idle = 1;

	schedstat_inc(sd, lb_count[idle]);

redo:
	group = find_busiest_group(sd, this_cpu, &imbalance, idle, &sd_idle,
				   &cpus, balance);

	if (*balance == 0)
		goto out_balanced;

	if (!group) {
		schedstat_inc(sd, lb_nobusyg[idle]);
		goto out_balanced;
	}

	busiest = find_busiest_queue(group, idle, imbalance, &cpus);
	if (!busiest) {
		schedstat_inc(sd, lb_nobusyq[idle]);
		goto out_balanced;
	}

	BUG_ON(busiest == this_rq);

	schedstat_add(sd, lb_imbalance[idle], imbalance);

	ld_moved = 0;
	if (busiest->nr_running > 1) {
		/*
		 * Attempt to move tasks. If find_busiest_group has found
		 * an imbalance but busiest->nr_running <= 1, the group is
		 * still unbalanced. ld_moved simply stays zero, so it is
		 * correctly treated as an imbalance.
		 */
		local_irq_save(flags);
		double_rq_lock(this_rq, busiest);
		ld_moved = move_tasks(this_rq, this_cpu, busiest,
				      imbalance, sd, idle, &all_pinned);
		double_rq_unlock(this_rq, busiest);
		local_irq_restore(flags);

		/*
		 * some other cpu did the load balance for us.
		 */
		if (ld_moved && this_cpu != smp_processor_id())
			resched_cpu(this_cpu);

		/* All tasks on this runqueue were pinned by CPU affinity */
		if (unlikely(all_pinned)) {
			cpu_clear(cpu_of(busiest), cpus);
			if (!cpus_empty(cpus))
				goto redo;
			goto out_balanced;
		}
	}

	if (!ld_moved) {
		schedstat_inc(sd, lb_failed[idle]);
		sd->nr_balance_failed++;

		if (unlikely(sd->nr_balance_failed > sd->cache_nice_tries+2)) {

			spin_lock_irqsave(&busiest->lock, flags);

			/* don't kick the migration_thread, if the curr
			 * task on busiest cpu can't be moved to this_cpu
			 */
			if (!cpu_isset(this_cpu, busiest->curr->cpus_allowed)) {
				spin_unlock_irqrestore(&busiest->lock, flags);
				all_pinned = 1;
				goto out_one_pinned;
			}

			if (!busiest->active_balance) {
				busiest->active_balance = 1;
				busiest->push_cpu = this_cpu;
				active_balance = 1;
			}
			spin_unlock_irqrestore(&busiest->lock, flags);
			if (active_balance)
				wake_up_process(busiest->migration_thread);

			/*
			 * We've kicked active balancing, reset the failure
			 * counter.
			 */
			sd->nr_balance_failed = sd->cache_nice_tries+1;
		}
	} else
		sd->nr_balance_failed = 0;

	if (likely(!active_balance)) {
		/* We were unbalanced, so reset the balancing interval */
		sd->balance_interval = sd->min_interval;
	} else {
		/*
		 * If we've begun active balancing, start to back off. This
		 * case may not be covered by the all_pinned logic if there
		 * is only 1 task on the busy runqueue (because we don't call
		 * move_tasks).
		 */
		if (sd->balance_interval < sd->max_interval)
			sd->balance_interval *= 2;
	}

	if (!ld_moved && !sd_idle && sd->flags & SD_SHARE_CPUPOWER &&
	    !test_sd_parent(sd, SD_POWERSAVINGS_BALANCE))
		return -1;
	return ld_moved;

out_balanced:
	schedstat_inc(sd, lb_balanced[idle]);

	sd->nr_balance_failed = 0;

out_one_pinned:
	/* tune up the balancing interval */
	if ((all_pinned && sd->balance_interval < MAX_PINNED_INTERVAL) ||
			(sd->balance_interval < sd->max_interval))
		sd->balance_interval *= 2;

	if (!sd_idle && sd->flags & SD_SHARE_CPUPOWER &&
	    !test_sd_parent(sd, SD_POWERSAVINGS_BALANCE))
		return -1;
	return 0;
}

/*
 * Check this_cpu to ensure it is balanced within domain. Attempt to move
 * tasks if there is an imbalance.
 *
 * Called from schedule when this_rq is about to become idle (CPU_NEWLY_IDLE).
 * this_rq is locked.
 */
static int
load_balance_newidle(int this_cpu, struct rq *this_rq, struct sched_domain *sd)
{
	struct sched_group *group;
	struct rq *busiest = NULL;
	unsigned long imbalance;
	int ld_moved = 0;
	int sd_idle = 0;
	int all_pinned = 0;
	cpumask_t cpus = CPU_MASK_ALL;

	/*
	 * When power savings policy is enabled for the parent domain, idle
	 * sibling can pick up load irrespective of busy siblings. In this case,
	 * let the state of idle sibling percolate up as IDLE, instead of
	 * portraying it as CPU_NOT_IDLE.
	 */
	if (sd->flags & SD_SHARE_CPUPOWER &&
	    !test_sd_parent(sd, SD_POWERSAVINGS_BALANCE))
		sd_idle = 1;

	schedstat_inc(sd, lb_count[CPU_NEWLY_IDLE]);
redo:
	group = find_busiest_group(sd, this_cpu, &imbalance, CPU_NEWLY_IDLE,
				   &sd_idle, &cpus, NULL);
	if (!group) {
		schedstat_inc(sd, lb_nobusyg[CPU_NEWLY_IDLE]);
		goto out_balanced;
	}

	busiest = find_busiest_queue(group, CPU_NEWLY_IDLE, imbalance,
				&cpus);
	if (!busiest) {
		schedstat_inc(sd, lb_nobusyq[CPU_NEWLY_IDLE]);
		goto out_balanced;
	}

	BUG_ON(busiest == this_rq);

	schedstat_add(sd, lb_imbalance[CPU_NEWLY_IDLE], imbalance);

	ld_moved = 0;
	if (busiest->nr_running > 1) {
		/* Attempt to move tasks */
		double_lock_balance(this_rq, busiest);
		/* this_rq->clock is already updated */
		update_rq_clock(busiest);
		ld_moved = move_tasks(this_rq, this_cpu, busiest,
					imbalance, sd, CPU_NEWLY_IDLE,
					&all_pinned);
		spin_unlock(&busiest->lock);

		if (unlikely(all_pinned)) {
			cpu_clear(cpu_of(busiest), cpus);
			if (!cpus_empty(cpus))
				goto redo;
		}
	}

	if (!ld_moved) {
		schedstat_inc(sd, lb_failed[CPU_NEWLY_IDLE]);
		if (!sd_idle && sd->flags & SD_SHARE_CPUPOWER &&
		    !test_sd_parent(sd, SD_POWERSAVINGS_BALANCE))
			return -1;
	} else
		sd->nr_balance_failed = 0;

	return ld_moved;

out_balanced:
	schedstat_inc(sd, lb_balanced[CPU_NEWLY_IDLE]);
	if (!sd_idle && sd->flags & SD_SHARE_CPUPOWER &&
	    !test_sd_parent(sd, SD_POWERSAVINGS_BALANCE))
		return -1;
	sd->nr_balance_failed = 0;

	return 0;
}

/*
 * idle_balance is called by schedule() if this_cpu is about to become
 * idle. Attempts to pull tasks from other CPUs.
 */
static void idle_balance(int this_cpu, struct rq *this_rq)
{
	struct sched_domain *sd;
	int pulled_task = -1;
	unsigned long next_balance = jiffies + HZ;

	for_each_domain(this_cpu, sd) {
		unsigned long interval;

		if (!(sd->flags & SD_LOAD_BALANCE))
			continue;

		if (sd->flags & SD_BALANCE_NEWIDLE)
			/* If we've pulled tasks over stop searching: */
			pulled_task = load_balance_newidle(this_cpu,
								this_rq, sd);

		interval = msecs_to_jiffies(sd->balance_interval);
		if (time_after(next_balance, sd->last_balance + interval))
			next_balance = sd->last_balance + interval;
		if (pulled_task)
			break;
	}
	if (pulled_task || time_after(jiffies, this_rq->next_balance)) {
		/*
		 * We are going idle. next_balance may be set based on
		 * a busy processor. So reset next_balance.
		 */
		this_rq->next_balance = next_balance;
	}
}

/*
 * active_load_balance is run by migration threads. It pushes running tasks
 * off the busiest CPU onto idle CPUs. It requires at least 1 task to be
 * running on each physical CPU where possible, and avoids physical /
 * logical imbalances.
 *
 * Called with busiest_rq locked.
 */
static void active_load_balance(struct rq *busiest_rq, int busiest_cpu)
{
	int target_cpu = busiest_rq->push_cpu;
	struct sched_domain *sd;
	struct rq *target_rq;

	/* Is there any task to move? */
	if (busiest_rq->nr_running <= 1)
		return;

	target_rq = cpu_rq(target_cpu);

	/*
	 * This condition is "impossible", if it occurs
	 * we need to fix it. Originally reported by
	 * Bjorn Helgaas on a 128-cpu setup.
	 */
	BUG_ON(busiest_rq == target_rq);

	/* move a task from busiest_rq to target_rq */
	double_lock_balance(busiest_rq, target_rq);
	update_rq_clock(busiest_rq);
	update_rq_clock(target_rq);

	/* Search for an sd spanning us and the target CPU. */
	for_each_domain(target_cpu, sd) {
		if ((sd->flags & SD_LOAD_BALANCE) &&
		    cpu_isset(busiest_cpu, sd->span))
				break;
	}

	if (likely(sd)) {
		schedstat_inc(sd, alb_count);

		if (move_one_task(target_rq, target_cpu, busiest_rq,
				  sd, CPU_IDLE))
			schedstat_inc(sd, alb_pushed);
		else
			schedstat_inc(sd, alb_failed);
	}
	spin_unlock(&target_rq->lock);
}

#ifdef CONFIG_NO_HZ
static struct {
	atomic_t load_balancer;
	cpumask_t cpu_mask;
} nohz ____cacheline_aligned = {
	.load_balancer = ATOMIC_INIT(-1),
	.cpu_mask = CPU_MASK_NONE,
};

/*
 * This routine will try to nominate the ilb (idle load balancing)
 * owner among the cpus whose ticks are stopped. ilb owner will do the idle
 * load balancing on behalf of all those cpus. If all the cpus in the system
 * go into this tickless mode, then there will be no ilb owner (as there is
 * no need for one) and all the cpus will sleep till the next wakeup event
 * arrives...
 *
 * For the ilb owner, tick is not stopped. And this tick will be used
 * for idle load balancing. ilb owner will still be part of
 * nohz.cpu_mask..
 *
 * While stopping the tick, this cpu will become the ilb owner if there
 * is no other owner. And will be the owner till that cpu becomes busy
 * or if all cpus in the system stop their ticks at which point
 * there is no need for ilb owner.
 *
 * When the ilb owner becomes busy, it nominates another owner, during the
 * next busy scheduler_tick()
 */
int select_nohz_load_balancer(int stop_tick)
{
	int cpu = smp_processor_id();

	if (stop_tick) {
		cpu_set(cpu, nohz.cpu_mask);
		cpu_rq(cpu)->in_nohz_recently = 1;

		/*
		 * If we are going offline and still the leader, give up!
		 */
		if (cpu_is_offline(cpu) &&
		    atomic_read(&nohz.load_balancer) == cpu) {
			if (atomic_cmpxchg(&nohz.load_balancer, cpu, -1) != cpu)
				BUG();
			return 0;
		}

		/* time for ilb owner also to sleep */
		if (cpus_weight(nohz.cpu_mask) == num_online_cpus()) {
			if (atomic_read(&nohz.load_balancer) == cpu)
				atomic_set(&nohz.load_balancer, -1);
			return 0;
		}

		if (atomic_read(&nohz.load_balancer) == -1) {
			/* make me the ilb owner */
			if (atomic_cmpxchg(&nohz.load_balancer, -1, cpu) == -1)
				return 1;
		} else if (atomic_read(&nohz.load_balancer) == cpu)
			return 1;
	} else {
		if (!cpu_isset(cpu, nohz.cpu_mask))
			return 0;

		cpu_clear(cpu, nohz.cpu_mask);

		if (atomic_read(&nohz.load_balancer) == cpu)
			if (atomic_cmpxchg(&nohz.load_balancer, cpu, -1) != cpu)
				BUG();
	}
	return 0;
}
#endif

static DEFINE_SPINLOCK(balancing);

/*
 * It checks each scheduling domain to see if it is due to be balanced,
 * and initiates a balancing operation if so.
 *
 * Balancing parameters are set up in arch_init_sched_domains.
 */
static void rebalance_domains(int cpu, enum cpu_idle_type idle)
{
	int balance = 1;
	struct rq *rq = cpu_rq(cpu);
	unsigned long interval;
	struct sched_domain *sd;
	/* Earliest time when we have to do rebalance again */
	unsigned long next_balance = jiffies + 60*HZ;
	int update_next_balance = 0;

	for_each_domain(cpu, sd) {
		if (!(sd->flags & SD_LOAD_BALANCE))
			continue;

		interval = sd->balance_interval;
		if (idle != CPU_IDLE)
			interval *= sd->busy_factor;

		/* scale ms to jiffies */
		interval = msecs_to_jiffies(interval);
		if (unlikely(!interval))
			interval = 1;
		if (interval > HZ*NR_CPUS/10)
			interval = HZ*NR_CPUS/10;


		if (sd->flags & SD_SERIALIZE) {
			if (!spin_trylock(&balancing))
				goto out;
		}

		if (time_after_eq(jiffies, sd->last_balance + interval)) {
			if (load_balance(cpu, rq, sd, idle, &balance)) {
				/*
				 * We've pulled tasks over so either we're no
				 * longer idle, or one of our SMT siblings is
				 * not idle.
				 */
				idle = CPU_NOT_IDLE;
			}
			sd->last_balance = jiffies;
		}
		if (sd->flags & SD_SERIALIZE)
			spin_unlock(&balancing);
out:
		if (time_after(next_balance, sd->last_balance + interval)) {
			next_balance = sd->last_balance + interval;
			update_next_balance = 1;
		}

		/*
		 * Stop the load balance at this level. There is another
		 * CPU in our sched group which is doing load balancing more
		 * actively.
		 */
		if (!balance)
			break;
	}

	/*
	 * next_balance will be updated only when there is a need.
	 * When the cpu is attached to null domain for ex, it will not be
	 * updated.
	 */
	if (likely(update_next_balance))
		rq->next_balance = next_balance;
}

/*
 * run_rebalance_domains is triggered when needed from the scheduler tick.
 * In CONFIG_NO_HZ case, the idle load balance owner will do the
 * rebalancing for all the cpus for whom scheduler ticks are stopped.
 */
static void run_rebalance_domains(struct softirq_action *h)
{
	int this_cpu = smp_processor_id();
	struct rq *this_rq = cpu_rq(this_cpu);
	enum cpu_idle_type idle = this_rq->idle_at_tick ?
						CPU_IDLE : CPU_NOT_IDLE;

	rebalance_domains(this_cpu, idle);

#ifdef CONFIG_NO_HZ
	/*
	 * If this cpu is the owner for idle load balancing, then do the
	 * balancing on behalf of the other idle cpus whose ticks are
	 * stopped.
	 */
	if (this_rq->idle_at_tick &&
	    atomic_read(&nohz.load_balancer) == this_cpu) {
		cpumask_t cpus = nohz.cpu_mask;
		struct rq *rq;
		int balance_cpu;

		cpu_clear(this_cpu, cpus);
		for_each_cpu_mask(balance_cpu, cpus) {
			/*
			 * If this cpu gets work to do, stop the load balancing
			 * work being done for other cpus. Next load
			 * balancing owner will pick it up.
			 */
			if (need_resched())
				break;

			rebalance_domains(balance_cpu, CPU_IDLE);

			rq = cpu_rq(balance_cpu);
			if (time_after(this_rq->next_balance, rq->next_balance))
				this_rq->next_balance = rq->next_balance;
		}
	}
#endif
}

/*
 * Trigger the SCHED_SOFTIRQ if it is time to do periodic load balancing.
 *
 * In case of CONFIG_NO_HZ, this is the place where we nominate a new
 * idle load balancing owner or decide to stop the periodic load balancing,
 * if the whole system is idle.
 */
static inline void trigger_load_balance(struct rq *rq, int cpu)
{
#ifdef CONFIG_NO_HZ
	/*
	 * If we were in the nohz mode recently and busy at the current
	 * scheduler tick, then check if we need to nominate new idle
	 * load balancer.
	 */
	if (rq->in_nohz_recently && !rq->idle_at_tick) {
		rq->in_nohz_recently = 0;

		if (atomic_read(&nohz.load_balancer) == cpu) {
			cpu_clear(cpu, nohz.cpu_mask);
			atomic_set(&nohz.load_balancer, -1);
		}

		if (atomic_read(&nohz.load_balancer) == -1) {
			/*
			 * simple selection for now: Nominate the
			 * first cpu in the nohz list to be the next
			 * ilb owner.
			 *
			 * TBD: Traverse the sched domains and nominate
			 * the nearest cpu in the nohz.cpu_mask.
			 */
			int ilb = first_cpu(nohz.cpu_mask);

			if (ilb != NR_CPUS)
				resched_cpu(ilb);
		}
	}

	/*
	 * If this cpu is idle and doing idle load balancing for all the
	 * cpus with ticks stopped, is it time for that to stop?
	 */
	if (rq->idle_at_tick && atomic_read(&nohz.load_balancer) == cpu &&
	    cpus_weight(nohz.cpu_mask) == num_online_cpus()) {
		resched_cpu(cpu);
		return;
	}

	/*
	 * If this cpu is idle and the idle load balancing is done by
	 * someone else, then no need raise the SCHED_SOFTIRQ
	 */
	if (rq->idle_at_tick && atomic_read(&nohz.load_balancer) != cpu &&
	    cpu_isset(cpu, nohz.cpu_mask))
		return;
#endif
	if (time_after_eq(jiffies, rq->next_balance))
		raise_softirq(SCHED_SOFTIRQ);
}

#else	/* CONFIG_SMP */

/*
 * on UP we do not need to balance between CPUs:
 */
static inline void idle_balance(int cpu, struct rq *rq)
{
}

#endif

DEFINE_PER_CPU(struct kernel_stat, kstat);

EXPORT_PER_CPU_SYMBOL(kstat);

/*
 * Return p->sum_exec_runtime plus any more ns on the sched_clock
 * that have not yet been banked in case the task is currently running.
 */
unsigned long long task_sched_runtime(struct task_struct *p)
{
	unsigned long flags;
	u64 ns, delta_exec;
	struct rq *rq;

	rq = task_rq_lock(p, &flags);
	ns = p->se.sum_exec_runtime;
	if (task_current(rq, p)) {
		update_rq_clock(rq);
		delta_exec = rq->clock - p->se.exec_start;
		if ((s64)delta_exec > 0)
			ns += delta_exec;
	}
	task_rq_unlock(rq, &flags);

	return ns;
}

/*
 * Account user cpu time to a process.
 * @p: the process that the cpu time gets accounted to
 * @cputime: the cpu time spent in user space since the last update
 */
void account_user_time(struct task_struct *p, cputime_t cputime)
{
	struct cpu_usage_stat *cpustat = &kstat_this_cpu.cpustat;
	cputime64_t tmp;

	p->utime = cputime_add(p->utime, cputime);

	/* Add user time to cpustat. */
	tmp = cputime_to_cputime64(cputime);
	if (TASK_NICE(p) > 0)
		cpustat->nice = cputime64_add(cpustat->nice, tmp);
	else
		cpustat->user = cputime64_add(cpustat->user, tmp);
}

/*
 * Account guest cpu time to a process.
 * @p: the process that the cpu time gets accounted to
 * @cputime: the cpu time spent in virtual machine since the last update
 */
static void account_guest_time(struct task_struct *p, cputime_t cputime)
{
	cputime64_t tmp;
	struct cpu_usage_stat *cpustat = &kstat_this_cpu.cpustat;

	tmp = cputime_to_cputime64(cputime);

	p->utime = cputime_add(p->utime, cputime);
	p->gtime = cputime_add(p->gtime, cputime);

	cpustat->user = cputime64_add(cpustat->user, tmp);
	cpustat->guest = cputime64_add(cpustat->guest, tmp);
}

/*
 * Account scaled user cpu time to a process.
 * @p: the process that the cpu time gets accounted to
 * @cputime: the cpu time spent in user space since the last update
 */
void account_user_time_scaled(struct task_struct *p, cputime_t cputime)
{
	p->utimescaled = cputime_add(p->utimescaled, cputime);
}

/*
 * Account system cpu time to a process.
 * @p: the process that the cpu time gets accounted to
 * @hardirq_offset: the offset to subtract from hardirq_count()
 * @cputime: the cpu time spent in kernel space since the last update
 */
void account_system_time(struct task_struct *p, int hardirq_offset,
			 cputime_t cputime)
{
	struct cpu_usage_stat *cpustat = &kstat_this_cpu.cpustat;
	struct rq *rq = this_rq();
	cputime64_t tmp;

	if ((p->flags & PF_VCPU) && (irq_count() - hardirq_offset == 0))
		return account_guest_time(p, cputime);

	p->stime = cputime_add(p->stime, cputime);

	/* Add system time to cpustat. */
	tmp = cputime_to_cputime64(cputime);
	if (hardirq_count() - hardirq_offset)
		cpustat->irq = cputime64_add(cpustat->irq, tmp);
	else if (softirq_count())
		cpustat->softirq = cputime64_add(cpustat->softirq, tmp);
	else if (p != rq->idle)
		cpustat->system = cputime64_add(cpustat->system, tmp);
	else if (atomic_read(&rq->nr_iowait) > 0)
		cpustat->iowait = cputime64_add(cpustat->iowait, tmp);
	else
		cpustat->idle = cputime64_add(cpustat->idle, tmp);
	/* Account for system time used */
	acct_update_integrals(p);
}

/*
 * Account scaled system cpu time to a process.
 * @p: the process that the cpu time gets accounted to
 * @hardirq_offset: the offset to subtract from hardirq_count()
 * @cputime: the cpu time spent in kernel space since the last update
 */
void account_system_time_scaled(struct task_struct *p, cputime_t cputime)
{
	p->stimescaled = cputime_add(p->stimescaled, cputime);
}

/*
 * Account for involuntary wait time.
 * @p: the process from which the cpu time has been stolen
 * @steal: the cpu time spent in involuntary wait
 */
void account_steal_time(struct task_struct *p, cputime_t steal)
{
	struct cpu_usage_stat *cpustat = &kstat_this_cpu.cpustat;
	cputime64_t tmp = cputime_to_cputime64(steal);
	struct rq *rq = this_rq();

	if (p == rq->idle) {
		p->stime = cputime_add(p->stime, steal);
		if (atomic_read(&rq->nr_iowait) > 0)
			cpustat->iowait = cputime64_add(cpustat->iowait, tmp);
		else
			cpustat->idle = cputime64_add(cpustat->idle, tmp);
	} else
		cpustat->steal = cputime64_add(cpustat->steal, tmp);
}

/*
 * This function gets called by the timer code, with HZ frequency.
 * We call it with interrupts disabled.
 *
 * It also gets called by the fork code, when changing the parent's
 * timeslices.
 */
void scheduler_tick(void)
{
	int cpu = smp_processor_id();
	struct rq *rq = cpu_rq(cpu);
	struct task_struct *curr = rq->curr;
	u64 next_tick = rq->tick_timestamp + TICK_NSEC;

	spin_lock(&rq->lock);
	__update_rq_clock(rq);
	/*
	 * Let rq->clock advance by at least TICK_NSEC:
	 */
	if (unlikely(rq->clock < next_tick)) {
		rq->clock = next_tick;
		rq->clock_underflows++;
	}
	rq->tick_timestamp = rq->clock;
	update_cpu_load(rq);
	curr->sched_class->task_tick(rq, curr, 0);
	update_sched_rt_period(rq);
	spin_unlock(&rq->lock);

#ifdef CONFIG_SMP
	rq->idle_at_tick = idle_cpu(cpu);
	trigger_load_balance(rq, cpu);
#endif
}

#if defined(CONFIG_PREEMPT) && defined(CONFIG_DEBUG_PREEMPT)

void __kprobes add_preempt_count(int val)
{
	/*
	 * Underflow?
	 */
	if (DEBUG_LOCKS_WARN_ON((preempt_count() < 0)))
		return;
	preempt_count() += val;
	/*
	 * Spinlock count overflowing soon?
	 */
	DEBUG_LOCKS_WARN_ON((preempt_count() & PREEMPT_MASK) >=
				PREEMPT_MASK - 10);
}
EXPORT_SYMBOL(add_preempt_count);

void __kprobes sub_preempt_count(int val)
{
	/*
	 * Underflow?
	 */
	if (DEBUG_LOCKS_WARN_ON(val > preempt_count()))
		return;
	/*
	 * Is the spinlock portion underflowing?
	 */
	if (DEBUG_LOCKS_WARN_ON((val < PREEMPT_MASK) &&
			!(preempt_count() & PREEMPT_MASK)))
		return;

	preempt_count() -= val;
}
EXPORT_SYMBOL(sub_preempt_count);

#endif

/*
 * Print scheduling while atomic bug:
 */
static noinline void __schedule_bug(struct task_struct *prev)
{
	struct pt_regs *regs = get_irq_regs();

	printk(KERN_ERR "BUG: scheduling while atomic: %s/%d/0x%08x\n",
		prev->comm, prev->pid, preempt_count());

	debug_show_held_locks(prev);
	if (irqs_disabled())
		print_irqtrace_events(prev);

	if (regs)
		show_regs(regs);
	else
		dump_stack();
}

/*
 * Various schedule()-time debugging checks and statistics:
 */
static inline void schedule_debug(struct task_struct *prev)
{
	/*
	 * Test if we are atomic. Since do_exit() needs to call into
	 * schedule() atomically, we ignore that path for now.
	 * Otherwise, whine if we are scheduling when we should not be.
	 */
	if (unlikely(in_atomic_preempt_off()) && unlikely(!prev->exit_state))
		__schedule_bug(prev);

	profile_hit(SCHED_PROFILING, __builtin_return_address(0));

	schedstat_inc(this_rq(), sched_count);
#ifdef CONFIG_SCHEDSTATS
	if (unlikely(prev->lock_depth >= 0)) {
		schedstat_inc(this_rq(), bkl_count);
		schedstat_inc(prev, sched_info.bkl_count);
	}
#endif
}

/*
 * Pick up the highest-prio task:
 */
static inline struct task_struct *
pick_next_task(struct rq *rq, struct task_struct *prev)
{
	const struct sched_class *class;
	struct task_struct *p;

	/*
	 * Optimization: we know that if all tasks are in
	 * the fair class we can call that function directly:
	 */
	if (likely(rq->nr_running == rq->cfs.nr_running)) {
		p = fair_sched_class.pick_next_task(rq);
		if (likely(p))
			return p;
	}

	class = sched_class_highest;
	for ( ; ; ) {
		p = class->pick_next_task(rq);
		if (p)
			return p;
		/*
		 * Will never be NULL as the idle class always
		 * returns a non-NULL p:
		 */
		class = class->next;
	}
}

/*
 * schedule() is the main scheduler function.
 */
asmlinkage void __sched schedule(void)
{
	struct task_struct *prev, *next;
	unsigned long *switch_count;
	struct rq *rq;
	int cpu;

need_resched:
	preempt_disable();
	cpu = smp_processor_id();
	rq = cpu_rq(cpu);
	rcu_qsctr_inc(cpu);
	prev = rq->curr;
	switch_count = &prev->nivcsw;

	release_kernel_lock(prev);
need_resched_nonpreemptible:

	schedule_debug(prev);

	hrtick_clear(rq);

	/*
	 * Do the rq-clock update outside the rq lock:
	 */
	local_irq_disable();
	__update_rq_clock(rq);
	spin_lock(&rq->lock);
	clear_tsk_need_resched(prev);

	if (prev->state && !(preempt_count() & PREEMPT_ACTIVE)) {
		if (unlikely((prev->state & TASK_INTERRUPTIBLE) &&
				unlikely(signal_pending(prev)))) {
			prev->state = TASK_RUNNING;
		} else {
			deactivate_task(rq, prev, 1);
		}
		switch_count = &prev->nvcsw;
	}

#ifdef CONFIG_SMP
	if (prev->sched_class->pre_schedule)
		prev->sched_class->pre_schedule(rq, prev);
#endif

	if (unlikely(!rq->nr_running))
		idle_balance(cpu, rq);

	prev->sched_class->put_prev_task(rq, prev);
	next = pick_next_task(rq, prev);

	sched_info_switch(prev, next);

	if (likely(prev != next)) {
		rq->nr_switches++;
		rq->curr = next;
		++*switch_count;

		context_switch(rq, prev, next); /* unlocks the rq */
		/*
		 * the context switch might have flipped the stack from under
		 * us, hence refresh the local variables.
		 */
		cpu = smp_processor_id();
		rq = cpu_rq(cpu);
	} else
		spin_unlock_irq(&rq->lock);

	hrtick_set(rq);

	if (unlikely(reacquire_kernel_lock(current) < 0))
		goto need_resched_nonpreemptible;

	preempt_enable_no_resched();
	if (unlikely(test_thread_flag(TIF_NEED_RESCHED)))
		goto need_resched;
}
EXPORT_SYMBOL(schedule);

#ifdef CONFIG_PREEMPT
/*
 * this is the entry point to schedule() from in-kernel preemption
 * off of preempt_enable. Kernel preemptions off return from interrupt
 * occur there and call schedule directly.
 */
asmlinkage void __sched preempt_schedule(void)
{
	struct thread_info *ti = current_thread_info();
	struct task_struct *task = current;
	int saved_lock_depth;

	/*
	 * If there is a non-zero preempt_count or interrupts are disabled,
	 * we do not want to preempt the current task. Just return..
	 */
	if (likely(ti->preempt_count || irqs_disabled()))
		return;

	do {
		add_preempt_count(PREEMPT_ACTIVE);

		/*
		 * We keep the big kernel semaphore locked, but we
		 * clear ->lock_depth so that schedule() doesnt
		 * auto-release the semaphore:
		 */
		saved_lock_depth = task->lock_depth;
		task->lock_depth = -1;
		schedule();
		task->lock_depth = saved_lock_depth;
		sub_preempt_count(PREEMPT_ACTIVE);

		/*
		 * Check again in case we missed a preemption opportunity
		 * between schedule and now.
		 */
		barrier();
	} while (unlikely(test_thread_flag(TIF_NEED_RESCHED)));
}
EXPORT_SYMBOL(preempt_schedule);

/*
 * this is the entry point to schedule() from kernel preemption
 * off of irq context.
 * Note, that this is called and return with irqs disabled. This will
 * protect us against recursive calling from irq.
 */
asmlinkage void __sched preempt_schedule_irq(void)
{
	struct thread_info *ti = current_thread_info();
	struct task_struct *task = current;
	int saved_lock_depth;

	/* Catch callers which need to be fixed */
	BUG_ON(ti->preempt_count || !irqs_disabled());

	do {
		add_preempt_count(PREEMPT_ACTIVE);

		/*
		 * We keep the big kernel semaphore locked, but we
		 * clear ->lock_depth so that schedule() doesnt
		 * auto-release the semaphore:
		 */
		saved_lock_depth = task->lock_depth;
		task->lock_depth = -1;
		local_irq_enable();
		schedule();
		local_irq_disable();
		task->lock_depth = saved_lock_depth;
		sub_preempt_count(PREEMPT_ACTIVE);

		/*
		 * Check again in case we missed a preemption opportunity
		 * between schedule and now.
		 */
		barrier();
	} while (unlikely(test_thread_flag(TIF_NEED_RESCHED)));
}

#endif /* CONFIG_PREEMPT */

int default_wake_function(wait_queue_t *curr, unsigned mode, int sync,
			  void *key)
{
	return try_to_wake_up(curr->private, mode, sync);
}
EXPORT_SYMBOL(default_wake_function);

/*
 * The core wakeup function. Non-exclusive wakeups (nr_exclusive == 0) just
 * wake everything up. If it's an exclusive wakeup (nr_exclusive == small +ve
 * number) then we wake all the non-exclusive tasks and one exclusive task.
 *
 * There are circumstances in which we can try to wake a task which has already
 * started to run but is not in state TASK_RUNNING. try_to_wake_up() returns
 * zero in this (rare) case, and we handle it by continuing to scan the queue.
 */
static void __wake_up_common(wait_queue_head_t *q, unsigned int mode,
			     int nr_exclusive, int sync, void *key)
{
	wait_queue_t *curr, *next;

	list_for_each_entry_safe(curr, next, &q->task_list, task_list) {
		unsigned flags = curr->flags;

		if (curr->func(curr, mode, sync, key) &&
				(flags & WQ_FLAG_EXCLUSIVE) && !--nr_exclusive)
			break;
	}
}

/**
 * __wake_up - wake up threads blocked on a waitqueue.
 * @q: the waitqueue
 * @mode: which threads
 * @nr_exclusive: how many wake-one or wake-many threads to wake up
 * @key: is directly passed to the wakeup function
 */
void __wake_up(wait_queue_head_t *q, unsigned int mode,
			int nr_exclusive, void *key)
{
	unsigned long flags;

	spin_lock_irqsave(&q->lock, flags);
	__wake_up_common(q, mode, nr_exclusive, 0, key);
	spin_unlock_irqrestore(&q->lock, flags);
}
EXPORT_SYMBOL(__wake_up);

/*
 * Same as __wake_up but called with the spinlock in wait_queue_head_t held.
 */
void __wake_up_locked(wait_queue_head_t *q, unsigned int mode)
{
	__wake_up_common(q, mode, 1, 0, NULL);
}

/**
 * __wake_up_sync - wake up threads blocked on a waitqueue.
 * @q: the waitqueue
 * @mode: which threads
 * @nr_exclusive: how many wake-one or wake-many threads to wake up
 *
 * The sync wakeup differs that the waker knows that it will schedule
 * away soon, so while the target thread will be woken up, it will not
 * be migrated to another CPU - ie. the two threads are 'synchronized'
 * with each other. This can prevent needless bouncing between CPUs.
 *
 * On UP it can prevent extra preemption.
 */
void
__wake_up_sync(wait_queue_head_t *q, unsigned int mode, int nr_exclusive)
{
	unsigned long flags;
	int sync = 1;

	if (unlikely(!q))
		return;

	if (unlikely(!nr_exclusive))
		sync = 0;

	spin_lock_irqsave(&q->lock, flags);
	__wake_up_common(q, mode, nr_exclusive, sync, NULL);
	spin_unlock_irqrestore(&q->lock, flags);
}
EXPORT_SYMBOL_GPL(__wake_up_sync);	/* For internal use only */

void complete(struct completion *x)
{
	unsigned long flags;

	spin_lock_irqsave(&x->wait.lock, flags);
	x->done++;
	__wake_up_common(&x->wait, TASK_NORMAL, 1, 0, NULL);
	spin_unlock_irqrestore(&x->wait.lock, flags);
}
EXPORT_SYMBOL(complete);

void complete_all(struct completion *x)
{
	unsigned long flags;

	spin_lock_irqsave(&x->wait.lock, flags);
	x->done += UINT_MAX/2;
	__wake_up_common(&x->wait, TASK_NORMAL, 0, 0, NULL);
	spin_unlock_irqrestore(&x->wait.lock, flags);
}
EXPORT_SYMBOL(complete_all);

static inline long __sched
do_wait_for_common(struct completion *x, long timeout, int state)
{
	if (!x->done) {
		DECLARE_WAITQUEUE(wait, current);

		wait.flags |= WQ_FLAG_EXCLUSIVE;
		__add_wait_queue_tail(&x->wait, &wait);
		do {
			if ((state == TASK_INTERRUPTIBLE &&
			     signal_pending(current)) ||
			    (state == TASK_KILLABLE &&
			     fatal_signal_pending(current))) {
				__remove_wait_queue(&x->wait, &wait);
				return -ERESTARTSYS;
			}
			__set_current_state(state);
			spin_unlock_irq(&x->wait.lock);
			timeout = schedule_timeout(timeout);
			spin_lock_irq(&x->wait.lock);
			if (!timeout) {
				__remove_wait_queue(&x->wait, &wait);
				return timeout;
			}
		} while (!x->done);
		__remove_wait_queue(&x->wait, &wait);
	}
	x->done--;
	return timeout;
}

static long __sched
wait_for_common(struct completion *x, long timeout, int state)
{
	might_sleep();

	spin_lock_irq(&x->wait.lock);
	timeout = do_wait_for_common(x, timeout, state);
	spin_unlock_irq(&x->wait.lock);
	return timeout;
}

void __sched wait_for_completion(struct completion *x)
{
	wait_for_common(x, MAX_SCHEDULE_TIMEOUT, TASK_UNINTERRUPTIBLE);
}
EXPORT_SYMBOL(wait_for_completion);

unsigned long __sched
wait_for_completion_timeout(struct completion *x, unsigned long timeout)
{
	return wait_for_common(x, timeout, TASK_UNINTERRUPTIBLE);
}
EXPORT_SYMBOL(wait_for_completion_timeout);

int __sched wait_for_completion_interruptible(struct completion *x)
{
	long t = wait_for_common(x, MAX_SCHEDULE_TIMEOUT, TASK_INTERRUPTIBLE);
	if (t == -ERESTARTSYS)
		return t;
	return 0;
}
EXPORT_SYMBOL(wait_for_completion_interruptible);

unsigned long __sched
wait_for_completion_interruptible_timeout(struct completion *x,
					  unsigned long timeout)
{
	return wait_for_common(x, timeout, TASK_INTERRUPTIBLE);
}
EXPORT_SYMBOL(wait_for_completion_interruptible_timeout);

int __sched wait_for_completion_killable(struct completion *x)
{
	long t = wait_for_common(x, MAX_SCHEDULE_TIMEOUT, TASK_KILLABLE);
	if (t == -ERESTARTSYS)
		return t;
	return 0;
}
EXPORT_SYMBOL(wait_for_completion_killable);

static long __sched
sleep_on_common(wait_queue_head_t *q, int state, long timeout)
{
	unsigned long flags;
	wait_queue_t wait;

	init_waitqueue_entry(&wait, current);

	__set_current_state(state);

	spin_lock_irqsave(&q->lock, flags);
	__add_wait_queue(q, &wait);
	spin_unlock(&q->lock);
	timeout = schedule_timeout(timeout);
	spin_lock_irq(&q->lock);
	__remove_wait_queue(q, &wait);
	spin_unlock_irqrestore(&q->lock, flags);

	return timeout;
}

void __sched interruptible_sleep_on(wait_queue_head_t *q)
{
	sleep_on_common(q, TASK_INTERRUPTIBLE, MAX_SCHEDULE_TIMEOUT);
}
EXPORT_SYMBOL(interruptible_sleep_on);

long __sched
interruptible_sleep_on_timeout(wait_queue_head_t *q, long timeout)
{
	return sleep_on_common(q, TASK_INTERRUPTIBLE, timeout);
}
EXPORT_SYMBOL(interruptible_sleep_on_timeout);

void __sched sleep_on(wait_queue_head_t *q)
{
	sleep_on_common(q, TASK_UNINTERRUPTIBLE, MAX_SCHEDULE_TIMEOUT);
}
EXPORT_SYMBOL(sleep_on);

long __sched sleep_on_timeout(wait_queue_head_t *q, long timeout)
{
	return sleep_on_common(q, TASK_UNINTERRUPTIBLE, timeout);
}
EXPORT_SYMBOL(sleep_on_timeout);

#ifdef CONFIG_RT_MUTEXES

/*
 * rt_mutex_setprio - set the current priority of a task
 * @p: task
 * @prio: prio value (kernel-internal form)
 *
 * This function changes the 'effective' priority of a task. It does
 * not touch ->normal_prio like __setscheduler().
 *
 * Used by the rt_mutex code to implement priority inheritance logic.
 */
void rt_mutex_setprio(struct task_struct *p, int prio)
{
	unsigned long flags;
	int oldprio, on_rq, running;
	struct rq *rq;
	const struct sched_class *prev_class = p->sched_class;

	BUG_ON(prio < 0 || prio > MAX_PRIO);

	rq = task_rq_lock(p, &flags);
	update_rq_clock(rq);

	oldprio = p->prio;
	on_rq = p->se.on_rq;
	running = task_current(rq, p);
	if (on_rq) {
		dequeue_task(rq, p, 0);
		if (running)
			p->sched_class->put_prev_task(rq, p);
	}

	if (rt_prio(prio))
		p->sched_class = &rt_sched_class;
	else
		p->sched_class = &fair_sched_class;

	p->prio = prio;

	if (on_rq) {
		if (running)
			p->sched_class->set_curr_task(rq);

		enqueue_task(rq, p, 0);

		check_class_changed(rq, p, prev_class, oldprio, running);
	}
	task_rq_unlock(rq, &flags);
}

#endif

void set_user_nice(struct task_struct *p, long nice)
{
	int old_prio, delta, on_rq;
	unsigned long flags;
	struct rq *rq;

	if (TASK_NICE(p) == nice || nice < -20 || nice > 19)
		return;
	/*
	 * We have to be careful, if called from sys_setpriority(),
	 * the task might be in the middle of scheduling on another CPU.
	 */
	rq = task_rq_lock(p, &flags);
	update_rq_clock(rq);
	/*
	 * The RT priorities are set via sched_setscheduler(), but we still
	 * allow the 'normal' nice value to be set - but as expected
	 * it wont have any effect on scheduling until the task is
	 * SCHED_FIFO/SCHED_RR:
	 */
	if (task_has_rt_policy(p)) {
		p->static_prio = NICE_TO_PRIO(nice);
		goto out_unlock;
	}
	on_rq = p->se.on_rq;
	if (on_rq)
		dequeue_task(rq, p, 0);

	p->static_prio = NICE_TO_PRIO(nice);
	set_load_weight(p);
	old_prio = p->prio;
	p->prio = effective_prio(p);
	delta = p->prio - old_prio;

	if (on_rq) {
		enqueue_task(rq, p, 0);
		/*
		 * If the task increased its priority or is running and
		 * lowered its priority, then reschedule its CPU:
		 */
		if (delta < 0 || (delta > 0 && task_running(rq, p)))
			resched_task(rq->curr);
	}
out_unlock:
	task_rq_unlock(rq, &flags);
}
EXPORT_SYMBOL(set_user_nice);

/*
 * can_nice - check if a task can reduce its nice value
 * @p: task
 * @nice: nice value
 */
int can_nice(const struct task_struct *p, const int nice)
{
	/* convert nice value [19,-20] to rlimit style value [1,40] */
	int nice_rlim = 20 - nice;

	return (nice_rlim <= p->signal->rlim[RLIMIT_NICE].rlim_cur ||
		capable(CAP_SYS_NICE));
}

#ifdef __ARCH_WANT_SYS_NICE

/*
 * sys_nice - change the priority of the current process.
 * @increment: priority increment
 *
 * sys_setpriority is a more generic, but much slower function that
 * does similar things.
 */
asmlinkage long sys_nice(int increment)
{
	long nice, retval;

	/*
	 * Setpriority might change our priority at the same moment.
	 * We don't have to worry. Conceptually one call occurs first
	 * and we have a single winner.
	 */
	if (increment < -40)
		increment = -40;
	if (increment > 40)
		increment = 40;

	nice = PRIO_TO_NICE(current->static_prio) + increment;
	if (nice < -20)
		nice = -20;
	if (nice > 19)
		nice = 19;

	if (increment < 0 && !can_nice(current, nice))
		return -EPERM;

	retval = security_task_setnice(current, nice);
	if (retval)
		return retval;

	set_user_nice(current, nice);
	return 0;
}

#endif

/**
 * task_prio - return the priority value of a given task.
 * @p: the task in question.
 *
 * This is the priority value as seen by users in /proc.
 * RT tasks are offset by -200. Normal tasks are centered
 * around 0, value goes from -16 to +15.
 */
int task_prio(const struct task_struct *p)
{
	return p->prio - MAX_RT_PRIO;
}

/**
 * task_nice - return the nice value of a given task.
 * @p: the task in question.
 */
int task_nice(const struct task_struct *p)
{
	return TASK_NICE(p);
}
EXPORT_SYMBOL_GPL(task_nice);

/**
 * idle_cpu - is a given cpu idle currently?
 * @cpu: the processor in question.
 */
int idle_cpu(int cpu)
{
	return cpu_curr(cpu) == cpu_rq(cpu)->idle;
}

/**
 * idle_task - return the idle task for a given cpu.
 * @cpu: the processor in question.
 */
struct task_struct *idle_task(int cpu)
{
	return cpu_rq(cpu)->idle;
}

/**
 * find_process_by_pid - find a process with a matching PID value.
 * @pid: the pid in question.
 */
static struct task_struct *find_process_by_pid(pid_t pid)
{
	return pid ? find_task_by_vpid(pid) : current;
}

/* Actually do priority change: must hold rq lock. */
static void
__setscheduler(struct rq *rq, struct task_struct *p, int policy, int prio)
{
	BUG_ON(p->se.on_rq);

	p->policy = policy;
	switch (p->policy) {
	case SCHED_NORMAL:
	case SCHED_BATCH:
	case SCHED_IDLE:
		p->sched_class = &fair_sched_class;
		break;
	case SCHED_FIFO:
	case SCHED_RR:
		p->sched_class = &rt_sched_class;
		break;
	}

	p->rt_priority = prio;
	p->normal_prio = normal_prio(p);
	/* we are holding p->pi_lock already */
	p->prio = rt_mutex_getprio(p);
	set_load_weight(p);
}

/**
 * sched_setscheduler - change the scheduling policy and/or RT priority of a thread.
 * @p: the task in question.
 * @policy: new policy.
 * @param: structure containing the new RT priority.
 *
 * NOTE that the task may be already dead.
 */
int sched_setscheduler(struct task_struct *p, int policy,
		       struct sched_param *param)
{
	int retval, oldprio, oldpolicy = -1, on_rq, running;
	unsigned long flags;
	const struct sched_class *prev_class = p->sched_class;
	struct rq *rq;

	/* may grab non-irq protected spin_locks */
	BUG_ON(in_interrupt());
recheck:
	/* double check policy once rq lock held */
	if (policy < 0)
		policy = oldpolicy = p->policy;
	else if (policy != SCHED_FIFO && policy != SCHED_RR &&
			policy != SCHED_NORMAL && policy != SCHED_BATCH &&
			policy != SCHED_IDLE)
		return -EINVAL;
	/*
	 * Valid priorities for SCHED_FIFO and SCHED_RR are
	 * 1..MAX_USER_RT_PRIO-1, valid priority for SCHED_NORMAL,
	 * SCHED_BATCH and SCHED_IDLE is 0.
	 */
	if (param->sched_priority < 0 ||
	    (p->mm && param->sched_priority > MAX_USER_RT_PRIO-1) ||
	    (!p->mm && param->sched_priority > MAX_RT_PRIO-1))
		return -EINVAL;
	if (rt_policy(policy) != (param->sched_priority != 0))
		return -EINVAL;

	/*
	 * Allow unprivileged RT tasks to decrease priority:
	 */
	if (!capable(CAP_SYS_NICE)) {
		if (rt_policy(policy)) {
			unsigned long rlim_rtprio;

			if (!lock_task_sighand(p, &flags))
				return -ESRCH;
			rlim_rtprio = p->signal->rlim[RLIMIT_RTPRIO].rlim_cur;
			unlock_task_sighand(p, &flags);

			/* can't set/change the rt policy */
			if (policy != p->policy && !rlim_rtprio)
				return -EPERM;

			/* can't increase priority */
			if (param->sched_priority > p->rt_priority &&
			    param->sched_priority > rlim_rtprio)
				return -EPERM;
		}
		/*
		 * Like positive nice levels, dont allow tasks to
		 * move out of SCHED_IDLE either:
		 */
		if (p->policy == SCHED_IDLE && policy != SCHED_IDLE)
			return -EPERM;

		/* can't change other user's priorities */
		if ((current->euid != p->euid) &&
		    (current->euid != p->uid))
			return -EPERM;
	}

#ifdef CONFIG_RT_GROUP_SCHED
	/*
	 * Do not allow realtime tasks into groups that have no runtime
	 * assigned.
	 */
	if (rt_policy(policy) && task_group(p)->rt_runtime == 0)
		return -EPERM;
#endif

	retval = security_task_setscheduler(p, policy, param);
	if (retval)
		return retval;
	/*
	 * make sure no PI-waiters arrive (or leave) while we are
	 * changing the priority of the task:
	 */
	spin_lock_irqsave(&p->pi_lock, flags);
	/*
	 * To be able to change p->policy safely, the apropriate
	 * runqueue lock must be held.
	 */
	rq = __task_rq_lock(p);
	/* recheck policy now with rq lock held */
	if (unlikely(oldpolicy != -1 && oldpolicy != p->policy)) {
		policy = oldpolicy = -1;
		__task_rq_unlock(rq);
		spin_unlock_irqrestore(&p->pi_lock, flags);
		goto recheck;
	}
	update_rq_clock(rq);
	on_rq = p->se.on_rq;
	running = task_current(rq, p);
	if (on_rq) {
		deactivate_task(rq, p, 0);
		if (running)
			p->sched_class->put_prev_task(rq, p);
	}

	oldprio = p->prio;
	__setscheduler(rq, p, policy, param->sched_priority);

	if (on_rq) {
		if (running)
			p->sched_class->set_curr_task(rq);

		activate_task(rq, p, 0);

		check_class_changed(rq, p, prev_class, oldprio, running);
	}
	__task_rq_unlock(rq);
	spin_unlock_irqrestore(&p->pi_lock, flags);

	rt_mutex_adjust_pi(p);

	return 0;
}
EXPORT_SYMBOL_GPL(sched_setscheduler);

static int
do_sched_setscheduler(pid_t pid, int policy, struct sched_param __user *param)
{
	struct sched_param lparam;
	struct task_struct *p;
	int retval;

	if (!param || pid < 0)
		return -EINVAL;
	if (copy_from_user(&lparam, param, sizeof(struct sched_param)))
		return -EFAULT;

	rcu_read_lock();
	retval = -ESRCH;
	p = find_process_by_pid(pid);
	if (p != NULL)
		retval = sched_setscheduler(p, policy, &lparam);
	rcu_read_unlock();

	return retval;
}

/**
 * sys_sched_setscheduler - set/change the scheduler policy and RT priority
 * @pid: the pid in question.
 * @policy: new policy.
 * @param: structure containing the new RT priority.
 */
asmlinkage long
sys_sched_setscheduler(pid_t pid, int policy, struct sched_param __user *param)
{
	/* negative values for policy are not valid */
	if (policy < 0)
		return -EINVAL;

	return do_sched_setscheduler(pid, policy, param);
}

/**
 * sys_sched_setparam - set/change the RT priority of a thread
 * @pid: the pid in question.
 * @param: structure containing the new RT priority.
 */
asmlinkage long sys_sched_setparam(pid_t pid, struct sched_param __user *param)
{
	return do_sched_setscheduler(pid, -1, param);
}

/**
 * sys_sched_getscheduler - get the policy (scheduling class) of a thread
 * @pid: the pid in question.
 */
asmlinkage long sys_sched_getscheduler(pid_t pid)
{
	struct task_struct *p;
	int retval;

	if (pid < 0)
		return -EINVAL;

	retval = -ESRCH;
	read_lock(&tasklist_lock);
	p = find_process_by_pid(pid);
	if (p) {
		retval = security_task_getscheduler(p);
		if (!retval)
			retval = p->policy;
	}
	read_unlock(&tasklist_lock);
	return retval;
}

/**
 * sys_sched_getscheduler - get the RT priority of a thread
 * @pid: the pid in question.
 * @param: structure containing the RT priority.
 */
asmlinkage long sys_sched_getparam(pid_t pid, struct sched_param __user *param)
{
	struct sched_param lp;
	struct task_struct *p;
	int retval;

	if (!param || pid < 0)
		return -EINVAL;

	read_lock(&tasklist_lock);
	p = find_process_by_pid(pid);
	retval = -ESRCH;
	if (!p)
		goto out_unlock;

	retval = security_task_getscheduler(p);
	if (retval)
		goto out_unlock;

	lp.sched_priority = p->rt_priority;
	read_unlock(&tasklist_lock);

	/*
	 * This one might sleep, we cannot do it with a spinlock held ...
	 */
	retval = copy_to_user(param, &lp, sizeof(*param)) ? -EFAULT : 0;

	return retval;

out_unlock:
	read_unlock(&tasklist_lock);
	return retval;
}

long sched_setaffinity(pid_t pid, cpumask_t new_mask)
{
	cpumask_t cpus_allowed;
	struct task_struct *p;
	int retval;

	get_online_cpus();
	read_lock(&tasklist_lock);

	p = find_process_by_pid(pid);
	if (!p) {
		read_unlock(&tasklist_lock);
		put_online_cpus();
		return -ESRCH;
	}

	/*
	 * It is not safe to call set_cpus_allowed with the
	 * tasklist_lock held. We will bump the task_struct's
	 * usage count and then drop tasklist_lock.
	 */
	get_task_struct(p);
	read_unlock(&tasklist_lock);

	retval = -EPERM;
	if ((current->euid != p->euid) && (current->euid != p->uid) &&
			!capable(CAP_SYS_NICE))
		goto out_unlock;

	retval = security_task_setscheduler(p, 0, NULL);
	if (retval)
		goto out_unlock;

	cpus_allowed = cpuset_cpus_allowed(p);
	cpus_and(new_mask, new_mask, cpus_allowed);
 again:
	retval = set_cpus_allowed(p, new_mask);

	if (!retval) {
		cpus_allowed = cpuset_cpus_allowed(p);
		if (!cpus_subset(new_mask, cpus_allowed)) {
			/*
			 * We must have raced with a concurrent cpuset
			 * update. Just reset the cpus_allowed to the
			 * cpuset's cpus_allowed
			 */
			new_mask = cpus_allowed;
			goto again;
		}
	}
out_unlock:
	put_task_struct(p);
	put_online_cpus();
	return retval;
}

static int get_user_cpu_mask(unsigned long __user *user_mask_ptr, unsigned len,
			     cpumask_t *new_mask)
{
	if (len < sizeof(cpumask_t)) {
		memset(new_mask, 0, sizeof(cpumask_t));
	} else if (len > sizeof(cpumask_t)) {
		len = sizeof(cpumask_t);
	}
	return copy_from_user(new_mask, user_mask_ptr, len) ? -EFAULT : 0;
}

/**
 * sys_sched_setaffinity - set the cpu affinity of a process
 * @pid: pid of the process
 * @len: length in bytes of the bitmask pointed to by user_mask_ptr
 * @user_mask_ptr: user-space pointer to the new cpu mask
 */
asmlinkage long sys_sched_setaffinity(pid_t pid, unsigned int len,
				      unsigned long __user *user_mask_ptr)
{
	cpumask_t new_mask;
	int retval;

	retval = get_user_cpu_mask(user_mask_ptr, len, &new_mask);
	if (retval)
		return retval;

	return sched_setaffinity(pid, new_mask);
}

/*
 * Represents all cpu's present in the system
 * In systems capable of hotplug, this map could dynamically grow
 * as new cpu's are detected in the system via any platform specific
 * method, such as ACPI for e.g.
 */

cpumask_t cpu_present_map __read_mostly;
EXPORT_SYMBOL(cpu_present_map);

#ifndef CONFIG_SMP
cpumask_t cpu_online_map __read_mostly = CPU_MASK_ALL;
EXPORT_SYMBOL(cpu_online_map);

cpumask_t cpu_possible_map __read_mostly = CPU_MASK_ALL;
EXPORT_SYMBOL(cpu_possible_map);
#endif

long sched_getaffinity(pid_t pid, cpumask_t *mask)
{
	struct task_struct *p;
	int retval;

	get_online_cpus();
	read_lock(&tasklist_lock);

	retval = -ESRCH;
	p = find_process_by_pid(pid);
	if (!p)
		goto out_unlock;

	retval = security_task_getscheduler(p);
	if (retval)
		goto out_unlock;

	cpus_and(*mask, p->cpus_allowed, cpu_online_map);

out_unlock:
	read_unlock(&tasklist_lock);
	put_online_cpus();

	return retval;
}

/**
 * sys_sched_getaffinity - get the cpu affinity of a process
 * @pid: pid of the process
 * @len: length in bytes of the bitmask pointed to by user_mask_ptr
 * @user_mask_ptr: user-space pointer to hold the current cpu mask
 */
asmlinkage long sys_sched_getaffinity(pid_t pid, unsigned int len,
				      unsigned long __user *user_mask_ptr)
{
	int ret;
	cpumask_t mask;

	if (len < sizeof(cpumask_t))
		return -EINVAL;

	ret = sched_getaffinity(pid, &mask);
	if (ret < 0)
		return ret;

	if (copy_to_user(user_mask_ptr, &mask, sizeof(cpumask_t)))
		return -EFAULT;

	return sizeof(cpumask_t);
}

/**
 * sys_sched_yield - yield the current processor to other threads.
 *
 * This function yields the current CPU to other tasks. If there are no
 * other threads running on this CPU then this function will return.
 */
asmlinkage long sys_sched_yield(void)
{
	struct rq *rq = this_rq_lock();

	schedstat_inc(rq, yld_count);
	current->sched_class->yield_task(rq);

	/*
	 * Since we are going to call schedule() anyway, there's
	 * no need to preempt or enable interrupts:
	 */
	__release(rq->lock);
	spin_release(&rq->lock.dep_map, 1, _THIS_IP_);
	_raw_spin_unlock(&rq->lock);
	preempt_enable_no_resched();

	schedule();

	return 0;
}

static void __cond_resched(void)
{
#ifdef CONFIG_DEBUG_SPINLOCK_SLEEP
	__might_sleep(__FILE__, __LINE__);
#endif
	/*
	 * The BKS might be reacquired before we have dropped
	 * PREEMPT_ACTIVE, which could trigger a second
	 * cond_resched() call.
	 */
	do {
		add_preempt_count(PREEMPT_ACTIVE);
		schedule();
		sub_preempt_count(PREEMPT_ACTIVE);
	} while (need_resched());
}

#if !defined(CONFIG_PREEMPT) || defined(CONFIG_PREEMPT_VOLUNTARY)
int __sched _cond_resched(void)
{
	if (need_resched() && !(preempt_count() & PREEMPT_ACTIVE) &&
					system_state == SYSTEM_RUNNING) {
		__cond_resched();
		return 1;
	}
	return 0;
}
EXPORT_SYMBOL(_cond_resched);
#endif

/*
 * cond_resched_lock() - if a reschedule is pending, drop the given lock,
 * call schedule, and on return reacquire the lock.
 *
 * This works OK both with and without CONFIG_PREEMPT. We do strange low-level
 * operations here to prevent schedule() from being called twice (once via
 * spin_unlock(), once by hand).
 */
int cond_resched_lock(spinlock_t *lock)
{
	int resched = need_resched() && system_state == SYSTEM_RUNNING;
	int ret = 0;

	if (spin_needbreak(lock) || resched) {
		spin_unlock(lock);
		if (resched && need_resched())
			__cond_resched();
		else
			cpu_relax();
		ret = 1;
		spin_lock(lock);
	}
	return ret;
}
EXPORT_SYMBOL(cond_resched_lock);

int __sched cond_resched_softirq(void)
{
	BUG_ON(!in_softirq());

	if (need_resched() && system_state == SYSTEM_RUNNING) {
		local_bh_enable();
		__cond_resched();
		local_bh_disable();
		return 1;
	}
	return 0;
}
EXPORT_SYMBOL(cond_resched_softirq);

/**
 * yield - yield the current processor to other threads.
 *
 * This is a shortcut for kernel-space yielding - it marks the
 * thread runnable and calls sys_sched_yield().
 */
void __sched yield(void)
{
	set_current_state(TASK_RUNNING);
	sys_sched_yield();
}
EXPORT_SYMBOL(yield);

/*
 * This task is about to go to sleep on IO. Increment rq->nr_iowait so
 * that process accounting knows that this is a task in IO wait state.
 *
 * But don't do that if it is a deliberate, throttling IO wait (this task
 * has set its backing_dev_info: the queue against which it should throttle)
 */
void __sched io_schedule(void)
{
	struct rq *rq = &__raw_get_cpu_var(runqueues);

	delayacct_blkio_start();
	atomic_inc(&rq->nr_iowait);
	schedule();
	atomic_dec(&rq->nr_iowait);
	delayacct_blkio_end();
}
EXPORT_SYMBOL(io_schedule);

long __sched io_schedule_timeout(long timeout)
{
	struct rq *rq = &__raw_get_cpu_var(runqueues);
	long ret;

	delayacct_blkio_start();
	atomic_inc(&rq->nr_iowait);
	ret = schedule_timeout(timeout);
	atomic_dec(&rq->nr_iowait);
	delayacct_blkio_end();
	return ret;
}

/**
 * sys_sched_get_priority_max - return maximum RT priority.
 * @policy: scheduling class.
 *
 * this syscall returns the maximum rt_priority that can be used
 * by a given scheduling class.
 */
asmlinkage long sys_sched_get_priority_max(int policy)
{
	int ret = -EINVAL;

	switch (policy) {
	case SCHED_FIFO:
	case SCHED_RR:
		ret = MAX_USER_RT_PRIO-1;
		break;
	case SCHED_NORMAL:
	case SCHED_BATCH:
	case SCHED_IDLE:
		ret = 0;
		break;
	}
	return ret;
}

/**
 * sys_sched_get_priority_min - return minimum RT priority.
 * @policy: scheduling class.
 *
 * this syscall returns the minimum rt_priority that can be used
 * by a given scheduling class.
 */
asmlinkage long sys_sched_get_priority_min(int policy)
{
	int ret = -EINVAL;

	switch (policy) {
	case SCHED_FIFO:
	case SCHED_RR:
		ret = 1;
		break;
	case SCHED_NORMAL:
	case SCHED_BATCH:
	case SCHED_IDLE:
		ret = 0;
	}
	return ret;
}

/**
 * sys_sched_rr_get_interval - return the default timeslice of a process.
 * @pid: pid of the process.
 * @interval: userspace pointer to the timeslice value.
 *
 * this syscall writes the default timeslice value of a given process
 * into the user-space timespec buffer. A value of '0' means infinity.
 */
asmlinkage
long sys_sched_rr_get_interval(pid_t pid, struct timespec __user *interval)
{
	struct task_struct *p;
	unsigned int time_slice;
	int retval;
	struct timespec t;

	if (pid < 0)
		return -EINVAL;

	retval = -ESRCH;
	read_lock(&tasklist_lock);
	p = find_process_by_pid(pid);
	if (!p)
		goto out_unlock;

	retval = security_task_getscheduler(p);
	if (retval)
		goto out_unlock;

	/*
	 * Time slice is 0 for SCHED_FIFO tasks and for SCHED_OTHER
	 * tasks that are on an otherwise idle runqueue:
	 */
	time_slice = 0;
	if (p->policy == SCHED_RR) {
		time_slice = DEF_TIMESLICE;
	} else {
		struct sched_entity *se = &p->se;
		unsigned long flags;
		struct rq *rq;

		rq = task_rq_lock(p, &flags);
		if (rq->cfs.load.weight)
			time_slice = NS_TO_JIFFIES(sched_slice(&rq->cfs, se));
		task_rq_unlock(rq, &flags);
	}
	read_unlock(&tasklist_lock);
	jiffies_to_timespec(time_slice, &t);
	retval = copy_to_user(interval, &t, sizeof(t)) ? -EFAULT : 0;
	return retval;

out_unlock:
	read_unlock(&tasklist_lock);
	return retval;
}

static const char stat_nam[] = "RSDTtZX";

void sched_show_task(struct task_struct *p)
{
	unsigned long free = 0;
	unsigned state;

	state = p->state ? __ffs(p->state) + 1 : 0;
	printk(KERN_INFO "%-13.13s %c", p->comm,
		state < sizeof(stat_nam) - 1 ? stat_nam[state] : '?');
#if BITS_PER_LONG == 32
	if (state == TASK_RUNNING)
		printk(KERN_CONT " running  ");
	else
		printk(KERN_CONT " %08lx ", thread_saved_pc(p));
#else
	if (state == TASK_RUNNING)
		printk(KERN_CONT "  running task    ");
	else
		printk(KERN_CONT " %016lx ", thread_saved_pc(p));
#endif
#ifdef CONFIG_DEBUG_STACK_USAGE
	{
		unsigned long *n = end_of_stack(p);
		while (!*n)
			n++;
		free = (unsigned long)n - (unsigned long)end_of_stack(p);
	}
#endif
	printk(KERN_CONT "%5lu %5d %6d\n", free,
		task_pid_nr(p), task_pid_nr(p->real_parent));

	show_stack(p, NULL);
}

void show_state_filter(unsigned long state_filter)
{
	struct task_struct *g, *p;

#if BITS_PER_LONG == 32
	printk(KERN_INFO
		"  task                PC stack   pid father\n");
#else
	printk(KERN_INFO
		"  task                        PC stack   pid father\n");
#endif
	read_lock(&tasklist_lock);
	do_each_thread(g, p) {
		/*
		 * reset the NMI-timeout, listing all files on a slow
		 * console might take alot of time:
		 */
		touch_nmi_watchdog();
		if (!state_filter || (p->state & state_filter))
			sched_show_task(p);
	} while_each_thread(g, p);

	touch_all_softlockup_watchdogs();

#ifdef CONFIG_SCHED_DEBUG
	sysrq_sched_debug_show();
#endif
	read_unlock(&tasklist_lock);
	/*
	 * Only show locks if all tasks are dumped:
	 */
	if (state_filter == -1)
		debug_show_all_locks();
}

void __cpuinit init_idle_bootup_task(struct task_struct *idle)
{
	idle->sched_class = &idle_sched_class;
}

/**
 * init_idle - set up an idle thread for a given CPU
 * @idle: task in question
 * @cpu: cpu the idle task belongs to
 *
 * NOTE: this function does not set the idle thread's NEED_RESCHED
 * flag, to make booting more robust.
 */
void __cpuinit init_idle(struct task_struct *idle, int cpu)
{
	struct rq *rq = cpu_rq(cpu);
	unsigned long flags;

	__sched_fork(idle);
	idle->se.exec_start = sched_clock();

	idle->prio = idle->normal_prio = MAX_PRIO;
	idle->cpus_allowed = cpumask_of_cpu(cpu);
	__set_task_cpu(idle, cpu);

	spin_lock_irqsave(&rq->lock, flags);
	rq->curr = rq->idle = idle;
#if defined(CONFIG_SMP) && defined(__ARCH_WANT_UNLOCKED_CTXSW)
	idle->oncpu = 1;
#endif
	spin_unlock_irqrestore(&rq->lock, flags);

	/* Set the preempt count _outside_ the spinlocks! */
	task_thread_info(idle)->preempt_count = 0;

	/*
	 * The idle tasks have their own, simple scheduling class:
	 */
	idle->sched_class = &idle_sched_class;
}

/*
 * In a system that switches off the HZ timer nohz_cpu_mask
 * indicates which cpus entered this state. This is used
 * in the rcu update to wait only for active cpus. For system
 * which do not switch off the HZ timer nohz_cpu_mask should
 * always be CPU_MASK_NONE.
 */
cpumask_t nohz_cpu_mask = CPU_MASK_NONE;

/*
 * Increase the granularity value when there are more CPUs,
 * because with more CPUs the 'effective latency' as visible
 * to users decreases. But the relationship is not linear,
 * so pick a second-best guess by going with the log2 of the
 * number of CPUs.
 *
 * This idea comes from the SD scheduler of Con Kolivas:
 */
static inline void sched_init_granularity(void)
{
	unsigned int factor = 1 + ilog2(num_online_cpus());
	const unsigned long limit = 200000000;

	sysctl_sched_min_granularity *= factor;
	if (sysctl_sched_min_granularity > limit)
		sysctl_sched_min_granularity = limit;

	sysctl_sched_latency *= factor;
	if (sysctl_sched_latency > limit)
		sysctl_sched_latency = limit;

	sysctl_sched_wakeup_granularity *= factor;
	sysctl_sched_batch_wakeup_granularity *= factor;
}

#ifdef CONFIG_SMP
/*
 * This is how migration works:
 *
 * 1) we queue a struct migration_req structure in the source CPU's
 *    runqueue and wake up that CPU's migration thread.
 * 2) we down() the locked semaphore => thread blocks.
 * 3) migration thread wakes up (implicitly it forces the migrated
 *    thread off the CPU)
 * 4) it gets the migration request and checks whether the migrated
 *    task is still in the wrong runqueue.
 * 5) if it's in the wrong runqueue then the migration thread removes
 *    it and puts it into the right queue.
 * 6) migration thread up()s the semaphore.
 * 7) we wake up and the migration is done.
 */

/*
 * Change a given task's CPU affinity. Migrate the thread to a
 * proper CPU and schedule it away if the CPU it's executing on
 * is removed from the allowed bitmask.
 *
 * NOTE: the caller must have a valid reference to the task, the
 * task must not exit() & deallocate itself prematurely. The
 * call is not atomic; no spinlocks may be held.
 */
int set_cpus_allowed(struct task_struct *p, cpumask_t new_mask)
{
	struct migration_req req;
	unsigned long flags;
	struct rq *rq;
	int ret = 0;

	rq = task_rq_lock(p, &flags);
	if (!cpus_intersects(new_mask, cpu_online_map)) {
		ret = -EINVAL;
		goto out;
	}

	if (p->sched_class->set_cpus_allowed)
		p->sched_class->set_cpus_allowed(p, &new_mask);
	else {
		p->cpus_allowed = new_mask;
		p->rt.nr_cpus_allowed = cpus_weight(new_mask);
	}

	/* Can the task run on the task's current CPU? If so, we're done */
	if (cpu_isset(task_cpu(p), new_mask))
		goto out;

	if (migrate_task(p, any_online_cpu(new_mask), &req)) {
		/* Need help from migration thread: drop lock and wait. */
		task_rq_unlock(rq, &flags);
		wake_up_process(rq->migration_thread);
		wait_for_completion(&req.done);
		tlb_migrate_finish(p->mm);
		return 0;
	}
out:
	task_rq_unlock(rq, &flags);

	return ret;
}
EXPORT_SYMBOL_GPL(set_cpus_allowed);

/*
 * Move (not current) task off this cpu, onto dest cpu. We're doing
 * this because either it can't run here any more (set_cpus_allowed()
 * away from this CPU, or CPU going down), or because we're
 * attempting to rebalance this task on exec (sched_exec).
 *
 * So we race with normal scheduler movements, but that's OK, as long
 * as the task is no longer on this CPU.
 *
 * Returns non-zero if task was successfully migrated.
 */
static int __migrate_task(struct task_struct *p, int src_cpu, int dest_cpu)
{
	struct rq *rq_dest, *rq_src;
	int ret = 0, on_rq;

	if (unlikely(cpu_is_offline(dest_cpu)))
		return ret;

	rq_src = cpu_rq(src_cpu);
	rq_dest = cpu_rq(dest_cpu);

	double_rq_lock(rq_src, rq_dest);
	/* Already moved. */
	if (task_cpu(p) != src_cpu)
		goto out;
	/* Affinity changed (again). */
	if (!cpu_isset(dest_cpu, p->cpus_allowed))
		goto out;

	on_rq = p->se.on_rq;
	if (on_rq)
		deactivate_task(rq_src, p, 0);

	set_task_cpu(p, dest_cpu);
	if (on_rq) {
		activate_task(rq_dest, p, 0);
		check_preempt_curr(rq_dest, p);
	}
	ret = 1;
out:
	double_rq_unlock(rq_src, rq_dest);
	return ret;
}

/*
 * migration_thread - this is a highprio system thread that performs
 * thread migration by bumping thread off CPU then 'pushing' onto
 * another runqueue.
 */
static int migration_thread(void *data)
{
	int cpu = (long)data;
	struct rq *rq;

	rq = cpu_rq(cpu);
	BUG_ON(rq->migration_thread != current);

	set_current_state(TASK_INTERRUPTIBLE);
	while (!kthread_should_stop()) {
		struct migration_req *req;
		struct list_head *head;

		spin_lock_irq(&rq->lock);

		if (cpu_is_offline(cpu)) {
			spin_unlock_irq(&rq->lock);
			goto wait_to_die;
		}

		if (rq->active_balance) {
			active_load_balance(rq, cpu);
			rq->active_balance = 0;
		}

		head = &rq->migration_queue;

		if (list_empty(head)) {
			spin_unlock_irq(&rq->lock);
			schedule();
			set_current_state(TASK_INTERRUPTIBLE);
			continue;
		}
		req = list_entry(head->next, struct migration_req, list);
		list_del_init(head->next);

		spin_unlock(&rq->lock);
		__migrate_task(req->task, cpu, req->dest_cpu);
		local_irq_enable();

		complete(&req->done);
	}
	__set_current_state(TASK_RUNNING);
	return 0;

wait_to_die:
	/* Wait for kthread_stop */
	set_current_state(TASK_INTERRUPTIBLE);
	while (!kthread_should_stop()) {
		schedule();
		set_current_state(TASK_INTERRUPTIBLE);
	}
	__set_current_state(TASK_RUNNING);
	return 0;
}

#ifdef CONFIG_HOTPLUG_CPU

static int __migrate_task_irq(struct task_struct *p, int src_cpu, int dest_cpu)
{
	int ret;

	local_irq_disable();
	ret = __migrate_task(p, src_cpu, dest_cpu);
	local_irq_enable();
	return ret;
}

/*
 * Figure out where task on dead CPU should go, use force if necessary.
 * NOTE: interrupts should be disabled by the caller
 */
static void move_task_off_dead_cpu(int dead_cpu, struct task_struct *p)
{
	unsigned long flags;
	cpumask_t mask;
	struct rq *rq;
	int dest_cpu;

	do {
		/* On same node? */
		mask = node_to_cpumask(cpu_to_node(dead_cpu));
		cpus_and(mask, mask, p->cpus_allowed);
		dest_cpu = any_online_cpu(mask);

		/* On any allowed CPU? */
		if (dest_cpu == NR_CPUS)
			dest_cpu = any_online_cpu(p->cpus_allowed);

		/* No more Mr. Nice Guy. */
		if (dest_cpu == NR_CPUS) {
			cpumask_t cpus_allowed = cpuset_cpus_allowed_locked(p);
			/*
			 * Try to stay on the same cpuset, where the
			 * current cpuset may be a subset of all cpus.
			 * The cpuset_cpus_allowed_locked() variant of
			 * cpuset_cpus_allowed() will not block. It must be
			 * called within calls to cpuset_lock/cpuset_unlock.
			 */
			rq = task_rq_lock(p, &flags);
			p->cpus_allowed = cpus_allowed;
			dest_cpu = any_online_cpu(p->cpus_allowed);
			task_rq_unlock(rq, &flags);

			/*
			 * Don't tell them about moving exiting tasks or
			 * kernel threads (both mm NULL), since they never
			 * leave kernel.
			 */
			if (p->mm && printk_ratelimit()) {
				printk(KERN_INFO "process %d (%s) no "
				       "longer affine to cpu%d\n",
					task_pid_nr(p), p->comm, dead_cpu);
			}
		}
	} while (!__migrate_task_irq(p, dead_cpu, dest_cpu));
}

/*
 * While a dead CPU has no uninterruptible tasks queued at this point,
 * it might still have a nonzero ->nr_uninterruptible counter, because
 * for performance reasons the counter is not stricly tracking tasks to
 * their home CPUs. So we just add the counter to another CPU's counter,
 * to keep the global sum constant after CPU-down:
 */
static void migrate_nr_uninterruptible(struct rq *rq_src)
{
	struct rq *rq_dest = cpu_rq(any_online_cpu(CPU_MASK_ALL));
	unsigned long flags;

	local_irq_save(flags);
	double_rq_lock(rq_src, rq_dest);
	rq_dest->nr_uninterruptible += rq_src->nr_uninterruptible;
	rq_src->nr_uninterruptible = 0;
	double_rq_unlock(rq_src, rq_dest);
	local_irq_restore(flags);
}

/* Run through task list and migrate tasks from the dead cpu. */
static void migrate_live_tasks(int src_cpu)
{
	struct task_struct *p, *t;

	read_lock(&tasklist_lock);

	do_each_thread(t, p) {
		if (p == current)
			continue;

		if (task_cpu(p) == src_cpu)
			move_task_off_dead_cpu(src_cpu, p);
	} while_each_thread(t, p);

	read_unlock(&tasklist_lock);
}

/*
 * Schedules idle task to be the next runnable task on current CPU.
 * It does so by boosting its priority to highest possible.
 * Used by CPU offline code.
 */
void sched_idle_next(void)
{
	int this_cpu = smp_processor_id();
	struct rq *rq = cpu_rq(this_cpu);
	struct task_struct *p = rq->idle;
	unsigned long flags;

	/* cpu has to be offline */
	BUG_ON(cpu_online(this_cpu));

	/*
	 * Strictly not necessary since rest of the CPUs are stopped by now
	 * and interrupts disabled on the current cpu.
	 */
	spin_lock_irqsave(&rq->lock, flags);

	__setscheduler(rq, p, SCHED_FIFO, MAX_RT_PRIO-1);

	update_rq_clock(rq);
	activate_task(rq, p, 0);

	spin_unlock_irqrestore(&rq->lock, flags);
}

/*
 * Ensures that the idle task is using init_mm right before its cpu goes
 * offline.
 */
void idle_task_exit(void)
{
	struct mm_struct *mm = current->active_mm;

	BUG_ON(cpu_online(smp_processor_id()));

	if (mm != &init_mm)
		switch_mm(mm, &init_mm, current);
	mmdrop(mm);
}

/* called under rq->lock with disabled interrupts */
static void migrate_dead(unsigned int dead_cpu, struct task_struct *p)
{
	struct rq *rq = cpu_rq(dead_cpu);

	/* Must be exiting, otherwise would be on tasklist. */
	BUG_ON(!p->exit_state);

	/* Cannot have done final schedule yet: would have vanished. */
	BUG_ON(p->state == TASK_DEAD);

	get_task_struct(p);

	/*
	 * Drop lock around migration; if someone else moves it,
	 * that's OK. No task can be added to this CPU, so iteration is
	 * fine.
	 */
	spin_unlock_irq(&rq->lock);
	move_task_off_dead_cpu(dead_cpu, p);
	spin_lock_irq(&rq->lock);

	put_task_struct(p);
}

/* release_task() removes task from tasklist, so we won't find dead tasks. */
static void migrate_dead_tasks(unsigned int dead_cpu)
{
	struct rq *rq = cpu_rq(dead_cpu);
	struct task_struct *next;

	for ( ; ; ) {
		if (!rq->nr_running)
			break;
		update_rq_clock(rq);
		next = pick_next_task(rq, rq->curr);
		if (!next)
			break;
		migrate_dead(dead_cpu, next);

	}
}
#endif /* CONFIG_HOTPLUG_CPU */

#if defined(CONFIG_SCHED_DEBUG) && defined(CONFIG_SYSCTL)

static struct ctl_table sd_ctl_dir[] = {
	{
		.procname	= "sched_domain",
		.mode		= 0555,
	},
	{0, },
};

static struct ctl_table sd_ctl_root[] = {
	{
		.ctl_name	= CTL_KERN,
		.procname	= "kernel",
		.mode		= 0555,
		.child		= sd_ctl_dir,
	},
	{0, },
};

static struct ctl_table *sd_alloc_ctl_entry(int n)
{
	struct ctl_table *entry =
		kcalloc(n, sizeof(struct ctl_table), GFP_KERNEL);

	return entry;
}

static void sd_free_ctl_entry(struct ctl_table **tablep)
{
	struct ctl_table *entry;

	/*
	 * In the intermediate directories, both the child directory and
	 * procname are dynamically allocated and could fail but the mode
	 * will always be set. In the lowest directory the names are
	 * static strings and all have proc handlers.
	 */
	for (entry = *tablep; entry->mode; entry++) {
		if (entry->child)
			sd_free_ctl_entry(&entry->child);
		if (entry->proc_handler == NULL)
			kfree(entry->procname);
	}

	kfree(*tablep);
	*tablep = NULL;
}

static void
set_table_entry(struct ctl_table *entry,
		const char *procname, void *data, int maxlen,
		mode_t mode, proc_handler *proc_handler)
{
	entry->procname = procname;
	entry->data = data;
	entry->maxlen = maxlen;
	entry->mode = mode;
	entry->proc_handler = proc_handler;
}

static struct ctl_table *
sd_alloc_ctl_domain_table(struct sched_domain *sd)
{
	struct ctl_table *table = sd_alloc_ctl_entry(12);

	if (table == NULL)
		return NULL;

	set_table_entry(&table[0], "min_interval", &sd->min_interval,
		sizeof(long), 0644, proc_doulongvec_minmax);
	set_table_entry(&table[1], "max_interval", &sd->max_interval,
		sizeof(long), 0644, proc_doulongvec_minmax);
	set_table_entry(&table[2], "busy_idx", &sd->busy_idx,
		sizeof(int), 0644, proc_dointvec_minmax);
	set_table_entry(&table[3], "idle_idx", &sd->idle_idx,
		sizeof(int), 0644, proc_dointvec_minmax);
	set_table_entry(&table[4], "newidle_idx", &sd->newidle_idx,
		sizeof(int), 0644, proc_dointvec_minmax);
	set_table_entry(&table[5], "wake_idx", &sd->wake_idx,
		sizeof(int), 0644, proc_dointvec_minmax);
	set_table_entry(&table[6], "forkexec_idx", &sd->forkexec_idx,
		sizeof(int), 0644, proc_dointvec_minmax);
	set_table_entry(&table[7], "busy_factor", &sd->busy_factor,
		sizeof(int), 0644, proc_dointvec_minmax);
	set_table_entry(&table[8], "imbalance_pct", &sd->imbalance_pct,
		sizeof(int), 0644, proc_dointvec_minmax);
	set_table_entry(&table[9], "cache_nice_tries",
		&sd->cache_nice_tries,
		sizeof(int), 0644, proc_dointvec_minmax);
	set_table_entry(&table[10], "flags", &sd->flags,
		sizeof(int), 0644, proc_dointvec_minmax);
	/* &table[11] is terminator */

	return table;
}

static ctl_table *sd_alloc_ctl_cpu_table(int cpu)
{
	struct ctl_table *entry, *table;
	struct sched_domain *sd;
	int domain_num = 0, i;
	char buf[32];

	for_each_domain(cpu, sd)
		domain_num++;
	entry = table = sd_alloc_ctl_entry(domain_num + 1);
	if (table == NULL)
		return NULL;

	i = 0;
	for_each_domain(cpu, sd) {
		snprintf(buf, 32, "domain%d", i);
		entry->procname = kstrdup(buf, GFP_KERNEL);
		entry->mode = 0555;
		entry->child = sd_alloc_ctl_domain_table(sd);
		entry++;
		i++;
	}
	return table;
}

static struct ctl_table_header *sd_sysctl_header;
static void register_sched_domain_sysctl(void)
{
	int i, cpu_num = num_online_cpus();
	struct ctl_table *entry = sd_alloc_ctl_entry(cpu_num + 1);
	char buf[32];

	WARN_ON(sd_ctl_dir[0].child);
	sd_ctl_dir[0].child = entry;

	if (entry == NULL)
		return;

	for_each_online_cpu(i) {
		snprintf(buf, 32, "cpu%d", i);
		entry->procname = kstrdup(buf, GFP_KERNEL);
		entry->mode = 0555;
		entry->child = sd_alloc_ctl_cpu_table(i);
		entry++;
	}

	WARN_ON(sd_sysctl_header);
	sd_sysctl_header = register_sysctl_table(sd_ctl_root);
}

/* may be called multiple times per register */
static void unregister_sched_domain_sysctl(void)
{
	if (sd_sysctl_header)
		unregister_sysctl_table(sd_sysctl_header);
	sd_sysctl_header = NULL;
	if (sd_ctl_dir[0].child)
		sd_free_ctl_entry(&sd_ctl_dir[0].child);
}
#else
static void register_sched_domain_sysctl(void)
{
}
static void unregister_sched_domain_sysctl(void)
{
}
#endif

/*
 * migration_call - callback that gets triggered when a CPU is added.
 * Here we can start up the necessary migration thread for the new CPU.
 */
static int __cpuinit
migration_call(struct notifier_block *nfb, unsigned long action, void *hcpu)
{
	struct task_struct *p;
	int cpu = (long)hcpu;
	unsigned long flags;
	struct rq *rq;

	switch (action) {

	case CPU_UP_PREPARE:
	case CPU_UP_PREPARE_FROZEN:
		p = kthread_create(migration_thread, hcpu, "migration/%d", cpu);
		if (IS_ERR(p))
			return NOTIFY_BAD;
		kthread_bind(p, cpu);
		/* Must be high prio: stop_machine expects to yield to it. */
		rq = task_rq_lock(p, &flags);
		__setscheduler(rq, p, SCHED_FIFO, MAX_RT_PRIO-1);
		task_rq_unlock(rq, &flags);
		cpu_rq(cpu)->migration_thread = p;
		break;

	case CPU_ONLINE:
	case CPU_ONLINE_FROZEN:
		/* Strictly unnecessary, as first user will wake it. */
		wake_up_process(cpu_rq(cpu)->migration_thread);

		/* Update our root-domain */
		rq = cpu_rq(cpu);
		spin_lock_irqsave(&rq->lock, flags);
		if (rq->rd) {
			BUG_ON(!cpu_isset(cpu, rq->rd->span));
			cpu_set(cpu, rq->rd->online);
		}
		spin_unlock_irqrestore(&rq->lock, flags);
		break;

#ifdef CONFIG_HOTPLUG_CPU
	case CPU_UP_CANCELED:
	case CPU_UP_CANCELED_FROZEN:
		if (!cpu_rq(cpu)->migration_thread)
			break;
		/* Unbind it from offline cpu so it can run. Fall thru. */
		kthread_bind(cpu_rq(cpu)->migration_thread,
			     any_online_cpu(cpu_online_map));
		kthread_stop(cpu_rq(cpu)->migration_thread);
		cpu_rq(cpu)->migration_thread = NULL;
		break;

	case CPU_DEAD:
	case CPU_DEAD_FROZEN:
		cpuset_lock(); /* around calls to cpuset_cpus_allowed_lock() */
		migrate_live_tasks(cpu);
		rq = cpu_rq(cpu);
		kthread_stop(rq->migration_thread);
		rq->migration_thread = NULL;
		/* Idle task back to normal (off runqueue, low prio) */
		spin_lock_irq(&rq->lock);
		update_rq_clock(rq);
		deactivate_task(rq, rq->idle, 0);
		rq->idle->static_prio = MAX_PRIO;
		__setscheduler(rq, rq->idle, SCHED_NORMAL, 0);
		rq->idle->sched_class = &idle_sched_class;
		migrate_dead_tasks(cpu);
		spin_unlock_irq(&rq->lock);
		cpuset_unlock();
		migrate_nr_uninterruptible(rq);
		BUG_ON(rq->nr_running != 0);

		/*
		 * No need to migrate the tasks: it was best-effort if
		 * they didn't take sched_hotcpu_mutex. Just wake up
		 * the requestors.
		 */
		spin_lock_irq(&rq->lock);
		while (!list_empty(&rq->migration_queue)) {
			struct migration_req *req;

			req = list_entry(rq->migration_queue.next,
					 struct migration_req, list);
			list_del_init(&req->list);
			complete(&req->done);
		}
		spin_unlock_irq(&rq->lock);
		break;

	case CPU_DOWN_PREPARE:
		/* Update our root-domain */
		rq = cpu_rq(cpu);
		spin_lock_irqsave(&rq->lock, flags);
		if (rq->rd) {
			BUG_ON(!cpu_isset(cpu, rq->rd->span));
			cpu_clear(cpu, rq->rd->online);
		}
		spin_unlock_irqrestore(&rq->lock, flags);
		break;
#endif
	}
	return NOTIFY_OK;
}

/* Register at highest priority so that task migration (migrate_all_tasks)
 * happens before everything else.
 */
static struct notifier_block __cpuinitdata migration_notifier = {
	.notifier_call = migration_call,
	.priority = 10
};

void __init migration_init(void)
{
	void *cpu = (void *)(long)smp_processor_id();
	int err;

	/* Start one for the boot CPU: */
	err = migration_call(&migration_notifier, CPU_UP_PREPARE, cpu);
	BUG_ON(err == NOTIFY_BAD);
	migration_call(&migration_notifier, CPU_ONLINE, cpu);
	register_cpu_notifier(&migration_notifier);
}
#endif

#ifdef CONFIG_SMP

/* Number of possible processor ids */
int nr_cpu_ids __read_mostly = NR_CPUS;
EXPORT_SYMBOL(nr_cpu_ids);

#ifdef CONFIG_SCHED_DEBUG

static int sched_domain_debug_one(struct sched_domain *sd, int cpu, int level)
{
	struct sched_group *group = sd->groups;
	cpumask_t groupmask;
	char str[NR_CPUS];

	cpumask_scnprintf(str, NR_CPUS, sd->span);
	cpus_clear(groupmask);

	printk(KERN_DEBUG "%*s domain %d: ", level, "", level);

	if (!(sd->flags & SD_LOAD_BALANCE)) {
		printk("does not load-balance\n");
		if (sd->parent)
			printk(KERN_ERR "ERROR: !SD_LOAD_BALANCE domain"
					" has parent");
		return -1;
	}

	printk(KERN_CONT "span %s\n", str);

	if (!cpu_isset(cpu, sd->span)) {
		printk(KERN_ERR "ERROR: domain->span does not contain "
				"CPU%d\n", cpu);
	}
	if (!cpu_isset(cpu, group->cpumask)) {
		printk(KERN_ERR "ERROR: domain->groups does not contain"
				" CPU%d\n", cpu);
	}

	printk(KERN_DEBUG "%*s groups:", level + 1, "");
	do {
		if (!group) {
			printk("\n");
			printk(KERN_ERR "ERROR: group is NULL\n");
			break;
		}

		if (!group->__cpu_power) {
			printk(KERN_CONT "\n");
			printk(KERN_ERR "ERROR: domain->cpu_power not "
					"set\n");
			break;
		}

		if (!cpus_weight(group->cpumask)) {
			printk(KERN_CONT "\n");
			printk(KERN_ERR "ERROR: empty group\n");
			break;
		}

		if (cpus_intersects(groupmask, group->cpumask)) {
			printk(KERN_CONT "\n");
			printk(KERN_ERR "ERROR: repeated CPUs\n");
			break;
		}

		cpus_or(groupmask, groupmask, group->cpumask);

		cpumask_scnprintf(str, NR_CPUS, group->cpumask);
		printk(KERN_CONT " %s", str);

		group = group->next;
	} while (group != sd->groups);
	printk(KERN_CONT "\n");

	if (!cpus_equal(sd->span, groupmask))
		printk(KERN_ERR "ERROR: groups don't span domain->span\n");

	if (sd->parent && !cpus_subset(groupmask, sd->parent->span))
		printk(KERN_ERR "ERROR: parent span is not a superset "
			"of domain->span\n");
	return 0;
}

static void sched_domain_debug(struct sched_domain *sd, int cpu)
{
	int level = 0;

	if (!sd) {
		printk(KERN_DEBUG "CPU%d attaching NULL sched-domain.\n", cpu);
		return;
	}

	printk(KERN_DEBUG "CPU%d attaching sched-domain:\n", cpu);

	for (;;) {
		if (sched_domain_debug_one(sd, cpu, level))
			break;
		level++;
		sd = sd->parent;
		if (!sd)
			break;
	}
}
#else
# define sched_domain_debug(sd, cpu) do { } while (0)
#endif

static int sd_degenerate(struct sched_domain *sd)
{
	if (cpus_weight(sd->span) == 1)
		return 1;

	/* Following flags need at least 2 groups */
	if (sd->flags & (SD_LOAD_BALANCE |
			 SD_BALANCE_NEWIDLE |
			 SD_BALANCE_FORK |
			 SD_BALANCE_EXEC |
			 SD_SHARE_CPUPOWER |
			 SD_SHARE_PKG_RESOURCES)) {
		if (sd->groups != sd->groups->next)
			return 0;
	}

	/* Following flags don't use groups */
	if (sd->flags & (SD_WAKE_IDLE |
			 SD_WAKE_AFFINE |
			 SD_WAKE_BALANCE))
		return 0;

	return 1;
}

static int
sd_parent_degenerate(struct sched_domain *sd, struct sched_domain *parent)
{
	unsigned long cflags = sd->flags, pflags = parent->flags;

	if (sd_degenerate(parent))
		return 1;

	if (!cpus_equal(sd->span, parent->span))
		return 0;

	/* Does parent contain flags not in child? */
	/* WAKE_BALANCE is a subset of WAKE_AFFINE */
	if (cflags & SD_WAKE_AFFINE)
		pflags &= ~SD_WAKE_BALANCE;
	/* Flags needing groups don't count if only 1 group in parent */
	if (parent->groups == parent->groups->next) {
		pflags &= ~(SD_LOAD_BALANCE |
				SD_BALANCE_NEWIDLE |
				SD_BALANCE_FORK |
				SD_BALANCE_EXEC |
				SD_SHARE_CPUPOWER |
				SD_SHARE_PKG_RESOURCES);
	}
	if (~cflags & pflags)
		return 0;

	return 1;
}

static void rq_attach_root(struct rq *rq, struct root_domain *rd)
{
	unsigned long flags;
	const struct sched_class *class;

	spin_lock_irqsave(&rq->lock, flags);

	if (rq->rd) {
		struct root_domain *old_rd = rq->rd;

		for (class = sched_class_highest; class; class = class->next) {
			if (class->leave_domain)
				class->leave_domain(rq);
		}

		cpu_clear(rq->cpu, old_rd->span);
		cpu_clear(rq->cpu, old_rd->online);

		if (atomic_dec_and_test(&old_rd->refcount))
			kfree(old_rd);
	}

	atomic_inc(&rd->refcount);
	rq->rd = rd;

	cpu_set(rq->cpu, rd->span);
	if (cpu_isset(rq->cpu, cpu_online_map))
		cpu_set(rq->cpu, rd->online);

	for (class = sched_class_highest; class; class = class->next) {
		if (class->join_domain)
			class->join_domain(rq);
	}

	spin_unlock_irqrestore(&rq->lock, flags);
}

static void init_rootdomain(struct root_domain *rd)
{
	memset(rd, 0, sizeof(*rd));

	cpus_clear(rd->span);
	cpus_clear(rd->online);
}

static void init_defrootdomain(void)
{
	init_rootdomain(&def_root_domain);
	atomic_set(&def_root_domain.refcount, 1);
}

static struct root_domain *alloc_rootdomain(void)
{
	struct root_domain *rd;

	rd = kmalloc(sizeof(*rd), GFP_KERNEL);
	if (!rd)
		return NULL;

	init_rootdomain(rd);

	return rd;
}

/*
 * Attach the domain 'sd' to 'cpu' as its base domain. Callers must
 * hold the hotplug lock.
 */
static void
cpu_attach_domain(struct sched_domain *sd, struct root_domain *rd, int cpu)
{
	struct rq *rq = cpu_rq(cpu);
	struct sched_domain *tmp;

	/* Remove the sched domains which do not contribute to scheduling. */
	for (tmp = sd; tmp; tmp = tmp->parent) {
		struct sched_domain *parent = tmp->parent;
		if (!parent)
			break;
		if (sd_parent_degenerate(tmp, parent)) {
			tmp->parent = parent->parent;
			if (parent->parent)
				parent->parent->child = tmp;
		}
	}

	if (sd && sd_degenerate(sd)) {
		sd = sd->parent;
		if (sd)
			sd->child = NULL;
	}

	sched_domain_debug(sd, cpu);

	rq_attach_root(rq, rd);
	rcu_assign_pointer(rq->sd, sd);
}

/* cpus with isolated domains */
static cpumask_t cpu_isolated_map = CPU_MASK_NONE;

/* Setup the mask of cpus configured for isolated domains */
static int __init isolated_cpu_setup(char *str)
{
	int ints[NR_CPUS], i;

	str = get_options(str, ARRAY_SIZE(ints), ints);
	cpus_clear(cpu_isolated_map);
	for (i = 1; i <= ints[0]; i++)
		if (ints[i] < NR_CPUS)
			cpu_set(ints[i], cpu_isolated_map);
	return 1;
}

__setup("isolcpus=", isolated_cpu_setup);

/*
 * init_sched_build_groups takes the cpumask we wish to span, and a pointer
 * to a function which identifies what group(along with sched group) a CPU
 * belongs to. The return value of group_fn must be a >= 0 and < NR_CPUS
 * (due to the fact that we keep track of groups covered with a cpumask_t).
 *
 * init_sched_build_groups will build a circular linked list of the groups
 * covered by the given span, and will set each group's ->cpumask correctly,
 * and ->cpu_power to 0.
 */
static void
init_sched_build_groups(cpumask_t span, const cpumask_t *cpu_map,
			int (*group_fn)(int cpu, const cpumask_t *cpu_map,
					struct sched_group **sg))
{
	struct sched_group *first = NULL, *last = NULL;
	cpumask_t covered = CPU_MASK_NONE;
	int i;

	for_each_cpu_mask(i, span) {
		struct sched_group *sg;
		int group = group_fn(i, cpu_map, &sg);
		int j;

		if (cpu_isset(i, covered))
			continue;

		sg->cpumask = CPU_MASK_NONE;
		sg->__cpu_power = 0;

		for_each_cpu_mask(j, span) {
			if (group_fn(j, cpu_map, NULL) != group)
				continue;

			cpu_set(j, covered);
			cpu_set(j, sg->cpumask);
		}
		if (!first)
			first = sg;
		if (last)
			last->next = sg;
		last = sg;
	}
	last->next = first;
}

#define SD_NODES_PER_DOMAIN 16

#ifdef CONFIG_NUMA

/**
 * find_next_best_node - find the next node to include in a sched_domain
 * @node: node whose sched_domain we're building
 * @used_nodes: nodes already in the sched_domain
 *
 * Find the next node to include in a given scheduling domain. Simply
 * finds the closest node not already in the @used_nodes map.
 *
 * Should use nodemask_t.
 */
static int find_next_best_node(int node, unsigned long *used_nodes)
{
	int i, n, val, min_val, best_node = 0;

	min_val = INT_MAX;

	for (i = 0; i < MAX_NUMNODES; i++) {
		/* Start at @node */
		n = (node + i) % MAX_NUMNODES;

		if (!nr_cpus_node(n))
			continue;

		/* Skip already used nodes */
		if (test_bit(n, used_nodes))
			continue;

		/* Simple min distance search */
		val = node_distance(node, n);

		if (val < min_val) {
			min_val = val;
			best_node = n;
		}
	}

	set_bit(best_node, used_nodes);
	return best_node;
}

/**
 * sched_domain_node_span - get a cpumask for a node's sched_domain
 * @node: node whose cpumask we're constructing
 * @size: number of nodes to include in this span
 *
 * Given a node, construct a good cpumask for its sched_domain to span. It
 * should be one that prevents unnecessary balancing, but also spreads tasks
 * out optimally.
 */
static cpumask_t sched_domain_node_span(int node)
{
	DECLARE_BITMAP(used_nodes, MAX_NUMNODES);
	cpumask_t span, nodemask;
	int i;

	cpus_clear(span);
	bitmap_zero(used_nodes, MAX_NUMNODES);

	nodemask = node_to_cpumask(node);
	cpus_or(span, span, nodemask);
	set_bit(node, used_nodes);

	for (i = 1; i < SD_NODES_PER_DOMAIN; i++) {
		int next_node = find_next_best_node(node, used_nodes);

		nodemask = node_to_cpumask(next_node);
		cpus_or(span, span, nodemask);
	}

	return span;
}
#endif

int sched_smt_power_savings = 0, sched_mc_power_savings = 0;

/*
 * SMT sched-domains:
 */
#ifdef CONFIG_SCHED_SMT
static DEFINE_PER_CPU(struct sched_domain, cpu_domains);
static DEFINE_PER_CPU(struct sched_group, sched_group_cpus);

static int
cpu_to_cpu_group(int cpu, const cpumask_t *cpu_map, struct sched_group **sg)
{
	if (sg)
		*sg = &per_cpu(sched_group_cpus, cpu);
	return cpu;
}
#endif

/*
 * multi-core sched-domains:
 */
#ifdef CONFIG_SCHED_MC
static DEFINE_PER_CPU(struct sched_domain, core_domains);
static DEFINE_PER_CPU(struct sched_group, sched_group_core);
#endif

#if defined(CONFIG_SCHED_MC) && defined(CONFIG_SCHED_SMT)
static int
cpu_to_core_group(int cpu, const cpumask_t *cpu_map, struct sched_group **sg)
{
	int group;
	cpumask_t mask = per_cpu(cpu_sibling_map, cpu);
	cpus_and(mask, mask, *cpu_map);
	group = first_cpu(mask);
	if (sg)
		*sg = &per_cpu(sched_group_core, group);
	return group;
}
#elif defined(CONFIG_SCHED_MC)
static int
cpu_to_core_group(int cpu, const cpumask_t *cpu_map, struct sched_group **sg)
{
	if (sg)
		*sg = &per_cpu(sched_group_core, cpu);
	return cpu;
}
#endif

static DEFINE_PER_CPU(struct sched_domain, phys_domains);
static DEFINE_PER_CPU(struct sched_group, sched_group_phys);

static int
cpu_to_phys_group(int cpu, const cpumask_t *cpu_map, struct sched_group **sg)
{
	int group;
#ifdef CONFIG_SCHED_MC
	cpumask_t mask = cpu_coregroup_map(cpu);
	cpus_and(mask, mask, *cpu_map);
	group = first_cpu(mask);
#elif defined(CONFIG_SCHED_SMT)
	cpumask_t mask = per_cpu(cpu_sibling_map, cpu);
	cpus_and(mask, mask, *cpu_map);
	group = first_cpu(mask);
#else
	group = cpu;
#endif
	if (sg)
		*sg = &per_cpu(sched_group_phys, group);
	return group;
}

#ifdef CONFIG_NUMA
/*
 * The init_sched_build_groups can't handle what we want to do with node
 * groups, so roll our own. Now each node has its own list of groups which
 * gets dynamically allocated.
 */
static DEFINE_PER_CPU(struct sched_domain, node_domains);
static struct sched_group **sched_group_nodes_bycpu[NR_CPUS];

static DEFINE_PER_CPU(struct sched_domain, allnodes_domains);
static DEFINE_PER_CPU(struct sched_group, sched_group_allnodes);

static int cpu_to_allnodes_group(int cpu, const cpumask_t *cpu_map,
				 struct sched_group **sg)
{
	cpumask_t nodemask = node_to_cpumask(cpu_to_node(cpu));
	int group;

	cpus_and(nodemask, nodemask, *cpu_map);
	group = first_cpu(nodemask);

	if (sg)
		*sg = &per_cpu(sched_group_allnodes, group);
	return group;
}

static void init_numa_sched_groups_power(struct sched_group *group_head)
{
	struct sched_group *sg = group_head;
	int j;

	if (!sg)
		return;
	do {
		for_each_cpu_mask(j, sg->cpumask) {
			struct sched_domain *sd;

			sd = &per_cpu(phys_domains, j);
			if (j != first_cpu(sd->groups->cpumask)) {
				/*
				 * Only add "power" once for each
				 * physical package.
				 */
				continue;
			}

			sg_inc_cpu_power(sg, sd->groups->__cpu_power);
		}
		sg = sg->next;
	} while (sg != group_head);
}
#endif

#ifdef CONFIG_NUMA
/* Free memory allocated for various sched_group structures */
static void free_sched_groups(const cpumask_t *cpu_map)
{
	int cpu, i;

	for_each_cpu_mask(cpu, *cpu_map) {
		struct sched_group **sched_group_nodes
			= sched_group_nodes_bycpu[cpu];

		if (!sched_group_nodes)
			continue;

		for (i = 0; i < MAX_NUMNODES; i++) {
			cpumask_t nodemask = node_to_cpumask(i);
			struct sched_group *oldsg, *sg = sched_group_nodes[i];

			cpus_and(nodemask, nodemask, *cpu_map);
			if (cpus_empty(nodemask))
				continue;

			if (sg == NULL)
				continue;
			sg = sg->next;
next_sg:
			oldsg = sg;
			sg = sg->next;
			kfree(oldsg);
			if (oldsg != sched_group_nodes[i])
				goto next_sg;
		}
		kfree(sched_group_nodes);
		sched_group_nodes_bycpu[cpu] = NULL;
	}
}
#else
static void free_sched_groups(const cpumask_t *cpu_map)
{
}
#endif

/*
 * Initialize sched groups cpu_power.
 *
 * cpu_power indicates the capacity of sched group, which is used while
 * distributing the load between different sched groups in a sched domain.
 * Typically cpu_power for all the groups in a sched domain will be same unless
 * there are asymmetries in the topology. If there are asymmetries, group
 * having more cpu_power will pickup more load compared to the group having
 * less cpu_power.
 *
 * cpu_power will be a multiple of SCHED_LOAD_SCALE. This multiple represents
 * the maximum number of tasks a group can handle in the presence of other idle
 * or lightly loaded groups in the same sched domain.
 */
static void init_sched_groups_power(int cpu, struct sched_domain *sd)
{
	struct sched_domain *child;
	struct sched_group *group;

	WARN_ON(!sd || !sd->groups);

	if (cpu != first_cpu(sd->groups->cpumask))
		return;

	child = sd->child;

	sd->groups->__cpu_power = 0;

	/*
	 * For perf policy, if the groups in child domain share resources
	 * (for example cores sharing some portions of the cache hierarchy
	 * or SMT), then set this domain groups cpu_power such that each group
	 * can handle only one task, when there are other idle groups in the
	 * same sched domain.
	 */
	if (!child || (!(sd->flags & SD_POWERSAVINGS_BALANCE) &&
		       (child->flags &
			(SD_SHARE_CPUPOWER | SD_SHARE_PKG_RESOURCES)))) {
		sg_inc_cpu_power(sd->groups, SCHED_LOAD_SCALE);
		return;
	}

	/*
	 * add cpu_power of each child group to this groups cpu_power
	 */
	group = child->groups;
	do {
		sg_inc_cpu_power(sd->groups, group->__cpu_power);
		group = group->next;
	} while (group != child->groups);
}

/*
 * Build sched domains for a given set of cpus and attach the sched domains
 * to the individual cpus
 */
static int build_sched_domains(const cpumask_t *cpu_map)
{
	int i;
	struct root_domain *rd;
#ifdef CONFIG_NUMA
	struct sched_group **sched_group_nodes = NULL;
	int sd_allnodes = 0;

	/*
	 * Allocate the per-node list of sched groups
	 */
	sched_group_nodes = kcalloc(MAX_NUMNODES, sizeof(struct sched_group *),
				    GFP_KERNEL);
	if (!sched_group_nodes) {
		printk(KERN_WARNING "Can not alloc sched group node list\n");
		return -ENOMEM;
	}
	sched_group_nodes_bycpu[first_cpu(*cpu_map)] = sched_group_nodes;
#endif

	rd = alloc_rootdomain();
	if (!rd) {
		printk(KERN_WARNING "Cannot alloc root domain\n");
		return -ENOMEM;
	}

	/*
	 * Set up domains for cpus specified by the cpu_map.
	 */
	for_each_cpu_mask(i, *cpu_map) {
		struct sched_domain *sd = NULL, *p;
		cpumask_t nodemask = node_to_cpumask(cpu_to_node(i));

		cpus_and(nodemask, nodemask, *cpu_map);

#ifdef CONFIG_NUMA
		if (cpus_weight(*cpu_map) >
				SD_NODES_PER_DOMAIN*cpus_weight(nodemask)) {
			sd = &per_cpu(allnodes_domains, i);
			*sd = SD_ALLNODES_INIT;
			sd->span = *cpu_map;
			cpu_to_allnodes_group(i, cpu_map, &sd->groups);
			p = sd;
			sd_allnodes = 1;
		} else
			p = NULL;

		sd = &per_cpu(node_domains, i);
		*sd = SD_NODE_INIT;
		sd->span = sched_domain_node_span(cpu_to_node(i));
		sd->parent = p;
		if (p)
			p->child = sd;
		cpus_and(sd->span, sd->span, *cpu_map);
#endif

		p = sd;
		sd = &per_cpu(phys_domains, i);
		*sd = SD_CPU_INIT;
		sd->span = nodemask;
		sd->parent = p;
		if (p)
			p->child = sd;
		cpu_to_phys_group(i, cpu_map, &sd->groups);

#ifdef CONFIG_SCHED_MC
		p = sd;
		sd = &per_cpu(core_domains, i);
		*sd = SD_MC_INIT;
		sd->span = cpu_coregroup_map(i);
		cpus_and(sd->span, sd->span, *cpu_map);
		sd->parent = p;
		p->child = sd;
		cpu_to_core_group(i, cpu_map, &sd->groups);
#endif

#ifdef CONFIG_SCHED_SMT
		p = sd;
		sd = &per_cpu(cpu_domains, i);
		*sd = SD_SIBLING_INIT;
		sd->span = per_cpu(cpu_sibling_map, i);
		cpus_and(sd->span, sd->span, *cpu_map);
		sd->parent = p;
		p->child = sd;
		cpu_to_cpu_group(i, cpu_map, &sd->groups);
#endif
	}

#ifdef CONFIG_SCHED_SMT
	/* Set up CPU (sibling) groups */
	for_each_cpu_mask(i, *cpu_map) {
		cpumask_t this_sibling_map = per_cpu(cpu_sibling_map, i);
		cpus_and(this_sibling_map, this_sibling_map, *cpu_map);
		if (i != first_cpu(this_sibling_map))
			continue;

		init_sched_build_groups(this_sibling_map, cpu_map,
					&cpu_to_cpu_group);
	}
#endif

#ifdef CONFIG_SCHED_MC
	/* Set up multi-core groups */
	for_each_cpu_mask(i, *cpu_map) {
		cpumask_t this_core_map = cpu_coregroup_map(i);
		cpus_and(this_core_map, this_core_map, *cpu_map);
		if (i != first_cpu(this_core_map))
			continue;
		init_sched_build_groups(this_core_map, cpu_map,
					&cpu_to_core_group);
	}
#endif

	/* Set up physical groups */
	for (i = 0; i < MAX_NUMNODES; i++) {
		cpumask_t nodemask = node_to_cpumask(i);

		cpus_and(nodemask, nodemask, *cpu_map);
		if (cpus_empty(nodemask))
			continue;

		init_sched_build_groups(nodemask, cpu_map, &cpu_to_phys_group);
	}

#ifdef CONFIG_NUMA
	/* Set up node groups */
	if (sd_allnodes)
		init_sched_build_groups(*cpu_map, cpu_map,
					&cpu_to_allnodes_group);

	for (i = 0; i < MAX_NUMNODES; i++) {
		/* Set up node groups */
		struct sched_group *sg, *prev;
		cpumask_t nodemask = node_to_cpumask(i);
		cpumask_t domainspan;
		cpumask_t covered = CPU_MASK_NONE;
		int j;

		cpus_and(nodemask, nodemask, *cpu_map);
		if (cpus_empty(nodemask)) {
			sched_group_nodes[i] = NULL;
			continue;
		}

		domainspan = sched_domain_node_span(i);
		cpus_and(domainspan, domainspan, *cpu_map);

		sg = kmalloc_node(sizeof(struct sched_group), GFP_KERNEL, i);
		if (!sg) {
			printk(KERN_WARNING "Can not alloc domain group for "
				"node %d\n", i);
			goto error;
		}
		sched_group_nodes[i] = sg;
		for_each_cpu_mask(j, nodemask) {
			struct sched_domain *sd;

			sd = &per_cpu(node_domains, j);
			sd->groups = sg;
		}
		sg->__cpu_power = 0;
		sg->cpumask = nodemask;
		sg->next = sg;
		cpus_or(covered, covered, nodemask);
		prev = sg;

		for (j = 0; j < MAX_NUMNODES; j++) {
			cpumask_t tmp, notcovered;
			int n = (i + j) % MAX_NUMNODES;

			cpus_complement(notcovered, covered);
			cpus_and(tmp, notcovered, *cpu_map);
			cpus_and(tmp, tmp, domainspan);
			if (cpus_empty(tmp))
				break;

			nodemask = node_to_cpumask(n);
			cpus_and(tmp, tmp, nodemask);
			if (cpus_empty(tmp))
				continue;

			sg = kmalloc_node(sizeof(struct sched_group),
					  GFP_KERNEL, i);
			if (!sg) {
				printk(KERN_WARNING
				"Can not alloc domain group for node %d\n", j);
				goto error;
			}
			sg->__cpu_power = 0;
			sg->cpumask = tmp;
			sg->next = prev->next;
			cpus_or(covered, covered, tmp);
			prev->next = sg;
			prev = sg;
		}
	}
#endif

	/* Calculate CPU power for physical packages and nodes */
#ifdef CONFIG_SCHED_SMT
	for_each_cpu_mask(i, *cpu_map) {
		struct sched_domain *sd = &per_cpu(cpu_domains, i);

		init_sched_groups_power(i, sd);
	}
#endif
#ifdef CONFIG_SCHED_MC
	for_each_cpu_mask(i, *cpu_map) {
		struct sched_domain *sd = &per_cpu(core_domains, i);

		init_sched_groups_power(i, sd);
	}
#endif

	for_each_cpu_mask(i, *cpu_map) {
		struct sched_domain *sd = &per_cpu(phys_domains, i);

		init_sched_groups_power(i, sd);
	}

#ifdef CONFIG_NUMA
	for (i = 0; i < MAX_NUMNODES; i++)
		init_numa_sched_groups_power(sched_group_nodes[i]);

	if (sd_allnodes) {
		struct sched_group *sg;

		cpu_to_allnodes_group(first_cpu(*cpu_map), cpu_map, &sg);
		init_numa_sched_groups_power(sg);
	}
#endif

	/* Attach the domains */
	for_each_cpu_mask(i, *cpu_map) {
		struct sched_domain *sd;
#ifdef CONFIG_SCHED_SMT
		sd = &per_cpu(cpu_domains, i);
#elif defined(CONFIG_SCHED_MC)
		sd = &per_cpu(core_domains, i);
#else
		sd = &per_cpu(phys_domains, i);
#endif
		cpu_attach_domain(sd, rd, i);
	}

	return 0;

#ifdef CONFIG_NUMA
error:
	free_sched_groups(cpu_map);
	return -ENOMEM;
#endif
}

static cpumask_t *doms_cur;	/* current sched domains */
static int ndoms_cur;		/* number of sched domains in 'doms_cur' */

/*
 * Special case: If a kmalloc of a doms_cur partition (array of
 * cpumask_t) fails, then fallback to a single sched domain,
 * as determined by the single cpumask_t fallback_doms.
 */
static cpumask_t fallback_doms;

/*
 * Set up scheduler domains and groups. Callers must hold the hotplug lock.
 * For now this just excludes isolated cpus, but could be used to
 * exclude other special cases in the future.
 */
static int arch_init_sched_domains(const cpumask_t *cpu_map)
{
	int err;

	ndoms_cur = 1;
	doms_cur = kmalloc(sizeof(cpumask_t), GFP_KERNEL);
	if (!doms_cur)
		doms_cur = &fallback_doms;
	cpus_andnot(*doms_cur, *cpu_map, cpu_isolated_map);
	err = build_sched_domains(doms_cur);
	register_sched_domain_sysctl();

	return err;
}

static void arch_destroy_sched_domains(const cpumask_t *cpu_map)
{
	free_sched_groups(cpu_map);
}

/*
 * Detach sched domains from a group of cpus specified in cpu_map
 * These cpus will now be attached to the NULL domain
 */
static void detach_destroy_domains(const cpumask_t *cpu_map)
{
	int i;

	unregister_sched_domain_sysctl();

	for_each_cpu_mask(i, *cpu_map)
		cpu_attach_domain(NULL, &def_root_domain, i);
	synchronize_sched();
	arch_destroy_sched_domains(cpu_map);
}

/*
 * Partition sched domains as specified by the 'ndoms_new'
 * cpumasks in the array doms_new[] of cpumasks. This compares
 * doms_new[] to the current sched domain partitioning, doms_cur[].
 * It destroys each deleted domain and builds each new domain.
 *
 * 'doms_new' is an array of cpumask_t's of length 'ndoms_new'.
 * The masks don't intersect (don't overlap.) We should setup one
 * sched domain for each mask. CPUs not in any of the cpumasks will
 * not be load balanced. If the same cpumask appears both in the
 * current 'doms_cur' domains and in the new 'doms_new', we can leave
 * it as it is.
 *
 * The passed in 'doms_new' should be kmalloc'd. This routine takes
 * ownership of it and will kfree it when done with it. If the caller
 * failed the kmalloc call, then it can pass in doms_new == NULL,
 * and partition_sched_domains() will fallback to the single partition
 * 'fallback_doms'.
 *
 * Call with hotplug lock held
 */
void partition_sched_domains(int ndoms_new, cpumask_t *doms_new)
{
	int i, j;

	lock_doms_cur();

	/* always unregister in case we don't destroy any domains */
	unregister_sched_domain_sysctl();

	if (doms_new == NULL) {
		ndoms_new = 1;
		doms_new = &fallback_doms;
		cpus_andnot(doms_new[0], cpu_online_map, cpu_isolated_map);
	}

	/* Destroy deleted domains */
	for (i = 0; i < ndoms_cur; i++) {
		for (j = 0; j < ndoms_new; j++) {
			if (cpus_equal(doms_cur[i], doms_new[j]))
				goto match1;
		}
		/* no match - a current sched domain not in new doms_new[] */
		detach_destroy_domains(doms_cur + i);
match1:
		;
	}

	/* Build new domains */
	for (i = 0; i < ndoms_new; i++) {
		for (j = 0; j < ndoms_cur; j++) {
			if (cpus_equal(doms_new[i], doms_cur[j]))
				goto match2;
		}
		/* no match - add a new doms_new */
		build_sched_domains(doms_new + i);
match2:
		;
	}

	/* Remember the new sched domains */
	if (doms_cur != &fallback_doms)
		kfree(doms_cur);
	doms_cur = doms_new;
	ndoms_cur = ndoms_new;

	register_sched_domain_sysctl();

	unlock_doms_cur();
}

#if defined(CONFIG_SCHED_MC) || defined(CONFIG_SCHED_SMT)
static int arch_reinit_sched_domains(void)
{
	int err;

	get_online_cpus();
	detach_destroy_domains(&cpu_online_map);
	err = arch_init_sched_domains(&cpu_online_map);
	put_online_cpus();

	return err;
}

static ssize_t sched_power_savings_store(const char *buf, size_t count, int smt)
{
	int ret;

	if (buf[0] != '0' && buf[0] != '1')
		return -EINVAL;

	if (smt)
		sched_smt_power_savings = (buf[0] == '1');
	else
		sched_mc_power_savings = (buf[0] == '1');

	ret = arch_reinit_sched_domains();

	return ret ? ret : count;
}

#ifdef CONFIG_SCHED_MC
static ssize_t sched_mc_power_savings_show(struct sys_device *dev, char *page)
{
	return sprintf(page, "%u\n", sched_mc_power_savings);
}
static ssize_t sched_mc_power_savings_store(struct sys_device *dev,
					    const char *buf, size_t count)
{
	return sched_power_savings_store(buf, count, 0);
}
static SYSDEV_ATTR(sched_mc_power_savings, 0644, sched_mc_power_savings_show,
		   sched_mc_power_savings_store);
#endif

#ifdef CONFIG_SCHED_SMT
static ssize_t sched_smt_power_savings_show(struct sys_device *dev, char *page)
{
	return sprintf(page, "%u\n", sched_smt_power_savings);
}
static ssize_t sched_smt_power_savings_store(struct sys_device *dev,
					     const char *buf, size_t count)
{
	return sched_power_savings_store(buf, count, 1);
}
static SYSDEV_ATTR(sched_smt_power_savings, 0644, sched_smt_power_savings_show,
		   sched_smt_power_savings_store);
#endif

int sched_create_sysfs_power_savings_entries(struct sysdev_class *cls)
{
	int err = 0;

#ifdef CONFIG_SCHED_SMT
	if (smt_capable())
		err = sysfs_create_file(&cls->kset.kobj,
					&attr_sched_smt_power_savings.attr);
#endif
#ifdef CONFIG_SCHED_MC
	if (!err && mc_capable())
		err = sysfs_create_file(&cls->kset.kobj,
					&attr_sched_mc_power_savings.attr);
#endif
	return err;
}
#endif

/*
 * Force a reinitialization of the sched domains hierarchy. The domains
 * and groups cannot be updated in place without racing with the balancing
 * code, so we temporarily attach all running cpus to the NULL domain
 * which will prevent rebalancing while the sched domains are recalculated.
 */
static int update_sched_domains(struct notifier_block *nfb,
				unsigned long action, void *hcpu)
{
	switch (action) {
	case CPU_UP_PREPARE:
	case CPU_UP_PREPARE_FROZEN:
	case CPU_DOWN_PREPARE:
	case CPU_DOWN_PREPARE_FROZEN:
		detach_destroy_domains(&cpu_online_map);
		return NOTIFY_OK;

	case CPU_UP_CANCELED:
	case CPU_UP_CANCELED_FROZEN:
	case CPU_DOWN_FAILED:
	case CPU_DOWN_FAILED_FROZEN:
	case CPU_ONLINE:
	case CPU_ONLINE_FROZEN:
	case CPU_DEAD:
	case CPU_DEAD_FROZEN:
		/*
		 * Fall through and re-initialise the domains.
		 */
		break;
	default:
		return NOTIFY_DONE;
	}

	/* The hotplug lock is already held by cpu_up/cpu_down */
	arch_init_sched_domains(&cpu_online_map);

	return NOTIFY_OK;
}

void __init sched_init_smp(void)
{
	cpumask_t non_isolated_cpus;

	get_online_cpus();
	arch_init_sched_domains(&cpu_online_map);
	cpus_andnot(non_isolated_cpus, cpu_possible_map, cpu_isolated_map);
	if (cpus_empty(non_isolated_cpus))
		cpu_set(smp_processor_id(), non_isolated_cpus);
	put_online_cpus();
	/* XXX: Theoretical race here - CPU may be hotplugged now */
	hotcpu_notifier(update_sched_domains, 0);

	/* Move init over to a non-isolated CPU */
	if (set_cpus_allowed(current, non_isolated_cpus) < 0)
		BUG();
	sched_init_granularity();

#ifdef CONFIG_FAIR_GROUP_SCHED
	if (nr_cpu_ids == 1)
		return;

	lb_monitor_task = kthread_create(load_balance_monitor, NULL,
					 "group_balance");
	if (!IS_ERR(lb_monitor_task)) {
		lb_monitor_task->flags |= PF_NOFREEZE;
		wake_up_process(lb_monitor_task);
	} else {
		printk(KERN_ERR "Could not create load balance monitor thread"
			"(error = %ld) \n", PTR_ERR(lb_monitor_task));
	}
#endif
}
#else
void __init sched_init_smp(void)
{
	sched_init_granularity();
}
#endif /* CONFIG_SMP */

int in_sched_functions(unsigned long addr)
{
	return in_lock_functions(addr) ||
		(addr >= (unsigned long)__sched_text_start
		&& addr < (unsigned long)__sched_text_end);
}

static void init_cfs_rq(struct cfs_rq *cfs_rq, struct rq *rq)
{
	cfs_rq->tasks_timeline = RB_ROOT;
#ifdef CONFIG_FAIR_GROUP_SCHED
	cfs_rq->rq = rq;
#endif
	cfs_rq->min_vruntime = (u64)(-(1LL << 20));
}

static void init_rt_rq(struct rt_rq *rt_rq, struct rq *rq)
{
	struct rt_prio_array *array;
	int i;

	array = &rt_rq->active;
	for (i = 0; i < MAX_RT_PRIO; i++) {
		INIT_LIST_HEAD(array->queue + i);
		__clear_bit(i, array->bitmap);
	}
	/* delimiter for bitsearch: */
	__set_bit(MAX_RT_PRIO, array->bitmap);

#if defined CONFIG_SMP || defined CONFIG_RT_GROUP_SCHED
	rt_rq->highest_prio = MAX_RT_PRIO;
#endif
#ifdef CONFIG_SMP
	rt_rq->rt_nr_migratory = 0;
	rt_rq->overloaded = 0;
#endif

	rt_rq->rt_time = 0;
	rt_rq->rt_throttled = 0;

#ifdef CONFIG_RT_GROUP_SCHED
	rt_rq->rt_nr_boosted = 0;
	rt_rq->rq = rq;
#endif
}

#ifdef CONFIG_FAIR_GROUP_SCHED
static void init_tg_cfs_entry(struct rq *rq, struct task_group *tg,
		struct cfs_rq *cfs_rq, struct sched_entity *se,
		int cpu, int add)
{
	tg->cfs_rq[cpu] = cfs_rq;
	init_cfs_rq(cfs_rq, rq);
	cfs_rq->tg = tg;
	if (add)
		list_add(&cfs_rq->leaf_cfs_rq_list, &rq->leaf_cfs_rq_list);

	tg->se[cpu] = se;
	se->cfs_rq = &rq->cfs;
	se->my_q = cfs_rq;
	se->load.weight = tg->shares;
	se->load.inv_weight = div64_64(1ULL<<32, se->load.weight);
	se->parent = NULL;
}
#endif

#ifdef CONFIG_RT_GROUP_SCHED
static void init_tg_rt_entry(struct rq *rq, struct task_group *tg,
		struct rt_rq *rt_rq, struct sched_rt_entity *rt_se,
		int cpu, int add)
{
	tg->rt_rq[cpu] = rt_rq;
	init_rt_rq(rt_rq, rq);
	rt_rq->tg = tg;
	rt_rq->rt_se = rt_se;
	if (add)
		list_add(&rt_rq->leaf_rt_rq_list, &rq->leaf_rt_rq_list);

	tg->rt_se[cpu] = rt_se;
	rt_se->rt_rq = &rq->rt;
	rt_se->my_q = rt_rq;
	rt_se->parent = NULL;
	INIT_LIST_HEAD(&rt_se->run_list);
}
#endif

void __init sched_init(void)
{
	int highest_cpu = 0;
	int i, j;

#ifdef CONFIG_SMP
	init_defrootdomain();
#endif

#ifdef CONFIG_GROUP_SCHED
	list_add(&init_task_group.list, &task_groups);
#endif

	for_each_possible_cpu(i) {
		struct rq *rq;

		rq = cpu_rq(i);
		spin_lock_init(&rq->lock);
		lockdep_set_class(&rq->lock, &rq->rq_lock_key);
		rq->nr_running = 0;
		rq->clock = 1;
		init_cfs_rq(&rq->cfs, rq);
		init_rt_rq(&rq->rt, rq);
#ifdef CONFIG_FAIR_GROUP_SCHED
		init_task_group.shares = init_task_group_load;
		INIT_LIST_HEAD(&rq->leaf_cfs_rq_list);
		init_tg_cfs_entry(rq, &init_task_group,
				&per_cpu(init_cfs_rq, i),
				&per_cpu(init_sched_entity, i), i, 1);

#endif
#ifdef CONFIG_RT_GROUP_SCHED
		init_task_group.rt_runtime =
			sysctl_sched_rt_runtime * NSEC_PER_USEC;
		INIT_LIST_HEAD(&rq->leaf_rt_rq_list);
		init_tg_rt_entry(rq, &init_task_group,
				&per_cpu(init_rt_rq, i),
				&per_cpu(init_sched_rt_entity, i), i, 1);
#endif
		rq->rt_period_expire = 0;
		rq->rt_throttled = 0;

		for (j = 0; j < CPU_LOAD_IDX_MAX; j++)
			rq->cpu_load[j] = 0;
#ifdef CONFIG_SMP
		rq->sd = NULL;
		rq->rd = NULL;
		rq->active_balance = 0;
		rq->next_balance = jiffies;
		rq->push_cpu = 0;
		rq->cpu = i;
		rq->migration_thread = NULL;
		INIT_LIST_HEAD(&rq->migration_queue);
		rq_attach_root(rq, &def_root_domain);
#endif
		init_rq_hrtick(rq);
		atomic_set(&rq->nr_iowait, 0);
		highest_cpu = i;
	}

	set_load_weight(&init_task);

#ifdef CONFIG_PREEMPT_NOTIFIERS
	INIT_HLIST_HEAD(&init_task.preempt_notifiers);
#endif

#ifdef CONFIG_SMP
	nr_cpu_ids = highest_cpu + 1;
	open_softirq(SCHED_SOFTIRQ, run_rebalance_domains, NULL);
#endif

#ifdef CONFIG_RT_MUTEXES
	plist_head_init(&init_task.pi_waiters, &init_task.pi_lock);
#endif

	/*
	 * The boot idle thread does lazy MMU switching as well:
	 */
	atomic_inc(&init_mm.mm_count);
	enter_lazy_tlb(&init_mm, current);

	/*
	 * Make us the idle thread. Technically, schedule() should not be
	 * called from this thread, however somewhere below it might be,
	 * but because we are the idle thread, we just pick up running again
	 * when this runqueue becomes "idle".
	 */
	init_idle(current, smp_processor_id());
	/*
	 * During early bootup we pretend to be a normal task:
	 */
	current->sched_class = &fair_sched_class;

	scheduler_running = 1;
}

#ifdef CONFIG_DEBUG_SPINLOCK_SLEEP
void __might_sleep(char *file, int line)
{
#ifdef in_atomic
	static unsigned long prev_jiffy;	/* ratelimiting */

	if ((in_atomic() || irqs_disabled()) &&
	    system_state == SYSTEM_RUNNING && !oops_in_progress) {
		if (time_before(jiffies, prev_jiffy + HZ) && prev_jiffy)
			return;
		prev_jiffy = jiffies;
		printk(KERN_ERR "BUG: sleeping function called from invalid"
				" context at %s:%d\n", file, line);
		printk("in_atomic():%d, irqs_disabled():%d\n",
			in_atomic(), irqs_disabled());
		debug_show_held_locks(current);
		if (irqs_disabled())
			print_irqtrace_events(current);
		dump_stack();
	}
#endif
}
EXPORT_SYMBOL(__might_sleep);
#endif

#ifdef CONFIG_MAGIC_SYSRQ
static void normalize_task(struct rq *rq, struct task_struct *p)
{
	int on_rq;
	update_rq_clock(rq);
	on_rq = p->se.on_rq;
	if (on_rq)
		deactivate_task(rq, p, 0);
	__setscheduler(rq, p, SCHED_NORMAL, 0);
	if (on_rq) {
		activate_task(rq, p, 0);
		resched_task(rq->curr);
	}
}

void normalize_rt_tasks(void)
{
	struct task_struct *g, *p;
	unsigned long flags;
	struct rq *rq;

	read_lock_irqsave(&tasklist_lock, flags);
	do_each_thread(g, p) {
		/*
		 * Only normalize user tasks:
		 */
		if (!p->mm)
			continue;

		p->se.exec_start		= 0;
#ifdef CONFIG_SCHEDSTATS
		p->se.wait_start		= 0;
		p->se.sleep_start		= 0;
		p->se.block_start		= 0;
#endif
		task_rq(p)->clock		= 0;

		if (!rt_task(p)) {
			/*
			 * Renice negative nice level userspace
			 * tasks back to 0:
			 */
			if (TASK_NICE(p) < 0 && p->mm)
				set_user_nice(p, 0);
			continue;
		}

		spin_lock(&p->pi_lock);
		rq = __task_rq_lock(p);

		normalize_task(rq, p);

		__task_rq_unlock(rq);
		spin_unlock(&p->pi_lock);
	} while_each_thread(g, p);

	read_unlock_irqrestore(&tasklist_lock, flags);
}

#endif /* CONFIG_MAGIC_SYSRQ */

#if	defined(CONFIG_IA64) || defined(CONFIG_KDB)
/*
 * These functions are only useful for the IA64 MCA handling.
 *
 * They can only be called when the whole system has been
 * stopped - every CPU needs to be quiescent, and no scheduling
 * activity can take place. Using them for anything else would
 * be a serious bug, and as a result, they aren't even visible
 * under any other configuration.
 */

/**
 * curr_task - return the current task for a given cpu.
 * @cpu: the processor in question.
 *
 * ONLY VALID WHEN THE WHOLE SYSTEM IS STOPPED!
 */
struct task_struct *curr_task(int cpu)
{
	return cpu_curr(cpu);
}

/**
 * set_curr_task - set the current task for a given cpu.
 * @cpu: the processor in question.
 * @p: the task pointer to set.
 *
 * Description: This function must only be used when non-maskable interrupts
 * are serviced on a separate stack. It allows the architecture to switch the
 * notion of the current task on a cpu in a non-blocking manner. This function
 * must be called with all CPU's synchronized, and interrupts disabled, the
 * and caller must save the original value of the current task (see
 * curr_task() above) and restore that value before reenabling interrupts and
 * re-starting the system.
 *
 * ONLY VALID WHEN THE WHOLE SYSTEM IS STOPPED!
 */
void set_curr_task(int cpu, struct task_struct *p)
{
	cpu_curr(cpu) = p;
}

#endif

#ifdef CONFIG_GROUP_SCHED

#if defined CONFIG_FAIR_GROUP_SCHED && defined CONFIG_SMP
/*
 * distribute shares of all task groups among their schedulable entities,
 * to reflect load distribution across cpus.
 */
static int rebalance_shares(struct sched_domain *sd, int this_cpu)
{
	struct cfs_rq *cfs_rq;
	struct rq *rq = cpu_rq(this_cpu);
	cpumask_t sdspan = sd->span;
	int balanced = 1;
<<<<<<< HEAD

	/* Walk thr' all the task groups that we have */
	for_each_leaf_cfs_rq(rq, cfs_rq) {
		int i;
		unsigned long total_load = 0, total_shares;
		struct task_group *tg = cfs_rq->tg;

		/* Gather total task load of this group across cpus */
		for_each_cpu_mask(i, sdspan)
			total_load += tg->cfs_rq[i]->load.weight;

		/* Nothing to do if this group has no load */
		if (!total_load)
			continue;

		/*
		 * tg->shares represents the number of cpu shares the task group
		 * is eligible to hold on a single cpu. On N cpus, it is
		 * eligible to hold (N * tg->shares) number of cpu shares.
		 */
		total_shares = tg->shares * cpus_weight(sdspan);

		/*
		 * redistribute total_shares across cpus as per the task load
		 * distribution.
		 */
		for_each_cpu_mask(i, sdspan) {
			unsigned long local_load, local_shares;

			local_load = tg->cfs_rq[i]->load.weight;
			local_shares = (local_load * total_shares) / total_load;
			if (!local_shares)
				local_shares = MIN_GROUP_SHARES;
			if (local_shares == tg->se[i]->load.weight)
				continue;

			spin_lock_irq(&cpu_rq(i)->lock);
			set_se_shares(tg->se[i], local_shares);
			spin_unlock_irq(&cpu_rq(i)->lock);
			balanced = 0;
		}
	}

	return balanced;
}

/*
 * How frequently should we rebalance_shares() across cpus?
 *
 * The more frequently we rebalance shares, the more accurate is the fairness
 * of cpu bandwidth distribution between task groups. However higher frequency
 * also implies increased scheduling overhead.
 *
 * sysctl_sched_min_bal_int_shares represents the minimum interval between
 * consecutive calls to rebalance_shares() in the same sched domain.
 *
 * sysctl_sched_max_bal_int_shares represents the maximum interval between
 * consecutive calls to rebalance_shares() in the same sched domain.
 *
 * These settings allows for the appropriate trade-off between accuracy of
 * fairness and the associated overhead.
 *
 */

/* default: 8ms, units: milliseconds */
const_debug unsigned int sysctl_sched_min_bal_int_shares = 8;

/* default: 128ms, units: milliseconds */
const_debug unsigned int sysctl_sched_max_bal_int_shares = 128;

/* kernel thread that runs rebalance_shares() periodically */
static int load_balance_monitor(void *unused)
{
	unsigned int timeout = sysctl_sched_min_bal_int_shares;
	struct sched_param schedparm;
	int ret;

	/*
	 * We don't want this thread's execution to be limited by the shares
	 * assigned to default group (init_task_group). Hence make it run
	 * as a SCHED_RR RT task at the lowest priority.
	 */
	schedparm.sched_priority = 1;
	ret = sched_setscheduler(current, SCHED_RR, &schedparm);
	if (ret)
		printk(KERN_ERR "Couldn't set SCHED_RR policy for load balance"
				" monitor thread (error = %d) \n", ret);

	while (!kthread_should_stop()) {
		int i, cpu, balanced = 1;

		/* Prevent cpus going down or coming up */
		get_online_cpus();
		/* lockout changes to doms_cur[] array */
		lock_doms_cur();
		/*
		 * Enter a rcu read-side critical section to safely walk rq->sd
		 * chain on various cpus and to walk task group list
		 * (rq->leaf_cfs_rq_list) in rebalance_shares().
		 */
		rcu_read_lock();

		for (i = 0; i < ndoms_cur; i++) {
			cpumask_t cpumap = doms_cur[i];
			struct sched_domain *sd = NULL, *sd_prev = NULL;

			cpu = first_cpu(cpumap);

			/* Find the highest domain at which to balance shares */
			for_each_domain(cpu, sd) {
				if (!(sd->flags & SD_LOAD_BALANCE))
					continue;
				sd_prev = sd;
			}

			sd = sd_prev;
			/* sd == NULL? No load balance reqd in this domain */
			if (!sd)
				continue;

			balanced &= rebalance_shares(sd, cpu);
		}

		rcu_read_unlock();

		unlock_doms_cur();
		put_online_cpus();

		if (!balanced)
			timeout = sysctl_sched_min_bal_int_shares;
		else if (timeout < sysctl_sched_max_bal_int_shares)
			timeout *= 2;

		msleep_interruptible(timeout);
	}

	return 0;
}
#endif	/* CONFIG_SMP */

#ifdef CONFIG_FAIR_GROUP_SCHED
static void free_fair_sched_group(struct task_group *tg)
{
	int i;

=======

	/* Walk thr' all the task groups that we have */
	for_each_leaf_cfs_rq(rq, cfs_rq) {
		int i;
		unsigned long total_load = 0, total_shares;
		struct task_group *tg = cfs_rq->tg;

		/* Gather total task load of this group across cpus */
		for_each_cpu_mask(i, sdspan)
			total_load += tg->cfs_rq[i]->load.weight;

		/* Nothing to do if this group has no load */
		if (!total_load)
			continue;

		/*
		 * tg->shares represents the number of cpu shares the task group
		 * is eligible to hold on a single cpu. On N cpus, it is
		 * eligible to hold (N * tg->shares) number of cpu shares.
		 */
		total_shares = tg->shares * cpus_weight(sdspan);

		/*
		 * redistribute total_shares across cpus as per the task load
		 * distribution.
		 */
		for_each_cpu_mask(i, sdspan) {
			unsigned long local_load, local_shares;

			local_load = tg->cfs_rq[i]->load.weight;
			local_shares = (local_load * total_shares) / total_load;
			if (!local_shares)
				local_shares = MIN_GROUP_SHARES;
			if (local_shares == tg->se[i]->load.weight)
				continue;

			spin_lock_irq(&cpu_rq(i)->lock);
			set_se_shares(tg->se[i], local_shares);
			spin_unlock_irq(&cpu_rq(i)->lock);
			balanced = 0;
		}
	}

	return balanced;
}

/*
 * How frequently should we rebalance_shares() across cpus?
 *
 * The more frequently we rebalance shares, the more accurate is the fairness
 * of cpu bandwidth distribution between task groups. However higher frequency
 * also implies increased scheduling overhead.
 *
 * sysctl_sched_min_bal_int_shares represents the minimum interval between
 * consecutive calls to rebalance_shares() in the same sched domain.
 *
 * sysctl_sched_max_bal_int_shares represents the maximum interval between
 * consecutive calls to rebalance_shares() in the same sched domain.
 *
 * These settings allows for the appropriate trade-off between accuracy of
 * fairness and the associated overhead.
 *
 */

/* default: 8ms, units: milliseconds */
const_debug unsigned int sysctl_sched_min_bal_int_shares = 8;

/* default: 128ms, units: milliseconds */
const_debug unsigned int sysctl_sched_max_bal_int_shares = 128;

/* kernel thread that runs rebalance_shares() periodically */
static int load_balance_monitor(void *unused)
{
	unsigned int timeout = sysctl_sched_min_bal_int_shares;
	struct sched_param schedparm;
	int ret;

	/*
	 * We don't want this thread's execution to be limited by the shares
	 * assigned to default group (init_task_group). Hence make it run
	 * as a SCHED_RR RT task at the lowest priority.
	 */
	schedparm.sched_priority = 1;
	ret = sched_setscheduler(current, SCHED_RR, &schedparm);
	if (ret)
		printk(KERN_ERR "Couldn't set SCHED_RR policy for load balance"
				" monitor thread (error = %d) \n", ret);

	while (!kthread_should_stop()) {
		int i, cpu, balanced = 1;

		/* Prevent cpus going down or coming up */
		get_online_cpus();
		/* lockout changes to doms_cur[] array */
		lock_doms_cur();
		/*
		 * Enter a rcu read-side critical section to safely walk rq->sd
		 * chain on various cpus and to walk task group list
		 * (rq->leaf_cfs_rq_list) in rebalance_shares().
		 */
		rcu_read_lock();

		for (i = 0; i < ndoms_cur; i++) {
			cpumask_t cpumap = doms_cur[i];
			struct sched_domain *sd = NULL, *sd_prev = NULL;

			cpu = first_cpu(cpumap);

			/* Find the highest domain at which to balance shares */
			for_each_domain(cpu, sd) {
				if (!(sd->flags & SD_LOAD_BALANCE))
					continue;
				sd_prev = sd;
			}

			sd = sd_prev;
			/* sd == NULL? No load balance reqd in this domain */
			if (!sd)
				continue;

			balanced &= rebalance_shares(sd, cpu);
		}

		rcu_read_unlock();

		unlock_doms_cur();
		put_online_cpus();

		if (!balanced)
			timeout = sysctl_sched_min_bal_int_shares;
		else if (timeout < sysctl_sched_max_bal_int_shares)
			timeout *= 2;

		msleep_interruptible(timeout);
	}

	return 0;
}
#endif	/* CONFIG_SMP */

#ifdef CONFIG_FAIR_GROUP_SCHED
static void free_fair_sched_group(struct task_group *tg)
{
	int i;

>>>>>>> 976dde01
	for_each_possible_cpu(i) {
		if (tg->cfs_rq)
			kfree(tg->cfs_rq[i]);
		if (tg->se)
			kfree(tg->se[i]);
	}

	kfree(tg->cfs_rq);
	kfree(tg->se);
}

static int alloc_fair_sched_group(struct task_group *tg)
{
	struct cfs_rq *cfs_rq;
	struct sched_entity *se;
	struct rq *rq;
	int i;

	tg->cfs_rq = kzalloc(sizeof(cfs_rq) * NR_CPUS, GFP_KERNEL);
	if (!tg->cfs_rq)
		goto err;
	tg->se = kzalloc(sizeof(se) * NR_CPUS, GFP_KERNEL);
	if (!tg->se)
		goto err;

	tg->shares = NICE_0_LOAD;

	for_each_possible_cpu(i) {
		rq = cpu_rq(i);

		cfs_rq = kmalloc_node(sizeof(struct cfs_rq),
				GFP_KERNEL|__GFP_ZERO, cpu_to_node(i));
		if (!cfs_rq)
			goto err;

		se = kmalloc_node(sizeof(struct sched_entity),
				GFP_KERNEL|__GFP_ZERO, cpu_to_node(i));
		if (!se)
			goto err;

		init_tg_cfs_entry(rq, tg, cfs_rq, se, i, 0);
	}
<<<<<<< HEAD

	return 1;

 err:
	return 0;
}

static inline void register_fair_sched_group(struct task_group *tg, int cpu)
{
	list_add_rcu(&tg->cfs_rq[cpu]->leaf_cfs_rq_list,
			&cpu_rq(cpu)->leaf_cfs_rq_list);
}

static inline void unregister_fair_sched_group(struct task_group *tg, int cpu)
{
	list_del_rcu(&tg->cfs_rq[cpu]->leaf_cfs_rq_list);
}
#else
static inline void free_fair_sched_group(struct task_group *tg)
{
}

static inline int alloc_fair_sched_group(struct task_group *tg)
{
	return 1;
}

=======

	return 1;

 err:
	return 0;
}

static inline void register_fair_sched_group(struct task_group *tg, int cpu)
{
	list_add_rcu(&tg->cfs_rq[cpu]->leaf_cfs_rq_list,
			&cpu_rq(cpu)->leaf_cfs_rq_list);
}

static inline void unregister_fair_sched_group(struct task_group *tg, int cpu)
{
	list_del_rcu(&tg->cfs_rq[cpu]->leaf_cfs_rq_list);
}
#else
static inline void free_fair_sched_group(struct task_group *tg)
{
}

static inline int alloc_fair_sched_group(struct task_group *tg)
{
	return 1;
}

>>>>>>> 976dde01
static inline void register_fair_sched_group(struct task_group *tg, int cpu)
{
}

static inline void unregister_fair_sched_group(struct task_group *tg, int cpu)
{
}
#endif

#ifdef CONFIG_RT_GROUP_SCHED
static void free_rt_sched_group(struct task_group *tg)
{
	int i;

	for_each_possible_cpu(i) {
		if (tg->rt_rq)
			kfree(tg->rt_rq[i]);
		if (tg->rt_se)
			kfree(tg->rt_se[i]);
	}

	kfree(tg->rt_rq);
	kfree(tg->rt_se);
}

static int alloc_rt_sched_group(struct task_group *tg)
{
	struct rt_rq *rt_rq;
	struct sched_rt_entity *rt_se;
	struct rq *rq;
	int i;

	tg->rt_rq = kzalloc(sizeof(rt_rq) * NR_CPUS, GFP_KERNEL);
	if (!tg->rt_rq)
		goto err;
	tg->rt_se = kzalloc(sizeof(rt_se) * NR_CPUS, GFP_KERNEL);
	if (!tg->rt_se)
		goto err;

	tg->rt_runtime = 0;

	for_each_possible_cpu(i) {
		rq = cpu_rq(i);
<<<<<<< HEAD

		rt_rq = kmalloc_node(sizeof(struct rt_rq),
				GFP_KERNEL|__GFP_ZERO, cpu_to_node(i));
		if (!rt_rq)
			goto err;

=======

		rt_rq = kmalloc_node(sizeof(struct rt_rq),
				GFP_KERNEL|__GFP_ZERO, cpu_to_node(i));
		if (!rt_rq)
			goto err;

>>>>>>> 976dde01
		rt_se = kmalloc_node(sizeof(struct sched_rt_entity),
				GFP_KERNEL|__GFP_ZERO, cpu_to_node(i));
		if (!rt_se)
			goto err;

		init_tg_rt_entry(rq, tg, rt_rq, rt_se, i, 0);
	}

	return 1;

 err:
	return 0;
}

static inline void register_rt_sched_group(struct task_group *tg, int cpu)
{
	list_add_rcu(&tg->rt_rq[cpu]->leaf_rt_rq_list,
			&cpu_rq(cpu)->leaf_rt_rq_list);
}

static inline void unregister_rt_sched_group(struct task_group *tg, int cpu)
{
	list_del_rcu(&tg->rt_rq[cpu]->leaf_rt_rq_list);
}
#else
static inline void free_rt_sched_group(struct task_group *tg)
{
}

static inline int alloc_rt_sched_group(struct task_group *tg)
{
	return 1;
}

static inline void register_rt_sched_group(struct task_group *tg, int cpu)
{
}

static inline void unregister_rt_sched_group(struct task_group *tg, int cpu)
{
}
#endif

static void free_sched_group(struct task_group *tg)
{
	free_fair_sched_group(tg);
	free_rt_sched_group(tg);
	kfree(tg);
}

/* allocate runqueue etc for a new task group */
struct task_group *sched_create_group(void)
{
	struct task_group *tg;
	unsigned long flags;
	int i;

	tg = kzalloc(sizeof(*tg), GFP_KERNEL);
	if (!tg)
		return ERR_PTR(-ENOMEM);

	if (!alloc_fair_sched_group(tg))
		goto err;

	if (!alloc_rt_sched_group(tg))
		goto err;

	spin_lock_irqsave(&task_group_lock, flags);
	for_each_possible_cpu(i) {
		register_fair_sched_group(tg, i);
		register_rt_sched_group(tg, i);
	}
	list_add_rcu(&tg->list, &task_groups);
	spin_unlock_irqrestore(&task_group_lock, flags);

	return tg;

err:
	free_sched_group(tg);
	return ERR_PTR(-ENOMEM);
}

/* rcu callback to free various structures associated with a task group */
static void free_sched_group_rcu(struct rcu_head *rhp)
{
	/* now it should be safe to free those cfs_rqs */
	free_sched_group(container_of(rhp, struct task_group, rcu));
}

/* Destroy runqueue etc associated with a task group */
void sched_destroy_group(struct task_group *tg)
{
	unsigned long flags;
	int i;

	spin_lock_irqsave(&task_group_lock, flags);
	for_each_possible_cpu(i) {
		unregister_fair_sched_group(tg, i);
		unregister_rt_sched_group(tg, i);
	}
	list_del_rcu(&tg->list);
	spin_unlock_irqrestore(&task_group_lock, flags);

	/* wait for possible concurrent references to cfs_rqs complete */
	call_rcu(&tg->rcu, free_sched_group_rcu);
}

/* change task's runqueue when it moves between groups.
 *	The caller of this function should have put the task in its new group
 *	by now. This function just updates tsk->se.cfs_rq and tsk->se.parent to
 *	reflect its new group.
 */
void sched_move_task(struct task_struct *tsk)
{
	int on_rq, running;
	unsigned long flags;
	struct rq *rq;

	rq = task_rq_lock(tsk, &flags);

	update_rq_clock(rq);

	running = task_current(rq, tsk);
	on_rq = tsk->se.on_rq;

	if (on_rq) {
		dequeue_task(rq, tsk, 0);
		if (unlikely(running))
			tsk->sched_class->put_prev_task(rq, tsk);
	}

	set_task_rq(tsk, task_cpu(tsk));

	if (on_rq) {
		if (unlikely(running))
			tsk->sched_class->set_curr_task(rq);
		enqueue_task(rq, tsk, 0);
	}

	task_rq_unlock(rq, &flags);
}

#ifdef CONFIG_FAIR_GROUP_SCHED
/* rq->lock to be locked by caller */
static void set_se_shares(struct sched_entity *se, unsigned long shares)
{
	struct cfs_rq *cfs_rq = se->cfs_rq;
	struct rq *rq = cfs_rq->rq;
	int on_rq;

	if (!shares)
		shares = MIN_GROUP_SHARES;

	on_rq = se->on_rq;
	if (on_rq) {
		dequeue_entity(cfs_rq, se, 0);
		dec_cpu_load(rq, se->load.weight);
	}

	se->load.weight = shares;
	se->load.inv_weight = div64_64((1ULL<<32), shares);

	if (on_rq) {
		enqueue_entity(cfs_rq, se, 0);
		inc_cpu_load(rq, se->load.weight);
	}
}

static DEFINE_MUTEX(shares_mutex);

int sched_group_set_shares(struct task_group *tg, unsigned long shares)
{
	int i;
	unsigned long flags;

	mutex_lock(&shares_mutex);
	if (tg->shares == shares)
		goto done;

	if (shares < MIN_GROUP_SHARES)
		shares = MIN_GROUP_SHARES;

	/*
	 * Prevent any load balance activity (rebalance_shares,
	 * load_balance_fair) from referring to this group first,
	 * by taking it off the rq->leaf_cfs_rq_list on each cpu.
	 */
	spin_lock_irqsave(&task_group_lock, flags);
	for_each_possible_cpu(i)
		unregister_fair_sched_group(tg, i);
	spin_unlock_irqrestore(&task_group_lock, flags);

	/* wait for any ongoing reference to this group to finish */
	synchronize_sched();

	/*
	 * Now we are free to modify the group's share on each cpu
	 * w/o tripping rebalance_share or load_balance_fair.
	 */
	tg->shares = shares;
	for_each_possible_cpu(i) {
		spin_lock_irq(&cpu_rq(i)->lock);
		set_se_shares(tg->se[i], shares);
		spin_unlock_irq(&cpu_rq(i)->lock);
	}

	/*
	 * Enable load balance activity on this group, by inserting it back on
	 * each cpu's rq->leaf_cfs_rq_list.
	 */
	spin_lock_irqsave(&task_group_lock, flags);
	for_each_possible_cpu(i)
		register_fair_sched_group(tg, i);
	spin_unlock_irqrestore(&task_group_lock, flags);
done:
	mutex_unlock(&shares_mutex);
	return 0;
}

unsigned long sched_group_shares(struct task_group *tg)
{
	return tg->shares;
}
#endif

#ifdef CONFIG_RT_GROUP_SCHED
/*
 * Ensure that the real time constraints are schedulable.
 */
static DEFINE_MUTEX(rt_constraints_mutex);

static unsigned long to_ratio(u64 period, u64 runtime)
{
	if (runtime == RUNTIME_INF)
		return 1ULL << 16;

	runtime *= (1ULL << 16);
	div64_64(runtime, period);
	return runtime;
}

static int __rt_schedulable(struct task_group *tg, u64 period, u64 runtime)
{
	struct task_group *tgi;
	unsigned long total = 0;
	unsigned long global_ratio =
		to_ratio(sysctl_sched_rt_period,
			 sysctl_sched_rt_runtime < 0 ?
				RUNTIME_INF : sysctl_sched_rt_runtime);

	rcu_read_lock();
	list_for_each_entry_rcu(tgi, &task_groups, list) {
		if (tgi == tg)
			continue;

		total += to_ratio(period, tgi->rt_runtime);
	}
	rcu_read_unlock();

	return total + to_ratio(period, runtime) < global_ratio;
}
<<<<<<< HEAD

int sched_group_set_rt_runtime(struct task_group *tg, long rt_runtime_us)
{
	u64 rt_runtime, rt_period;
	int err = 0;

	rt_period = sysctl_sched_rt_period * NSEC_PER_USEC;
	rt_runtime = (u64)rt_runtime_us * NSEC_PER_USEC;
	if (rt_runtime_us == -1)
		rt_runtime = rt_period;

	mutex_lock(&rt_constraints_mutex);
	if (!__rt_schedulable(tg, rt_period, rt_runtime)) {
		err = -EINVAL;
		goto unlock;
	}
	if (rt_runtime_us == -1)
		rt_runtime = RUNTIME_INF;
	tg->rt_runtime = rt_runtime;
 unlock:
	mutex_unlock(&rt_constraints_mutex);

	return err;
}

long sched_group_rt_runtime(struct task_group *tg)
{
	u64 rt_runtime_us;

=======

int sched_group_set_rt_runtime(struct task_group *tg, long rt_runtime_us)
{
	u64 rt_runtime, rt_period;
	int err = 0;

	rt_period = sysctl_sched_rt_period * NSEC_PER_USEC;
	rt_runtime = (u64)rt_runtime_us * NSEC_PER_USEC;
	if (rt_runtime_us == -1)
		rt_runtime = rt_period;

	mutex_lock(&rt_constraints_mutex);
	if (!__rt_schedulable(tg, rt_period, rt_runtime)) {
		err = -EINVAL;
		goto unlock;
	}
	if (rt_runtime_us == -1)
		rt_runtime = RUNTIME_INF;
	tg->rt_runtime = rt_runtime;
 unlock:
	mutex_unlock(&rt_constraints_mutex);

	return err;
}

long sched_group_rt_runtime(struct task_group *tg)
{
	u64 rt_runtime_us;

>>>>>>> 976dde01
	if (tg->rt_runtime == RUNTIME_INF)
		return -1;

	rt_runtime_us = tg->rt_runtime;
	do_div(rt_runtime_us, NSEC_PER_USEC);
	return rt_runtime_us;
}
#endif
#endif	/* CONFIG_GROUP_SCHED */

#ifdef CONFIG_CGROUP_SCHED

/* return corresponding task_group object of a cgroup */
static inline struct task_group *cgroup_tg(struct cgroup *cgrp)
{
	return container_of(cgroup_subsys_state(cgrp, cpu_cgroup_subsys_id),
			    struct task_group, css);
}

static struct cgroup_subsys_state *
cpu_cgroup_create(struct cgroup_subsys *ss, struct cgroup *cgrp)
{
	struct task_group *tg;

	if (!cgrp->parent) {
		/* This is early initialization for the top cgroup */
		init_task_group.css.cgroup = cgrp;
		return &init_task_group.css;
	}

	/* we support only 1-level deep hierarchical scheduler atm */
	if (cgrp->parent->parent)
		return ERR_PTR(-EINVAL);

	tg = sched_create_group();
	if (IS_ERR(tg))
		return ERR_PTR(-ENOMEM);

	/* Bind the cgroup to task_group object we just created */
	tg->css.cgroup = cgrp;

	return &tg->css;
}

static void
cpu_cgroup_destroy(struct cgroup_subsys *ss, struct cgroup *cgrp)
{
	struct task_group *tg = cgroup_tg(cgrp);

	sched_destroy_group(tg);
}

static int
cpu_cgroup_can_attach(struct cgroup_subsys *ss, struct cgroup *cgrp,
		      struct task_struct *tsk)
{
#ifdef CONFIG_RT_GROUP_SCHED
	/* Don't accept realtime tasks when there is no way for them to run */
	if (rt_task(tsk) && cgroup_tg(cgrp)->rt_runtime == 0)
		return -EINVAL;
#else
	/* We don't support RT-tasks being in separate groups */
	if (tsk->sched_class != &fair_sched_class)
		return -EINVAL;
#endif

	return 0;
}

static void
cpu_cgroup_attach(struct cgroup_subsys *ss, struct cgroup *cgrp,
			struct cgroup *old_cont, struct task_struct *tsk)
{
	sched_move_task(tsk);
}

#ifdef CONFIG_FAIR_GROUP_SCHED
static int cpu_shares_write_uint(struct cgroup *cgrp, struct cftype *cftype,
				u64 shareval)
{
	return sched_group_set_shares(cgroup_tg(cgrp), shareval);
}

static u64 cpu_shares_read_uint(struct cgroup *cgrp, struct cftype *cft)
{
	struct task_group *tg = cgroup_tg(cgrp);

	return (u64) tg->shares;
}
#endif

#ifdef CONFIG_RT_GROUP_SCHED
static int cpu_rt_runtime_write(struct cgroup *cgrp, struct cftype *cft,
				struct file *file,
				const char __user *userbuf,
				size_t nbytes, loff_t *unused_ppos)
{
	char buffer[64];
	int retval = 0;
	s64 val;
	char *end;

	if (!nbytes)
		return -EINVAL;
	if (nbytes >= sizeof(buffer))
		return -E2BIG;
	if (copy_from_user(buffer, userbuf, nbytes))
		return -EFAULT;

	buffer[nbytes] = 0;     /* nul-terminate */

	/* strip newline if necessary */
	if (nbytes && (buffer[nbytes-1] == '\n'))
		buffer[nbytes-1] = 0;
	val = simple_strtoll(buffer, &end, 0);
	if (*end)
		return -EINVAL;

	/* Pass to subsystem */
	retval = sched_group_set_rt_runtime(cgroup_tg(cgrp), val);
	if (!retval)
		retval = nbytes;
	return retval;
}

static ssize_t cpu_rt_runtime_read(struct cgroup *cgrp, struct cftype *cft,
				   struct file *file,
				   char __user *buf, size_t nbytes,
				   loff_t *ppos)
{
	char tmp[64];
	long val = sched_group_rt_runtime(cgroup_tg(cgrp));
	int len = sprintf(tmp, "%ld\n", val);

	return simple_read_from_buffer(buf, nbytes, ppos, tmp, len);
}
#endif

static struct cftype cpu_files[] = {
#ifdef CONFIG_FAIR_GROUP_SCHED
	{
		.name = "shares",
		.read_uint = cpu_shares_read_uint,
		.write_uint = cpu_shares_write_uint,
	},
#endif
#ifdef CONFIG_RT_GROUP_SCHED
	{
		.name = "rt_runtime_us",
		.read = cpu_rt_runtime_read,
		.write = cpu_rt_runtime_write,
	},
#endif
};

static int cpu_cgroup_populate(struct cgroup_subsys *ss, struct cgroup *cont)
{
	return cgroup_add_files(cont, ss, cpu_files, ARRAY_SIZE(cpu_files));
}

struct cgroup_subsys cpu_cgroup_subsys = {
	.name		= "cpu",
	.create		= cpu_cgroup_create,
	.destroy	= cpu_cgroup_destroy,
	.can_attach	= cpu_cgroup_can_attach,
	.attach		= cpu_cgroup_attach,
	.populate	= cpu_cgroup_populate,
	.subsys_id	= cpu_cgroup_subsys_id,
	.early_init	= 1,
};

#endif	/* CONFIG_CGROUP_SCHED */

#ifdef CONFIG_CGROUP_CPUACCT

/*
 * CPU accounting code for task groups.
 *
 * Based on the work by Paul Menage (menage@google.com) and Balbir Singh
 * (balbir@in.ibm.com).
 */

/* track cpu usage of a group of tasks */
struct cpuacct {
	struct cgroup_subsys_state css;
	/* cpuusage holds pointer to a u64-type object on every cpu */
	u64 *cpuusage;
};

struct cgroup_subsys cpuacct_subsys;

/* return cpu accounting group corresponding to this container */
static inline struct cpuacct *cgroup_ca(struct cgroup *cont)
{
	return container_of(cgroup_subsys_state(cont, cpuacct_subsys_id),
			    struct cpuacct, css);
}

/* return cpu accounting group to which this task belongs */
static inline struct cpuacct *task_ca(struct task_struct *tsk)
{
	return container_of(task_subsys_state(tsk, cpuacct_subsys_id),
			    struct cpuacct, css);
}

/* create a new cpu accounting group */
static struct cgroup_subsys_state *cpuacct_create(
	struct cgroup_subsys *ss, struct cgroup *cont)
{
	struct cpuacct *ca = kzalloc(sizeof(*ca), GFP_KERNEL);

	if (!ca)
		return ERR_PTR(-ENOMEM);

	ca->cpuusage = alloc_percpu(u64);
	if (!ca->cpuusage) {
		kfree(ca);
		return ERR_PTR(-ENOMEM);
	}

	return &ca->css;
}

/* destroy an existing cpu accounting group */
static void
cpuacct_destroy(struct cgroup_subsys *ss, struct cgroup *cont)
{
	struct cpuacct *ca = cgroup_ca(cont);

	free_percpu(ca->cpuusage);
	kfree(ca);
}

/* return total cpu usage (in nanoseconds) of a group */
static u64 cpuusage_read(struct cgroup *cont, struct cftype *cft)
{
	struct cpuacct *ca = cgroup_ca(cont);
	u64 totalcpuusage = 0;
	int i;

	for_each_possible_cpu(i) {
		u64 *cpuusage = percpu_ptr(ca->cpuusage, i);

		/*
		 * Take rq->lock to make 64-bit addition safe on 32-bit
		 * platforms.
		 */
		spin_lock_irq(&cpu_rq(i)->lock);
		totalcpuusage += *cpuusage;
		spin_unlock_irq(&cpu_rq(i)->lock);
	}

	return totalcpuusage;
}

static struct cftype files[] = {
	{
		.name = "usage",
		.read_uint = cpuusage_read,
	},
};

static int cpuacct_populate(struct cgroup_subsys *ss, struct cgroup *cont)
{
	return cgroup_add_files(cont, ss, files, ARRAY_SIZE(files));
}

/*
 * charge this task's execution time to its accounting group.
 *
 * called with rq->lock held.
 */
static void cpuacct_charge(struct task_struct *tsk, u64 cputime)
{
	struct cpuacct *ca;

	if (!cpuacct_subsys.active)
		return;

	ca = task_ca(tsk);
	if (ca) {
		u64 *cpuusage = percpu_ptr(ca->cpuusage, task_cpu(tsk));

		*cpuusage += cputime;
	}
}

struct cgroup_subsys cpuacct_subsys = {
	.name = "cpuacct",
	.create = cpuacct_create,
	.destroy = cpuacct_destroy,
	.populate = cpuacct_populate,
	.subsys_id = cpuacct_subsys_id,
};
#endif	/* CONFIG_CGROUP_CPUACCT */

#ifdef	CONFIG_KDB

#include <linux/kdb.h>

static void
kdb_prio(char *name, struct rt_prio_array *array, kdb_printf_t xxx_printf)
{
	int pri;

	xxx_printf("  %s bitmap: 0x%lx 0x%lx 0x%lx\n",
		name,
		array->bitmap[0], array->bitmap[1], array->bitmap[2]);

	pri = sched_find_first_bit(array->bitmap);
	if (pri != MAX_PRIO) {
		xxx_printf("   bitmap priorities:");
		while (pri != MAX_PRIO) {
			xxx_printf(" %d", pri);
			pri++;
			pri = find_next_bit(array->bitmap, MAX_PRIO, pri);
		}
		xxx_printf("\n");
	}

	for (pri = 0; pri < MAX_PRIO; pri++) {
		int printed_hdr = 0;
		struct list_head *head, *curr;

		head = array->queue + pri;
		curr = head->next;
		while(curr != head) {
			struct task_struct *task;
			if (!printed_hdr) {
				xxx_printf("   queue at priority=%d\n", pri);
				printed_hdr = 1;
			}
			task = list_entry(curr, struct task_struct, rt.run_list);
			xxx_printf("    0x%p %d %s  time_slice:%d\n",
				   task, task->pid, task->comm,
				   task->rt.time_slice);
			curr = curr->next;
		}
	}
}

/* This code must be in sched.c because struct rq is only defined in this
 * source.  To allow most of kdb to be modular, this code cannot call any kdb
 * functions directly, any external functions that it needs must be passed in
 * as parameters.
 */

void
kdb_runqueue(unsigned long cpu, kdb_printf_t xxx_printf)
{
	struct rq *rq;

	rq = cpu_rq(cpu);

	xxx_printf("CPU%ld lock:%s curr:0x%p(%d)(%s)",
		   cpu, (spin_is_locked(&rq->lock))?"LOCKED":"free",
		   rq->curr, rq->curr->pid, rq->curr->comm);
	if (rq->curr == rq->idle)
		xxx_printf(" is idle");
	xxx_printf("\n ");
#ifdef CONFIG_SMP
	xxx_printf(" cpu_load:%lu %lu %lu",
			rq->cpu_load[0], rq->cpu_load[1], rq->cpu_load[2]);
#endif
	xxx_printf(" nr_running:%lu nr_switches:%llu\n",
		   rq->nr_running, (long long)rq->nr_switches);
	kdb_prio("active", &rq->rt.active, xxx_printf);
}
EXPORT_SYMBOL(kdb_runqueue);

#endif	/* CONFIG_KDB */<|MERGE_RESOLUTION|>--- conflicted
+++ resolved
@@ -668,11 +668,8 @@
  */
 unsigned int sysctl_sched_rt_period = 1000000;
 
-<<<<<<< HEAD
-=======
 static __read_mostly int scheduler_running;
 
->>>>>>> 976dde01
 /*
  * part of the period that we allow rt tasks to run in us.
  * default: 0.95s
@@ -7466,7 +7463,6 @@
 	struct rq *rq = cpu_rq(this_cpu);
 	cpumask_t sdspan = sd->span;
 	int balanced = 1;
-<<<<<<< HEAD
 
 	/* Walk thr' all the task groups that we have */
 	for_each_leaf_cfs_rq(rq, cfs_rq) {
@@ -7612,153 +7608,6 @@
 {
 	int i;
 
-=======
-
-	/* Walk thr' all the task groups that we have */
-	for_each_leaf_cfs_rq(rq, cfs_rq) {
-		int i;
-		unsigned long total_load = 0, total_shares;
-		struct task_group *tg = cfs_rq->tg;
-
-		/* Gather total task load of this group across cpus */
-		for_each_cpu_mask(i, sdspan)
-			total_load += tg->cfs_rq[i]->load.weight;
-
-		/* Nothing to do if this group has no load */
-		if (!total_load)
-			continue;
-
-		/*
-		 * tg->shares represents the number of cpu shares the task group
-		 * is eligible to hold on a single cpu. On N cpus, it is
-		 * eligible to hold (N * tg->shares) number of cpu shares.
-		 */
-		total_shares = tg->shares * cpus_weight(sdspan);
-
-		/*
-		 * redistribute total_shares across cpus as per the task load
-		 * distribution.
-		 */
-		for_each_cpu_mask(i, sdspan) {
-			unsigned long local_load, local_shares;
-
-			local_load = tg->cfs_rq[i]->load.weight;
-			local_shares = (local_load * total_shares) / total_load;
-			if (!local_shares)
-				local_shares = MIN_GROUP_SHARES;
-			if (local_shares == tg->se[i]->load.weight)
-				continue;
-
-			spin_lock_irq(&cpu_rq(i)->lock);
-			set_se_shares(tg->se[i], local_shares);
-			spin_unlock_irq(&cpu_rq(i)->lock);
-			balanced = 0;
-		}
-	}
-
-	return balanced;
-}
-
-/*
- * How frequently should we rebalance_shares() across cpus?
- *
- * The more frequently we rebalance shares, the more accurate is the fairness
- * of cpu bandwidth distribution between task groups. However higher frequency
- * also implies increased scheduling overhead.
- *
- * sysctl_sched_min_bal_int_shares represents the minimum interval between
- * consecutive calls to rebalance_shares() in the same sched domain.
- *
- * sysctl_sched_max_bal_int_shares represents the maximum interval between
- * consecutive calls to rebalance_shares() in the same sched domain.
- *
- * These settings allows for the appropriate trade-off between accuracy of
- * fairness and the associated overhead.
- *
- */
-
-/* default: 8ms, units: milliseconds */
-const_debug unsigned int sysctl_sched_min_bal_int_shares = 8;
-
-/* default: 128ms, units: milliseconds */
-const_debug unsigned int sysctl_sched_max_bal_int_shares = 128;
-
-/* kernel thread that runs rebalance_shares() periodically */
-static int load_balance_monitor(void *unused)
-{
-	unsigned int timeout = sysctl_sched_min_bal_int_shares;
-	struct sched_param schedparm;
-	int ret;
-
-	/*
-	 * We don't want this thread's execution to be limited by the shares
-	 * assigned to default group (init_task_group). Hence make it run
-	 * as a SCHED_RR RT task at the lowest priority.
-	 */
-	schedparm.sched_priority = 1;
-	ret = sched_setscheduler(current, SCHED_RR, &schedparm);
-	if (ret)
-		printk(KERN_ERR "Couldn't set SCHED_RR policy for load balance"
-				" monitor thread (error = %d) \n", ret);
-
-	while (!kthread_should_stop()) {
-		int i, cpu, balanced = 1;
-
-		/* Prevent cpus going down or coming up */
-		get_online_cpus();
-		/* lockout changes to doms_cur[] array */
-		lock_doms_cur();
-		/*
-		 * Enter a rcu read-side critical section to safely walk rq->sd
-		 * chain on various cpus and to walk task group list
-		 * (rq->leaf_cfs_rq_list) in rebalance_shares().
-		 */
-		rcu_read_lock();
-
-		for (i = 0; i < ndoms_cur; i++) {
-			cpumask_t cpumap = doms_cur[i];
-			struct sched_domain *sd = NULL, *sd_prev = NULL;
-
-			cpu = first_cpu(cpumap);
-
-			/* Find the highest domain at which to balance shares */
-			for_each_domain(cpu, sd) {
-				if (!(sd->flags & SD_LOAD_BALANCE))
-					continue;
-				sd_prev = sd;
-			}
-
-			sd = sd_prev;
-			/* sd == NULL? No load balance reqd in this domain */
-			if (!sd)
-				continue;
-
-			balanced &= rebalance_shares(sd, cpu);
-		}
-
-		rcu_read_unlock();
-
-		unlock_doms_cur();
-		put_online_cpus();
-
-		if (!balanced)
-			timeout = sysctl_sched_min_bal_int_shares;
-		else if (timeout < sysctl_sched_max_bal_int_shares)
-			timeout *= 2;
-
-		msleep_interruptible(timeout);
-	}
-
-	return 0;
-}
-#endif	/* CONFIG_SMP */
-
-#ifdef CONFIG_FAIR_GROUP_SCHED
-static void free_fair_sched_group(struct task_group *tg)
-{
-	int i;
-
->>>>>>> 976dde01
 	for_each_possible_cpu(i) {
 		if (tg->cfs_rq)
 			kfree(tg->cfs_rq[i]);
@@ -7801,7 +7650,6 @@
 
 		init_tg_cfs_entry(rq, tg, cfs_rq, se, i, 0);
 	}
-<<<<<<< HEAD
 
 	return 1;
 
@@ -7829,35 +7677,6 @@
 	return 1;
 }
 
-=======
-
-	return 1;
-
- err:
-	return 0;
-}
-
-static inline void register_fair_sched_group(struct task_group *tg, int cpu)
-{
-	list_add_rcu(&tg->cfs_rq[cpu]->leaf_cfs_rq_list,
-			&cpu_rq(cpu)->leaf_cfs_rq_list);
-}
-
-static inline void unregister_fair_sched_group(struct task_group *tg, int cpu)
-{
-	list_del_rcu(&tg->cfs_rq[cpu]->leaf_cfs_rq_list);
-}
-#else
-static inline void free_fair_sched_group(struct task_group *tg)
-{
-}
-
-static inline int alloc_fair_sched_group(struct task_group *tg)
-{
-	return 1;
-}
-
->>>>>>> 976dde01
 static inline void register_fair_sched_group(struct task_group *tg, int cpu)
 {
 }
@@ -7901,21 +7720,12 @@
 
 	for_each_possible_cpu(i) {
 		rq = cpu_rq(i);
-<<<<<<< HEAD
 
 		rt_rq = kmalloc_node(sizeof(struct rt_rq),
 				GFP_KERNEL|__GFP_ZERO, cpu_to_node(i));
 		if (!rt_rq)
 			goto err;
 
-=======
-
-		rt_rq = kmalloc_node(sizeof(struct rt_rq),
-				GFP_KERNEL|__GFP_ZERO, cpu_to_node(i));
-		if (!rt_rq)
-			goto err;
-
->>>>>>> 976dde01
 		rt_se = kmalloc_node(sizeof(struct sched_rt_entity),
 				GFP_KERNEL|__GFP_ZERO, cpu_to_node(i));
 		if (!rt_se)
@@ -8177,7 +7987,6 @@
 
 	return total + to_ratio(period, runtime) < global_ratio;
 }
-<<<<<<< HEAD
 
 int sched_group_set_rt_runtime(struct task_group *tg, long rt_runtime_us)
 {
@@ -8207,37 +8016,6 @@
 {
 	u64 rt_runtime_us;
 
-=======
-
-int sched_group_set_rt_runtime(struct task_group *tg, long rt_runtime_us)
-{
-	u64 rt_runtime, rt_period;
-	int err = 0;
-
-	rt_period = sysctl_sched_rt_period * NSEC_PER_USEC;
-	rt_runtime = (u64)rt_runtime_us * NSEC_PER_USEC;
-	if (rt_runtime_us == -1)
-		rt_runtime = rt_period;
-
-	mutex_lock(&rt_constraints_mutex);
-	if (!__rt_schedulable(tg, rt_period, rt_runtime)) {
-		err = -EINVAL;
-		goto unlock;
-	}
-	if (rt_runtime_us == -1)
-		rt_runtime = RUNTIME_INF;
-	tg->rt_runtime = rt_runtime;
- unlock:
-	mutex_unlock(&rt_constraints_mutex);
-
-	return err;
-}
-
-long sched_group_rt_runtime(struct task_group *tg)
-{
-	u64 rt_runtime_us;
-
->>>>>>> 976dde01
 	if (tg->rt_runtime == RUNTIME_INF)
 		return -1;
 
