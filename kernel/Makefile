--- conflicted
+++ resolved
@@ -12,11 +12,7 @@
 	    notifier.o ksysfs.o pm_qos_params.o sched_clock.o cred.o \
 	    async.o
 
-<<<<<<< HEAD
-ifdef CONFIG_FTRACE
-=======
 ifdef CONFIG_FUNCTION_TRACER
->>>>>>> 18e352e4
 # Do not trace debug files and internal ftrace files
 CFLAGS_REMOVE_lockdep.o = -pg
 CFLAGS_REMOVE_lockdep_proc.o = -pg
@@ -24,10 +20,6 @@
 CFLAGS_REMOVE_rtmutex-debug.o = -pg
 CFLAGS_REMOVE_cgroup-debug.o = -pg
 CFLAGS_REMOVE_sched_clock.o = -pg
-<<<<<<< HEAD
-CFLAGS_REMOVE_sched.o = -pg
-=======
->>>>>>> 18e352e4
 endif
 
 obj-$(CONFIG_FREEZER) += freezer.o
