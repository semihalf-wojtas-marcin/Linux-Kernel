--- conflicted
+++ resolved
@@ -2792,11 +2792,7 @@
 			 * Drop the reference to the pi state which
 			 * the requeue_pi() code acquired for us.
 			 */
-<<<<<<< HEAD
 			put_pi_state(q.pi_state);
-=======
-			free_pi_state(q.pi_state);
->>>>>>> 2134d97a
 			spin_unlock(q.lock_ptr);
 		}
 	} else {
