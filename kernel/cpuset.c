/*
 *  kernel/cpuset.c
 *
 *  Processor and Memory placement constraints for sets of tasks.
 *
 *  Copyright (C) 2003 BULL SA.
 *  Copyright (C) 2004-2007 Silicon Graphics, Inc.
 *  Copyright (C) 2006 Google, Inc
 *
 *  Portions derived from Patrick Mochel's sysfs code.
 *  sysfs is Copyright (c) 2001-3 Patrick Mochel
 *
 *  2003-10-10 Written by Simon Derr.
 *  2003-10-22 Updates by Stephen Hemminger.
 *  2004 May-July Rework by Paul Jackson.
 *  2006 Rework by Paul Menage to use generic cgroups
 *  2008 Rework of the scheduler domains and CPU hotplug handling
 *       by Max Krasnyansky
 *
 *  This file is subject to the terms and conditions of the GNU General Public
 *  License.  See the file COPYING in the main directory of the Linux
 *  distribution for more details.
 */

#include <linux/cpu.h>
#include <linux/cpumask.h>
#include <linux/cpuset.h>
#include <linux/err.h>
#include <linux/errno.h>
#include <linux/file.h>
#include <linux/fs.h>
#include <linux/init.h>
#include <linux/interrupt.h>
#include <linux/kernel.h>
#include <linux/kmod.h>
#include <linux/list.h>
#include <linux/mempolicy.h>
#include <linux/mm.h>
#include <linux/memory.h>
#include <linux/module.h>
#include <linux/mount.h>
#include <linux/namei.h>
#include <linux/pagemap.h>
#include <linux/proc_fs.h>
#include <linux/rcupdate.h>
#include <linux/sched.h>
#include <linux/seq_file.h>
#include <linux/security.h>
#include <linux/slab.h>
#include <linux/spinlock.h>
#include <linux/stat.h>
#include <linux/string.h>
#include <linux/time.h>
#include <linux/backing-dev.h>
#include <linux/sort.h>

#include <asm/uaccess.h>
#include <asm/atomic.h>
#include <linux/mutex.h>
#include <linux/workqueue.h>
#include <linux/cgroup.h>

/*
 * Tracks how many cpusets are currently defined in system.
 * When there is only one cpuset (the root cpuset) we can
 * short circuit some hooks.
 */
int number_of_cpusets __read_mostly;

/* Forward declare cgroup structures */
struct cgroup_subsys cpuset_subsys;
struct cpuset;

/* See "Frequency meter" comments, below. */

struct fmeter {
	int cnt;		/* unprocessed events count */
	int val;		/* most recent output value */
	time_t time;		/* clock (secs) when val computed */
	spinlock_t lock;	/* guards read or write of above */
};

struct cpuset {
	struct cgroup_subsys_state css;

	unsigned long flags;		/* "unsigned long" so bitops work */
	cpumask_var_t cpus_allowed;	/* CPUs allowed to tasks in cpuset */
	nodemask_t mems_allowed;	/* Memory Nodes allowed to tasks */

	struct cpuset *parent;		/* my parent */

	/*
	 * Copy of global cpuset_mems_generation as of the most
	 * recent time this cpuset changed its mems_allowed.
	 */
	int mems_generation;

	struct fmeter fmeter;		/* memory_pressure filter */

	/* partition number for rebuild_sched_domains() */
	int pn;

	/* for custom sched domain */
	int relax_domain_level;

	/* used for walking a cpuset heirarchy */
	struct list_head stack_list;
};

/* Retrieve the cpuset for a cgroup */
static inline struct cpuset *cgroup_cs(struct cgroup *cont)
{
	return container_of(cgroup_subsys_state(cont, cpuset_subsys_id),
			    struct cpuset, css);
}

/* Retrieve the cpuset for a task */
static inline struct cpuset *task_cs(struct task_struct *task)
{
	return container_of(task_subsys_state(task, cpuset_subsys_id),
			    struct cpuset, css);
}
struct cpuset_hotplug_scanner {
	struct cgroup_scanner scan;
	struct cgroup *to;
};

/* bits in struct cpuset flags field */
typedef enum {
	CS_CPU_EXCLUSIVE,
	CS_MEM_EXCLUSIVE,
	CS_MEM_HARDWALL,
	CS_MEMORY_MIGRATE,
	CS_SCHED_LOAD_BALANCE,
	CS_SPREAD_PAGE,
	CS_SPREAD_SLAB,
} cpuset_flagbits_t;

/* convenient tests for these bits */
static inline int is_cpu_exclusive(const struct cpuset *cs)
{
	return test_bit(CS_CPU_EXCLUSIVE, &cs->flags);
}

static inline int is_mem_exclusive(const struct cpuset *cs)
{
	return test_bit(CS_MEM_EXCLUSIVE, &cs->flags);
}

static inline int is_mem_hardwall(const struct cpuset *cs)
{
	return test_bit(CS_MEM_HARDWALL, &cs->flags);
}

static inline int is_sched_load_balance(const struct cpuset *cs)
{
	return test_bit(CS_SCHED_LOAD_BALANCE, &cs->flags);
}

static inline int is_memory_migrate(const struct cpuset *cs)
{
	return test_bit(CS_MEMORY_MIGRATE, &cs->flags);
}

static inline int is_spread_page(const struct cpuset *cs)
{
	return test_bit(CS_SPREAD_PAGE, &cs->flags);
}

static inline int is_spread_slab(const struct cpuset *cs)
{
	return test_bit(CS_SPREAD_SLAB, &cs->flags);
}

/*
 * Increment this integer everytime any cpuset changes its
 * mems_allowed value.  Users of cpusets can track this generation
 * number, and avoid having to lock and reload mems_allowed unless
 * the cpuset they're using changes generation.
 *
 * A single, global generation is needed because cpuset_attach_task() could
 * reattach a task to a different cpuset, which must not have its
 * generation numbers aliased with those of that tasks previous cpuset.
 *
 * Generations are needed for mems_allowed because one task cannot
 * modify another's memory placement.  So we must enable every task,
 * on every visit to __alloc_pages(), to efficiently check whether
 * its current->cpuset->mems_allowed has changed, requiring an update
 * of its current->mems_allowed.
 *
 * Since writes to cpuset_mems_generation are guarded by the cgroup lock
 * there is no need to mark it atomic.
 */
static int cpuset_mems_generation;

static struct cpuset top_cpuset = {
	.flags = ((1 << CS_CPU_EXCLUSIVE) | (1 << CS_MEM_EXCLUSIVE)),
};

/*
 * There are two global mutexes guarding cpuset structures.  The first
 * is the main control groups cgroup_mutex, accessed via
 * cgroup_lock()/cgroup_unlock().  The second is the cpuset-specific
 * callback_mutex, below. They can nest.  It is ok to first take
 * cgroup_mutex, then nest callback_mutex.  We also require taking
 * task_lock() when dereferencing a task's cpuset pointer.  See "The
 * task_lock() exception", at the end of this comment.
 *
 * A task must hold both mutexes to modify cpusets.  If a task
 * holds cgroup_mutex, then it blocks others wanting that mutex,
 * ensuring that it is the only task able to also acquire callback_mutex
 * and be able to modify cpusets.  It can perform various checks on
 * the cpuset structure first, knowing nothing will change.  It can
 * also allocate memory while just holding cgroup_mutex.  While it is
 * performing these checks, various callback routines can briefly
 * acquire callback_mutex to query cpusets.  Once it is ready to make
 * the changes, it takes callback_mutex, blocking everyone else.
 *
 * Calls to the kernel memory allocator can not be made while holding
 * callback_mutex, as that would risk double tripping on callback_mutex
 * from one of the callbacks into the cpuset code from within
 * __alloc_pages().
 *
 * If a task is only holding callback_mutex, then it has read-only
 * access to cpusets.
 *
 * The task_struct fields mems_allowed and mems_generation may only
 * be accessed in the context of that task, so require no locks.
 *
 * The cpuset_common_file_read() handlers only hold callback_mutex across
 * small pieces of code, such as when reading out possibly multi-word
 * cpumasks and nodemasks.
 *
 * Accessing a task's cpuset should be done in accordance with the
 * guidelines for accessing subsystem state in kernel/cgroup.c
 */

static DEFINE_MUTEX(callback_mutex);

/*
 * cpuset_buffer_lock protects both the cpuset_name and cpuset_nodelist
 * buffers.  They are statically allocated to prevent using excess stack
 * when calling cpuset_print_task_mems_allowed().
 */
#define CPUSET_NAME_LEN		(128)
#define	CPUSET_NODELIST_LEN	(256)
static char cpuset_name[CPUSET_NAME_LEN];
static char cpuset_nodelist[CPUSET_NODELIST_LEN];
static DEFINE_SPINLOCK(cpuset_buffer_lock);

/*
 * This is ugly, but preserves the userspace API for existing cpuset
 * users. If someone tries to mount the "cpuset" filesystem, we
 * silently switch it to mount "cgroup" instead
 */
static int cpuset_get_sb(struct file_system_type *fs_type,
			 int flags, const char *unused_dev_name,
			 void *data, struct vfsmount *mnt)
{
	struct file_system_type *cgroup_fs = get_fs_type("cgroup");
	int ret = -ENODEV;
	if (cgroup_fs) {
		char mountopts[] =
			"cpuset,noprefix,"
			"release_agent=/sbin/cpuset_release_agent";
		ret = cgroup_fs->get_sb(cgroup_fs, flags,
					   unused_dev_name, mountopts, mnt);
		put_filesystem(cgroup_fs);
	}
	return ret;
}

static struct file_system_type cpuset_fs_type = {
	.name = "cpuset",
	.get_sb = cpuset_get_sb,
};

/*
 * Return in pmask the portion of a cpusets's cpus_allowed that
 * are online.  If none are online, walk up the cpuset hierarchy
 * until we find one that does have some online cpus.  If we get
 * all the way to the top and still haven't found any online cpus,
 * return cpu_online_map.  Or if passed a NULL cs from an exit'ing
 * task, return cpu_online_map.
 *
 * One way or another, we guarantee to return some non-empty subset
 * of cpu_online_map.
 *
 * Call with callback_mutex held.
 */

static void guarantee_online_cpus(const struct cpuset *cs,
				  struct cpumask *pmask)
{
	while (cs && !cpumask_intersects(cs->cpus_allowed, cpu_online_mask))
		cs = cs->parent;
	if (cs)
		cpumask_and(pmask, cs->cpus_allowed, cpu_online_mask);
	else
		cpumask_copy(pmask, cpu_online_mask);
	BUG_ON(!cpumask_intersects(pmask, cpu_online_mask));
}

/*
 * Return in *pmask the portion of a cpusets's mems_allowed that
 * are online, with memory.  If none are online with memory, walk
 * up the cpuset hierarchy until we find one that does have some
 * online mems.  If we get all the way to the top and still haven't
 * found any online mems, return node_states[N_HIGH_MEMORY].
 *
 * One way or another, we guarantee to return some non-empty subset
 * of node_states[N_HIGH_MEMORY].
 *
 * Call with callback_mutex held.
 */

static void guarantee_online_mems(const struct cpuset *cs, nodemask_t *pmask)
{
	while (cs && !nodes_intersects(cs->mems_allowed,
					node_states[N_HIGH_MEMORY]))
		cs = cs->parent;
	if (cs)
		nodes_and(*pmask, cs->mems_allowed,
					node_states[N_HIGH_MEMORY]);
	else
		*pmask = node_states[N_HIGH_MEMORY];
	BUG_ON(!nodes_intersects(*pmask, node_states[N_HIGH_MEMORY]));
}

/**
 * cpuset_update_task_memory_state - update task memory placement
 *
 * If the current tasks cpusets mems_allowed changed behind our
 * backs, update current->mems_allowed, mems_generation and task NUMA
 * mempolicy to the new value.
 *
 * Task mempolicy is updated by rebinding it relative to the
 * current->cpuset if a task has its memory placement changed.
 * Do not call this routine if in_interrupt().
 *
 * Call without callback_mutex or task_lock() held.  May be
 * called with or without cgroup_mutex held.  Thanks in part to
 * 'the_top_cpuset_hack', the task's cpuset pointer will never
 * be NULL.  This routine also might acquire callback_mutex during
 * call.
 *
 * Reading current->cpuset->mems_generation doesn't need task_lock
 * to guard the current->cpuset derefence, because it is guarded
 * from concurrent freeing of current->cpuset using RCU.
 *
 * The rcu_dereference() is technically probably not needed,
 * as I don't actually mind if I see a new cpuset pointer but
 * an old value of mems_generation.  However this really only
 * matters on alpha systems using cpusets heavily.  If I dropped
 * that rcu_dereference(), it would save them a memory barrier.
 * For all other arch's, rcu_dereference is a no-op anyway, and for
 * alpha systems not using cpusets, another planned optimization,
 * avoiding the rcu critical section for tasks in the root cpuset
 * which is statically allocated, so can't vanish, will make this
 * irrelevant.  Better to use RCU as intended, than to engage in
 * some cute trick to save a memory barrier that is impossible to
 * test, for alpha systems using cpusets heavily, which might not
 * even exist.
 *
 * This routine is needed to update the per-task mems_allowed data,
 * within the tasks context, when it is trying to allocate memory
 * (in various mm/mempolicy.c routines) and notices that some other
 * task has been modifying its cpuset.
 */

void cpuset_update_task_memory_state(void)
{
	int my_cpusets_mem_gen;
	struct task_struct *tsk = current;
	struct cpuset *cs;

	rcu_read_lock();
	my_cpusets_mem_gen = task_cs(tsk)->mems_generation;
	rcu_read_unlock();

	if (my_cpusets_mem_gen != tsk->cpuset_mems_generation) {
		mutex_lock(&callback_mutex);
		task_lock(tsk);
		cs = task_cs(tsk); /* Maybe changed when task not locked */
		guarantee_online_mems(cs, &tsk->mems_allowed);
		tsk->cpuset_mems_generation = cs->mems_generation;
		if (is_spread_page(cs))
			tsk->flags |= PF_SPREAD_PAGE;
		else
			tsk->flags &= ~PF_SPREAD_PAGE;
		if (is_spread_slab(cs))
			tsk->flags |= PF_SPREAD_SLAB;
		else
			tsk->flags &= ~PF_SPREAD_SLAB;
		task_unlock(tsk);
		mutex_unlock(&callback_mutex);
		mpol_rebind_task(tsk, &tsk->mems_allowed);
	}
}

/*
 * is_cpuset_subset(p, q) - Is cpuset p a subset of cpuset q?
 *
 * One cpuset is a subset of another if all its allowed CPUs and
 * Memory Nodes are a subset of the other, and its exclusive flags
 * are only set if the other's are set.  Call holding cgroup_mutex.
 */

static int is_cpuset_subset(const struct cpuset *p, const struct cpuset *q)
{
	return	cpumask_subset(p->cpus_allowed, q->cpus_allowed) &&
		nodes_subset(p->mems_allowed, q->mems_allowed) &&
		is_cpu_exclusive(p) <= is_cpu_exclusive(q) &&
		is_mem_exclusive(p) <= is_mem_exclusive(q);
}

/**
 * alloc_trial_cpuset - allocate a trial cpuset
 * @cs: the cpuset that the trial cpuset duplicates
 */
static struct cpuset *alloc_trial_cpuset(const struct cpuset *cs)
{
	struct cpuset *trial;

	trial = kmemdup(cs, sizeof(*cs), GFP_KERNEL);
	if (!trial)
		return NULL;

	if (!alloc_cpumask_var(&trial->cpus_allowed, GFP_KERNEL)) {
		kfree(trial);
		return NULL;
	}
	cpumask_copy(trial->cpus_allowed, cs->cpus_allowed);

	return trial;
}

/**
 * free_trial_cpuset - free the trial cpuset
 * @trial: the trial cpuset to be freed
 */
static void free_trial_cpuset(struct cpuset *trial)
{
	free_cpumask_var(trial->cpus_allowed);
	kfree(trial);
}

/*
 * validate_change() - Used to validate that any proposed cpuset change
 *		       follows the structural rules for cpusets.
 *
 * If we replaced the flag and mask values of the current cpuset
 * (cur) with those values in the trial cpuset (trial), would
 * our various subset and exclusive rules still be valid?  Presumes
 * cgroup_mutex held.
 *
 * 'cur' is the address of an actual, in-use cpuset.  Operations
 * such as list traversal that depend on the actual address of the
 * cpuset in the list must use cur below, not trial.
 *
 * 'trial' is the address of bulk structure copy of cur, with
 * perhaps one or more of the fields cpus_allowed, mems_allowed,
 * or flags changed to new, trial values.
 *
 * Return 0 if valid, -errno if not.
 */

static int validate_change(const struct cpuset *cur, const struct cpuset *trial)
{
	struct cgroup *cont;
	struct cpuset *c, *par;

	/* Each of our child cpusets must be a subset of us */
	list_for_each_entry(cont, &cur->css.cgroup->children, sibling) {
		if (!is_cpuset_subset(cgroup_cs(cont), trial))
			return -EBUSY;
	}

	/* Remaining checks don't apply to root cpuset */
	if (cur == &top_cpuset)
		return 0;

	par = cur->parent;

	/* We must be a subset of our parent cpuset */
	if (!is_cpuset_subset(trial, par))
		return -EACCES;

	/*
	 * If either I or some sibling (!= me) is exclusive, we can't
	 * overlap
	 */
	list_for_each_entry(cont, &par->css.cgroup->children, sibling) {
		c = cgroup_cs(cont);
		if ((is_cpu_exclusive(trial) || is_cpu_exclusive(c)) &&
		    c != cur &&
		    cpumask_intersects(trial->cpus_allowed, c->cpus_allowed))
			return -EINVAL;
		if ((is_mem_exclusive(trial) || is_mem_exclusive(c)) &&
		    c != cur &&
		    nodes_intersects(trial->mems_allowed, c->mems_allowed))
			return -EINVAL;
	}

	/* Cpusets with tasks can't have empty cpus_allowed or mems_allowed */
	if (cgroup_task_count(cur->css.cgroup)) {
		if (cpumask_empty(trial->cpus_allowed) ||
		    nodes_empty(trial->mems_allowed)) {
			return -ENOSPC;
		}
	}

	return 0;
}

/*
 * Helper routine for generate_sched_domains().
 * Do cpusets a, b have overlapping cpus_allowed masks?
 */
static int cpusets_overlap(struct cpuset *a, struct cpuset *b)
{
	return cpumask_intersects(a->cpus_allowed, b->cpus_allowed);
}

static void
update_domain_attr(struct sched_domain_attr *dattr, struct cpuset *c)
{
	if (dattr->relax_domain_level < c->relax_domain_level)
		dattr->relax_domain_level = c->relax_domain_level;
	return;
}

static void
update_domain_attr_tree(struct sched_domain_attr *dattr, struct cpuset *c)
{
	LIST_HEAD(q);

	list_add(&c->stack_list, &q);
	while (!list_empty(&q)) {
		struct cpuset *cp;
		struct cgroup *cont;
		struct cpuset *child;

		cp = list_first_entry(&q, struct cpuset, stack_list);
		list_del(q.next);

		if (cpumask_empty(cp->cpus_allowed))
			continue;

		if (is_sched_load_balance(cp))
			update_domain_attr(dattr, cp);

		list_for_each_entry(cont, &cp->css.cgroup->children, sibling) {
			child = cgroup_cs(cont);
			list_add_tail(&child->stack_list, &q);
		}
	}
}

/*
 * generate_sched_domains()
 *
 * This function builds a partial partition of the systems CPUs
 * A 'partial partition' is a set of non-overlapping subsets whose
 * union is a subset of that set.
 * The output of this function needs to be passed to kernel/sched.c
 * partition_sched_domains() routine, which will rebuild the scheduler's
 * load balancing domains (sched domains) as specified by that partial
 * partition.
 *
 * See "What is sched_load_balance" in Documentation/cgroups/cpusets.txt
 * for a background explanation of this.
 *
 * Does not return errors, on the theory that the callers of this
 * routine would rather not worry about failures to rebuild sched
 * domains when operating in the severe memory shortage situations
 * that could cause allocation failures below.
 *
 * Must be called with cgroup_lock held.
 *
 * The three key local variables below are:
 *    q  - a linked-list queue of cpuset pointers, used to implement a
 *	   top-down scan of all cpusets.  This scan loads a pointer
 *	   to each cpuset marked is_sched_load_balance into the
 *	   array 'csa'.  For our purposes, rebuilding the schedulers
 *	   sched domains, we can ignore !is_sched_load_balance cpusets.
 *  csa  - (for CpuSet Array) Array of pointers to all the cpusets
 *	   that need to be load balanced, for convenient iterative
 *	   access by the subsequent code that finds the best partition,
 *	   i.e the set of domains (subsets) of CPUs such that the
 *	   cpus_allowed of every cpuset marked is_sched_load_balance
 *	   is a subset of one of these domains, while there are as
 *	   many such domains as possible, each as small as possible.
 * doms  - Conversion of 'csa' to an array of cpumasks, for passing to
 *	   the kernel/sched.c routine partition_sched_domains() in a
 *	   convenient format, that can be easily compared to the prior
 *	   value to determine what partition elements (sched domains)
 *	   were changed (added or removed.)
 *
 * Finding the best partition (set of domains):
 *	The triple nested loops below over i, j, k scan over the
 *	load balanced cpusets (using the array of cpuset pointers in
 *	csa[]) looking for pairs of cpusets that have overlapping
 *	cpus_allowed, but which don't have the same 'pn' partition
 *	number and gives them in the same partition number.  It keeps
 *	looping on the 'restart' label until it can no longer find
 *	any such pairs.
 *
 *	The union of the cpus_allowed masks from the set of
 *	all cpusets having the same 'pn' value then form the one
 *	element of the partition (one sched domain) to be passed to
 *	partition_sched_domains().
 */
/* FIXME: see the FIXME in partition_sched_domains() */
static int generate_sched_domains(struct cpumask **domains,
			struct sched_domain_attr **attributes)
{
	LIST_HEAD(q);		/* queue of cpusets to be scanned */
	struct cpuset *cp;	/* scans q */
	struct cpuset **csa;	/* array of all cpuset ptrs */
	int csn;		/* how many cpuset ptrs in csa so far */
	int i, j, k;		/* indices for partition finding loops */
	struct cpumask *doms;	/* resulting partition; i.e. sched domains */
	struct sched_domain_attr *dattr;  /* attributes for custom domains */
	int ndoms = 0;		/* number of sched domains in result */
	int nslot;		/* next empty doms[] struct cpumask slot */

	doms = NULL;
	dattr = NULL;
	csa = NULL;

	/* Special case for the 99% of systems with one, full, sched domain */
	if (is_sched_load_balance(&top_cpuset)) {
		doms = kmalloc(cpumask_size(), GFP_KERNEL);
		if (!doms)
			goto done;

		dattr = kmalloc(sizeof(struct sched_domain_attr), GFP_KERNEL);
		if (dattr) {
			*dattr = SD_ATTR_INIT;
			update_domain_attr_tree(dattr, &top_cpuset);
		}
		cpumask_copy(doms, top_cpuset.cpus_allowed);

		ndoms = 1;
		goto done;
	}

	csa = kmalloc(number_of_cpusets * sizeof(cp), GFP_KERNEL);
	if (!csa)
		goto done;
	csn = 0;

	list_add(&top_cpuset.stack_list, &q);
	while (!list_empty(&q)) {
		struct cgroup *cont;
		struct cpuset *child;   /* scans child cpusets of cp */

		cp = list_first_entry(&q, struct cpuset, stack_list);
		list_del(q.next);

		if (cpumask_empty(cp->cpus_allowed))
			continue;

		/*
		 * All child cpusets contain a subset of the parent's cpus, so
		 * just skip them, and then we call update_domain_attr_tree()
		 * to calc relax_domain_level of the corresponding sched
		 * domain.
		 */
		if (is_sched_load_balance(cp)) {
			csa[csn++] = cp;
			continue;
		}

		list_for_each_entry(cont, &cp->css.cgroup->children, sibling) {
			child = cgroup_cs(cont);
			list_add_tail(&child->stack_list, &q);
		}
  	}

	for (i = 0; i < csn; i++)
		csa[i]->pn = i;
	ndoms = csn;

restart:
	/* Find the best partition (set of sched domains) */
	for (i = 0; i < csn; i++) {
		struct cpuset *a = csa[i];
		int apn = a->pn;

		for (j = 0; j < csn; j++) {
			struct cpuset *b = csa[j];
			int bpn = b->pn;

			if (apn != bpn && cpusets_overlap(a, b)) {
				for (k = 0; k < csn; k++) {
					struct cpuset *c = csa[k];

					if (c->pn == bpn)
						c->pn = apn;
				}
				ndoms--;	/* one less element */
				goto restart;
			}
		}
	}

	/*
	 * Now we know how many domains to create.
	 * Convert <csn, csa> to <ndoms, doms> and populate cpu masks.
	 */
<<<<<<< HEAD
	doms = kmalloc(ndoms * sizeof(cpumask_t), GFP_KERNEL);
=======
	doms = kmalloc(ndoms * cpumask_size(), GFP_KERNEL);
>>>>>>> 18e352e4
	if (!doms)
		goto done;

	/*
	 * The rest of the code, including the scheduler, can deal with
	 * dattr==NULL case. No need to abort if alloc fails.
	 */
	dattr = kmalloc(ndoms * sizeof(struct sched_domain_attr), GFP_KERNEL);

	for (nslot = 0, i = 0; i < csn; i++) {
		struct cpuset *a = csa[i];
		struct cpumask *dp;
		int apn = a->pn;

		if (apn < 0) {
			/* Skip completed partitions */
			continue;
		}

		dp = doms + nslot;

		if (nslot == ndoms) {
			static int warnings = 10;
			if (warnings) {
				printk(KERN_WARNING
				 "rebuild_sched_domains confused:"
				  " nslot %d, ndoms %d, csn %d, i %d,"
				  " apn %d\n",
				  nslot, ndoms, csn, i, apn);
				warnings--;
			}
			continue;
		}

		cpumask_clear(dp);
		if (dattr)
			*(dattr + nslot) = SD_ATTR_INIT;
		for (j = i; j < csn; j++) {
			struct cpuset *b = csa[j];

			if (apn == b->pn) {
				cpumask_or(dp, dp, b->cpus_allowed);
				if (dattr)
					update_domain_attr_tree(dattr + nslot, b);

				/* Done with this partition */
				b->pn = -1;
			}
		}
		nslot++;
	}
	BUG_ON(nslot != ndoms);

done:
	kfree(csa);

	/*
	 * Fallback to the default domain if kmalloc() failed.
	 * See comments in partition_sched_domains().
	 */
	if (doms == NULL)
		ndoms = 1;

	*domains    = doms;
	*attributes = dattr;
	return ndoms;
}

/*
 * Rebuild scheduler domains.
 *
 * Call with neither cgroup_mutex held nor within get_online_cpus().
 * Takes both cgroup_mutex and get_online_cpus().
 *
 * Cannot be directly called from cpuset code handling changes
 * to the cpuset pseudo-filesystem, because it cannot be called
 * from code that already holds cgroup_mutex.
 */
static void do_rebuild_sched_domains(struct work_struct *unused)
{
	struct sched_domain_attr *attr;
	struct cpumask *doms;
	int ndoms;

	get_online_cpus();

	/* Generate domain masks and attrs */
	cgroup_lock();
	ndoms = generate_sched_domains(&doms, &attr);
	cgroup_unlock();

	/* Have scheduler rebuild the domains */
	partition_sched_domains(ndoms, doms, attr);

	put_online_cpus();
}

static DECLARE_WORK(rebuild_sched_domains_work, do_rebuild_sched_domains);

/*
 * Rebuild scheduler domains, asynchronously via workqueue.
 *
 * If the flag 'sched_load_balance' of any cpuset with non-empty
 * 'cpus' changes, or if the 'cpus' allowed changes in any cpuset
 * which has that flag enabled, or if any cpuset with a non-empty
 * 'cpus' is removed, then call this routine to rebuild the
 * scheduler's dynamic sched domains.
 *
 * The rebuild_sched_domains() and partition_sched_domains()
 * routines must nest cgroup_lock() inside get_online_cpus(),
 * but such cpuset changes as these must nest that locking the
 * other way, holding cgroup_lock() for much of the code.
 *
 * So in order to avoid an ABBA deadlock, the cpuset code handling
 * these user changes delegates the actual sched domain rebuilding
 * to a separate workqueue thread, which ends up processing the
 * above do_rebuild_sched_domains() function.
 */
static void async_rebuild_sched_domains(void)
{
	schedule_work(&rebuild_sched_domains_work);
}

/*
 * Accomplishes the same scheduler domain rebuild as the above
 * async_rebuild_sched_domains(), however it directly calls the
 * rebuild routine synchronously rather than calling it via an
 * asynchronous work thread.
 *
 * This can only be called from code that is not holding
 * cgroup_mutex (not nested in a cgroup_lock() call.)
 */
void rebuild_sched_domains(void)
{
	do_rebuild_sched_domains(NULL);
}

/**
 * cpuset_test_cpumask - test a task's cpus_allowed versus its cpuset's
 * @tsk: task to test
 * @scan: struct cgroup_scanner contained in its struct cpuset_hotplug_scanner
 *
 * Call with cgroup_mutex held.  May take callback_mutex during call.
 * Called for each task in a cgroup by cgroup_scan_tasks().
 * Return nonzero if this tasks's cpus_allowed mask should be changed (in other
 * words, if its mask is not equal to its cpuset's mask).
 */
static int cpuset_test_cpumask(struct task_struct *tsk,
			       struct cgroup_scanner *scan)
{
	return !cpumask_equal(&tsk->cpus_allowed,
			(cgroup_cs(scan->cg))->cpus_allowed);
}

/**
 * cpuset_change_cpumask - make a task's cpus_allowed the same as its cpuset's
 * @tsk: task to test
 * @scan: struct cgroup_scanner containing the cgroup of the task
 *
 * Called by cgroup_scan_tasks() for each task in a cgroup whose
 * cpus_allowed mask needs to be changed.
 *
 * We don't need to re-check for the cgroup/cpuset membership, since we're
 * holding cgroup_lock() at this point.
 */
static void cpuset_change_cpumask(struct task_struct *tsk,
				  struct cgroup_scanner *scan)
{
	set_cpus_allowed_ptr(tsk, ((cgroup_cs(scan->cg))->cpus_allowed));
}

/**
 * update_tasks_cpumask - Update the cpumasks of tasks in the cpuset.
 * @cs: the cpuset in which each task's cpus_allowed mask needs to be changed
 * @heap: if NULL, defer allocating heap memory to cgroup_scan_tasks()
 *
 * Called with cgroup_mutex held
 *
 * The cgroup_scan_tasks() function will scan all the tasks in a cgroup,
 * calling callback functions for each.
 *
 * No return value. It's guaranteed that cgroup_scan_tasks() always returns 0
 * if @heap != NULL.
 */
static void update_tasks_cpumask(struct cpuset *cs, struct ptr_heap *heap)
{
	struct cgroup_scanner scan;

	scan.cg = cs->css.cgroup;
	scan.test_task = cpuset_test_cpumask;
	scan.process_task = cpuset_change_cpumask;
	scan.heap = heap;
	cgroup_scan_tasks(&scan);
}

/**
 * update_cpumask - update the cpus_allowed mask of a cpuset and all tasks in it
 * @cs: the cpuset to consider
 * @buf: buffer of cpu numbers written to this cpuset
 */
static int update_cpumask(struct cpuset *cs, struct cpuset *trialcs,
			  const char *buf)
{
	struct ptr_heap heap;
	int retval;
	int is_load_balanced;

	/* top_cpuset.cpus_allowed tracks cpu_online_map; it's read-only */
	if (cs == &top_cpuset)
		return -EACCES;

	/*
	 * An empty cpus_allowed is ok only if the cpuset has no tasks.
	 * Since cpulist_parse() fails on an empty mask, we special case
	 * that parsing.  The validate_change() call ensures that cpusets
	 * with tasks have cpus.
	 */
	if (!*buf) {
		cpumask_clear(trialcs->cpus_allowed);
	} else {
		retval = cpulist_parse(buf, trialcs->cpus_allowed);
		if (retval < 0)
			return retval;

		if (!cpumask_subset(trialcs->cpus_allowed, cpu_online_mask))
			return -EINVAL;
	}
	retval = validate_change(cs, trialcs);
	if (retval < 0)
		return retval;

	/* Nothing to do if the cpus didn't change */
	if (cpumask_equal(cs->cpus_allowed, trialcs->cpus_allowed))
		return 0;

	retval = heap_init(&heap, PAGE_SIZE, GFP_KERNEL, NULL);
	if (retval)
		return retval;

	is_load_balanced = is_sched_load_balance(trialcs);

	mutex_lock(&callback_mutex);
	cpumask_copy(cs->cpus_allowed, trialcs->cpus_allowed);
	mutex_unlock(&callback_mutex);

	/*
	 * Scan tasks in the cpuset, and update the cpumasks of any
	 * that need an update.
	 */
	update_tasks_cpumask(cs, &heap);

	heap_free(&heap);

	if (is_load_balanced)
		async_rebuild_sched_domains();
	return 0;
}

/*
 * cpuset_migrate_mm
 *
 *    Migrate memory region from one set of nodes to another.
 *
 *    Temporarilly set tasks mems_allowed to target nodes of migration,
 *    so that the migration code can allocate pages on these nodes.
 *
 *    Call holding cgroup_mutex, so current's cpuset won't change
 *    during this call, as manage_mutex holds off any cpuset_attach()
 *    calls.  Therefore we don't need to take task_lock around the
 *    call to guarantee_online_mems(), as we know no one is changing
 *    our task's cpuset.
 *
 *    Hold callback_mutex around the two modifications of our tasks
 *    mems_allowed to synchronize with cpuset_mems_allowed().
 *
 *    While the mm_struct we are migrating is typically from some
 *    other task, the task_struct mems_allowed that we are hacking
 *    is for our current task, which must allocate new pages for that
 *    migrating memory region.
 *
 *    We call cpuset_update_task_memory_state() before hacking
 *    our tasks mems_allowed, so that we are assured of being in
 *    sync with our tasks cpuset, and in particular, callbacks to
 *    cpuset_update_task_memory_state() from nested page allocations
 *    won't see any mismatch of our cpuset and task mems_generation
 *    values, so won't overwrite our hacked tasks mems_allowed
 *    nodemask.
 */

static void cpuset_migrate_mm(struct mm_struct *mm, const nodemask_t *from,
							const nodemask_t *to)
{
	struct task_struct *tsk = current;

	cpuset_update_task_memory_state();

	mutex_lock(&callback_mutex);
	tsk->mems_allowed = *to;
	mutex_unlock(&callback_mutex);

	do_migrate_pages(mm, from, to, MPOL_MF_MOVE_ALL);

	mutex_lock(&callback_mutex);
	guarantee_online_mems(task_cs(tsk),&tsk->mems_allowed);
	mutex_unlock(&callback_mutex);
}

static void *cpuset_being_rebound;

/**
 * update_tasks_nodemask - Update the nodemasks of tasks in the cpuset.
 * @cs: the cpuset in which each task's mems_allowed mask needs to be changed
 * @oldmem: old mems_allowed of cpuset cs
 *
 * Called with cgroup_mutex held
 * Return 0 if successful, -errno if not.
 */
static int update_tasks_nodemask(struct cpuset *cs, const nodemask_t *oldmem)
{
	struct task_struct *p;
	struct mm_struct **mmarray;
	int i, n, ntasks;
	int migrate;
	int fudge;
	struct cgroup_iter it;
	int retval;

	cpuset_being_rebound = cs;		/* causes mpol_dup() rebind */

	fudge = 10;				/* spare mmarray[] slots */
	fudge += cpumask_weight(cs->cpus_allowed);/* imagine 1 fork-bomb/cpu */
	retval = -ENOMEM;

	/*
	 * Allocate mmarray[] to hold mm reference for each task
	 * in cpuset cs.  Can't kmalloc GFP_KERNEL while holding
	 * tasklist_lock.  We could use GFP_ATOMIC, but with a
	 * few more lines of code, we can retry until we get a big
	 * enough mmarray[] w/o using GFP_ATOMIC.
	 */
	while (1) {
		ntasks = cgroup_task_count(cs->css.cgroup);  /* guess */
		ntasks += fudge;
		mmarray = kmalloc(ntasks * sizeof(*mmarray), GFP_KERNEL);
		if (!mmarray)
			goto done;
		read_lock(&tasklist_lock);		/* block fork */
		if (cgroup_task_count(cs->css.cgroup) <= ntasks)
			break;				/* got enough */
		read_unlock(&tasklist_lock);		/* try again */
		kfree(mmarray);
	}

	n = 0;

	/* Load up mmarray[] with mm reference for each task in cpuset. */
	cgroup_iter_start(cs->css.cgroup, &it);
	while ((p = cgroup_iter_next(cs->css.cgroup, &it))) {
		struct mm_struct *mm;

		if (n >= ntasks) {
			printk(KERN_WARNING
				"Cpuset mempolicy rebind incomplete.\n");
			break;
		}
		mm = get_task_mm(p);
		if (!mm)
			continue;
		mmarray[n++] = mm;
	}
	cgroup_iter_end(cs->css.cgroup, &it);
	read_unlock(&tasklist_lock);

	/*
	 * Now that we've dropped the tasklist spinlock, we can
	 * rebind the vma mempolicies of each mm in mmarray[] to their
	 * new cpuset, and release that mm.  The mpol_rebind_mm()
	 * call takes mmap_sem, which we couldn't take while holding
	 * tasklist_lock.  Forks can happen again now - the mpol_dup()
	 * cpuset_being_rebound check will catch such forks, and rebind
	 * their vma mempolicies too.  Because we still hold the global
	 * cgroup_mutex, we know that no other rebind effort will
	 * be contending for the global variable cpuset_being_rebound.
	 * It's ok if we rebind the same mm twice; mpol_rebind_mm()
	 * is idempotent.  Also migrate pages in each mm to new nodes.
	 */
	migrate = is_memory_migrate(cs);
	for (i = 0; i < n; i++) {
		struct mm_struct *mm = mmarray[i];

		mpol_rebind_mm(mm, &cs->mems_allowed);
		if (migrate)
			cpuset_migrate_mm(mm, oldmem, &cs->mems_allowed);
		mmput(mm);
	}

	/* We're done rebinding vmas to this cpuset's new mems_allowed. */
	kfree(mmarray);
	cpuset_being_rebound = NULL;
	retval = 0;
done:
	return retval;
}

/*
 * Handle user request to change the 'mems' memory placement
 * of a cpuset.  Needs to validate the request, update the
 * cpusets mems_allowed and mems_generation, and for each
 * task in the cpuset, rebind any vma mempolicies and if
 * the cpuset is marked 'memory_migrate', migrate the tasks
 * pages to the new memory.
 *
 * Call with cgroup_mutex held.  May take callback_mutex during call.
 * Will take tasklist_lock, scan tasklist for tasks in cpuset cs,
 * lock each such tasks mm->mmap_sem, scan its vma's and rebind
 * their mempolicies to the cpusets new mems_allowed.
 */
static int update_nodemask(struct cpuset *cs, struct cpuset *trialcs,
			   const char *buf)
{
	nodemask_t oldmem;
	int retval;

	/*
	 * top_cpuset.mems_allowed tracks node_stats[N_HIGH_MEMORY];
	 * it's read-only
	 */
	if (cs == &top_cpuset)
		return -EACCES;

	/*
	 * An empty mems_allowed is ok iff there are no tasks in the cpuset.
	 * Since nodelist_parse() fails on an empty mask, we special case
	 * that parsing.  The validate_change() call ensures that cpusets
	 * with tasks have memory.
	 */
	if (!*buf) {
		nodes_clear(trialcs->mems_allowed);
	} else {
		retval = nodelist_parse(buf, trialcs->mems_allowed);
		if (retval < 0)
			goto done;

		if (!nodes_subset(trialcs->mems_allowed,
				node_states[N_HIGH_MEMORY]))
			return -EINVAL;
	}
	oldmem = cs->mems_allowed;
	if (nodes_equal(oldmem, trialcs->mems_allowed)) {
		retval = 0;		/* Too easy - nothing to do */
		goto done;
	}
	retval = validate_change(cs, trialcs);
	if (retval < 0)
		goto done;

	mutex_lock(&callback_mutex);
	cs->mems_allowed = trialcs->mems_allowed;
	cs->mems_generation = cpuset_mems_generation++;
	mutex_unlock(&callback_mutex);

	retval = update_tasks_nodemask(cs, &oldmem);
done:
	return retval;
}

int current_cpuset_is_being_rebound(void)
{
	return task_cs(current) == cpuset_being_rebound;
}

static int update_relax_domain_level(struct cpuset *cs, s64 val)
{
	if (val < -1 || val >= SD_LV_MAX)
		return -EINVAL;

	if (val != cs->relax_domain_level) {
		cs->relax_domain_level = val;
		if (!cpumask_empty(cs->cpus_allowed) &&
		    is_sched_load_balance(cs))
			async_rebuild_sched_domains();
	}

	return 0;
}

/*
 * update_flag - read a 0 or a 1 in a file and update associated flag
 * bit:		the bit to update (see cpuset_flagbits_t)
 * cs:		the cpuset to update
 * turning_on: 	whether the flag is being set or cleared
 *
 * Call with cgroup_mutex held.
 */

static int update_flag(cpuset_flagbits_t bit, struct cpuset *cs,
		       int turning_on)
{
	struct cpuset *trialcs;
	int err;
	int balance_flag_changed;

	trialcs = alloc_trial_cpuset(cs);
	if (!trialcs)
		return -ENOMEM;

	if (turning_on)
		set_bit(bit, &trialcs->flags);
	else
		clear_bit(bit, &trialcs->flags);

	err = validate_change(cs, trialcs);
	if (err < 0)
		goto out;

	balance_flag_changed = (is_sched_load_balance(cs) !=
				is_sched_load_balance(trialcs));

	mutex_lock(&callback_mutex);
	cs->flags = trialcs->flags;
	mutex_unlock(&callback_mutex);

	if (!cpumask_empty(trialcs->cpus_allowed) && balance_flag_changed)
		async_rebuild_sched_domains();

out:
	free_trial_cpuset(trialcs);
	return err;
}

/*
 * Frequency meter - How fast is some event occurring?
 *
 * These routines manage a digitally filtered, constant time based,
 * event frequency meter.  There are four routines:
 *   fmeter_init() - initialize a frequency meter.
 *   fmeter_markevent() - called each time the event happens.
 *   fmeter_getrate() - returns the recent rate of such events.
 *   fmeter_update() - internal routine used to update fmeter.
 *
 * A common data structure is passed to each of these routines,
 * which is used to keep track of the state required to manage the
 * frequency meter and its digital filter.
 *
 * The filter works on the number of events marked per unit time.
 * The filter is single-pole low-pass recursive (IIR).  The time unit
 * is 1 second.  Arithmetic is done using 32-bit integers scaled to
 * simulate 3 decimal digits of precision (multiplied by 1000).
 *
 * With an FM_COEF of 933, and a time base of 1 second, the filter
 * has a half-life of 10 seconds, meaning that if the events quit
 * happening, then the rate returned from the fmeter_getrate()
 * will be cut in half each 10 seconds, until it converges to zero.
 *
 * It is not worth doing a real infinitely recursive filter.  If more
 * than FM_MAXTICKS ticks have elapsed since the last filter event,
 * just compute FM_MAXTICKS ticks worth, by which point the level
 * will be stable.
 *
 * Limit the count of unprocessed events to FM_MAXCNT, so as to avoid
 * arithmetic overflow in the fmeter_update() routine.
 *
 * Given the simple 32 bit integer arithmetic used, this meter works
 * best for reporting rates between one per millisecond (msec) and
 * one per 32 (approx) seconds.  At constant rates faster than one
 * per msec it maxes out at values just under 1,000,000.  At constant
 * rates between one per msec, and one per second it will stabilize
 * to a value N*1000, where N is the rate of events per second.
 * At constant rates between one per second and one per 32 seconds,
 * it will be choppy, moving up on the seconds that have an event,
 * and then decaying until the next event.  At rates slower than
 * about one in 32 seconds, it decays all the way back to zero between
 * each event.
 */

#define FM_COEF 933		/* coefficient for half-life of 10 secs */
#define FM_MAXTICKS ((time_t)99) /* useless computing more ticks than this */
#define FM_MAXCNT 1000000	/* limit cnt to avoid overflow */
#define FM_SCALE 1000		/* faux fixed point scale */

/* Initialize a frequency meter */
static void fmeter_init(struct fmeter *fmp)
{
	fmp->cnt = 0;
	fmp->val = 0;
	fmp->time = 0;
	spin_lock_init(&fmp->lock);
}

/* Internal meter update - process cnt events and update value */
static void fmeter_update(struct fmeter *fmp)
{
	time_t now = get_seconds();
	time_t ticks = now - fmp->time;

	if (ticks == 0)
		return;

	ticks = min(FM_MAXTICKS, ticks);
	while (ticks-- > 0)
		fmp->val = (FM_COEF * fmp->val) / FM_SCALE;
	fmp->time = now;

	fmp->val += ((FM_SCALE - FM_COEF) * fmp->cnt) / FM_SCALE;
	fmp->cnt = 0;
}

/* Process any previous ticks, then bump cnt by one (times scale). */
static void fmeter_markevent(struct fmeter *fmp)
{
	spin_lock(&fmp->lock);
	fmeter_update(fmp);
	fmp->cnt = min(FM_MAXCNT, fmp->cnt + FM_SCALE);
	spin_unlock(&fmp->lock);
}

/* Process any previous ticks, then return current value. */
static int fmeter_getrate(struct fmeter *fmp)
{
	int val;

	spin_lock(&fmp->lock);
	fmeter_update(fmp);
	val = fmp->val;
	spin_unlock(&fmp->lock);
	return val;
}

/* Protected by cgroup_lock */
static cpumask_var_t cpus_attach;

/* Called by cgroups to determine if a cpuset is usable; cgroup_mutex held */
static int cpuset_can_attach(struct cgroup_subsys *ss,
			     struct cgroup *cont, struct task_struct *tsk)
{
	struct cpuset *cs = cgroup_cs(cont);
	int ret = 0;

	if (cpumask_empty(cs->cpus_allowed) || nodes_empty(cs->mems_allowed))
		return -ENOSPC;

	if (tsk->flags & PF_THREAD_BOUND) {
		mutex_lock(&callback_mutex);
		if (!cpumask_equal(&tsk->cpus_allowed, cs->cpus_allowed))
			ret = -EINVAL;
		mutex_unlock(&callback_mutex);
	}

	return ret < 0 ? ret : security_task_setscheduler(tsk, 0, NULL);
}

static void cpuset_attach(struct cgroup_subsys *ss,
			  struct cgroup *cont, struct cgroup *oldcont,
			  struct task_struct *tsk)
{
	nodemask_t from, to;
	struct mm_struct *mm;
	struct cpuset *cs = cgroup_cs(cont);
	struct cpuset *oldcs = cgroup_cs(oldcont);
	int err;

	if (cs == &top_cpuset) {
		cpumask_copy(cpus_attach, cpu_possible_mask);
	} else {
		mutex_lock(&callback_mutex);
		guarantee_online_cpus(cs, cpus_attach);
		mutex_unlock(&callback_mutex);
	}
	err = set_cpus_allowed_ptr(tsk, cpus_attach);
	if (err)
		return;

	from = oldcs->mems_allowed;
	to = cs->mems_allowed;
	mm = get_task_mm(tsk);
	if (mm) {
		mpol_rebind_mm(mm, &to);
		if (is_memory_migrate(cs))
			cpuset_migrate_mm(mm, &from, &to);
		mmput(mm);
	}
}

/* The various types of files and directories in a cpuset file system */

typedef enum {
	FILE_MEMORY_MIGRATE,
	FILE_CPULIST,
	FILE_MEMLIST,
	FILE_CPU_EXCLUSIVE,
	FILE_MEM_EXCLUSIVE,
	FILE_MEM_HARDWALL,
	FILE_SCHED_LOAD_BALANCE,
	FILE_SCHED_RELAX_DOMAIN_LEVEL,
	FILE_MEMORY_PRESSURE_ENABLED,
	FILE_MEMORY_PRESSURE,
	FILE_SPREAD_PAGE,
	FILE_SPREAD_SLAB,
} cpuset_filetype_t;

static int cpuset_write_u64(struct cgroup *cgrp, struct cftype *cft, u64 val)
{
	int retval = 0;
	struct cpuset *cs = cgroup_cs(cgrp);
	cpuset_filetype_t type = cft->private;

	if (!cgroup_lock_live_group(cgrp))
		return -ENODEV;

	switch (type) {
	case FILE_CPU_EXCLUSIVE:
		retval = update_flag(CS_CPU_EXCLUSIVE, cs, val);
		break;
	case FILE_MEM_EXCLUSIVE:
		retval = update_flag(CS_MEM_EXCLUSIVE, cs, val);
		break;
	case FILE_MEM_HARDWALL:
		retval = update_flag(CS_MEM_HARDWALL, cs, val);
		break;
	case FILE_SCHED_LOAD_BALANCE:
		retval = update_flag(CS_SCHED_LOAD_BALANCE, cs, val);
		break;
	case FILE_MEMORY_MIGRATE:
		retval = update_flag(CS_MEMORY_MIGRATE, cs, val);
		break;
	case FILE_MEMORY_PRESSURE_ENABLED:
		cpuset_memory_pressure_enabled = !!val;
		break;
	case FILE_MEMORY_PRESSURE:
		retval = -EACCES;
		break;
	case FILE_SPREAD_PAGE:
		retval = update_flag(CS_SPREAD_PAGE, cs, val);
		cs->mems_generation = cpuset_mems_generation++;
		break;
	case FILE_SPREAD_SLAB:
		retval = update_flag(CS_SPREAD_SLAB, cs, val);
		cs->mems_generation = cpuset_mems_generation++;
		break;
	default:
		retval = -EINVAL;
		break;
	}
	cgroup_unlock();
	return retval;
}

static int cpuset_write_s64(struct cgroup *cgrp, struct cftype *cft, s64 val)
{
	int retval = 0;
	struct cpuset *cs = cgroup_cs(cgrp);
	cpuset_filetype_t type = cft->private;

	if (!cgroup_lock_live_group(cgrp))
		return -ENODEV;

	switch (type) {
	case FILE_SCHED_RELAX_DOMAIN_LEVEL:
		retval = update_relax_domain_level(cs, val);
		break;
	default:
		retval = -EINVAL;
		break;
	}
	cgroup_unlock();
	return retval;
}

/*
 * Common handling for a write to a "cpus" or "mems" file.
 */
static int cpuset_write_resmask(struct cgroup *cgrp, struct cftype *cft,
				const char *buf)
{
	int retval = 0;
	struct cpuset *cs = cgroup_cs(cgrp);
	struct cpuset *trialcs;

	if (!cgroup_lock_live_group(cgrp))
		return -ENODEV;

	trialcs = alloc_trial_cpuset(cs);
	if (!trialcs)
		return -ENOMEM;

	switch (cft->private) {
	case FILE_CPULIST:
		retval = update_cpumask(cs, trialcs, buf);
		break;
	case FILE_MEMLIST:
		retval = update_nodemask(cs, trialcs, buf);
		break;
	default:
		retval = -EINVAL;
		break;
	}

	free_trial_cpuset(trialcs);
	cgroup_unlock();
	return retval;
}

/*
 * These ascii lists should be read in a single call, by using a user
 * buffer large enough to hold the entire map.  If read in smaller
 * chunks, there is no guarantee of atomicity.  Since the display format
 * used, list of ranges of sequential numbers, is variable length,
 * and since these maps can change value dynamically, one could read
 * gibberish by doing partial reads while a list was changing.
 * A single large read to a buffer that crosses a page boundary is
 * ok, because the result being copied to user land is not recomputed
 * across a page fault.
 */

static int cpuset_sprintf_cpulist(char *page, struct cpuset *cs)
{
	int ret;

	mutex_lock(&callback_mutex);
	ret = cpulist_scnprintf(page, PAGE_SIZE, cs->cpus_allowed);
	mutex_unlock(&callback_mutex);

	return ret;
}

static int cpuset_sprintf_memlist(char *page, struct cpuset *cs)
{
	nodemask_t mask;

	mutex_lock(&callback_mutex);
	mask = cs->mems_allowed;
	mutex_unlock(&callback_mutex);

	return nodelist_scnprintf(page, PAGE_SIZE, mask);
}

static ssize_t cpuset_common_file_read(struct cgroup *cont,
				       struct cftype *cft,
				       struct file *file,
				       char __user *buf,
				       size_t nbytes, loff_t *ppos)
{
	struct cpuset *cs = cgroup_cs(cont);
	cpuset_filetype_t type = cft->private;
	char *page;
	ssize_t retval = 0;
	char *s;

	if (!(page = (char *)__get_free_page(GFP_TEMPORARY)))
		return -ENOMEM;

	s = page;

	switch (type) {
	case FILE_CPULIST:
		s += cpuset_sprintf_cpulist(s, cs);
		break;
	case FILE_MEMLIST:
		s += cpuset_sprintf_memlist(s, cs);
		break;
	default:
		retval = -EINVAL;
		goto out;
	}
	*s++ = '\n';

	retval = simple_read_from_buffer(buf, nbytes, ppos, page, s - page);
out:
	free_page((unsigned long)page);
	return retval;
}

static u64 cpuset_read_u64(struct cgroup *cont, struct cftype *cft)
{
	struct cpuset *cs = cgroup_cs(cont);
	cpuset_filetype_t type = cft->private;
	switch (type) {
	case FILE_CPU_EXCLUSIVE:
		return is_cpu_exclusive(cs);
	case FILE_MEM_EXCLUSIVE:
		return is_mem_exclusive(cs);
	case FILE_MEM_HARDWALL:
		return is_mem_hardwall(cs);
	case FILE_SCHED_LOAD_BALANCE:
		return is_sched_load_balance(cs);
	case FILE_MEMORY_MIGRATE:
		return is_memory_migrate(cs);
	case FILE_MEMORY_PRESSURE_ENABLED:
		return cpuset_memory_pressure_enabled;
	case FILE_MEMORY_PRESSURE:
		return fmeter_getrate(&cs->fmeter);
	case FILE_SPREAD_PAGE:
		return is_spread_page(cs);
	case FILE_SPREAD_SLAB:
		return is_spread_slab(cs);
	default:
		BUG();
	}

	/* Unreachable but makes gcc happy */
	return 0;
}

static s64 cpuset_read_s64(struct cgroup *cont, struct cftype *cft)
{
	struct cpuset *cs = cgroup_cs(cont);
	cpuset_filetype_t type = cft->private;
	switch (type) {
	case FILE_SCHED_RELAX_DOMAIN_LEVEL:
		return cs->relax_domain_level;
	default:
		BUG();
	}

	/* Unrechable but makes gcc happy */
	return 0;
}


/*
 * for the common functions, 'private' gives the type of file
 */

static struct cftype files[] = {
	{
		.name = "cpus",
		.read = cpuset_common_file_read,
		.write_string = cpuset_write_resmask,
		.max_write_len = (100U + 6 * NR_CPUS),
		.private = FILE_CPULIST,
	},

	{
		.name = "mems",
		.read = cpuset_common_file_read,
		.write_string = cpuset_write_resmask,
		.max_write_len = (100U + 6 * MAX_NUMNODES),
		.private = FILE_MEMLIST,
	},

	{
		.name = "cpu_exclusive",
		.read_u64 = cpuset_read_u64,
		.write_u64 = cpuset_write_u64,
		.private = FILE_CPU_EXCLUSIVE,
	},

	{
		.name = "mem_exclusive",
		.read_u64 = cpuset_read_u64,
		.write_u64 = cpuset_write_u64,
		.private = FILE_MEM_EXCLUSIVE,
	},

	{
		.name = "mem_hardwall",
		.read_u64 = cpuset_read_u64,
		.write_u64 = cpuset_write_u64,
		.private = FILE_MEM_HARDWALL,
	},

	{
		.name = "sched_load_balance",
		.read_u64 = cpuset_read_u64,
		.write_u64 = cpuset_write_u64,
		.private = FILE_SCHED_LOAD_BALANCE,
	},

	{
		.name = "sched_relax_domain_level",
		.read_s64 = cpuset_read_s64,
		.write_s64 = cpuset_write_s64,
		.private = FILE_SCHED_RELAX_DOMAIN_LEVEL,
	},

	{
		.name = "memory_migrate",
		.read_u64 = cpuset_read_u64,
		.write_u64 = cpuset_write_u64,
		.private = FILE_MEMORY_MIGRATE,
	},

	{
		.name = "memory_pressure",
		.read_u64 = cpuset_read_u64,
		.write_u64 = cpuset_write_u64,
		.private = FILE_MEMORY_PRESSURE,
	},

	{
		.name = "memory_spread_page",
		.read_u64 = cpuset_read_u64,
		.write_u64 = cpuset_write_u64,
		.private = FILE_SPREAD_PAGE,
	},

	{
		.name = "memory_spread_slab",
		.read_u64 = cpuset_read_u64,
		.write_u64 = cpuset_write_u64,
		.private = FILE_SPREAD_SLAB,
	},
};

static struct cftype cft_memory_pressure_enabled = {
	.name = "memory_pressure_enabled",
	.read_u64 = cpuset_read_u64,
	.write_u64 = cpuset_write_u64,
	.private = FILE_MEMORY_PRESSURE_ENABLED,
};

static int cpuset_populate(struct cgroup_subsys *ss, struct cgroup *cont)
{
	int err;

	err = cgroup_add_files(cont, ss, files, ARRAY_SIZE(files));
	if (err)
		return err;
	/* memory_pressure_enabled is in root cpuset only */
	if (!cont->parent)
		err = cgroup_add_file(cont, ss,
				      &cft_memory_pressure_enabled);
	return err;
}

/*
 * post_clone() is called at the end of cgroup_clone().
 * 'cgroup' was just created automatically as a result of
 * a cgroup_clone(), and the current task is about to
 * be moved into 'cgroup'.
 *
 * Currently we refuse to set up the cgroup - thereby
 * refusing the task to be entered, and as a result refusing
 * the sys_unshare() or clone() which initiated it - if any
 * sibling cpusets have exclusive cpus or mem.
 *
 * If this becomes a problem for some users who wish to
 * allow that scenario, then cpuset_post_clone() could be
 * changed to grant parent->cpus_allowed-sibling_cpus_exclusive
 * (and likewise for mems) to the new cgroup. Called with cgroup_mutex
 * held.
 */
static void cpuset_post_clone(struct cgroup_subsys *ss,
			      struct cgroup *cgroup)
{
	struct cgroup *parent, *child;
	struct cpuset *cs, *parent_cs;

	parent = cgroup->parent;
	list_for_each_entry(child, &parent->children, sibling) {
		cs = cgroup_cs(child);
		if (is_mem_exclusive(cs) || is_cpu_exclusive(cs))
			return;
	}
	cs = cgroup_cs(cgroup);
	parent_cs = cgroup_cs(parent);

	cs->mems_allowed = parent_cs->mems_allowed;
	cpumask_copy(cs->cpus_allowed, parent_cs->cpus_allowed);
	return;
}

/*
 *	cpuset_create - create a cpuset
 *	ss:	cpuset cgroup subsystem
 *	cont:	control group that the new cpuset will be part of
 */

static struct cgroup_subsys_state *cpuset_create(
	struct cgroup_subsys *ss,
	struct cgroup *cont)
{
	struct cpuset *cs;
	struct cpuset *parent;

	if (!cont->parent) {
		/* This is early initialization for the top cgroup */
		top_cpuset.mems_generation = cpuset_mems_generation++;
		return &top_cpuset.css;
	}
	parent = cgroup_cs(cont->parent);
	cs = kmalloc(sizeof(*cs), GFP_KERNEL);
	if (!cs)
		return ERR_PTR(-ENOMEM);
	if (!alloc_cpumask_var(&cs->cpus_allowed, GFP_KERNEL)) {
		kfree(cs);
		return ERR_PTR(-ENOMEM);
	}

	cpuset_update_task_memory_state();
	cs->flags = 0;
	if (is_spread_page(parent))
		set_bit(CS_SPREAD_PAGE, &cs->flags);
	if (is_spread_slab(parent))
		set_bit(CS_SPREAD_SLAB, &cs->flags);
	set_bit(CS_SCHED_LOAD_BALANCE, &cs->flags);
	cpumask_clear(cs->cpus_allowed);
	nodes_clear(cs->mems_allowed);
	cs->mems_generation = cpuset_mems_generation++;
	fmeter_init(&cs->fmeter);
	cs->relax_domain_level = -1;

	cs->parent = parent;
	number_of_cpusets++;
	return &cs->css ;
}

/*
 * If the cpuset being removed has its flag 'sched_load_balance'
 * enabled, then simulate turning sched_load_balance off, which
 * will call async_rebuild_sched_domains().
 */

static void cpuset_destroy(struct cgroup_subsys *ss, struct cgroup *cont)
{
	struct cpuset *cs = cgroup_cs(cont);

	cpuset_update_task_memory_state();

	if (is_sched_load_balance(cs))
		update_flag(CS_SCHED_LOAD_BALANCE, cs, 0);

	number_of_cpusets--;
	free_cpumask_var(cs->cpus_allowed);
	kfree(cs);
}

struct cgroup_subsys cpuset_subsys = {
	.name = "cpuset",
	.create = cpuset_create,
	.destroy = cpuset_destroy,
	.can_attach = cpuset_can_attach,
	.attach = cpuset_attach,
	.populate = cpuset_populate,
	.post_clone = cpuset_post_clone,
	.subsys_id = cpuset_subsys_id,
	.early_init = 1,
};

/*
 * cpuset_init_early - just enough so that the calls to
 * cpuset_update_task_memory_state() in early init code
 * are harmless.
 */

int __init cpuset_init_early(void)
{
	alloc_bootmem_cpumask_var(&top_cpuset.cpus_allowed);

	top_cpuset.mems_generation = cpuset_mems_generation++;
	return 0;
}


/**
 * cpuset_init - initialize cpusets at system boot
 *
 * Description: Initialize top_cpuset and the cpuset internal file system,
 **/

int __init cpuset_init(void)
{
	int err = 0;

	cpumask_setall(top_cpuset.cpus_allowed);
	nodes_setall(top_cpuset.mems_allowed);

	fmeter_init(&top_cpuset.fmeter);
	top_cpuset.mems_generation = cpuset_mems_generation++;
	set_bit(CS_SCHED_LOAD_BALANCE, &top_cpuset.flags);
	top_cpuset.relax_domain_level = -1;

	err = register_filesystem(&cpuset_fs_type);
	if (err < 0)
		return err;

	if (!alloc_cpumask_var(&cpus_attach, GFP_KERNEL))
		BUG();

	number_of_cpusets = 1;
	return 0;
}

/**
 * cpuset_do_move_task - move a given task to another cpuset
 * @tsk: pointer to task_struct the task to move
 * @scan: struct cgroup_scanner contained in its struct cpuset_hotplug_scanner
 *
 * Called by cgroup_scan_tasks() for each task in a cgroup.
 * Return nonzero to stop the walk through the tasks.
 */
static void cpuset_do_move_task(struct task_struct *tsk,
				struct cgroup_scanner *scan)
{
	struct cpuset_hotplug_scanner *chsp;

	chsp = container_of(scan, struct cpuset_hotplug_scanner, scan);
	cgroup_attach_task(chsp->to, tsk);
}

/**
 * move_member_tasks_to_cpuset - move tasks from one cpuset to another
 * @from: cpuset in which the tasks currently reside
 * @to: cpuset to which the tasks will be moved
 *
 * Called with cgroup_mutex held
 * callback_mutex must not be held, as cpuset_attach() will take it.
 *
 * The cgroup_scan_tasks() function will scan all the tasks in a cgroup,
 * calling callback functions for each.
 */
static void move_member_tasks_to_cpuset(struct cpuset *from, struct cpuset *to)
{
	struct cpuset_hotplug_scanner scan;

	scan.scan.cg = from->css.cgroup;
	scan.scan.test_task = NULL; /* select all tasks in cgroup */
	scan.scan.process_task = cpuset_do_move_task;
	scan.scan.heap = NULL;
	scan.to = to->css.cgroup;

	if (cgroup_scan_tasks(&scan.scan))
		printk(KERN_ERR "move_member_tasks_to_cpuset: "
				"cgroup_scan_tasks failed\n");
}

/*
 * If CPU and/or memory hotplug handlers, below, unplug any CPUs
 * or memory nodes, we need to walk over the cpuset hierarchy,
 * removing that CPU or node from all cpusets.  If this removes the
 * last CPU or node from a cpuset, then move the tasks in the empty
 * cpuset to its next-highest non-empty parent.
 *
 * Called with cgroup_mutex held
 * callback_mutex must not be held, as cpuset_attach() will take it.
 */
static void remove_tasks_in_empty_cpuset(struct cpuset *cs)
{
	struct cpuset *parent;

	/*
	 * The cgroup's css_sets list is in use if there are tasks
	 * in the cpuset; the list is empty if there are none;
	 * the cs->css.refcnt seems always 0.
	 */
	if (list_empty(&cs->css.cgroup->css_sets))
		return;

	/*
	 * Find its next-highest non-empty parent, (top cpuset
	 * has online cpus, so can't be empty).
	 */
	parent = cs->parent;
	while (cpumask_empty(parent->cpus_allowed) ||
			nodes_empty(parent->mems_allowed))
		parent = parent->parent;

	move_member_tasks_to_cpuset(cs, parent);
}

/*
 * Walk the specified cpuset subtree and look for empty cpusets.
 * The tasks of such cpuset must be moved to a parent cpuset.
 *
 * Called with cgroup_mutex held.  We take callback_mutex to modify
 * cpus_allowed and mems_allowed.
 *
 * This walk processes the tree from top to bottom, completing one layer
 * before dropping down to the next.  It always processes a node before
 * any of its children.
 *
 * For now, since we lack memory hot unplug, we'll never see a cpuset
 * that has tasks along with an empty 'mems'.  But if we did see such
 * a cpuset, we'd handle it just like we do if its 'cpus' was empty.
 */
static void scan_for_empty_cpusets(struct cpuset *root)
{
	LIST_HEAD(queue);
	struct cpuset *cp;	/* scans cpusets being updated */
	struct cpuset *child;	/* scans child cpusets of cp */
	struct cgroup *cont;
	nodemask_t oldmems;

	list_add_tail((struct list_head *)&root->stack_list, &queue);

	while (!list_empty(&queue)) {
		cp = list_first_entry(&queue, struct cpuset, stack_list);
		list_del(queue.next);
		list_for_each_entry(cont, &cp->css.cgroup->children, sibling) {
			child = cgroup_cs(cont);
			list_add_tail(&child->stack_list, &queue);
		}

		/* Continue past cpusets with all cpus, mems online */
		if (cpumask_subset(cp->cpus_allowed, cpu_online_mask) &&
		    nodes_subset(cp->mems_allowed, node_states[N_HIGH_MEMORY]))
			continue;

		oldmems = cp->mems_allowed;

		/* Remove offline cpus and mems from this cpuset. */
		mutex_lock(&callback_mutex);
		cpumask_and(cp->cpus_allowed, cp->cpus_allowed,
			    cpu_online_mask);
		nodes_and(cp->mems_allowed, cp->mems_allowed,
						node_states[N_HIGH_MEMORY]);
		mutex_unlock(&callback_mutex);

		/* Move tasks from the empty cpuset to a parent */
		if (cpumask_empty(cp->cpus_allowed) ||
		     nodes_empty(cp->mems_allowed))
			remove_tasks_in_empty_cpuset(cp);
		else {
			update_tasks_cpumask(cp, NULL);
			update_tasks_nodemask(cp, &oldmems);
		}
	}
}

/*
 * The top_cpuset tracks what CPUs and Memory Nodes are online,
 * period.  This is necessary in order to make cpusets transparent
 * (of no affect) on systems that are actively using CPU hotplug
 * but making no active use of cpusets.
 *
 * This routine ensures that top_cpuset.cpus_allowed tracks
 * cpu_online_map on each CPU hotplug (cpuhp) event.
 *
 * Called within get_online_cpus().  Needs to call cgroup_lock()
 * before calling generate_sched_domains().
 */
static int cpuset_track_online_cpus(struct notifier_block *unused_nb,
				unsigned long phase, void *unused_cpu)
{
	struct sched_domain_attr *attr;
	struct cpumask *doms;
	int ndoms;

	switch (phase) {
	case CPU_ONLINE:
	case CPU_ONLINE_FROZEN:
	case CPU_DEAD:
	case CPU_DEAD_FROZEN:
		break;

	default:
		return NOTIFY_DONE;
	}

	cgroup_lock();
	cpumask_copy(top_cpuset.cpus_allowed, cpu_online_mask);
	scan_for_empty_cpusets(&top_cpuset);
	ndoms = generate_sched_domains(&doms, &attr);
	cgroup_unlock();

	/* Have scheduler rebuild the domains */
	partition_sched_domains(ndoms, doms, attr);

	return NOTIFY_OK;
}

#ifdef CONFIG_MEMORY_HOTPLUG
/*
 * Keep top_cpuset.mems_allowed tracking node_states[N_HIGH_MEMORY].
 * Call this routine anytime after node_states[N_HIGH_MEMORY] changes.
 * See also the previous routine cpuset_track_online_cpus().
 */
static int cpuset_track_online_nodes(struct notifier_block *self,
				unsigned long action, void *arg)
{
	cgroup_lock();
	switch (action) {
	case MEM_ONLINE:
		top_cpuset.mems_allowed = node_states[N_HIGH_MEMORY];
		break;
	case MEM_OFFLINE:
		top_cpuset.mems_allowed = node_states[N_HIGH_MEMORY];
		scan_for_empty_cpusets(&top_cpuset);
		break;
	default:
		break;
	}
	cgroup_unlock();
	return NOTIFY_OK;
}
#endif

/**
 * cpuset_init_smp - initialize cpus_allowed
 *
 * Description: Finish top cpuset after cpu, node maps are initialized
 **/

void __init cpuset_init_smp(void)
{
	cpumask_copy(top_cpuset.cpus_allowed, cpu_online_mask);
	top_cpuset.mems_allowed = node_states[N_HIGH_MEMORY];

	hotcpu_notifier(cpuset_track_online_cpus, 0);
	hotplug_memory_notifier(cpuset_track_online_nodes, 10);
}

/**
 * cpuset_cpus_allowed - return cpus_allowed mask from a tasks cpuset.
 * @tsk: pointer to task_struct from which to obtain cpuset->cpus_allowed.
 * @pmask: pointer to struct cpumask variable to receive cpus_allowed set.
 *
 * Description: Returns the cpumask_var_t cpus_allowed of the cpuset
 * attached to the specified @tsk.  Guaranteed to return some non-empty
 * subset of cpu_online_map, even if this means going outside the
 * tasks cpuset.
 **/

void cpuset_cpus_allowed(struct task_struct *tsk, struct cpumask *pmask)
{
	mutex_lock(&callback_mutex);
	cpuset_cpus_allowed_locked(tsk, pmask);
	mutex_unlock(&callback_mutex);
}

/**
 * cpuset_cpus_allowed_locked - return cpus_allowed mask from a tasks cpuset.
 * Must be called with callback_mutex held.
 **/
void cpuset_cpus_allowed_locked(struct task_struct *tsk, struct cpumask *pmask)
{
	task_lock(tsk);
	guarantee_online_cpus(task_cs(tsk), pmask);
	task_unlock(tsk);
}

void cpuset_init_current_mems_allowed(void)
{
	nodes_setall(current->mems_allowed);
}

/**
 * cpuset_mems_allowed - return mems_allowed mask from a tasks cpuset.
 * @tsk: pointer to task_struct from which to obtain cpuset->mems_allowed.
 *
 * Description: Returns the nodemask_t mems_allowed of the cpuset
 * attached to the specified @tsk.  Guaranteed to return some non-empty
 * subset of node_states[N_HIGH_MEMORY], even if this means going outside the
 * tasks cpuset.
 **/

nodemask_t cpuset_mems_allowed(struct task_struct *tsk)
{
	nodemask_t mask;

	mutex_lock(&callback_mutex);
	task_lock(tsk);
	guarantee_online_mems(task_cs(tsk), &mask);
	task_unlock(tsk);
	mutex_unlock(&callback_mutex);

	return mask;
}

/**
 * cpuset_nodemask_valid_mems_allowed - check nodemask vs. curremt mems_allowed
 * @nodemask: the nodemask to be checked
 *
 * Are any of the nodes in the nodemask allowed in current->mems_allowed?
 */
int cpuset_nodemask_valid_mems_allowed(nodemask_t *nodemask)
{
	return nodes_intersects(*nodemask, current->mems_allowed);
}

/*
 * nearest_hardwall_ancestor() - Returns the nearest mem_exclusive or
 * mem_hardwall ancestor to the specified cpuset.  Call holding
 * callback_mutex.  If no ancestor is mem_exclusive or mem_hardwall
 * (an unusual configuration), then returns the root cpuset.
 */
static const struct cpuset *nearest_hardwall_ancestor(const struct cpuset *cs)
{
	while (!(is_mem_exclusive(cs) || is_mem_hardwall(cs)) && cs->parent)
		cs = cs->parent;
	return cs;
}

/**
 * cpuset_zone_allowed_softwall - Can we allocate on zone z's memory node?
 * @z: is this zone on an allowed node?
 * @gfp_mask: memory allocation flags
 *
 * If we're in interrupt, yes, we can always allocate.  If
 * __GFP_THISNODE is set, yes, we can always allocate.  If zone
 * z's node is in our tasks mems_allowed, yes.  If it's not a
 * __GFP_HARDWALL request and this zone's nodes is in the nearest
 * hardwalled cpuset ancestor to this tasks cpuset, yes.
 * If the task has been OOM killed and has access to memory reserves
 * as specified by the TIF_MEMDIE flag, yes.
 * Otherwise, no.
 *
 * If __GFP_HARDWALL is set, cpuset_zone_allowed_softwall()
 * reduces to cpuset_zone_allowed_hardwall().  Otherwise,
 * cpuset_zone_allowed_softwall() might sleep, and might allow a zone
 * from an enclosing cpuset.
 *
 * cpuset_zone_allowed_hardwall() only handles the simpler case of
 * hardwall cpusets, and never sleeps.
 *
 * The __GFP_THISNODE placement logic is really handled elsewhere,
 * by forcibly using a zonelist starting at a specified node, and by
 * (in get_page_from_freelist()) refusing to consider the zones for
 * any node on the zonelist except the first.  By the time any such
 * calls get to this routine, we should just shut up and say 'yes'.
 *
 * GFP_USER allocations are marked with the __GFP_HARDWALL bit,
 * and do not allow allocations outside the current tasks cpuset
 * unless the task has been OOM killed as is marked TIF_MEMDIE.
 * GFP_KERNEL allocations are not so marked, so can escape to the
 * nearest enclosing hardwalled ancestor cpuset.
 *
 * Scanning up parent cpusets requires callback_mutex.  The
 * __alloc_pages() routine only calls here with __GFP_HARDWALL bit
 * _not_ set if it's a GFP_KERNEL allocation, and all nodes in the
 * current tasks mems_allowed came up empty on the first pass over
 * the zonelist.  So only GFP_KERNEL allocations, if all nodes in the
 * cpuset are short of memory, might require taking the callback_mutex
 * mutex.
 *
 * The first call here from mm/page_alloc:get_page_from_freelist()
 * has __GFP_HARDWALL set in gfp_mask, enforcing hardwall cpusets,
 * so no allocation on a node outside the cpuset is allowed (unless
 * in interrupt, of course).
 *
 * The second pass through get_page_from_freelist() doesn't even call
 * here for GFP_ATOMIC calls.  For those calls, the __alloc_pages()
 * variable 'wait' is not set, and the bit ALLOC_CPUSET is not set
 * in alloc_flags.  That logic and the checks below have the combined
 * affect that:
 *	in_interrupt - any node ok (current task context irrelevant)
 *	GFP_ATOMIC   - any node ok
 *	TIF_MEMDIE   - any node ok
 *	GFP_KERNEL   - any node in enclosing hardwalled cpuset ok
 *	GFP_USER     - only nodes in current tasks mems allowed ok.
 *
 * Rule:
 *    Don't call cpuset_zone_allowed_softwall if you can't sleep, unless you
 *    pass in the __GFP_HARDWALL flag set in gfp_flag, which disables
 *    the code that might scan up ancestor cpusets and sleep.
 */

int __cpuset_zone_allowed_softwall(struct zone *z, gfp_t gfp_mask)
{
	int node;			/* node that zone z is on */
	const struct cpuset *cs;	/* current cpuset ancestors */
	int allowed;			/* is allocation in zone z allowed? */

	if (in_interrupt() || (gfp_mask & __GFP_THISNODE))
		return 1;
	node = zone_to_nid(z);
	might_sleep_if(!(gfp_mask & __GFP_HARDWALL));
	if (node_isset(node, current->mems_allowed))
		return 1;
	/*
	 * Allow tasks that have access to memory reserves because they have
	 * been OOM killed to get memory anywhere.
	 */
	if (unlikely(test_thread_flag(TIF_MEMDIE)))
		return 1;
	if (gfp_mask & __GFP_HARDWALL)	/* If hardwall request, stop here */
		return 0;

	if (current->flags & PF_EXITING) /* Let dying task have memory */
		return 1;

	/* Not hardwall and node outside mems_allowed: scan up cpusets */
	mutex_lock(&callback_mutex);

	task_lock(current);
	cs = nearest_hardwall_ancestor(task_cs(current));
	task_unlock(current);

	allowed = node_isset(node, cs->mems_allowed);
	mutex_unlock(&callback_mutex);
	return allowed;
}

/*
 * cpuset_zone_allowed_hardwall - Can we allocate on zone z's memory node?
 * @z: is this zone on an allowed node?
 * @gfp_mask: memory allocation flags
 *
 * If we're in interrupt, yes, we can always allocate.
 * If __GFP_THISNODE is set, yes, we can always allocate.  If zone
 * z's node is in our tasks mems_allowed, yes.   If the task has been
 * OOM killed and has access to memory reserves as specified by the
 * TIF_MEMDIE flag, yes.  Otherwise, no.
 *
 * The __GFP_THISNODE placement logic is really handled elsewhere,
 * by forcibly using a zonelist starting at a specified node, and by
 * (in get_page_from_freelist()) refusing to consider the zones for
 * any node on the zonelist except the first.  By the time any such
 * calls get to this routine, we should just shut up and say 'yes'.
 *
 * Unlike the cpuset_zone_allowed_softwall() variant, above,
 * this variant requires that the zone be in the current tasks
 * mems_allowed or that we're in interrupt.  It does not scan up the
 * cpuset hierarchy for the nearest enclosing mem_exclusive cpuset.
 * It never sleeps.
 */

int __cpuset_zone_allowed_hardwall(struct zone *z, gfp_t gfp_mask)
{
	int node;			/* node that zone z is on */

	if (in_interrupt() || (gfp_mask & __GFP_THISNODE))
		return 1;
	node = zone_to_nid(z);
	if (node_isset(node, current->mems_allowed))
		return 1;
	/*
	 * Allow tasks that have access to memory reserves because they have
	 * been OOM killed to get memory anywhere.
	 */
	if (unlikely(test_thread_flag(TIF_MEMDIE)))
		return 1;
	return 0;
}

/**
 * cpuset_lock - lock out any changes to cpuset structures
 *
 * The out of memory (oom) code needs to mutex_lock cpusets
 * from being changed while it scans the tasklist looking for a
 * task in an overlapping cpuset.  Expose callback_mutex via this
 * cpuset_lock() routine, so the oom code can lock it, before
 * locking the task list.  The tasklist_lock is a spinlock, so
 * must be taken inside callback_mutex.
 */

void cpuset_lock(void)
{
	mutex_lock(&callback_mutex);
}

/**
 * cpuset_unlock - release lock on cpuset changes
 *
 * Undo the lock taken in a previous cpuset_lock() call.
 */

void cpuset_unlock(void)
{
	mutex_unlock(&callback_mutex);
}

/**
 * cpuset_mem_spread_node() - On which node to begin search for a page
 *
 * If a task is marked PF_SPREAD_PAGE or PF_SPREAD_SLAB (as for
 * tasks in a cpuset with is_spread_page or is_spread_slab set),
 * and if the memory allocation used cpuset_mem_spread_node()
 * to determine on which node to start looking, as it will for
 * certain page cache or slab cache pages such as used for file
 * system buffers and inode caches, then instead of starting on the
 * local node to look for a free page, rather spread the starting
 * node around the tasks mems_allowed nodes.
 *
 * We don't have to worry about the returned node being offline
 * because "it can't happen", and even if it did, it would be ok.
 *
 * The routines calling guarantee_online_mems() are careful to
 * only set nodes in task->mems_allowed that are online.  So it
 * should not be possible for the following code to return an
 * offline node.  But if it did, that would be ok, as this routine
 * is not returning the node where the allocation must be, only
 * the node where the search should start.  The zonelist passed to
 * __alloc_pages() will include all nodes.  If the slab allocator
 * is passed an offline node, it will fall back to the local node.
 * See kmem_cache_alloc_node().
 */

int cpuset_mem_spread_node(void)
{
	int node;

	node = next_node(current->cpuset_mem_spread_rotor, current->mems_allowed);
	if (node == MAX_NUMNODES)
		node = first_node(current->mems_allowed);
	current->cpuset_mem_spread_rotor = node;
	return node;
}
EXPORT_SYMBOL_GPL(cpuset_mem_spread_node);

/**
 * cpuset_mems_allowed_intersects - Does @tsk1's mems_allowed intersect @tsk2's?
 * @tsk1: pointer to task_struct of some task.
 * @tsk2: pointer to task_struct of some other task.
 *
 * Description: Return true if @tsk1's mems_allowed intersects the
 * mems_allowed of @tsk2.  Used by the OOM killer to determine if
 * one of the task's memory usage might impact the memory available
 * to the other.
 **/

int cpuset_mems_allowed_intersects(const struct task_struct *tsk1,
				   const struct task_struct *tsk2)
{
	return nodes_intersects(tsk1->mems_allowed, tsk2->mems_allowed);
}

/**
 * cpuset_print_task_mems_allowed - prints task's cpuset and mems_allowed
 * @task: pointer to task_struct of some task.
 *
 * Description: Prints @task's name, cpuset name, and cached copy of its
 * mems_allowed to the kernel log.  Must hold task_lock(task) to allow
 * dereferencing task_cs(task).
 */
void cpuset_print_task_mems_allowed(struct task_struct *tsk)
{
	struct dentry *dentry;

	dentry = task_cs(tsk)->css.cgroup->dentry;
	spin_lock(&cpuset_buffer_lock);
	snprintf(cpuset_name, CPUSET_NAME_LEN,
		 dentry ? (const char *)dentry->d_name.name : "/");
	nodelist_scnprintf(cpuset_nodelist, CPUSET_NODELIST_LEN,
			   tsk->mems_allowed);
	printk(KERN_INFO "%s cpuset=%s mems_allowed=%s\n",
	       tsk->comm, cpuset_name, cpuset_nodelist);
	spin_unlock(&cpuset_buffer_lock);
}

/*
 * Collection of memory_pressure is suppressed unless
 * this flag is enabled by writing "1" to the special
 * cpuset file 'memory_pressure_enabled' in the root cpuset.
 */

int cpuset_memory_pressure_enabled __read_mostly;

/**
 * cpuset_memory_pressure_bump - keep stats of per-cpuset reclaims.
 *
 * Keep a running average of the rate of synchronous (direct)
 * page reclaim efforts initiated by tasks in each cpuset.
 *
 * This represents the rate at which some task in the cpuset
 * ran low on memory on all nodes it was allowed to use, and
 * had to enter the kernels page reclaim code in an effort to
 * create more free memory by tossing clean pages or swapping
 * or writing dirty pages.
 *
 * Display to user space in the per-cpuset read-only file
 * "memory_pressure".  Value displayed is an integer
 * representing the recent rate of entry into the synchronous
 * (direct) page reclaim by any task attached to the cpuset.
 **/

void __cpuset_memory_pressure_bump(void)
{
	task_lock(current);
	fmeter_markevent(&task_cs(current)->fmeter);
	task_unlock(current);
}

#ifdef CONFIG_PROC_PID_CPUSET
/*
 * proc_cpuset_show()
 *  - Print tasks cpuset path into seq_file.
 *  - Used for /proc/<pid>/cpuset.
 *  - No need to task_lock(tsk) on this tsk->cpuset reference, as it
 *    doesn't really matter if tsk->cpuset changes after we read it,
 *    and we take cgroup_mutex, keeping cpuset_attach() from changing it
 *    anyway.
 */
static int proc_cpuset_show(struct seq_file *m, void *unused_v)
{
	struct pid *pid;
	struct task_struct *tsk;
	char *buf;
	struct cgroup_subsys_state *css;
	int retval;

	retval = -ENOMEM;
	buf = kmalloc(PAGE_SIZE, GFP_KERNEL);
	if (!buf)
		goto out;

	retval = -ESRCH;
	pid = m->private;
	tsk = get_pid_task(pid, PIDTYPE_PID);
	if (!tsk)
		goto out_free;

	retval = -EINVAL;
	cgroup_lock();
	css = task_subsys_state(tsk, cpuset_subsys_id);
	retval = cgroup_path(css->cgroup, buf, PAGE_SIZE);
	if (retval < 0)
		goto out_unlock;
	seq_puts(m, buf);
	seq_putc(m, '\n');
out_unlock:
	cgroup_unlock();
	put_task_struct(tsk);
out_free:
	kfree(buf);
out:
	return retval;
}

static int cpuset_open(struct inode *inode, struct file *file)
{
	struct pid *pid = PROC_I(inode)->pid;
	return single_open(file, proc_cpuset_show, pid);
}

const struct file_operations proc_cpuset_operations = {
	.open		= cpuset_open,
	.read		= seq_read,
	.llseek		= seq_lseek,
	.release	= single_release,
};
#endif /* CONFIG_PROC_PID_CPUSET */

/* Display task cpus_allowed, mems_allowed in /proc/<pid>/status file. */
void cpuset_task_status_allowed(struct seq_file *m, struct task_struct *task)
{
	seq_printf(m, "Cpus_allowed:\t");
	seq_cpumask(m, &task->cpus_allowed);
	seq_printf(m, "\n");
	seq_printf(m, "Cpus_allowed_list:\t");
	seq_cpumask_list(m, &task->cpus_allowed);
	seq_printf(m, "\n");
	seq_printf(m, "Mems_allowed:\t");
	seq_nodemask(m, &task->mems_allowed);
	seq_printf(m, "\n");
	seq_printf(m, "Mems_allowed_list:\t");
	seq_nodemask_list(m, &task->mems_allowed);
	seq_printf(m, "\n");
}<|MERGE_RESOLUTION|>--- conflicted
+++ resolved
@@ -710,11 +710,7 @@
 	 * Now we know how many domains to create.
 	 * Convert <csn, csa> to <ndoms, doms> and populate cpu masks.
 	 */
-<<<<<<< HEAD
-	doms = kmalloc(ndoms * sizeof(cpumask_t), GFP_KERNEL);
-=======
 	doms = kmalloc(ndoms * cpumask_size(), GFP_KERNEL);
->>>>>>> 18e352e4
 	if (!doms)
 		goto done;
 
