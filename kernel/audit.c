--- conflicted
+++ resolved
@@ -1358,13 +1358,6 @@
 			skb_queue_tail(&audit_skb_queue, ab->skb);
 			ab->skb = NULL;
 			wake_up_interruptible(&kauditd_wait);
-<<<<<<< HEAD
-		} else if (printk_ratelimit()) {
-			struct nlmsghdr *nlh = nlmsg_hdr(ab->skb);
-			printk(KERN_NOTICE "type=%d %s\n", nlh->nlmsg_type, ab->skb->data + NLMSG_SPACE(0));
-		} else {
-			audit_log_lost("printk limit exceeded\n");
-=======
 		} else if (nlh->nlmsg_type != AUDIT_EOE) {
 			if (printk_ratelimit()) {
 				printk(KERN_NOTICE "type=%d %s\n",
@@ -1372,7 +1365,6 @@
 					ab->skb->data + NLMSG_SPACE(0));
 			} else
 				audit_log_lost("printk limit exceeded\n");
->>>>>>> 976dde01
 		}
 	}
 	audit_buffer_free(ab);
