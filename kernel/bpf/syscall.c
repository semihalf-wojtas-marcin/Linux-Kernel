/* Copyright (c) 2011-2014 PLUMgrid, http://plumgrid.com
 *
 * This program is free software; you can redistribute it and/or
 * modify it under the terms of version 2 of the GNU General Public
 * License as published by the Free Software Foundation.
 *
 * This program is distributed in the hope that it will be useful, but
 * WITHOUT ANY WARRANTY; without even the implied warranty of
 * MERCHANTABILITY or FITNESS FOR A PARTICULAR PURPOSE. See the GNU
 * General Public License for more details.
 */
#include <linux/bpf.h>
#include <linux/bpf_trace.h>
#include <linux/syscalls.h>
#include <linux/slab.h>
#include <linux/sched/signal.h>
#include <linux/vmalloc.h>
#include <linux/mmzone.h>
#include <linux/anon_inodes.h>
#include <linux/file.h>
#include <linux/license.h>
#include <linux/filter.h>
#include <linux/version.h>
#include <linux/kernel.h>

DEFINE_PER_CPU(int, bpf_prog_active);

int sysctl_unprivileged_bpf_disabled __read_mostly;

static const struct bpf_map_ops * const bpf_map_types[] = {
#define BPF_PROG_TYPE(_id, _ops)
#define BPF_MAP_TYPE(_id, _ops) \
	[_id] = &_ops,
#include <linux/bpf_types.h>
#undef BPF_PROG_TYPE
#undef BPF_MAP_TYPE
};

static struct bpf_map *find_and_alloc_map(union bpf_attr *attr)
{
	struct bpf_map *map;

	if (attr->map_type >= ARRAY_SIZE(bpf_map_types) ||
	    !bpf_map_types[attr->map_type])
		return ERR_PTR(-EINVAL);

	map = bpf_map_types[attr->map_type]->map_alloc(attr);
	if (IS_ERR(map))
		return map;
	map->ops = bpf_map_types[attr->map_type];
	map->map_type = attr->map_type;
	return map;
}

void *bpf_map_area_alloc(size_t size)
{
	/* We definitely need __GFP_NORETRY, so OOM killer doesn't
	 * trigger under memory pressure as we really just want to
	 * fail instead.
	 */
	const gfp_t flags = __GFP_NOWARN | __GFP_NORETRY | __GFP_ZERO;
	void *area;

	if (size <= (PAGE_SIZE << PAGE_ALLOC_COSTLY_ORDER)) {
		area = kmalloc(size, GFP_USER | flags);
		if (area != NULL)
			return area;
	}

	return __vmalloc(size, GFP_KERNEL | __GFP_HIGHMEM | flags,
			 PAGE_KERNEL);
}

void bpf_map_area_free(void *area)
{
	kvfree(area);
}

int bpf_map_precharge_memlock(u32 pages)
{
	struct user_struct *user = get_current_user();
	unsigned long memlock_limit, cur;

	memlock_limit = rlimit(RLIMIT_MEMLOCK) >> PAGE_SHIFT;
	cur = atomic_long_read(&user->locked_vm);
	free_uid(user);
	if (cur + pages > memlock_limit)
		return -EPERM;
	return 0;
}

static int bpf_map_charge_memlock(struct bpf_map *map)
{
	struct user_struct *user = get_current_user();
	unsigned long memlock_limit;

	memlock_limit = rlimit(RLIMIT_MEMLOCK) >> PAGE_SHIFT;

	atomic_long_add(map->pages, &user->locked_vm);

	if (atomic_long_read(&user->locked_vm) > memlock_limit) {
		atomic_long_sub(map->pages, &user->locked_vm);
		free_uid(user);
		return -EPERM;
	}
	map->user = user;
	return 0;
}

static void bpf_map_uncharge_memlock(struct bpf_map *map)
{
	struct user_struct *user = map->user;

	atomic_long_sub(map->pages, &user->locked_vm);
	free_uid(user);
}

/* called from workqueue */
static void bpf_map_free_deferred(struct work_struct *work)
{
	struct bpf_map *map = container_of(work, struct bpf_map, work);

	bpf_map_uncharge_memlock(map);
	/* implementation dependent freeing */
	map->ops->map_free(map);
}

static void bpf_map_put_uref(struct bpf_map *map)
{
	if (atomic_dec_and_test(&map->usercnt)) {
		if (map->map_type == BPF_MAP_TYPE_PROG_ARRAY)
			bpf_fd_array_map_clear(map);
	}
}

/* decrement map refcnt and schedule it for freeing via workqueue
 * (unrelying map implementation ops->map_free() might sleep)
 */
void bpf_map_put(struct bpf_map *map)
{
	if (atomic_dec_and_test(&map->refcnt)) {
		INIT_WORK(&map->work, bpf_map_free_deferred);
		schedule_work(&map->work);
	}
}

void bpf_map_put_with_uref(struct bpf_map *map)
{
	bpf_map_put_uref(map);
	bpf_map_put(map);
}

static int bpf_map_release(struct inode *inode, struct file *filp)
{
	struct bpf_map *map = filp->private_data;

	if (map->ops->map_release)
		map->ops->map_release(map, filp);

	bpf_map_put_with_uref(map);
	return 0;
}

#ifdef CONFIG_PROC_FS
static void bpf_map_show_fdinfo(struct seq_file *m, struct file *filp)
{
	const struct bpf_map *map = filp->private_data;
	const struct bpf_array *array;
	u32 owner_prog_type = 0;

	if (map->map_type == BPF_MAP_TYPE_PROG_ARRAY) {
		array = container_of(map, struct bpf_array, map);
		owner_prog_type = array->owner_prog_type;
	}

	seq_printf(m,
		   "map_type:\t%u\n"
		   "key_size:\t%u\n"
		   "value_size:\t%u\n"
		   "max_entries:\t%u\n"
		   "map_flags:\t%#x\n"
		   "memlock:\t%llu\n",
		   map->map_type,
		   map->key_size,
		   map->value_size,
		   map->max_entries,
		   map->map_flags,
		   map->pages * 1ULL << PAGE_SHIFT);

	if (owner_prog_type)
		seq_printf(m, "owner_prog_type:\t%u\n",
			   owner_prog_type);
}
#endif

static const struct file_operations bpf_map_fops = {
#ifdef CONFIG_PROC_FS
	.show_fdinfo	= bpf_map_show_fdinfo,
#endif
	.release	= bpf_map_release,
};

int bpf_map_new_fd(struct bpf_map *map)
{
	return anon_inode_getfd("bpf-map", &bpf_map_fops, map,
				O_RDWR | O_CLOEXEC);
}

/* helper macro to check that unused fields 'union bpf_attr' are zero */
#define CHECK_ATTR(CMD) \
	memchr_inv((void *) &attr->CMD##_LAST_FIELD + \
		   sizeof(attr->CMD##_LAST_FIELD), 0, \
		   sizeof(*attr) - \
		   offsetof(union bpf_attr, CMD##_LAST_FIELD) - \
		   sizeof(attr->CMD##_LAST_FIELD)) != NULL

#define BPF_MAP_CREATE_LAST_FIELD inner_map_fd
/* called via syscall */
static int map_create(union bpf_attr *attr)
{
	struct bpf_map *map;
	int err;

	err = CHECK_ATTR(BPF_MAP_CREATE);
	if (err)
		return -EINVAL;

	/* find map type and init map: hashtable vs rbtree vs bloom vs ... */
	map = find_and_alloc_map(attr);
	if (IS_ERR(map))
		return PTR_ERR(map);

	atomic_set(&map->refcnt, 1);
	atomic_set(&map->usercnt, 1);

	err = bpf_map_charge_memlock(map);
	if (err)
		goto free_map_nouncharge;

	err = bpf_map_new_fd(map);
	if (err < 0)
		/* failed to allocate fd */
		goto free_map;

	trace_bpf_map_create(map, err);
	return err;

free_map:
	bpf_map_uncharge_memlock(map);
free_map_nouncharge:
	map->ops->map_free(map);
	return err;
}

/* if error is returned, fd is released.
 * On success caller should complete fd access with matching fdput()
 */
struct bpf_map *__bpf_map_get(struct fd f)
{
	if (!f.file)
		return ERR_PTR(-EBADF);
	if (f.file->f_op != &bpf_map_fops) {
		fdput(f);
		return ERR_PTR(-EINVAL);
	}

	return f.file->private_data;
}

/* prog's and map's refcnt limit */
#define BPF_MAX_REFCNT 32768

struct bpf_map *bpf_map_inc(struct bpf_map *map, bool uref)
{
	if (atomic_inc_return(&map->refcnt) > BPF_MAX_REFCNT) {
		atomic_dec(&map->refcnt);
		return ERR_PTR(-EBUSY);
	}
	if (uref)
		atomic_inc(&map->usercnt);
	return map;
}

struct bpf_map *bpf_map_get_with_uref(u32 ufd)
{
	struct fd f = fdget(ufd);
	struct bpf_map *map;

	map = __bpf_map_get(f);
	if (IS_ERR(map))
		return map;

	map = bpf_map_inc(map, true);
	fdput(f);

	return map;
}

int __weak bpf_stackmap_copy(struct bpf_map *map, void *key, void *value)
{
	return -ENOTSUPP;
}

/* last field in 'union bpf_attr' used by this command */
#define BPF_MAP_LOOKUP_ELEM_LAST_FIELD value

static int map_lookup_elem(union bpf_attr *attr)
{
	void __user *ukey = u64_to_user_ptr(attr->key);
	void __user *uvalue = u64_to_user_ptr(attr->value);
	int ufd = attr->map_fd;
	struct bpf_map *map;
	void *key, *value, *ptr;
	u32 value_size;
	struct fd f;
	int err;

	if (CHECK_ATTR(BPF_MAP_LOOKUP_ELEM))
		return -EINVAL;

	f = fdget(ufd);
	map = __bpf_map_get(f);
	if (IS_ERR(map))
		return PTR_ERR(map);

	err = -ENOMEM;
	key = kmalloc(map->key_size, GFP_USER);
	if (!key)
		goto err_put;

	err = -EFAULT;
	if (copy_from_user(key, ukey, map->key_size) != 0)
		goto free_key;

	if (map->map_type == BPF_MAP_TYPE_PERCPU_HASH ||
	    map->map_type == BPF_MAP_TYPE_LRU_PERCPU_HASH ||
	    map->map_type == BPF_MAP_TYPE_PERCPU_ARRAY)
		value_size = round_up(map->value_size, 8) * num_possible_cpus();
	else
		value_size = map->value_size;

	err = -ENOMEM;
	value = kmalloc(value_size, GFP_USER | __GFP_NOWARN);
	if (!value)
		goto free_key;

	if (map->map_type == BPF_MAP_TYPE_PERCPU_HASH ||
	    map->map_type == BPF_MAP_TYPE_LRU_PERCPU_HASH) {
		err = bpf_percpu_hash_copy(map, key, value);
	} else if (map->map_type == BPF_MAP_TYPE_PERCPU_ARRAY) {
		err = bpf_percpu_array_copy(map, key, value);
	} else if (map->map_type == BPF_MAP_TYPE_STACK_TRACE) {
		err = bpf_stackmap_copy(map, key, value);
	} else if (map->map_type == BPF_MAP_TYPE_ARRAY_OF_MAPS ||
		   map->map_type == BPF_MAP_TYPE_HASH_OF_MAPS) {
		err = -ENOTSUPP;
	} else {
		rcu_read_lock();
		ptr = map->ops->map_lookup_elem(map, key);
		if (ptr)
			memcpy(value, ptr, value_size);
		rcu_read_unlock();
		err = ptr ? 0 : -ENOENT;
	}

	if (err)
		goto free_value;

	err = -EFAULT;
	if (copy_to_user(uvalue, value, value_size) != 0)
		goto free_value;

	trace_bpf_map_lookup_elem(map, ufd, key, value);
	err = 0;

free_value:
	kfree(value);
free_key:
	kfree(key);
err_put:
	fdput(f);
	return err;
}

#define BPF_MAP_UPDATE_ELEM_LAST_FIELD flags

static int map_update_elem(union bpf_attr *attr)
{
	void __user *ukey = u64_to_user_ptr(attr->key);
	void __user *uvalue = u64_to_user_ptr(attr->value);
	int ufd = attr->map_fd;
	struct bpf_map *map;
	void *key, *value;
	u32 value_size;
	struct fd f;
	int err;

	if (CHECK_ATTR(BPF_MAP_UPDATE_ELEM))
		return -EINVAL;

	f = fdget(ufd);
	map = __bpf_map_get(f);
	if (IS_ERR(map))
		return PTR_ERR(map);

	err = -ENOMEM;
	key = kmalloc(map->key_size, GFP_USER);
	if (!key)
		goto err_put;

	err = -EFAULT;
	if (copy_from_user(key, ukey, map->key_size) != 0)
		goto free_key;

	if (map->map_type == BPF_MAP_TYPE_PERCPU_HASH ||
	    map->map_type == BPF_MAP_TYPE_LRU_PERCPU_HASH ||
	    map->map_type == BPF_MAP_TYPE_PERCPU_ARRAY)
		value_size = round_up(map->value_size, 8) * num_possible_cpus();
	else
		value_size = map->value_size;

	err = -ENOMEM;
	value = kmalloc(value_size, GFP_USER | __GFP_NOWARN);
	if (!value)
		goto free_key;

	err = -EFAULT;
	if (copy_from_user(value, uvalue, value_size) != 0)
		goto free_value;

	/* must increment bpf_prog_active to avoid kprobe+bpf triggering from
	 * inside bpf map update or delete otherwise deadlocks are possible
	 */
	preempt_disable();
	__this_cpu_inc(bpf_prog_active);
	if (map->map_type == BPF_MAP_TYPE_PERCPU_HASH ||
	    map->map_type == BPF_MAP_TYPE_LRU_PERCPU_HASH) {
		err = bpf_percpu_hash_update(map, key, value, attr->flags);
	} else if (map->map_type == BPF_MAP_TYPE_PERCPU_ARRAY) {
		err = bpf_percpu_array_update(map, key, value, attr->flags);
	} else if (map->map_type == BPF_MAP_TYPE_PERF_EVENT_ARRAY ||
		   map->map_type == BPF_MAP_TYPE_PROG_ARRAY ||
		   map->map_type == BPF_MAP_TYPE_CGROUP_ARRAY ||
		   map->map_type == BPF_MAP_TYPE_ARRAY_OF_MAPS) {
		rcu_read_lock();
		err = bpf_fd_array_map_update_elem(map, f.file, key, value,
						   attr->flags);
		rcu_read_unlock();
	} else if (map->map_type == BPF_MAP_TYPE_HASH_OF_MAPS) {
		rcu_read_lock();
		err = bpf_fd_htab_map_update_elem(map, f.file, key, value,
						  attr->flags);
		rcu_read_unlock();
	} else {
		rcu_read_lock();
		err = map->ops->map_update_elem(map, key, value, attr->flags);
		rcu_read_unlock();
	}
	__this_cpu_dec(bpf_prog_active);
	preempt_enable();

	if (!err)
		trace_bpf_map_update_elem(map, ufd, key, value);
free_value:
	kfree(value);
free_key:
	kfree(key);
err_put:
	fdput(f);
	return err;
}

#define BPF_MAP_DELETE_ELEM_LAST_FIELD key

static int map_delete_elem(union bpf_attr *attr)
{
	void __user *ukey = u64_to_user_ptr(attr->key);
	int ufd = attr->map_fd;
	struct bpf_map *map;
	struct fd f;
	void *key;
	int err;

	if (CHECK_ATTR(BPF_MAP_DELETE_ELEM))
		return -EINVAL;

	f = fdget(ufd);
	map = __bpf_map_get(f);
	if (IS_ERR(map))
		return PTR_ERR(map);

	err = -ENOMEM;
	key = kmalloc(map->key_size, GFP_USER);
	if (!key)
		goto err_put;

	err = -EFAULT;
	if (copy_from_user(key, ukey, map->key_size) != 0)
		goto free_key;

	preempt_disable();
	__this_cpu_inc(bpf_prog_active);
	rcu_read_lock();
	err = map->ops->map_delete_elem(map, key);
	rcu_read_unlock();
	__this_cpu_dec(bpf_prog_active);
	preempt_enable();

	if (!err)
		trace_bpf_map_delete_elem(map, ufd, key);
free_key:
	kfree(key);
err_put:
	fdput(f);
	return err;
}

/* last field in 'union bpf_attr' used by this command */
#define BPF_MAP_GET_NEXT_KEY_LAST_FIELD next_key

static int map_get_next_key(union bpf_attr *attr)
{
	void __user *ukey = u64_to_user_ptr(attr->key);
	void __user *unext_key = u64_to_user_ptr(attr->next_key);
	int ufd = attr->map_fd;
	struct bpf_map *map;
	void *key, *next_key;
	struct fd f;
	int err;

	if (CHECK_ATTR(BPF_MAP_GET_NEXT_KEY))
		return -EINVAL;

	f = fdget(ufd);
	map = __bpf_map_get(f);
	if (IS_ERR(map))
		return PTR_ERR(map);

	err = -ENOMEM;
	key = kmalloc(map->key_size, GFP_USER);
	if (!key)
		goto err_put;

	err = -EFAULT;
	if (copy_from_user(key, ukey, map->key_size) != 0)
		goto free_key;

	err = -ENOMEM;
	next_key = kmalloc(map->key_size, GFP_USER);
	if (!next_key)
		goto free_key;

	rcu_read_lock();
	err = map->ops->map_get_next_key(map, key, next_key);
	rcu_read_unlock();
	if (err)
		goto free_next_key;

	err = -EFAULT;
	if (copy_to_user(unext_key, next_key, map->key_size) != 0)
		goto free_next_key;

	trace_bpf_map_next_key(map, ufd, key, next_key);
	err = 0;

free_next_key:
	kfree(next_key);
free_key:
	kfree(key);
err_put:
	fdput(f);
	return err;
}

static const struct bpf_verifier_ops * const bpf_prog_types[] = {
#define BPF_PROG_TYPE(_id, _ops) \
	[_id] = &_ops,
#define BPF_MAP_TYPE(_id, _ops)
#include <linux/bpf_types.h>
#undef BPF_PROG_TYPE
#undef BPF_MAP_TYPE
};

static int find_prog_type(enum bpf_prog_type type, struct bpf_prog *prog)
{
	if (type >= ARRAY_SIZE(bpf_prog_types) || !bpf_prog_types[type])
		return -EINVAL;

<<<<<<< HEAD
	for (i = 0; i < prog->len; i++) {
		struct bpf_insn *insn = &prog->insnsi[i];

		if (insn->code == (BPF_JMP | BPF_CALL)) {
			/* we reach here when program has bpf_call instructions
			 * and it passed bpf_check(), means that
			 * ops->get_func_proto must have been supplied, check it
			 */
			BUG_ON(!prog->aux->ops->get_func_proto);

			if (insn->imm == BPF_FUNC_get_route_realm)
				prog->dst_needed = 1;
			if (insn->imm == BPF_FUNC_get_prandom_u32)
				bpf_user_rnd_init_once();
			if (insn->imm == BPF_FUNC_xdp_adjust_head)
				prog->xdp_adjust_head = 1;
			if (insn->imm == BPF_FUNC_tail_call) {
				/* If we tail call into other programs, we
				 * cannot make any assumptions since they
				 * can be replaced dynamically during runtime
				 * in the program array.
				 */
				prog->cb_access = 1;
				prog->xdp_adjust_head = 1;

				/* mark bpf_tail_call as different opcode
				 * to avoid conditional branch in
				 * interpeter for every normal call
				 * and to prevent accidental JITing by
				 * JIT compiler that doesn't support
				 * bpf_tail_call yet
				 */
				insn->imm = 0;
				insn->code |= BPF_X;
				continue;
			}

			fn = prog->aux->ops->get_func_proto(insn->imm);
			/* all functions that have prototype and verifier allowed
			 * programs to call them, must be real in-kernel functions
			 */
			BUG_ON(!fn->func);
			insn->imm = fn->func - __bpf_call_base;
		}
	}
=======
	prog->aux->ops = bpf_prog_types[type];
	prog->type = type;
	return 0;
>>>>>>> 9868879f
}

/* drop refcnt on maps used by eBPF program and free auxilary data */
static void free_used_maps(struct bpf_prog_aux *aux)
{
	int i;

	for (i = 0; i < aux->used_map_cnt; i++)
		bpf_map_put(aux->used_maps[i]);

	kfree(aux->used_maps);
}

int __bpf_prog_charge(struct user_struct *user, u32 pages)
{
	unsigned long memlock_limit = rlimit(RLIMIT_MEMLOCK) >> PAGE_SHIFT;
	unsigned long user_bufs;

	if (user) {
		user_bufs = atomic_long_add_return(pages, &user->locked_vm);
		if (user_bufs > memlock_limit) {
			atomic_long_sub(pages, &user->locked_vm);
			return -EPERM;
		}
	}

	return 0;
}

void __bpf_prog_uncharge(struct user_struct *user, u32 pages)
{
	if (user)
		atomic_long_sub(pages, &user->locked_vm);
}

static int bpf_prog_charge_memlock(struct bpf_prog *prog)
{
	struct user_struct *user = get_current_user();
	int ret;

	ret = __bpf_prog_charge(user, prog->pages);
	if (ret) {
		free_uid(user);
		return ret;
	}

	prog->aux->user = user;
	return 0;
}

static void bpf_prog_uncharge_memlock(struct bpf_prog *prog)
{
	struct user_struct *user = prog->aux->user;

	__bpf_prog_uncharge(user, prog->pages);
	free_uid(user);
}

static void __bpf_prog_put_rcu(struct rcu_head *rcu)
{
	struct bpf_prog_aux *aux = container_of(rcu, struct bpf_prog_aux, rcu);

	free_used_maps(aux);
	bpf_prog_uncharge_memlock(aux->prog);
	bpf_prog_free(aux->prog);
}

void bpf_prog_put(struct bpf_prog *prog)
{
	if (atomic_dec_and_test(&prog->aux->refcnt)) {
		trace_bpf_prog_put_rcu(prog);
		bpf_prog_kallsyms_del(prog);
		call_rcu(&prog->aux->rcu, __bpf_prog_put_rcu);
	}
}
EXPORT_SYMBOL_GPL(bpf_prog_put);

static int bpf_prog_release(struct inode *inode, struct file *filp)
{
	struct bpf_prog *prog = filp->private_data;

	bpf_prog_put(prog);
	return 0;
}

#ifdef CONFIG_PROC_FS
static void bpf_prog_show_fdinfo(struct seq_file *m, struct file *filp)
{
	const struct bpf_prog *prog = filp->private_data;
	char prog_tag[sizeof(prog->tag) * 2 + 1] = { };

	bin2hex(prog_tag, prog->tag, sizeof(prog->tag));
	seq_printf(m,
		   "prog_type:\t%u\n"
		   "prog_jited:\t%u\n"
		   "prog_tag:\t%s\n"
		   "memlock:\t%llu\n",
		   prog->type,
		   prog->jited,
		   prog_tag,
		   prog->pages * 1ULL << PAGE_SHIFT);
}
#endif

static const struct file_operations bpf_prog_fops = {
#ifdef CONFIG_PROC_FS
	.show_fdinfo	= bpf_prog_show_fdinfo,
#endif
	.release	= bpf_prog_release,
};

int bpf_prog_new_fd(struct bpf_prog *prog)
{
	return anon_inode_getfd("bpf-prog", &bpf_prog_fops, prog,
				O_RDWR | O_CLOEXEC);
}

static struct bpf_prog *____bpf_prog_get(struct fd f)
{
	if (!f.file)
		return ERR_PTR(-EBADF);
	if (f.file->f_op != &bpf_prog_fops) {
		fdput(f);
		return ERR_PTR(-EINVAL);
	}

	return f.file->private_data;
}

struct bpf_prog *bpf_prog_add(struct bpf_prog *prog, int i)
{
	if (atomic_add_return(i, &prog->aux->refcnt) > BPF_MAX_REFCNT) {
		atomic_sub(i, &prog->aux->refcnt);
		return ERR_PTR(-EBUSY);
	}
	return prog;
}
EXPORT_SYMBOL_GPL(bpf_prog_add);

void bpf_prog_sub(struct bpf_prog *prog, int i)
{
	/* Only to be used for undoing previous bpf_prog_add() in some
	 * error path. We still know that another entity in our call
	 * path holds a reference to the program, thus atomic_sub() can
	 * be safely used in such cases!
	 */
	WARN_ON(atomic_sub_return(i, &prog->aux->refcnt) == 0);
}
EXPORT_SYMBOL_GPL(bpf_prog_sub);

struct bpf_prog *bpf_prog_inc(struct bpf_prog *prog)
{
	return bpf_prog_add(prog, 1);
}
EXPORT_SYMBOL_GPL(bpf_prog_inc);

static struct bpf_prog *__bpf_prog_get(u32 ufd, enum bpf_prog_type *type)
{
	struct fd f = fdget(ufd);
	struct bpf_prog *prog;

	prog = ____bpf_prog_get(f);
	if (IS_ERR(prog))
		return prog;
	if (type && prog->type != *type) {
		prog = ERR_PTR(-EINVAL);
		goto out;
	}

	prog = bpf_prog_inc(prog);
out:
	fdput(f);
	return prog;
}

struct bpf_prog *bpf_prog_get(u32 ufd)
{
	return __bpf_prog_get(ufd, NULL);
}

struct bpf_prog *bpf_prog_get_type(u32 ufd, enum bpf_prog_type type)
{
	struct bpf_prog *prog = __bpf_prog_get(ufd, &type);

	if (!IS_ERR(prog))
		trace_bpf_prog_get_type(prog);
	return prog;
}
EXPORT_SYMBOL_GPL(bpf_prog_get_type);

/* last field in 'union bpf_attr' used by this command */
#define	BPF_PROG_LOAD_LAST_FIELD kern_version

static int bpf_prog_load(union bpf_attr *attr)
{
	enum bpf_prog_type type = attr->prog_type;
	struct bpf_prog *prog;
	int err;
	char license[128];
	bool is_gpl;

	if (CHECK_ATTR(BPF_PROG_LOAD))
		return -EINVAL;

	/* copy eBPF program license from user space */
	if (strncpy_from_user(license, u64_to_user_ptr(attr->license),
			      sizeof(license) - 1) < 0)
		return -EFAULT;
	license[sizeof(license) - 1] = 0;

	/* eBPF programs must be GPL compatible to use GPL-ed functions */
	is_gpl = license_is_gpl_compatible(license);

	if (attr->insn_cnt == 0 || attr->insn_cnt > BPF_MAXINSNS)
		return -E2BIG;

	if (type == BPF_PROG_TYPE_KPROBE &&
	    attr->kern_version != LINUX_VERSION_CODE)
		return -EINVAL;

	if (type != BPF_PROG_TYPE_SOCKET_FILTER && !capable(CAP_SYS_ADMIN))
		return -EPERM;

	/* plain bpf_prog allocation */
	prog = bpf_prog_alloc(bpf_prog_size(attr->insn_cnt), GFP_USER);
	if (!prog)
		return -ENOMEM;

	err = bpf_prog_charge_memlock(prog);
	if (err)
		goto free_prog_nouncharge;

	prog->len = attr->insn_cnt;

	err = -EFAULT;
	if (copy_from_user(prog->insns, u64_to_user_ptr(attr->insns),
			   bpf_prog_insn_size(prog)) != 0)
		goto free_prog;

	prog->orig_prog = NULL;
	prog->jited = 0;

	atomic_set(&prog->aux->refcnt, 1);
	prog->gpl_compatible = is_gpl ? 1 : 0;

	/* find program type: socket_filter vs tracing_filter */
	err = find_prog_type(type, prog);
	if (err < 0)
		goto free_prog;

	/* run eBPF verifier */
	err = bpf_check(&prog, attr);
	if (err < 0)
		goto free_used_maps;

	/* eBPF program is ready to be JITed */
	prog = bpf_prog_select_runtime(prog, &err);
	if (err < 0)
		goto free_used_maps;

	err = bpf_prog_new_fd(prog);
	if (err < 0)
		/* failed to allocate fd */
		goto free_used_maps;

	bpf_prog_kallsyms_add(prog);
	trace_bpf_prog_load(prog, err);
	return err;

free_used_maps:
	free_used_maps(prog->aux);
free_prog:
	bpf_prog_uncharge_memlock(prog);
free_prog_nouncharge:
	bpf_prog_free(prog);
	return err;
}

#define BPF_OBJ_LAST_FIELD bpf_fd

static int bpf_obj_pin(const union bpf_attr *attr)
{
	if (CHECK_ATTR(BPF_OBJ))
		return -EINVAL;

	return bpf_obj_pin_user(attr->bpf_fd, u64_to_user_ptr(attr->pathname));
}

static int bpf_obj_get(const union bpf_attr *attr)
{
	if (CHECK_ATTR(BPF_OBJ) || attr->bpf_fd != 0)
		return -EINVAL;

	return bpf_obj_get_user(u64_to_user_ptr(attr->pathname));
}

#ifdef CONFIG_CGROUP_BPF

#define BPF_PROG_ATTACH_LAST_FIELD attach_flags

static int bpf_prog_attach(const union bpf_attr *attr)
{
	enum bpf_prog_type ptype;
	struct bpf_prog *prog;
	struct cgroup *cgrp;
	int ret;

	if (!capable(CAP_NET_ADMIN))
		return -EPERM;

	if (CHECK_ATTR(BPF_PROG_ATTACH))
		return -EINVAL;

	if (attr->attach_flags & ~BPF_F_ALLOW_OVERRIDE)
		return -EINVAL;

	switch (attr->attach_type) {
	case BPF_CGROUP_INET_INGRESS:
	case BPF_CGROUP_INET_EGRESS:
		ptype = BPF_PROG_TYPE_CGROUP_SKB;
		break;
	case BPF_CGROUP_INET_SOCK_CREATE:
		ptype = BPF_PROG_TYPE_CGROUP_SOCK;
		break;
	default:
		return -EINVAL;
	}

	prog = bpf_prog_get_type(attr->attach_bpf_fd, ptype);
	if (IS_ERR(prog))
		return PTR_ERR(prog);

	cgrp = cgroup_get_from_fd(attr->target_fd);
	if (IS_ERR(cgrp)) {
		bpf_prog_put(prog);
		return PTR_ERR(cgrp);
	}

	ret = cgroup_bpf_update(cgrp, prog, attr->attach_type,
				attr->attach_flags & BPF_F_ALLOW_OVERRIDE);
	if (ret)
		bpf_prog_put(prog);
	cgroup_put(cgrp);

	return ret;
}

#define BPF_PROG_DETACH_LAST_FIELD attach_type

static int bpf_prog_detach(const union bpf_attr *attr)
{
	struct cgroup *cgrp;
	int ret;

	if (!capable(CAP_NET_ADMIN))
		return -EPERM;

	if (CHECK_ATTR(BPF_PROG_DETACH))
		return -EINVAL;

	switch (attr->attach_type) {
	case BPF_CGROUP_INET_INGRESS:
	case BPF_CGROUP_INET_EGRESS:
	case BPF_CGROUP_INET_SOCK_CREATE:
		cgrp = cgroup_get_from_fd(attr->target_fd);
		if (IS_ERR(cgrp))
			return PTR_ERR(cgrp);

		ret = cgroup_bpf_update(cgrp, NULL, attr->attach_type, false);
		cgroup_put(cgrp);
		break;

	default:
		return -EINVAL;
	}

	return ret;
}
#endif /* CONFIG_CGROUP_BPF */

#define BPF_PROG_TEST_RUN_LAST_FIELD test.duration

static int bpf_prog_test_run(const union bpf_attr *attr,
			     union bpf_attr __user *uattr)
{
	struct bpf_prog *prog;
	int ret = -ENOTSUPP;

	if (CHECK_ATTR(BPF_PROG_TEST_RUN))
		return -EINVAL;

	prog = bpf_prog_get(attr->test.prog_fd);
	if (IS_ERR(prog))
		return PTR_ERR(prog);

	if (prog->aux->ops->test_run)
		ret = prog->aux->ops->test_run(prog, attr, uattr);

	bpf_prog_put(prog);
	return ret;
}

SYSCALL_DEFINE3(bpf, int, cmd, union bpf_attr __user *, uattr, unsigned int, size)
{
	union bpf_attr attr = {};
	int err;

	if (!capable(CAP_SYS_ADMIN) && sysctl_unprivileged_bpf_disabled)
		return -EPERM;

	if (!access_ok(VERIFY_READ, uattr, 1))
		return -EFAULT;

	if (size > PAGE_SIZE)	/* silly large */
		return -E2BIG;

	/* If we're handed a bigger struct than we know of,
	 * ensure all the unknown bits are 0 - i.e. new
	 * user-space does not rely on any kernel feature
	 * extensions we dont know about yet.
	 */
	if (size > sizeof(attr)) {
		unsigned char __user *addr;
		unsigned char __user *end;
		unsigned char val;

		addr = (void __user *)uattr + sizeof(attr);
		end  = (void __user *)uattr + size;

		for (; addr < end; addr++) {
			err = get_user(val, addr);
			if (err)
				return err;
			if (val)
				return -E2BIG;
		}
		size = sizeof(attr);
	}

	/* copy attributes from user space, may be less than sizeof(bpf_attr) */
	if (copy_from_user(&attr, uattr, size) != 0)
		return -EFAULT;

	switch (cmd) {
	case BPF_MAP_CREATE:
		err = map_create(&attr);
		break;
	case BPF_MAP_LOOKUP_ELEM:
		err = map_lookup_elem(&attr);
		break;
	case BPF_MAP_UPDATE_ELEM:
		err = map_update_elem(&attr);
		break;
	case BPF_MAP_DELETE_ELEM:
		err = map_delete_elem(&attr);
		break;
	case BPF_MAP_GET_NEXT_KEY:
		err = map_get_next_key(&attr);
		break;
	case BPF_PROG_LOAD:
		err = bpf_prog_load(&attr);
		break;
	case BPF_OBJ_PIN:
		err = bpf_obj_pin(&attr);
		break;
	case BPF_OBJ_GET:
		err = bpf_obj_get(&attr);
		break;
#ifdef CONFIG_CGROUP_BPF
	case BPF_PROG_ATTACH:
		err = bpf_prog_attach(&attr);
		break;
	case BPF_PROG_DETACH:
		err = bpf_prog_detach(&attr);
		break;
#endif
	case BPF_PROG_TEST_RUN:
		err = bpf_prog_test_run(&attr, uattr);
		break;
	default:
		err = -EINVAL;
		break;
	}

	return err;
}<|MERGE_RESOLUTION|>--- conflicted
+++ resolved
@@ -586,57 +586,9 @@
 	if (type >= ARRAY_SIZE(bpf_prog_types) || !bpf_prog_types[type])
 		return -EINVAL;
 
-<<<<<<< HEAD
-	for (i = 0; i < prog->len; i++) {
-		struct bpf_insn *insn = &prog->insnsi[i];
-
-		if (insn->code == (BPF_JMP | BPF_CALL)) {
-			/* we reach here when program has bpf_call instructions
-			 * and it passed bpf_check(), means that
-			 * ops->get_func_proto must have been supplied, check it
-			 */
-			BUG_ON(!prog->aux->ops->get_func_proto);
-
-			if (insn->imm == BPF_FUNC_get_route_realm)
-				prog->dst_needed = 1;
-			if (insn->imm == BPF_FUNC_get_prandom_u32)
-				bpf_user_rnd_init_once();
-			if (insn->imm == BPF_FUNC_xdp_adjust_head)
-				prog->xdp_adjust_head = 1;
-			if (insn->imm == BPF_FUNC_tail_call) {
-				/* If we tail call into other programs, we
-				 * cannot make any assumptions since they
-				 * can be replaced dynamically during runtime
-				 * in the program array.
-				 */
-				prog->cb_access = 1;
-				prog->xdp_adjust_head = 1;
-
-				/* mark bpf_tail_call as different opcode
-				 * to avoid conditional branch in
-				 * interpeter for every normal call
-				 * and to prevent accidental JITing by
-				 * JIT compiler that doesn't support
-				 * bpf_tail_call yet
-				 */
-				insn->imm = 0;
-				insn->code |= BPF_X;
-				continue;
-			}
-
-			fn = prog->aux->ops->get_func_proto(insn->imm);
-			/* all functions that have prototype and verifier allowed
-			 * programs to call them, must be real in-kernel functions
-			 */
-			BUG_ON(!fn->func);
-			insn->imm = fn->func - __bpf_call_base;
-		}
-	}
-=======
 	prog->aux->ops = bpf_prog_types[type];
 	prog->type = type;
 	return 0;
->>>>>>> 9868879f
 }
 
 /* drop refcnt on maps used by eBPF program and free auxilary data */
