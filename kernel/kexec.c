--- conflicted
+++ resolved
@@ -1128,11 +1128,8 @@
 		if (kexec_crash_image) {
 			struct pt_regs fixed_regs;
 
-<<<<<<< HEAD
-=======
 			kmsg_dump(KMSG_DUMP_KEXEC);
 
->>>>>>> abe94c75
 			crash_setup_regs(&fixed_regs, regs);
 			crash_save_vmcoreinfo();
 			/*
