--- conflicted
+++ resolved
@@ -30,11 +30,8 @@
 #include <linux/pm.h>
 #include <linux/cpu.h>
 #include <linux/console.h>
-<<<<<<< HEAD
+#include <linux/vmalloc.h>
 #include <linux/sysctl.h>
-=======
-#include <linux/vmalloc.h>
->>>>>>> 18e352e4
 
 #include <asm/page.h>
 #include <asm/uaccess.h>
@@ -363,26 +360,13 @@
 	return 0;
 }
 
-static struct page *kimage_alloc_pages(gfp_t gfp_mask, unsigned int order, unsigned long limit)
+static struct page *kimage_alloc_pages(gfp_t gfp_mask, unsigned int order)
 {
 	struct page *pages;
 
 	pages = alloc_pages(gfp_mask, order);
 	if (pages) {
 		unsigned int count, i;
-#ifdef CONFIG_XEN
-		int address_bits;
-
-		if (limit == ~0UL)
-			address_bits = BITS_PER_LONG;
-		else
-			address_bits = ilog2(limit);
-
-		if (xen_limit_pages_to_max_mfn(pages, order, address_bits) < 0) {
-			__free_pages(pages, order);
-			return NULL;
-		}
-#endif
 		pages->mapping = NULL;
 		set_page_private(pages, order);
 		count = 1 << order;
@@ -446,10 +430,10 @@
 	do {
 		unsigned long pfn, epfn, addr, eaddr;
 
-		pages = kimage_alloc_pages(GFP_KERNEL, order, KEXEC_CONTROL_MEMORY_LIMIT);
+		pages = kimage_alloc_pages(GFP_KERNEL, order);
 		if (!pages)
 			break;
-		pfn   = kexec_page_to_pfn(pages);
+		pfn   = page_to_pfn(pages);
 		epfn  = pfn + count;
 		addr  = pfn << PAGE_SHIFT;
 		eaddr = epfn << PAGE_SHIFT;
@@ -483,7 +467,6 @@
 	return pages;
 }
 
-#ifndef CONFIG_XEN
 static struct page *kimage_alloc_crash_control_pages(struct kimage *image,
 						      unsigned int order)
 {
@@ -537,7 +520,7 @@
 		}
 		/* If I don't overlap any segments I have found my hole! */
 		if (i == image->nr_segments) {
-			pages = kexec_pfn_to_page(hole_start >> PAGE_SHIFT);
+			pages = pfn_to_page(hole_start >> PAGE_SHIFT);
 			break;
 		}
 	}
@@ -564,13 +547,6 @@
 
 	return pages;
 }
-#else /* !CONFIG_XEN */
-struct page *kimage_alloc_control_pages(struct kimage *image,
-					 unsigned int order)
-{
-	return kimage_alloc_normal_control_pages(image, order);
-}
-#endif
 
 static int kimage_add_entry(struct kimage *image, kimage_entry_t entry)
 {
@@ -586,7 +562,7 @@
 			return -ENOMEM;
 
 		ind_page = page_address(page);
-		*image->entry = kexec_virt_to_phys(ind_page) | IND_INDIRECTION;
+		*image->entry = virt_to_phys(ind_page) | IND_INDIRECTION;
 		image->entry = ind_page;
 		image->last_entry = ind_page +
 				      ((PAGE_SIZE/sizeof(kimage_entry_t)) - 1);
@@ -645,13 +621,13 @@
 #define for_each_kimage_entry(image, ptr, entry) \
 	for (ptr = &image->head; (entry = *ptr) && !(entry & IND_DONE); \
 		ptr = (entry & IND_INDIRECTION)? \
-			kexec_phys_to_virt((entry & PAGE_MASK)): ptr +1)
+			phys_to_virt((entry & PAGE_MASK)): ptr +1)
 
 static void kimage_free_entry(kimage_entry_t entry)
 {
 	struct page *page;
 
-	page = kexec_pfn_to_page(entry >> PAGE_SHIFT);
+	page = pfn_to_page(entry >> PAGE_SHIFT);
 	kimage_free_pages(page);
 }
 
@@ -662,10 +638,6 @@
 
 	if (!image)
 		return;
-
-#ifdef CONFIG_XEN
-	xen_machine_kexec_unload(image);
-#endif
 
 	kimage_free_extra_pages(image);
 	for_each_kimage_entry(image, ptr, entry) {
@@ -742,7 +714,7 @@
 	 * have a match.
 	 */
 	list_for_each_entry(page, &image->dest_pages, lru) {
-		addr = kexec_page_to_pfn(page) << PAGE_SHIFT;
+		addr = page_to_pfn(page) << PAGE_SHIFT;
 		if (addr == destination) {
 			list_del(&page->lru);
 			return page;
@@ -753,16 +725,16 @@
 		kimage_entry_t *old;
 
 		/* Allocate a page, if we run out of memory give up */
-		page = kimage_alloc_pages(gfp_mask, 0, KEXEC_SOURCE_MEMORY_LIMIT);
+		page = kimage_alloc_pages(gfp_mask, 0);
 		if (!page)
 			return NULL;
 		/* If the page cannot be used file it away */
-		if (kexec_page_to_pfn(page) >
+		if (page_to_pfn(page) >
 				(KEXEC_SOURCE_MEMORY_LIMIT >> PAGE_SHIFT)) {
 			list_add(&page->lru, &image->unuseable_pages);
 			continue;
 		}
-		addr = kexec_page_to_pfn(page) << PAGE_SHIFT;
+		addr = page_to_pfn(page) << PAGE_SHIFT;
 
 		/* If it is the destination page we want use it */
 		if (addr == destination)
@@ -785,7 +757,7 @@
 			struct page *old_page;
 
 			old_addr = *old & PAGE_MASK;
-			old_page = kexec_pfn_to_page(old_addr >> PAGE_SHIFT);
+			old_page = pfn_to_page(old_addr >> PAGE_SHIFT);
 			copy_highpage(page, old_page);
 			*old = addr | (*old & ~PAGE_MASK);
 
@@ -841,7 +813,7 @@
 			result  = -ENOMEM;
 			goto out;
 		}
-		result = kimage_add_page(image, kexec_page_to_pfn(page)
+		result = kimage_add_page(image, page_to_pfn(page)
 								<< PAGE_SHIFT);
 		if (result < 0)
 			goto out;
@@ -873,7 +845,6 @@
 	return result;
 }
 
-#ifndef CONFIG_XEN
 static int kimage_load_crash_segment(struct kimage *image,
 					struct kexec_segment *segment)
 {
@@ -896,7 +867,7 @@
 		char *ptr;
 		size_t uchunk, mchunk;
 
-		page = kexec_pfn_to_page(maddr >> PAGE_SHIFT);
+		page = pfn_to_page(maddr >> PAGE_SHIFT);
 		if (!page) {
 			result  = -ENOMEM;
 			goto out;
@@ -945,13 +916,6 @@
 
 	return result;
 }
-#else /* CONFIG_XEN */
-static int kimage_load_segment(struct kimage *image,
-				struct kexec_segment *segment)
-{
-	return kimage_load_normal_segment(image, segment);
-}
-#endif
 
 /*
  * Exec Kernel system call: for obvious reasons only root may call it.
@@ -1055,13 +1019,6 @@
 		}
 		kimage_terminate(image);
 	}
-#ifdef CONFIG_XEN
-	if (image) {
-		result = xen_machine_kexec_load(image);
-		if (result)
-			goto out;
-	}
-#endif
 	/* Install the new kernel, and  Uninstall the old */
 	image = xchg(dest_image, image);
 
@@ -1238,7 +1195,6 @@
 module_init(crash_notes_memory_init)
 
 
-#ifndef CONFIG_XEN
 /*
  * parsing the "crashkernel" commandline
  *
@@ -1401,7 +1357,7 @@
 
 	return 0;
 }
-#endif
+
 
 
 void crash_save_vmcoreinfo(void)
@@ -1458,18 +1414,7 @@
 
 	VMCOREINFO_SYMBOL(init_uts_ns);
 	VMCOREINFO_SYMBOL(node_online_map);
-#ifndef CONFIG_X86_XEN
 	VMCOREINFO_SYMBOL(swapper_pg_dir);
-#else
-/*
- * Since for x86-32 Xen swapper_pg_dir is a pointer rather than an array,
- * make the value stored consistent with native (i.e. the base address of
- * the page directory).
- */
-# define swapper_pg_dir *swapper_pg_dir
-	VMCOREINFO_SYMBOL(swapper_pg_dir);
-# undef swapper_pg_dir
-#endif
 	VMCOREINFO_SYMBOL(_stext);
 	VMCOREINFO_SYMBOL(vmlist);
 
