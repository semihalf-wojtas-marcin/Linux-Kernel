--- conflicted
+++ resolved
@@ -135,98 +135,6 @@
 	local_irq_restore(flags);
 }
 
-<<<<<<< HEAD
-static atomic_t rcu_barrier_cpu_count;
-static struct semaphore rcu_barrier_sema;
-static struct completion rcu_barrier_completion;
-
-/*
- * Routines for setting up cpus for remote callback processing.
- * This is done to improve determinism on specified cpus.
- */
-#define rcu_remote_online_cpus(_m_) \
-	cpus_and((_m_), cpu_remotercu_map, cpu_online_map)
-
-static int cpu_remotercu_next = -1;
-static cpumask_t cpu_remotercu_map = CPU_MASK_NONE;
-static spinlock_t cpu_remotercu_lock = SPIN_LOCK_UNLOCKED;
-
-static inline int is_remote_rcu(void) {
-	cpumask_t mask;
-
-	rcu_remote_online_cpus(mask);
-	return cpu_isset(smp_processor_id(), mask);
-}
-
-static inline int rcu_remote_rcus(void)
-{
-	cpumask_t mask;
-
-	rcu_remote_online_cpus(mask);
-	return !cpus_empty(mask);
-}
-
-/* Get the next cpu to do remote callback processing on */
-static inline int rcu_next_remotercu(void)
-{
-	cpumask_t mask;
-	unsigned long flags;
-	int cpu;
-
-	rcu_remote_online_cpus(mask);
-	if (cpus_empty(mask))
-		return -1;
-	spin_lock_irqsave(&cpu_remotercu_lock, flags);
-	cpu_remotercu_next=next_cpu(cpu_remotercu_next, mask);
-	if (cpu_remotercu_next >= NR_CPUS) {
-		cpu_remotercu_next = first_cpu(mask);
-	}
-	cpu = cpu_remotercu_next;
-	spin_unlock_irqrestore(&cpu_remotercu_lock, flags);
-
-	return cpu;
-}
-
-int rcu_set_remote_rcu(int cpu) {
-	unsigned long flags;
-
-	if (cpu < NR_CPUS) {
-		spin_lock_irqsave(&cpu_remotercu_lock, flags);
-		cpu_set(cpu, cpu_remotercu_map);
-		spin_unlock_irqrestore(&cpu_remotercu_lock, flags);
-		return 0;
-	} else
-		return 1;
-}
-EXPORT_SYMBOL(rcu_set_remote_rcu);
-
-void rcu_clear_remote_rcu(int cpu) {
-	unsigned long flags;
-
-	if (cpu < NR_CPUS) {
-		spin_lock_irqsave(&cpu_remotercu_lock, flags);
-		cpu_clear(cpu, cpu_remotercu_map);
-		spin_unlock_irqrestore(&cpu_remotercu_lock, flags);
-	}
-}
-EXPORT_SYMBOL(rcu_clear_remote_rcu);
-
-/* Setup the mask of cpus configured for remote callback processing */
-static int __init rcu_remotercu_cpu_setup(char *str)
-{
-	int cpus[NR_CPUS], i;
-
-	str = get_options(str, ARRAY_SIZE(cpus), cpus);
-	cpus_clear(cpu_remotercu_map);
-	for (i = 1; i <= cpus[0]; i++)
-		rcu_set_remote_rcu(cpus[i]);
-	cpu_remotercu_next = first_cpu(cpu_remotercu_map);
-	return 1;
-}
-
-__setup ("remotercu=", rcu_remotercu_cpu_setup);
-=======
->>>>>>> 8fce4d8e
 /**
  * call_rcu_bh - Queue an RCU for invocation after a quicker grace period.
  * @head: structure to be used for queueing the RCU updates.
@@ -477,8 +385,6 @@
 	struct rcu_data *this_rdp = &get_cpu_var(rcu_data);
 	struct rcu_data *this_bh_rdp = &get_cpu_var(rcu_bh_data);
 
-	rcu_clear_remote_rcu(cpu);
-
 	__rcu_offline_cpu(this_rdp, &rcu_ctrlblk,
 					&per_cpu(rcu_data, cpu));
 	__rcu_offline_cpu(this_bh_rdp, &rcu_bh_ctrlblk,
@@ -502,13 +408,9 @@
 static void __rcu_process_callbacks(struct rcu_ctrlblk *rcp,
 					struct rcu_data *rdp)
 {
-	int is_remote;
-
 	if (rdp->curlist && !rcu_batch_before(rcp->completed, rdp->batch)) {
-		struct rcu_head ** r = rdp->donetail;
 		*rdp->donetail = rdp->curlist;
-		/* Only change donetail if __rcu_process_remote.. hasn't */
-		cmpxchg(&rdp->donetail, r, rdp->curtail);
+		rdp->donetail = rdp->curtail;
 		rdp->curlist = NULL;
 		rdp->curtail = &rdp->curlist;
 	}
@@ -543,62 +445,14 @@
 		local_irq_enable();
 	}
 	rcu_check_quiescent_state(rcp, rdp);
-	/* Prevent remote cpu's from accessing donelist */
-	if (likely(!(is_remote = is_remote_rcu())))
-		rdp->doneself = 0;
-	if (rdp->donelist && !is_remote) {
+	if (rdp->donelist)
 		rcu_do_batch(rdp);
-	}
-	if (unlikely(is_remote_rcu()))
-		rdp->doneself = 1;
-}
-
-static inline void __rcu_process_remote_callbacks(void)
-{
-	struct rcu_data *rdp;
-	struct rcu_head * list = NULL;
-	struct rcu_head * list_bh = NULL;
-	int cpu;
-
-
-	if (likely(!rcu_remote_rcus() || is_remote_rcu())) {
-		return;
-	}
-	cpu = rcu_next_remotercu();
-	/* Just in case.. */
-	if (unlikely(cpu == -1)) {
-		return;
-	}
-	rdp = &per_cpu(rcu_data, cpu);
-	/*
-	 * The xchg prevents multiple cpus from processing the same
-	 * list simulataneously.
-	 */
-	if (rdp->doneself && (list = xchg(&rdp->donelist, NULL))!=NULL) {
-		rdp->count = 0;
-		rdp->donetail = &rdp->donelist;
-	}
-	rdp = &per_cpu(rcu_bh_data, cpu);
-	if (rdp->doneself && (list_bh = xchg(&rdp->donelist, NULL))!=NULL) {
-		rdp->count = 0;
-		rdp->donetail = &rdp->donelist;
-	}
-
-	while (list) {
-		list->func(list);
-		list = list->next;
-	}
-	while (list_bh) {
-		list_bh->func(list_bh);
-		list_bh = list_bh->next;
-	}
 }
 
 static void rcu_process_callbacks(unsigned long unused)
 {
 	__rcu_process_callbacks(&rcu_ctrlblk, &__get_cpu_var(rcu_data));
 	__rcu_process_callbacks(&rcu_bh_ctrlblk, &__get_cpu_var(rcu_bh_data));
-	__rcu_process_remote_callbacks();
 }
 
 static int __rcu_pending(struct rcu_ctrlblk *rcp, struct rcu_data *rdp)
@@ -627,9 +481,6 @@
 
 int rcu_pending(int cpu)
 {
-	/* If any cpus setup for remote callbacks, schedule tasklet anyway. */
-	if (unlikely(rcu_remote_rcus()) && !is_remote_rcu())
-		tasklet_schedule(&per_cpu(rcu_tasklet, cpu));
 	return __rcu_pending(&rcu_ctrlblk, &per_cpu(rcu_data, cpu)) ||
 		__rcu_pending(&rcu_bh_ctrlblk, &per_cpu(rcu_bh_data, cpu));
 }
