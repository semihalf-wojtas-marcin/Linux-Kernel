--- conflicted
+++ resolved
@@ -9,10 +9,7 @@
 s64 perf_atoll(const char *str);
 char **argv_split(const char *str, int *argcp);
 void argv_free(char **argv);
-<<<<<<< HEAD
-=======
 bool strglobmatch(const char *str, const char *pat);
->>>>>>> 2fbe74b9
 
 #define _STR(x) #x
 #define STR(x) _STR(x)
