--- conflicted
+++ resolved
@@ -289,13 +289,7 @@
 	int r;
 
 	vm = perf_test_create_vm(mode, nr_vcpus, guest_percpu_mem_size, 1,
-<<<<<<< HEAD
-				 p->src_type);
-
-	perf_test_args.wr_fract = 1;
-=======
 				 p->src_type, p->partition_vcpu_memory_access);
->>>>>>> df0cc57e
 
 	demand_paging_size = get_backing_src_pagesz(p->src_type);
 
