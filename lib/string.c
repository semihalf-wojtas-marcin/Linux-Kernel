/*
 *  linux/lib/string.c
 *
 *  Copyright (C) 1991, 1992  Linus Torvalds
 */

/*
 * stupid library routines.. The optimized versions should generally be found
 * as inline code in <asm-xx/string.h>
 *
 * These are buggy as well..
 *
 * * Fri Jun 25 1999, Ingo Oeser <ioe@informatik.tu-chemnitz.de>
 * -  Added strsep() which will replace strtok() soon (because strsep() is
 *    reentrant and should be faster). Use only strsep() in new code, please.
 *
 * * Sat Feb 09 2002, Jason Thomas <jason@topic.com.au>,
 *                    Matthew Hawkins <matt@mh.dropbear.id.au>
 * -  Kissed strtok() goodbye
 */

#include <linux/types.h>
#include <linux/string.h>
#include <linux/ctype.h>
#include <linux/kernel.h>
#include <linux/export.h>
#include <linux/bug.h>
#include <linux/errno.h>

#include <asm/byteorder.h>
#include <asm/word-at-a-time.h>
#include <asm/page.h>

#ifndef __HAVE_ARCH_STRNCASECMP
/**
 * strncasecmp - Case insensitive, length-limited string comparison
 * @s1: One string
 * @s2: The other string
 * @len: the maximum number of characters to compare
 */
int strncasecmp(const char *s1, const char *s2, size_t len)
{
	/* Yes, Virginia, it had better be unsigned */
	unsigned char c1, c2;

	if (!len)
		return 0;

	do {
		c1 = *s1++;
		c2 = *s2++;
		if (!c1 || !c2)
			break;
		if (c1 == c2)
			continue;
		c1 = tolower(c1);
		c2 = tolower(c2);
		if (c1 != c2)
			break;
	} while (--len);
	return (int)c1 - (int)c2;
}
EXPORT_SYMBOL(strncasecmp);
#endif

#ifndef __HAVE_ARCH_STRCASECMP
int strcasecmp(const char *s1, const char *s2)
{
	int c1, c2;

	do {
		c1 = tolower(*s1++);
		c2 = tolower(*s2++);
	} while (c1 == c2 && c1 != 0);
	return c1 - c2;
}
EXPORT_SYMBOL(strcasecmp);
#endif

#ifndef __HAVE_ARCH_STRCPY
/**
 * strcpy - Copy a %NUL terminated string
 * @dest: Where to copy the string to
 * @src: Where to copy the string from
 */
#undef strcpy
char *strcpy(char *dest, const char *src)
{
	char *tmp = dest;

	while ((*dest++ = *src++) != '\0')
		/* nothing */;
	return tmp;
}
EXPORT_SYMBOL(strcpy);
#endif

#ifndef __HAVE_ARCH_STRNCPY
/**
 * strncpy - Copy a length-limited, C-string
 * @dest: Where to copy the string to
 * @src: Where to copy the string from
 * @count: The maximum number of bytes to copy
 *
 * The result is not %NUL-terminated if the source exceeds
 * @count bytes.
 *
 * In the case where the length of @src is less than  that  of
 * count, the remainder of @dest will be padded with %NUL.
 *
 */
char *strncpy(char *dest, const char *src, size_t count)
{
	char *tmp = dest;

	while (count) {
		if ((*tmp = *src) != 0)
			src++;
		tmp++;
		count--;
	}
	return dest;
}
EXPORT_SYMBOL(strncpy);
#endif

#ifndef __HAVE_ARCH_STRLCPY
/**
 * strlcpy - Copy a C-string into a sized buffer
 * @dest: Where to copy the string to
 * @src: Where to copy the string from
 * @size: size of destination buffer
 *
 * Compatible with *BSD: the result is always a valid
 * NUL-terminated string that fits in the buffer (unless,
 * of course, the buffer size is zero). It does not pad
 * out the result like strncpy() does.
 */
size_t strlcpy(char *dest, const char *src, size_t size)
{
	size_t ret = strlen(src);

	if (size) {
		size_t len = (ret >= size) ? size - 1 : ret;
		memcpy(dest, src, len);
		dest[len] = '\0';
	}
	return ret;
}
EXPORT_SYMBOL(strlcpy);
#endif

#ifndef __HAVE_ARCH_STRSCPY
/**
 * strscpy - Copy a C-string into a sized buffer
 * @dest: Where to copy the string to
 * @src: Where to copy the string from
 * @count: Size of destination buffer
 *
 * Copy the string, or as much of it as fits, into the dest buffer.
 * The routine returns the number of characters copied (not including
 * the trailing NUL) or -E2BIG if the destination buffer wasn't big enough.
 * The behavior is undefined if the string buffers overlap.
 * The destination buffer is always NUL terminated, unless it's zero-sized.
 *
 * Preferred to strlcpy() since the API doesn't require reading memory
 * from the src string beyond the specified "count" bytes, and since
 * the return value is easier to error-check than strlcpy()'s.
 * In addition, the implementation is robust to the string changing out
 * from underneath it, unlike the current strlcpy() implementation.
 *
 * Preferred to strncpy() since it always returns a valid string, and
 * doesn't unnecessarily force the tail of the destination buffer to be
 * zeroed.  If the zeroing is desired, it's likely cleaner to use strscpy()
 * with an overflow test, then just memset() the tail of the dest buffer.
 */
ssize_t strscpy(char *dest, const char *src, size_t count)
{
	const struct word_at_a_time constants = WORD_AT_A_TIME_CONSTANTS;
	size_t max = count;
	long res = 0;

	if (count == 0)
		return -E2BIG;

#ifdef CONFIG_HAVE_EFFICIENT_UNALIGNED_ACCESS
	/*
	 * If src is unaligned, don't cross a page boundary,
	 * since we don't know if the next page is mapped.
	 */
	if ((long)src & (sizeof(long) - 1)) {
		size_t limit = PAGE_SIZE - ((long)src & (PAGE_SIZE - 1));
		if (limit < max)
			max = limit;
	}
#else
	/* If src or dest is unaligned, don't do word-at-a-time. */
	if (((long) dest | (long) src) & (sizeof(long) - 1))
		max = 0;
#endif

	while (max >= sizeof(unsigned long)) {
		unsigned long c, data;

		c = *(unsigned long *)(src+res);
		if (has_zero(c, &data, &constants)) {
			data = prep_zero_mask(c, data, &constants);
			data = create_zero_mask(data);
			*(unsigned long *)(dest+res) = c & zero_bytemask(data);
			return res + find_zero(data);
		}
		*(unsigned long *)(dest+res) = c;
		res += sizeof(unsigned long);
		count -= sizeof(unsigned long);
		max -= sizeof(unsigned long);
	}

	while (count) {
		char c;

		c = src[res];
		dest[res] = c;
		if (!c)
			return res;
		res++;
		count--;
	}

	/* Hit buffer length without finding a NUL; force NUL-termination. */
	if (res)
		dest[res-1] = '\0';

	return -E2BIG;
}
EXPORT_SYMBOL(strscpy);
#endif

#ifndef __HAVE_ARCH_STRCAT
/**
 * strcat - Append one %NUL-terminated string to another
 * @dest: The string to be appended to
 * @src: The string to append to it
 */
#undef strcat
char *strcat(char *dest, const char *src)
{
	char *tmp = dest;

	while (*dest)
		dest++;
	while ((*dest++ = *src++) != '\0')
		;
	return tmp;
}
EXPORT_SYMBOL(strcat);
#endif

#ifndef __HAVE_ARCH_STRNCAT
/**
 * strncat - Append a length-limited, C-string to another
 * @dest: The string to be appended to
 * @src: The string to append to it
 * @count: The maximum numbers of bytes to copy
 *
 * Note that in contrast to strncpy(), strncat() ensures the result is
 * terminated.
 */
char *strncat(char *dest, const char *src, size_t count)
{
	char *tmp = dest;

	if (count) {
		while (*dest)
			dest++;
		while ((*dest++ = *src++) != 0) {
			if (--count == 0) {
				*dest = '\0';
				break;
			}
		}
	}
	return tmp;
}
EXPORT_SYMBOL(strncat);
#endif

#ifndef __HAVE_ARCH_STRLCAT
/**
 * strlcat - Append a length-limited, C-string to another
 * @dest: The string to be appended to
 * @src: The string to append to it
 * @count: The size of the destination buffer.
 */
size_t strlcat(char *dest, const char *src, size_t count)
{
	size_t dsize = strlen(dest);
	size_t len = strlen(src);
	size_t res = dsize + len;

	/* This would be a bug */
	BUG_ON(dsize >= count);

	dest += dsize;
	count -= dsize;
	if (len >= count)
		len = count-1;
	memcpy(dest, src, len);
	dest[len] = 0;
	return res;
}
EXPORT_SYMBOL(strlcat);
#endif

#ifndef __HAVE_ARCH_STRCMP
/**
 * strcmp - Compare two strings
 * @cs: One string
 * @ct: Another string
 */
#undef strcmp
int strcmp(const char *cs, const char *ct)
{
	unsigned char c1, c2;

	while (1) {
		c1 = *cs++;
		c2 = *ct++;
		if (c1 != c2)
			return c1 < c2 ? -1 : 1;
		if (!c1)
			break;
	}
	return 0;
}
EXPORT_SYMBOL(strcmp);
#endif

#ifndef __HAVE_ARCH_STRNCMP
/**
 * strncmp - Compare two length-limited strings
 * @cs: One string
 * @ct: Another string
 * @count: The maximum number of bytes to compare
 */
int strncmp(const char *cs, const char *ct, size_t count)
{
	unsigned char c1, c2;

	while (count) {
		c1 = *cs++;
		c2 = *ct++;
		if (c1 != c2)
			return c1 < c2 ? -1 : 1;
		if (!c1)
			break;
		count--;
	}
	return 0;
}
EXPORT_SYMBOL(strncmp);
#endif

#ifndef __HAVE_ARCH_STRCHR
/**
 * strchr - Find the first occurrence of a character in a string
 * @s: The string to be searched
 * @c: The character to search for
 */
char *strchr(const char *s, int c)
{
	for (; *s != (char)c; ++s)
		if (*s == '\0')
			return NULL;
	return (char *)s;
}
EXPORT_SYMBOL(strchr);
#endif

#ifndef __HAVE_ARCH_STRCHRNUL
/**
 * strchrnul - Find and return a character in a string, or end of string
 * @s: The string to be searched
 * @c: The character to search for
 *
 * Returns pointer to first occurrence of 'c' in s. If c is not found, then
 * return a pointer to the null byte at the end of s.
 */
char *strchrnul(const char *s, int c)
{
	while (*s && *s != (char)c)
		s++;
	return (char *)s;
}
EXPORT_SYMBOL(strchrnul);
#endif

#ifndef __HAVE_ARCH_STRRCHR
/**
 * strrchr - Find the last occurrence of a character in a string
 * @s: The string to be searched
 * @c: The character to search for
 */
char *strrchr(const char *s, int c)
{
	const char *last = NULL;
	do {
		if (*s == (char)c)
			last = s;
	} while (*s++);
	return (char *)last;
}
EXPORT_SYMBOL(strrchr);
#endif

#ifndef __HAVE_ARCH_STRNCHR
/**
 * strnchr - Find a character in a length limited string
 * @s: The string to be searched
 * @count: The number of characters to be searched
 * @c: The character to search for
 */
char *strnchr(const char *s, size_t count, int c)
{
	for (; count-- && *s != '\0'; ++s)
		if (*s == (char)c)
			return (char *)s;
	return NULL;
}
EXPORT_SYMBOL(strnchr);
#endif

/**
 * skip_spaces - Removes leading whitespace from @str.
 * @str: The string to be stripped.
 *
 * Returns a pointer to the first non-whitespace character in @str.
 */
char *skip_spaces(const char *str)
{
	while (isspace(*str))
		++str;
	return (char *)str;
}
EXPORT_SYMBOL(skip_spaces);

/**
 * strim - Removes leading and trailing whitespace from @s.
 * @s: The string to be stripped.
 *
 * Note that the first trailing whitespace is replaced with a %NUL-terminator
 * in the given string @s. Returns a pointer to the first non-whitespace
 * character in @s.
 */
char *strim(char *s)
{
	size_t size;
	char *end;

	size = strlen(s);
	if (!size)
		return s;

	end = s + size - 1;
	while (end >= s && isspace(*end))
		end--;
	*(end + 1) = '\0';

	return skip_spaces(s);
}
EXPORT_SYMBOL(strim);

#ifndef __HAVE_ARCH_STRLEN
/**
 * strlen - Find the length of a string
 * @s: The string to be sized
 */
size_t strlen(const char *s)
{
	const char *sc;

	for (sc = s; *sc != '\0'; ++sc)
		/* nothing */;
	return sc - s;
}
EXPORT_SYMBOL(strlen);
#endif

#ifndef __HAVE_ARCH_STRNLEN
/**
 * strnlen - Find the length of a length-limited string
 * @s: The string to be sized
 * @count: The maximum number of bytes to search
 */
size_t strnlen(const char *s, size_t count)
{
	const char *sc;

	for (sc = s; count-- && *sc != '\0'; ++sc)
		/* nothing */;
	return sc - s;
}
EXPORT_SYMBOL(strnlen);
#endif

#ifndef __HAVE_ARCH_STRSPN
/**
 * strspn - Calculate the length of the initial substring of @s which only contain letters in @accept
 * @s: The string to be searched
 * @accept: The string to search for
 */
size_t strspn(const char *s, const char *accept)
{
	const char *p;
	const char *a;
	size_t count = 0;

	for (p = s; *p != '\0'; ++p) {
		for (a = accept; *a != '\0'; ++a) {
			if (*p == *a)
				break;
		}
		if (*a == '\0')
			return count;
		++count;
	}
	return count;
}

EXPORT_SYMBOL(strspn);
#endif

#ifndef __HAVE_ARCH_STRCSPN
/**
 * strcspn - Calculate the length of the initial substring of @s which does not contain letters in @reject
 * @s: The string to be searched
 * @reject: The string to avoid
 */
size_t strcspn(const char *s, const char *reject)
{
	const char *p;
	const char *r;
	size_t count = 0;

	for (p = s; *p != '\0'; ++p) {
		for (r = reject; *r != '\0'; ++r) {
			if (*p == *r)
				return count;
		}
		++count;
	}
	return count;
}
EXPORT_SYMBOL(strcspn);
#endif

#ifndef __HAVE_ARCH_STRPBRK
/**
 * strpbrk - Find the first occurrence of a set of characters
 * @cs: The string to be searched
 * @ct: The characters to search for
 */
char *strpbrk(const char *cs, const char *ct)
{
	const char *sc1, *sc2;

	for (sc1 = cs; *sc1 != '\0'; ++sc1) {
		for (sc2 = ct; *sc2 != '\0'; ++sc2) {
			if (*sc1 == *sc2)
				return (char *)sc1;
		}
	}
	return NULL;
}
EXPORT_SYMBOL(strpbrk);
#endif

#ifndef __HAVE_ARCH_STRSEP
/**
 * strsep - Split a string into tokens
 * @s: The string to be searched
 * @ct: The characters to search for
 *
 * strsep() updates @s to point after the token, ready for the next call.
 *
 * It returns empty tokens, too, behaving exactly like the libc function
 * of that name. In fact, it was stolen from glibc2 and de-fancy-fied.
 * Same semantics, slimmer shape. ;)
 */
char *strsep(char **s, const char *ct)
{
	char *sbegin = *s;
	char *end;

	if (sbegin == NULL)
		return NULL;

	end = strpbrk(sbegin, ct);
	if (end)
		*end++ = '\0';
	*s = end;
	return sbegin;
}
EXPORT_SYMBOL(strsep);
#endif

/**
 * sysfs_streq - return true if strings are equal, modulo trailing newline
 * @s1: one string
 * @s2: another string
 *
 * This routine returns true iff two strings are equal, treating both
 * NUL and newline-then-NUL as equivalent string terminations.  It's
 * geared for use with sysfs input strings, which generally terminate
 * with newlines but are compared against values without newlines.
 */
bool sysfs_streq(const char *s1, const char *s2)
{
	while (*s1 && *s1 == *s2) {
		s1++;
		s2++;
	}

	if (*s1 == *s2)
		return true;
	if (!*s1 && *s2 == '\n' && !s2[1])
		return true;
	if (*s1 == '\n' && !s1[1] && !*s2)
		return true;
	return false;
}
EXPORT_SYMBOL(sysfs_streq);

<<<<<<< HEAD
/**
 * match_string - matches given string in an array
 * @array:	array of strings
 * @n:		number of strings in the array or -1 for NULL terminated arrays
 * @string:	string to match with
 *
 * Return:
 * index of a @string in the @array if matches, or %-EINVAL otherwise.
 */
int match_string(const char * const *array, size_t n, const char *string)
{
	int index;
	const char *item;

	for (index = 0; index < n; index++) {
		item = array[index];
		if (!item)
			break;
		if (!strcmp(item, string))
			return index;
	}

	return -EINVAL;
}
EXPORT_SYMBOL(match_string);

/**
 * strtobool - convert common user inputs into boolean values
 * @s: input string
 * @res: result
 *
 * This routine returns 0 iff the first character is one of 'Yy1Nn0'.
 * Otherwise it will return -EINVAL.  Value pointed to by res is
 * updated upon finding a match.
 */
int strtobool(const char *s, bool *res)
{
	switch (s[0]) {
	case 'y':
	case 'Y':
	case '1':
		*res = true;
		break;
	case 'n':
	case 'N':
	case '0':
		*res = false;
		break;
	default:
		return -EINVAL;
	}
	return 0;
}
EXPORT_SYMBOL(strtobool);

=======
>>>>>>> c843445f
#ifndef __HAVE_ARCH_MEMSET
/**
 * memset - Fill a region of memory with the given value
 * @s: Pointer to the start of the area.
 * @c: The byte to fill the area with
 * @count: The size of the area.
 *
 * Do not use memset() to access IO space, use memset_io() instead.
 */
void *memset(void *s, int c, size_t count)
{
	char *xs = s;

	while (count--)
		*xs++ = c;
	return s;
}
EXPORT_SYMBOL(memset);
#endif

/**
 * memzero_explicit - Fill a region of memory (e.g. sensitive
 *		      keying data) with 0s.
 * @s: Pointer to the start of the area.
 * @count: The size of the area.
 *
 * Note: usually using memset() is just fine (!), but in cases
 * where clearing out _local_ data at the end of a scope is
 * necessary, memzero_explicit() should be used instead in
 * order to prevent the compiler from optimising away zeroing.
 *
 * memzero_explicit() doesn't need an arch-specific version as
 * it just invokes the one of memset() implicitly.
 */
void memzero_explicit(void *s, size_t count)
{
	memset(s, 0, count);
	barrier_data(s);
}
EXPORT_SYMBOL(memzero_explicit);

#ifndef __HAVE_ARCH_MEMCPY
/**
 * memcpy - Copy one area of memory to another
 * @dest: Where to copy to
 * @src: Where to copy from
 * @count: The size of the area.
 *
 * You should not use this function to access IO space, use memcpy_toio()
 * or memcpy_fromio() instead.
 */
void *memcpy(void *dest, const void *src, size_t count)
{
	char *tmp = dest;
	const char *s = src;

	while (count--)
		*tmp++ = *s++;
	return dest;
}
EXPORT_SYMBOL(memcpy);
#endif

#ifndef __HAVE_ARCH_MEMMOVE
/**
 * memmove - Copy one area of memory to another
 * @dest: Where to copy to
 * @src: Where to copy from
 * @count: The size of the area.
 *
 * Unlike memcpy(), memmove() copes with overlapping areas.
 */
void *memmove(void *dest, const void *src, size_t count)
{
	char *tmp;
	const char *s;

	if (dest <= src) {
		tmp = dest;
		s = src;
		while (count--)
			*tmp++ = *s++;
	} else {
		tmp = dest;
		tmp += count;
		s = src;
		s += count;
		while (count--)
			*--tmp = *--s;
	}
	return dest;
}
EXPORT_SYMBOL(memmove);
#endif

#ifndef __HAVE_ARCH_MEMCMP
/**
 * memcmp - Compare two areas of memory
 * @cs: One area of memory
 * @ct: Another area of memory
 * @count: The size of the area.
 */
#undef memcmp
__visible int memcmp(const void *cs, const void *ct, size_t count)
{
	const unsigned char *su1, *su2;
	int res = 0;

	for (su1 = cs, su2 = ct; 0 < count; ++su1, ++su2, count--)
		if ((res = *su1 - *su2) != 0)
			break;
	return res;
}
EXPORT_SYMBOL(memcmp);
#endif

#ifndef __HAVE_ARCH_MEMSCAN
/**
 * memscan - Find a character in an area of memory.
 * @addr: The memory area
 * @c: The byte to search for
 * @size: The size of the area.
 *
 * returns the address of the first occurrence of @c, or 1 byte past
 * the area if @c is not found
 */
void *memscan(void *addr, int c, size_t size)
{
	unsigned char *p = addr;

	while (size) {
		if (*p == c)
			return (void *)p;
		p++;
		size--;
	}
  	return (void *)p;
}
EXPORT_SYMBOL(memscan);
#endif

#ifndef __HAVE_ARCH_STRSTR
/**
 * strstr - Find the first substring in a %NUL terminated string
 * @s1: The string to be searched
 * @s2: The string to search for
 */
char *strstr(const char *s1, const char *s2)
{
	size_t l1, l2;

	l2 = strlen(s2);
	if (!l2)
		return (char *)s1;
	l1 = strlen(s1);
	while (l1 >= l2) {
		l1--;
		if (!memcmp(s1, s2, l2))
			return (char *)s1;
		s1++;
	}
	return NULL;
}
EXPORT_SYMBOL(strstr);
#endif

#ifndef __HAVE_ARCH_STRNSTR
/**
 * strnstr - Find the first substring in a length-limited string
 * @s1: The string to be searched
 * @s2: The string to search for
 * @len: the maximum number of characters to search
 */
char *strnstr(const char *s1, const char *s2, size_t len)
{
	size_t l2;

	l2 = strlen(s2);
	if (!l2)
		return (char *)s1;
	while (len >= l2) {
		len--;
		if (!memcmp(s1, s2, l2))
			return (char *)s1;
		s1++;
	}
	return NULL;
}
EXPORT_SYMBOL(strnstr);
#endif

#ifndef __HAVE_ARCH_MEMCHR
/**
 * memchr - Find a character in an area of memory.
 * @s: The memory area
 * @c: The byte to search for
 * @n: The size of the area.
 *
 * returns the address of the first occurrence of @c, or %NULL
 * if @c is not found
 */
void *memchr(const void *s, int c, size_t n)
{
	const unsigned char *p = s;
	while (n-- != 0) {
        	if ((unsigned char)c == *p++) {
			return (void *)(p - 1);
		}
	}
	return NULL;
}
EXPORT_SYMBOL(memchr);
#endif

static void *check_bytes8(const u8 *start, u8 value, unsigned int bytes)
{
	while (bytes) {
		if (*start != value)
			return (void *)start;
		start++;
		bytes--;
	}
	return NULL;
}

/**
 * memchr_inv - Find an unmatching character in an area of memory.
 * @start: The memory area
 * @c: Find a character other than c
 * @bytes: The size of the area.
 *
 * returns the address of the first character other than @c, or %NULL
 * if the whole buffer contains just @c.
 */
void *memchr_inv(const void *start, int c, size_t bytes)
{
	u8 value = c;
	u64 value64;
	unsigned int words, prefix;

	if (bytes <= 16)
		return check_bytes8(start, value, bytes);

	value64 = value;
#if defined(CONFIG_ARCH_HAS_FAST_MULTIPLIER) && BITS_PER_LONG == 64
	value64 *= 0x0101010101010101ULL;
#elif defined(CONFIG_ARCH_HAS_FAST_MULTIPLIER)
	value64 *= 0x01010101;
	value64 |= value64 << 32;
#else
	value64 |= value64 << 8;
	value64 |= value64 << 16;
	value64 |= value64 << 32;
#endif

	prefix = (unsigned long)start % 8;
	if (prefix) {
		u8 *r;

		prefix = 8 - prefix;
		r = check_bytes8(start, value, prefix);
		if (r)
			return r;
		start += prefix;
		bytes -= prefix;
	}

	words = bytes / 8;

	while (words) {
		if (*(u64 *)start != value64)
			return check_bytes8(start, value, 8);
		start += 8;
		words--;
	}

	return check_bytes8(start, value, bytes % 8);
}
EXPORT_SYMBOL(memchr_inv);

/**
 * strreplace - Replace all occurrences of character in string.
 * @s: The string to operate on.
 * @old: The character being replaced.
 * @new: The character @old is replaced with.
 *
 * Returns pointer to the nul byte at the end of @s.
 */
char *strreplace(char *s, char old, char new)
{
	for (; *s; ++s)
		if (*s == old)
			*s = new;
	return s;
}
EXPORT_SYMBOL(strreplace);<|MERGE_RESOLUTION|>--- conflicted
+++ resolved
@@ -630,7 +630,6 @@
 }
 EXPORT_SYMBOL(sysfs_streq);
 
-<<<<<<< HEAD
 /**
  * match_string - matches given string in an array
  * @array:	array of strings
@@ -657,37 +656,12 @@
 }
 EXPORT_SYMBOL(match_string);
 
-/**
- * strtobool - convert common user inputs into boolean values
- * @s: input string
- * @res: result
- *
- * This routine returns 0 iff the first character is one of 'Yy1Nn0'.
- * Otherwise it will return -EINVAL.  Value pointed to by res is
- * updated upon finding a match.
- */
 int strtobool(const char *s, bool *res)
 {
-	switch (s[0]) {
-	case 'y':
-	case 'Y':
-	case '1':
-		*res = true;
-		break;
-	case 'n':
-	case 'N':
-	case '0':
-		*res = false;
-		break;
-	default:
-		return -EINVAL;
-	}
-	return 0;
+	return kstrtobool(s, res);
 }
 EXPORT_SYMBOL(strtobool);
 
-=======
->>>>>>> c843445f
 #ifndef __HAVE_ARCH_MEMSET
 /**
  * memset - Fill a region of memory with the given value
