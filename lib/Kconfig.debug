
config PRINTK_TIME
	bool "Show timing information on printks"
	depends on PRINTK
	help
	  Selecting this option causes timing information to be
	  included in printk output.  This allows you to measure
	  the interval between kernel operations, including bootup
	  operations.  This is useful for identifying long delays
	  in kernel startup.  Or add printk.time=1 at boot-time.
	  See Documentation/kernel-parameters.txt

config DEFAULT_MESSAGE_LOGLEVEL
	int "Default message log level (1-7)"
	range 1 7
	default "4"
	help
	  Default log level for printk statements with no specified priority.

	  This was hard-coded to KERN_WARNING since at least 2.6.10 but folks
	  that are auditing their logs closely may want to set it to a lower
	  priority.

config ENABLE_WARN_DEPRECATED
	bool "Enable __deprecated logic"
	default y
	help
	  Enable the __deprecated logic in the kernel build.
	  Disable this to suppress the "warning: 'foo' is deprecated
	  (declared at kernel/power/somefile.c:1234)" messages.

config ENABLE_MUST_CHECK
	bool "Enable __must_check logic"
	default y
	help
	  Enable the __must_check logic in the kernel build.  Disable this to
	  suppress the "warning: ignoring return value of 'foo', declared with
	  attribute warn_unused_result" messages.

config FRAME_WARN
	int "Warn for stack frames larger than (needs gcc 4.4)"
	range 0 8192
	default 1024 if !64BIT
	default 2048 if 64BIT
	help
	  Tell gcc to warn at build time for stack frames larger than this.
	  Setting this too low will cause a lot of warnings.
	  Setting it to 0 disables the warning.
	  Requires gcc 4.4

config MAGIC_SYSRQ
	bool "Magic SysRq key"
	depends on !UML
	help
	  If you say Y here, you will have some control over the system even
	  if the system crashes for example during kernel debugging (e.g., you
	  will be able to flush the buffer cache to disk, reboot the system
	  immediately or dump some status information). This is accomplished
	  by pressing various keys while holding SysRq (Alt+PrintScreen). It
	  also works on a serial console (on PC hardware at least), if you
	  send a BREAK and then within 5 seconds a command keypress. The
	  keys are documented in <file:Documentation/sysrq.txt>. Don't say Y
	  unless you really know what this hack does.

config STRIP_ASM_SYMS
	bool "Strip assembler-generated symbols during link"
	default n
	help
	  Strip internal assembler-generated symbols during a link (symbols
	  that look like '.Lxxx') so they don't pollute the output of
	  get_wchan() and suchlike.

config UNUSED_SYMBOLS
	bool "Enable unused/obsolete exported symbols"
	default y if X86
	help
	  Unused but exported symbols make the kernel needlessly bigger.  For
	  that reason most of these unused exports will soon be removed.  This
	  option is provided temporarily to provide a transition period in case
	  some external kernel module needs one of these symbols anyway. If you
	  encounter such a case in your module, consider if you are actually
	  using the right API.  (rationale: since nobody in the kernel is using
	  this in a module, there is a pretty good chance it's actually the
	  wrong interface to use).  If you really need the symbol, please send a
	  mail to the linux kernel mailing list mentioning the symbol and why
	  you really need it, and what the merge plan to the mainline kernel for
	  your module is.

config DEBUG_FS
	bool "Debug Filesystem"
	help
	  debugfs is a virtual file system that kernel developers use to put
	  debugging files into.  Enable this option to be able to read and
	  write to these files.

	  For detailed documentation on the debugfs API, see
	  Documentation/DocBook/filesystems.

	  If unsure, say N.

config HEADERS_CHECK
	bool "Run 'make headers_check' when building vmlinux"
	depends on !UML
	help
	  This option will extract the user-visible kernel headers whenever
	  building the kernel, and will run basic sanity checks on them to
	  ensure that exported files do not attempt to include files which
	  were not exported, etc.

	  If you're making modifications to header files which are
	  relevant for userspace, say 'Y', and check the headers
	  exported to $(INSTALL_HDR_PATH) (usually 'usr/include' in
	  your build tree), to make sure they're suitable.

config DEBUG_SECTION_MISMATCH
	bool "Enable full Section mismatch analysis"
	help
	  The section mismatch analysis checks if there are illegal
	  references from one section to another section.
	  During linktime or runtime, some sections are dropped;
	  any use of code/data previously in these sections would
	  most likely result in an oops.
	  In the code, functions and variables are annotated with
	  __init, __devinit, etc. (see the full list in include/linux/init.h),
	  which results in the code/data being placed in specific sections.
	  The section mismatch analysis is always performed after a full
	  kernel build, and enabling this option causes the following
	  additional steps to occur:
	  - Add the option -fno-inline-functions-called-once to gcc commands.
	    When inlining a function annotated with __init in a non-init
	    function, we would lose the section information and thus
	    the analysis would not catch the illegal reference.
	    This option tells gcc to inline less (but it does result in
	    a larger kernel).
	  - Run the section mismatch analysis for each module/built-in.o file.
	    When we run the section mismatch analysis on vmlinux.o, we
	    lose valueble information about where the mismatch was
	    introduced.
	    Running the analysis for each module/built-in.o file
	    tells where the mismatch happens much closer to the
	    source. The drawback is that the same mismatch is
	    reported at least twice.
	  - Enable verbose reporting from modpost in order to help resolve
	    the section mismatches that are reported.

config DEBUG_KERNEL
	bool "Kernel debugging"
	help
	  Say Y here if you are developing drivers or trying to debug and
	  identify kernel problems.

config DEBUG_SHIRQ
	bool "Debug shared IRQ handlers"
	depends on DEBUG_KERNEL && GENERIC_HARDIRQS
	help
	  Enable this to generate a spurious interrupt as soon as a shared
	  interrupt handler is registered, and just before one is deregistered.
	  Drivers ought to be able to handle interrupts coming in at those
	  points; some don't and need to be caught.

config LOCKUP_DETECTOR
	bool "Detect Hard and Soft Lockups"
	depends on DEBUG_KERNEL && !S390
	help
	  Say Y here to enable the kernel to act as a watchdog to detect
	  hard and soft lockups.

	  Softlockups are bugs that cause the kernel to loop in kernel
	  mode for more than 60 seconds, without giving other tasks a
	  chance to run.  The current stack trace is displayed upon
	  detection and the system will stay locked up.

	  Hardlockups are bugs that cause the CPU to loop in kernel mode
	  for more than 60 seconds, without letting other interrupts have a
	  chance to run.  The current stack trace is displayed upon detection
	  and the system will stay locked up.

	  The overhead should be minimal.  A periodic hrtimer runs to
	  generate interrupts and kick the watchdog task every 10-12 seconds.
	  An NMI is generated every 60 seconds or so to check for hardlockups.

config HARDLOCKUP_DETECTOR
	def_bool LOCKUP_DETECTOR && PERF_EVENTS && HAVE_PERF_EVENTS_NMI && \
		 !ARCH_HAS_NMI_WATCHDOG

config BOOTPARAM_HARDLOCKUP_PANIC
	bool "Panic (Reboot) On Hard Lockups"
	depends on LOCKUP_DETECTOR
	help
	  Say Y here to enable the kernel to panic on "hard lockups",
	  which are bugs that cause the kernel to loop in kernel
	  mode with interrupts disabled for more than 60 seconds.

	  Say N if unsure.

config BOOTPARAM_HARDLOCKUP_PANIC_VALUE
	int
	depends on LOCKUP_DETECTOR
	range 0 1
	default 0 if !BOOTPARAM_HARDLOCKUP_PANIC
	default 1 if BOOTPARAM_HARDLOCKUP_PANIC

config BOOTPARAM_SOFTLOCKUP_PANIC
	bool "Panic (Reboot) On Soft Lockups"
	depends on LOCKUP_DETECTOR
	help
	  Say Y here to enable the kernel to panic on "soft lockups",
	  which are bugs that cause the kernel to loop in kernel
	  mode for more than 60 seconds, without giving other tasks a
	  chance to run.

	  The panic can be used in combination with panic_timeout,
	  to cause the system to reboot automatically after a
	  lockup has been detected. This feature is useful for
	  high-availability systems that have uptime guarantees and
	  where a lockup must be resolved ASAP.

	  Say N if unsure.

config BOOTPARAM_SOFTLOCKUP_PANIC_VALUE
	int
	depends on LOCKUP_DETECTOR
	range 0 1
	default 0 if !BOOTPARAM_SOFTLOCKUP_PANIC
	default 1 if BOOTPARAM_SOFTLOCKUP_PANIC

config DETECT_HUNG_TASK
	bool "Detect Hung Tasks"
	depends on DEBUG_KERNEL
	default LOCKUP_DETECTOR
	help
	  Say Y here to enable the kernel to detect "hung tasks",
	  which are bugs that cause the task to be stuck in
	  uninterruptible "D" state indefinitiley.

	  When a hung task is detected, the kernel will print the
	  current stack trace (which you should report), but the
	  task will stay in uninterruptible state. If lockdep is
	  enabled then all held locks will also be reported. This
	  feature has negligible overhead.

config DEFAULT_HUNG_TASK_TIMEOUT
	int "Default timeout for hung task detection (in seconds)"
	depends on DETECT_HUNG_TASK
	default 120
	help
	  This option controls the default timeout (in seconds) used
	  to determine when a task has become non-responsive and should
	  be considered hung.

	  It can be adjusted at runtime via the kernel.hung_task_timeout_secs
	  sysctl or by writing a value to
	  /proc/sys/kernel/hung_task_timeout_secs.

	  A timeout of 0 disables the check.  The default is two minutes.
	  Keeping the default should be fine in most cases.

config BOOTPARAM_HUNG_TASK_PANIC
	bool "Panic (Reboot) On Hung Tasks"
	depends on DETECT_HUNG_TASK
	help
	  Say Y here to enable the kernel to panic on "hung tasks",
	  which are bugs that cause the kernel to leave a task stuck
	  in uninterruptible "D" state.

	  The panic can be used in combination with panic_timeout,
	  to cause the system to reboot automatically after a
	  hung task has been detected. This feature is useful for
	  high-availability systems that have uptime guarantees and
	  where a hung tasks must be resolved ASAP.

	  Say N if unsure.

config BOOTPARAM_HUNG_TASK_PANIC_VALUE
	int
	depends on DETECT_HUNG_TASK
	range 0 1
	default 0 if !BOOTPARAM_HUNG_TASK_PANIC
	default 1 if BOOTPARAM_HUNG_TASK_PANIC

config SCHED_DEBUG
	bool "Collect scheduler debugging info"
	depends on DEBUG_KERNEL && PROC_FS
	default y
	help
	  If you say Y here, the /proc/sched_debug file will be provided
	  that can help debug the scheduler. The runtime overhead of this
	  option is minimal.

config SCHEDSTATS
	bool "Collect scheduler statistics"
	depends on DEBUG_KERNEL && PROC_FS
	help
	  If you say Y here, additional code will be inserted into the
	  scheduler and related routines to collect statistics about
	  scheduler behavior and provide them in /proc/schedstat.  These
	  stats may be useful for both tuning and debugging the scheduler
	  If you aren't debugging the scheduler or trying to tune a specific
	  application, you can say N to avoid the very slight overhead
	  this adds.

config TIMER_STATS
	bool "Collect kernel timers statistics"
	depends on DEBUG_KERNEL && PROC_FS
	help
	  If you say Y here, additional code will be inserted into the
	  timer routines to collect statistics about kernel timers being
	  reprogrammed. The statistics can be read from /proc/timer_stats.
	  The statistics collection is started by writing 1 to /proc/timer_stats,
	  writing 0 stops it. This feature is useful to collect information
	  about timer usage patterns in kernel and userspace. This feature
	  is lightweight if enabled in the kernel config but not activated
	  (it defaults to deactivated on bootup and will only be activated
	  if some application like powertop activates it explicitly).

config DEBUG_OBJECTS
	bool "Debug object operations"
	depends on DEBUG_KERNEL
	help
	  If you say Y here, additional code will be inserted into the
	  kernel to track the life time of various objects and validate
	  the operations on those objects.

config DEBUG_OBJECTS_SELFTEST
	bool "Debug objects selftest"
	depends on DEBUG_OBJECTS
	help
	  This enables the selftest of the object debug code.

config DEBUG_OBJECTS_FREE
	bool "Debug objects in freed memory"
	depends on DEBUG_OBJECTS
	help
	  This enables checks whether a k/v free operation frees an area
	  which contains an object which has not been deactivated
	  properly. This can make kmalloc/kfree-intensive workloads
	  much slower.

config DEBUG_OBJECTS_TIMERS
	bool "Debug timer objects"
	depends on DEBUG_OBJECTS
	help
	  If you say Y here, additional code will be inserted into the
	  timer routines to track the life time of timer objects and
	  validate the timer operations.

config DEBUG_OBJECTS_WORK
	bool "Debug work objects"
	depends on DEBUG_OBJECTS
	help
	  If you say Y here, additional code will be inserted into the
	  work queue routines to track the life time of work objects and
	  validate the work operations.

config DEBUG_OBJECTS_RCU_HEAD
	bool "Debug RCU callbacks objects"
	depends on DEBUG_OBJECTS
	help
	  Enable this to turn on debugging of RCU list heads (call_rcu() usage).

config DEBUG_OBJECTS_PERCPU_COUNTER
	bool "Debug percpu counter objects"
	depends on DEBUG_OBJECTS
	help
	  If you say Y here, additional code will be inserted into the
	  percpu counter routines to track the life time of percpu counter
	  objects and validate the percpu counter operations.

config DEBUG_OBJECTS_ENABLE_DEFAULT
	int "debug_objects bootup default value (0-1)"
        range 0 1
        default "1"
        depends on DEBUG_OBJECTS
        help
          Debug objects boot parameter default value

config DEBUG_SLAB
	bool "Debug slab memory allocations"
	depends on DEBUG_KERNEL && SLAB && !KMEMCHECK
	help
	  Say Y here to have the kernel do limited verification on memory
	  allocation as well as poisoning memory on free to catch use of freed
	  memory. This can make kmalloc/kfree-intensive workloads much slower.

config DEBUG_SLAB_LEAK
	bool "Memory leak debugging"
	depends on DEBUG_SLAB

config SLUB_DEBUG_ON
	bool "SLUB debugging on by default"
	depends on SLUB && SLUB_DEBUG && !KMEMCHECK
	default n
	help
	  Boot with debugging on by default. SLUB boots by default with
	  the runtime debug capabilities switched off. Enabling this is
	  equivalent to specifying the "slub_debug" parameter on boot.
	  There is no support for more fine grained debug control like
	  possible with slub_debug=xxx. SLUB debugging may be switched
	  off in a kernel built with CONFIG_SLUB_DEBUG_ON by specifying
	  "slub_debug=-".

config SLUB_STATS
	default n
	bool "Enable SLUB performance statistics"
	depends on SLUB && SYSFS
	help
	  SLUB statistics are useful to debug SLUBs allocation behavior in
	  order find ways to optimize the allocator. This should never be
	  enabled for production use since keeping statistics slows down
	  the allocator by a few percentage points. The slabinfo command
	  supports the determination of the most active slabs to figure
	  out which slabs are relevant to a particular load.
	  Try running: slabinfo -DA

config DEBUG_KMEMLEAK
	bool "Kernel memory leak detector"
	depends on DEBUG_KERNEL && EXPERIMENTAL && !MEMORY_HOTPLUG && \
		(X86 || ARM || PPC || MIPS || S390 || SPARC64 || SUPERH || MICROBLAZE || TILE)

	select DEBUG_FS
	select STACKTRACE if STACKTRACE_SUPPORT
	select KALLSYMS
	select CRC32
	help
	  Say Y here if you want to enable the memory leak
	  detector. The memory allocation/freeing is traced in a way
	  similar to the Boehm's conservative garbage collector, the
	  difference being that the orphan objects are not freed but
	  only shown in /sys/kernel/debug/kmemleak. Enabling this
	  feature will introduce an overhead to memory
	  allocations. See Documentation/kmemleak.txt for more
	  details.

	  Enabling DEBUG_SLAB or SLUB_DEBUG may increase the chances
	  of finding leaks due to the slab objects poisoning.

	  In order to access the kmemleak file, debugfs needs to be
	  mounted (usually at /sys/kernel/debug).

config DEBUG_KMEMLEAK_EARLY_LOG_SIZE
	int "Maximum kmemleak early log entries"
	depends on DEBUG_KMEMLEAK
	range 200 40000
	default 400
	help
	  Kmemleak must track all the memory allocations to avoid
	  reporting false positives. Since memory may be allocated or
	  freed before kmemleak is initialised, an early log buffer is
	  used to store these actions. If kmemleak reports "early log
	  buffer exceeded", please increase this value.

config DEBUG_KMEMLEAK_TEST
	tristate "Simple test for the kernel memory leak detector"
	depends on DEBUG_KMEMLEAK && m
	help
	  This option enables a module that explicitly leaks memory.

	  If unsure, say N.

config DEBUG_KMEMLEAK_DEFAULT_OFF
	bool "Default kmemleak to off"
	depends on DEBUG_KMEMLEAK
	help
	  Say Y here to disable kmemleak by default. It can then be enabled
	  on the command line via kmemleak=on.

config DEBUG_PREEMPT
	bool "Debug preemptible kernel"
	depends on DEBUG_KERNEL && PREEMPT && TRACE_IRQFLAGS_SUPPORT
	default y
	help
	  If you say Y here then the kernel will use a debug variant of the
	  commonly used smp_processor_id() function and will print warnings
	  if kernel code uses it in a preemption-unsafe way. Also, the kernel
	  will detect preemption count underflows.

config DEBUG_RT_MUTEXES
	bool "RT Mutex debugging, deadlock detection"
	depends on DEBUG_KERNEL && RT_MUTEXES
	help
	 This allows rt mutex semantics violations and rt mutex related
	 deadlocks (lockups) to be detected and reported automatically.

config DEBUG_PI_LIST
	bool
	default y
	depends on DEBUG_RT_MUTEXES

config RT_MUTEX_TESTER
	bool "Built-in scriptable tester for rt-mutexes"
	depends on DEBUG_KERNEL && RT_MUTEXES
	help
	  This option enables a rt-mutex tester.

config DEBUG_SPINLOCK
	bool "Spinlock and rw-lock debugging: basic checks"
	depends on DEBUG_KERNEL
	help
	  Say Y here and build SMP to catch missing spinlock initialization
	  and certain other kinds of spinlock errors commonly made.  This is
	  best used in conjunction with the NMI watchdog so that spinlock
	  deadlocks are also debuggable.

config DEBUG_MUTEXES
	bool "Mutex debugging: basic checks"
	depends on DEBUG_KERNEL
	help
	 This feature allows mutex semantics violations to be detected and
	 reported.

config DEBUG_LOCK_ALLOC
	bool "Lock debugging: detect incorrect freeing of live locks"
	depends on DEBUG_KERNEL && TRACE_IRQFLAGS_SUPPORT && STACKTRACE_SUPPORT && LOCKDEP_SUPPORT
	select DEBUG_SPINLOCK
	select DEBUG_MUTEXES
	select LOCKDEP
	help
	 This feature will check whether any held lock (spinlock, rwlock,
	 mutex or rwsem) is incorrectly freed by the kernel, via any of the
	 memory-freeing routines (kfree(), kmem_cache_free(), free_pages(),
	 vfree(), etc.), whether a live lock is incorrectly reinitialized via
	 spin_lock_init()/mutex_init()/etc., or whether there is any lock
	 held during task exit.

config PROVE_LOCKING
	bool "Lock debugging: prove locking correctness"
	depends on DEBUG_KERNEL && TRACE_IRQFLAGS_SUPPORT && STACKTRACE_SUPPORT && LOCKDEP_SUPPORT
	select LOCKDEP
	select DEBUG_SPINLOCK
	select DEBUG_MUTEXES
	select DEBUG_LOCK_ALLOC
	select TRACE_IRQFLAGS
	default n
	help
	 This feature enables the kernel to prove that all locking
	 that occurs in the kernel runtime is mathematically
	 correct: that under no circumstance could an arbitrary (and
	 not yet triggered) combination of observed locking
	 sequences (on an arbitrary number of CPUs, running an
	 arbitrary number of tasks and interrupt contexts) cause a
	 deadlock.

	 In short, this feature enables the kernel to report locking
	 related deadlocks before they actually occur.

	 The proof does not depend on how hard and complex a
	 deadlock scenario would be to trigger: how many
	 participant CPUs, tasks and irq-contexts would be needed
	 for it to trigger. The proof also does not depend on
	 timing: if a race and a resulting deadlock is possible
	 theoretically (no matter how unlikely the race scenario
	 is), it will be proven so and will immediately be
	 reported by the kernel (once the event is observed that
	 makes the deadlock theoretically possible).

	 If a deadlock is impossible (i.e. the locking rules, as
	 observed by the kernel, are mathematically correct), the
	 kernel reports nothing.

	 NOTE: this feature can also be enabled for rwlocks, mutexes
	 and rwsems - in which case all dependencies between these
	 different locking variants are observed and mapped too, and
	 the proof of observed correctness is also maintained for an
	 arbitrary combination of these separate locking variants.

	 For more details, see Documentation/lockdep-design.txt.

config PROVE_RCU
	bool "RCU debugging: prove RCU correctness"
	depends on PROVE_LOCKING
	default n
	help
	 This feature enables lockdep extensions that check for correct
	 use of RCU APIs.  This is currently under development.  Say Y
	 if you want to debug RCU usage or help work on the PROVE_RCU
	 feature.

	 Say N if you are unsure.

config PROVE_RCU_REPEATEDLY
	bool "RCU debugging: don't disable PROVE_RCU on first splat"
	depends on PROVE_RCU
	default n
	help
	 By itself, PROVE_RCU will disable checking upon issuing the
	 first warning (or "splat").  This feature prevents such
	 disabling, allowing multiple RCU-lockdep warnings to be printed
	 on a single reboot.

	 Say Y to allow multiple RCU-lockdep warnings per boot.

	 Say N if you are unsure.

config SPARSE_RCU_POINTER
	bool "RCU debugging: sparse-based checks for pointer usage"
	default n
	help
	 This feature enables the __rcu sparse annotation for
	 RCU-protected pointers.  This annotation will cause sparse
	 to flag any non-RCU used of annotated pointers.  This can be
	 helpful when debugging RCU usage.  Please note that this feature
	 is not intended to enforce code cleanliness; it is instead merely
	 a debugging aid.

	 Say Y to make sparse flag questionable use of RCU-protected pointers

	 Say N if you are unsure.

config LOCKDEP
	bool
	depends on DEBUG_KERNEL && TRACE_IRQFLAGS_SUPPORT && STACKTRACE_SUPPORT && LOCKDEP_SUPPORT
	select STACKTRACE
	select FRAME_POINTER if !MIPS && !PPC && !ARM_UNWIND && !S390 && !MICROBLAZE
	select KALLSYMS
	select KALLSYMS_ALL

config LOCK_STAT
	bool "Lock usage statistics"
	depends on DEBUG_KERNEL && TRACE_IRQFLAGS_SUPPORT && STACKTRACE_SUPPORT && LOCKDEP_SUPPORT
	select LOCKDEP
	select DEBUG_SPINLOCK
	select DEBUG_MUTEXES
	select DEBUG_LOCK_ALLOC
	default n
	help
	 This feature enables tracking lock contention points

	 For more details, see Documentation/lockstat.txt

	 This also enables lock events required by "perf lock",
	 subcommand of perf.
	 If you want to use "perf lock", you also need to turn on
	 CONFIG_EVENT_TRACING.

	 CONFIG_LOCK_STAT defines "contended" and "acquired" lock events.
	 (CONFIG_LOCKDEP defines "acquire" and "release" events.)

config DEBUG_LOCKDEP
	bool "Lock dependency engine debugging"
	depends on DEBUG_KERNEL && LOCKDEP
	help
	  If you say Y here, the lock dependency engine will do
	  additional runtime checks to debug itself, at the price
	  of more runtime overhead.

config TRACE_IRQFLAGS
	bool
	help
	  Enables hooks to interrupt enabling and disabling for
	  either tracing or lock debugging.

config DEBUG_ATOMIC_SLEEP
	bool "Sleep inside atomic section checking"
	select PREEMPT_COUNT
	depends on DEBUG_KERNEL
	help
	  If you say Y here, various routines which may sleep will become very
	  noisy if they are called inside atomic sections: when a spinlock is
	  held, inside an rcu read side critical section, inside preempt disabled
	  sections, inside an interrupt, etc...

config DEBUG_LOCKING_API_SELFTESTS
	bool "Locking API boot-time self-tests"
	depends on DEBUG_KERNEL
	help
	  Say Y here if you want the kernel to run a short self-test during
	  bootup. The self-test checks whether common types of locking bugs
	  are detected by debugging mechanisms or not. (if you disable
	  lock debugging then those bugs wont be detected of course.)
	  The following locking APIs are covered: spinlocks, rwlocks,
	  mutexes and rwsems.

config STACKTRACE
	bool
	depends on STACKTRACE_SUPPORT

config DEBUG_STACK_USAGE
	bool "Stack utilization instrumentation"
	depends on DEBUG_KERNEL
	help
	  Enables the display of the minimum amount of free stack which each
	  task has ever had available in the sysrq-T and sysrq-P debug output.

	  This option will slow down process creation somewhat.

config DEBUG_KOBJECT
	bool "kobject debugging"
	depends on DEBUG_KERNEL
	help
	  If you say Y here, some extra kobject debugging messages will be sent
	  to the syslog. 

config DEBUG_HIGHMEM
	bool "Highmem debugging"
	depends on DEBUG_KERNEL && HIGHMEM
	help
	  This options enables addition error checking for high memory systems.
	  Disable for production systems.

config DEBUG_BUGVERBOSE
	bool "Verbose BUG() reporting (adds 70K)" if DEBUG_KERNEL && EXPERT
	depends on BUG
	depends on ARM || AVR32 || M32R || M68K || SPARC32 || SPARC64 || \
		   FRV || SUPERH || GENERIC_BUG || BLACKFIN || MN10300 || TILE
	default y
	help
	  Say Y here to make BUG() panics output the file name and line number
	  of the BUG call as well as the EIP and oops trace.  This aids
	  debugging but costs about 70-100K of memory.

config DEBUG_INFO
	bool "Compile the kernel with debug info"
	depends on DEBUG_KERNEL
	help
          If you say Y here the resulting kernel image will include
	  debugging info resulting in a larger kernel image.
	  This adds debug symbols to the kernel and modules (gcc -g), and
	  is needed if you intend to use kernel crashdump or binary object
	  tools like crash, kgdb, LKCD, gdb, etc on the kernel.
	  Say Y here only if you plan to debug the kernel.

	  If unsure, say N.

config DEBUG_INFO_REDUCED
	bool "Reduce debugging information"
	depends on DEBUG_INFO
	help
	  If you say Y here gcc is instructed to generate less debugging
	  information for structure types. This means that tools that
	  need full debugging information (like kgdb or systemtap) won't
	  be happy. But if you merely need debugging information to
	  resolve line numbers there is no loss. Advantage is that
	  build directory object sizes shrink dramatically over a full
	  DEBUG_INFO build and compile times are reduced too.
	  Only works with newer gcc versions.

config DEBUG_VM
	bool "Debug VM"
	depends on DEBUG_KERNEL
	help
	  Enable this to turn on extended checks in the virtual-memory system
          that may impact performance.

	  If unsure, say N.

config DEBUG_VIRTUAL
	bool "Debug VM translations"
	depends on DEBUG_KERNEL && X86
	help
	  Enable some costly sanity checks in virtual to page code. This can
	  catch mistakes with virt_to_page() and friends.

	  If unsure, say N.

config DEBUG_NOMMU_REGIONS
	bool "Debug the global anon/private NOMMU mapping region tree"
	depends on DEBUG_KERNEL && !MMU
	help
	  This option causes the global tree of anonymous and private mapping
	  regions to be regularly checked for invalid topology.

config DEBUG_WRITECOUNT
	bool "Debug filesystem writers count"
	depends on DEBUG_KERNEL
	help
	  Enable this to catch wrong use of the writers count in struct
	  vfsmount.  This will increase the size of each file struct by
	  32 bits.

	  If unsure, say N.

config DEBUG_MEMORY_INIT
	bool "Debug memory initialisation" if EXPERT
	default !EXPERT
	help
	  Enable this for additional checks during memory initialisation.
	  The sanity checks verify aspects of the VM such as the memory model
	  and other information provided by the architecture. Verbose
	  information will be printed at KERN_DEBUG loglevel depending
	  on the mminit_loglevel= command-line option.

	  If unsure, say Y

config DEBUG_LIST
	bool "Debug linked list manipulation"
	depends on DEBUG_KERNEL
	help
	  Enable this to turn on extended checks in the linked-list
	  walking routines.

	  If unsure, say N.

config TEST_LIST_SORT
	bool "Linked list sorting test"
	depends on DEBUG_KERNEL
	help
	  Enable this to turn on 'list_sort()' function test. This test is
	  executed only once during system boot, so affects only boot time.

	  If unsure, say N.

config DEBUG_SG
	bool "Debug SG table operations"
	depends on DEBUG_KERNEL
	help
	  Enable this to turn on checks on scatter-gather tables. This can
	  help find problems with drivers that do not properly initialize
	  their sg tables.

	  If unsure, say N.

config DEBUG_NOTIFIERS
	bool "Debug notifier call chains"
	depends on DEBUG_KERNEL
	help
	  Enable this to turn on sanity checking for notifier call chains.
	  This is most useful for kernel developers to make sure that
	  modules properly unregister themselves from notifier chains.
	  This is a relatively cheap check but if you care about maximum
	  performance, say N.

config DEBUG_CREDENTIALS
	bool "Debug credential management"
	depends on DEBUG_KERNEL
	help
	  Enable this to turn on some debug checking for credential
	  management.  The additional code keeps track of the number of
	  pointers from task_structs to any given cred struct, and checks to
	  see that this number never exceeds the usage count of the cred
	  struct.

	  Furthermore, if SELinux is enabled, this also checks that the
	  security pointer in the cred struct is never seen to be invalid.

	  If unsure, say N.

#
# Select this config option from the architecture Kconfig, if it
# is preferred to always offer frame pointers as a config
# option on the architecture (regardless of KERNEL_DEBUG):
#
config ARCH_WANT_FRAME_POINTERS
	bool
	help

config FRAME_POINTER
	bool "Compile the kernel with frame pointers"
	depends on DEBUG_KERNEL && \
		(CRIS || M68K || FRV || UML || \
		 AVR32 || SUPERH || BLACKFIN || MN10300) || \
		ARCH_WANT_FRAME_POINTERS
	default y if (DEBUG_INFO && UML) || ARCH_WANT_FRAME_POINTERS
	help
	  If you say Y here the resulting kernel image will be slightly
	  larger and slower, but it gives very useful debugging information
	  in case of kernel bugs. (precise oopses/stacktraces/warnings)

config UNWIND_INFO
	bool "Compile the kernel with frame unwind information"
	depends on !IA64 && !PARISC && !ARM
	depends on !MODULES || !(MIPS || PPC || SUPERH || V850)
	help
	  If you say Y here the resulting kernel image will be slightly larger
	  but not slower, and it will give very useful debugging information.
	  If you don't debug the kernel, you can say N, but we may not be able
	  to solve problems without frame unwind information or frame pointers.

config STACK_UNWIND
	bool "Stack unwind support"
	depends on UNWIND_INFO
	depends on X86
	help
	  This enables more precise stack traces, omitting all unrelated
	  occurrences of pointers into kernel code from the dump.

config BOOT_PRINTK_DELAY
	bool "Delay each boot printk message by N milliseconds"
	depends on DEBUG_KERNEL && PRINTK && GENERIC_CALIBRATE_DELAY
	help
	  This build option allows you to read kernel boot messages
	  by inserting a short delay after each one.  The delay is
	  specified in milliseconds on the kernel command line,
	  using "boot_delay=N".

	  It is likely that you would also need to use "lpj=M" to preset
	  the "loops per jiffie" value.
	  See a previous boot log for the "lpj" value to use for your
	  system, and then set "lpj=M" before setting "boot_delay=N".
	  NOTE:  Using this option may adversely affect SMP systems.
	  I.e., processors other than the first one may not boot up.
	  BOOT_PRINTK_DELAY also may cause LOCKUP_DETECTOR to detect
	  what it believes to be lockup conditions.

config RCU_TORTURE_TEST
	tristate "torture tests for RCU"
	depends on DEBUG_KERNEL
	default n
	help
	  This option provides a kernel module that runs torture tests
	  on the RCU infrastructure.  The kernel module may be built
	  after the fact on the running kernel to be tested, if desired.

	  Say Y here if you want RCU torture tests to be built into
	  the kernel.
	  Say M if you want the RCU torture tests to build as a module.
	  Say N if you are unsure.

config RCU_TORTURE_TEST_RUNNABLE
	bool "torture tests for RCU runnable by default"
	depends on RCU_TORTURE_TEST = y
	default n
	help
	  This option provides a way to build the RCU torture tests
	  directly into the kernel without them starting up at boot
	  time.  You can use /proc/sys/kernel/rcutorture_runnable
	  to manually override this setting.  This /proc file is
	  available only when the RCU torture tests have been built
	  into the kernel.

	  Say Y here if you want the RCU torture tests to start during
	  boot (you probably don't).
	  Say N here if you want the RCU torture tests to start only
	  after being manually enabled via /proc.

config RCU_CPU_STALL_TIMEOUT
	int "RCU CPU stall timeout in seconds"
	depends on TREE_RCU || TREE_PREEMPT_RCU
	range 3 300
	default 60
	help
	  If a given RCU grace period extends more than the specified
	  number of seconds, a CPU stall warning is printed.  If the
	  RCU grace period persists, additional CPU stall warnings are
	  printed at more widely spaced intervals.

config RCU_CPU_STALL_VERBOSE
	bool "Print additional per-task information for RCU_CPU_STALL_DETECTOR"
	depends on TREE_PREEMPT_RCU
	default y
	help
	  This option causes RCU to printk detailed per-task information
	  for any tasks that are stalling the current RCU grace period.

	  Say N if you are unsure.

	  Say Y if you want to enable such checks.

config KPROBES_SANITY_TEST
	bool "Kprobes sanity tests"
	depends on DEBUG_KERNEL
	depends on KPROBES
	default n
	help
	  This option provides for testing basic kprobes functionality on
	  boot. A sample kprobe, jprobe and kretprobe are inserted and
	  verified for functionality.

	  Say N if you are unsure.

config BACKTRACE_SELF_TEST
	tristate "Self test for the backtrace code"
	depends on DEBUG_KERNEL
	default n
	help
	  This option provides a kernel module that can be used to test
	  the kernel stack backtrace code. This option is not useful
	  for distributions or general kernels, but only for kernel
	  developers working on architecture code.

	  Note that if you want to also test saved backtraces, you will
	  have to enable STACKTRACE as well.

	  Say N if you are unsure.

config DEBUG_BLOCK_EXT_DEVT
        bool "Force extended block device numbers and spread them"
	depends on DEBUG_KERNEL
	depends on BLOCK
	default n
	help
	  BIG FAT WARNING: ENABLING THIS OPTION MIGHT BREAK BOOTING ON
	  SOME DISTRIBUTIONS.  DO NOT ENABLE THIS UNLESS YOU KNOW WHAT
	  YOU ARE DOING.  Distros, please enable this and fix whatever
	  is broken.

	  Conventionally, block device numbers are allocated from
	  predetermined contiguous area.  However, extended block area
	  may introduce non-contiguous block device numbers.  This
	  option forces most block device numbers to be allocated from
	  the extended space and spreads them to discover kernel or
	  userland code paths which assume predetermined contiguous
	  device number allocation.

	  Note that turning on this debug option shuffles all the
	  device numbers for all IDE and SCSI devices including libata
	  ones, so root partition specified using device number
	  directly (via rdev or root=MAJ:MIN) won't work anymore.
	  Textual device names (root=/dev/sdXn) will continue to work.

	  Say N if you are unsure.

config DEBUG_FORCE_WEAK_PER_CPU
	bool "Force weak per-cpu definitions"
	depends on DEBUG_KERNEL
	help
	  s390 and alpha require percpu variables in modules to be
	  defined weak to work around addressing range issue which
	  puts the following two restrictions on percpu variable
	  definitions.

	  1. percpu symbols must be unique whether static or not
	  2. percpu variables can't be defined inside a function

	  To ensure that generic code follows the above rules, this
	  option forces all percpu variables to be defined as weak.

config DEBUG_PER_CPU_MAPS
	bool "Debug access to per_cpu maps"
	depends on DEBUG_KERNEL
	depends on SMP
	help
	  Say Y to verify that the per_cpu map being accessed has
	  been set up. This adds a fair amount of code to kernel memory
	  and decreases performance.

	  Say N if unsure.

config LKDTM
	tristate "Linux Kernel Dump Test Tool Module"
	depends on DEBUG_FS
	depends on BLOCK
	default n
	help
	This module enables testing of the different dumping mechanisms by
	inducing system failures at predefined crash points.
	If you don't need it: say N
	Choose M here to compile this code as a module. The module will be
	called lkdtm.

	Documentation on how to use the module can be found in
	Documentation/fault-injection/provoke-crashes.txt

config CPU_NOTIFIER_ERROR_INJECT
	tristate "CPU notifier error injection module"
	depends on HOTPLUG_CPU && DEBUG_KERNEL
	help
	  This option provides a kernel module that can be used to test
	  the error handling of the cpu notifiers

	  To compile this code as a module, choose M here: the module will
	  be called cpu-notifier-error-inject.

	  If unsure, say N.

config FAULT_INJECTION
	bool "Fault-injection framework"
	depends on DEBUG_KERNEL
	help
	  Provide fault-injection framework.
	  For more details, see Documentation/fault-injection/.

config FAILSLAB
	bool "Fault-injection capability for kmalloc"
	depends on FAULT_INJECTION
	depends on SLAB || SLUB
	help
	  Provide fault-injection capability for kmalloc.

config FAIL_PAGE_ALLOC
	bool "Fault-injection capabilitiy for alloc_pages()"
	depends on FAULT_INJECTION
	help
	  Provide fault-injection capability for alloc_pages().

config FAIL_MAKE_REQUEST
	bool "Fault-injection capability for disk IO"
	depends on FAULT_INJECTION && BLOCK
	help
	  Provide fault-injection capability for disk IO.

config FAIL_IO_TIMEOUT
	bool "Fault-injection capability for faking disk interrupts"
	depends on FAULT_INJECTION && BLOCK
	help
	  Provide fault-injection capability on end IO handling. This
	  will make the block layer "forget" an interrupt as configured,
	  thus exercising the error handling.

	  Only works with drivers that use the generic timeout handling,
	  for others it wont do anything.

config FAIL_MMC_REQUEST
	bool "Fault-injection capability for MMC IO"
	select DEBUG_FS
	depends on FAULT_INJECTION && MMC
	help
	  Provide fault-injection capability for MMC IO.
	  This will make the mmc core return data errors. This is
	  useful to test the error handling in the mmc block device
	  and to test how the mmc host driver handles retries from
	  the block device.

config FAULT_INJECTION_DEBUG_FS
	bool "Debugfs entries for fault-injection capabilities"
	depends on FAULT_INJECTION && SYSFS && DEBUG_FS
	help
	  Enable configuration of fault-injection capabilities via debugfs.

config FAULT_INJECTION_STACKTRACE_FILTER
	bool "stacktrace filter for fault-injection capabilities"
	depends on FAULT_INJECTION_DEBUG_FS && STACKTRACE_SUPPORT
	depends on !X86_64
	select STACKTRACE
<<<<<<< HEAD
	select FRAME_POINTER if !PPC && !S390 && !MICROBLAZE && !X86
	select UNWIND_INFO if X86 && !FRAME_POINTER
=======
	select FRAME_POINTER if !PPC && !S390 && !MICROBLAZE && !ARM_UNWIND
>>>>>>> 1ea6b8f4
	help
	  Provide stacktrace filter for fault-injection capabilities

config LATENCYTOP
	bool "Latency measuring infrastructure"
	depends on HAVE_LATENCYTOP_SUPPORT
	depends on DEBUG_KERNEL
	depends on STACKTRACE_SUPPORT
	depends on PROC_FS
<<<<<<< HEAD
	select FRAME_POINTER if !MIPS && !PPC && !S390 && !MICROBLAZE && !X86
	select UNWIND_INFO if X86 && !FRAME_POINTER
=======
	select FRAME_POINTER if !MIPS && !PPC && !S390 && !MICROBLAZE && !ARM_UNWIND
>>>>>>> 1ea6b8f4
	select KALLSYMS
	select KALLSYMS_ALL
	select STACKTRACE
	select SCHEDSTATS
	select SCHED_DEBUG
	help
	  Enable this option if you want to use the LatencyTOP tool
	  to find out which userspace is blocking on what kernel operations.

config SYSCTL_SYSCALL_CHECK
	bool "Sysctl checks"
	depends on SYSCTL
	---help---
	  sys_sysctl uses binary paths that have been found challenging
	  to properly maintain and use. This enables checks that help
	  you to keep things correct.

source mm/Kconfig.debug
source kernel/trace/Kconfig

config PROVIDE_OHCI1394_DMA_INIT
	bool "Remote debugging over FireWire early on boot"
	depends on PCI && X86
	help
	  If you want to debug problems which hang or crash the kernel early
	  on boot and the crashing machine has a FireWire port, you can use
	  this feature to remotely access the memory of the crashed machine
	  over FireWire. This employs remote DMA as part of the OHCI1394
	  specification which is now the standard for FireWire controllers.

	  With remote DMA, you can monitor the printk buffer remotely using
	  firescope and access all memory below 4GB using fireproxy from gdb.
	  Even controlling a kernel debugger is possible using remote DMA.

	  Usage:

	  If ohci1394_dma=early is used as boot parameter, it will initialize
	  all OHCI1394 controllers which are found in the PCI config space.

	  As all changes to the FireWire bus such as enabling and disabling
	  devices cause a bus reset and thereby disable remote DMA for all
	  devices, be sure to have the cable plugged and FireWire enabled on
	  the debugging host before booting the debug target for debugging.

	  This code (~1k) is freed after boot. By then, the firewire stack
	  in charge of the OHCI-1394 controllers should be used instead.

	  See Documentation/debugging-via-ohci1394.txt for more information.

config FIREWIRE_OHCI_REMOTE_DMA
	bool "Remote debugging over FireWire with firewire-ohci"
	depends on FIREWIRE_OHCI
	help
	  This option lets you use the FireWire bus for remote debugging
	  with help of the firewire-ohci driver. It enables unfiltered
	  remote DMA in firewire-ohci.
	  See Documentation/debugging-via-ohci1394.txt for more information.

	  If unsure, say N.

config BUILD_DOCSRC
	bool "Build targets in Documentation/ tree"
	depends on HEADERS_CHECK
	help
	  This option attempts to build objects from the source files in the
	  kernel Documentation/ tree.

	  Say N if you are unsure.

config DYNAMIC_DEBUG
	bool "Enable dynamic printk() support"
	default n
	depends on PRINTK
	depends on DEBUG_FS
	help

	  Compiles debug level messages into the kernel, which would not
	  otherwise be available at runtime. These messages can then be
	  enabled/disabled based on various levels of scope - per source file,
	  function, module, format string, and line number. This mechanism
	  implicitly enables all pr_debug() and dev_dbg() calls. The impact of
	  this compile option is a larger kernel text size of about 2%.

	  Usage:

	  Dynamic debugging is controlled via the 'dynamic_debug/control' file,
	  which is contained in the 'debugfs' filesystem. Thus, the debugfs
	  filesystem must first be mounted before making use of this feature.
	  We refer the control file as: <debugfs>/dynamic_debug/control. This
	  file contains a list of the debug statements that can be enabled. The
	  format for each line of the file is:

		filename:lineno [module]function flags format

	  filename : source file of the debug statement
	  lineno : line number of the debug statement
	  module : module that contains the debug statement
	  function : function that contains the debug statement
          flags : 'p' means the line is turned 'on' for printing
          format : the format used for the debug statement

	  From a live system:

		nullarbor:~ # cat <debugfs>/dynamic_debug/control
		# filename:lineno [module]function flags format
		fs/aio.c:222 [aio]__put_ioctx - "__put_ioctx:\040freeing\040%p\012"
		fs/aio.c:248 [aio]ioctx_alloc - "ENOMEM:\040nr_events\040too\040high\012"
		fs/aio.c:1770 [aio]sys_io_cancel - "calling\040cancel\012"

	  Example usage:

		// enable the message at line 1603 of file svcsock.c
		nullarbor:~ # echo -n 'file svcsock.c line 1603 +p' >
						<debugfs>/dynamic_debug/control

		// enable all the messages in file svcsock.c
		nullarbor:~ # echo -n 'file svcsock.c +p' >
						<debugfs>/dynamic_debug/control

		// enable all the messages in the NFS server module
		nullarbor:~ # echo -n 'module nfsd +p' >
						<debugfs>/dynamic_debug/control

		// enable all 12 messages in the function svc_process()
		nullarbor:~ # echo -n 'func svc_process +p' >
						<debugfs>/dynamic_debug/control

		// disable all 12 messages in the function svc_process()
		nullarbor:~ # echo -n 'func svc_process -p' >
						<debugfs>/dynamic_debug/control

	  See Documentation/dynamic-debug-howto.txt for additional information.

config DMA_API_DEBUG
	bool "Enable debugging of DMA-API usage"
	depends on HAVE_DMA_API_DEBUG
	help
	  Enable this option to debug the use of the DMA API by device drivers.
	  With this option you will be able to detect common bugs in device
	  drivers like double-freeing of DMA mappings or freeing mappings that
	  were never allocated.
	  This option causes a performance degredation.  Use only if you want
	  to debug device drivers. If unsure, say N.

config ATOMIC64_SELFTEST
	bool "Perform an atomic64_t self-test at boot"
	help
	  Enable this option to test the atomic64_t functions at boot.

	  If unsure, say N.

config ASYNC_RAID6_TEST
	tristate "Self test for hardware accelerated raid6 recovery"
	depends on ASYNC_RAID6_RECOV
	select ASYNC_MEMCPY
	---help---
	  This is a one-shot self test that permutes through the
	  recovery of all the possible two disk failure scenarios for a
	  N-disk array.  Recovery is performed with the asynchronous
	  raid6 recovery routines, and will optionally use an offload
	  engine if one is available.

	  If unsure, say N.

source "samples/Kconfig"

source "lib/Kconfig.kgdb"

source "lib/Kconfig.kmemcheck"

config TEST_KSTRTOX
	tristate "Test kstrto*() family of functions at runtime"<|MERGE_RESOLUTION|>--- conflicted
+++ resolved
@@ -1111,12 +1111,8 @@
 	depends on FAULT_INJECTION_DEBUG_FS && STACKTRACE_SUPPORT
 	depends on !X86_64
 	select STACKTRACE
-<<<<<<< HEAD
-	select FRAME_POINTER if !PPC && !S390 && !MICROBLAZE && !X86
+	select FRAME_POINTER if !PPC && !S390 && !MICROBLAZE && !X86 && !ARM_UNWIND
 	select UNWIND_INFO if X86 && !FRAME_POINTER
-=======
-	select FRAME_POINTER if !PPC && !S390 && !MICROBLAZE && !ARM_UNWIND
->>>>>>> 1ea6b8f4
 	help
 	  Provide stacktrace filter for fault-injection capabilities
 
@@ -1126,12 +1122,8 @@
 	depends on DEBUG_KERNEL
 	depends on STACKTRACE_SUPPORT
 	depends on PROC_FS
-<<<<<<< HEAD
-	select FRAME_POINTER if !MIPS && !PPC && !S390 && !MICROBLAZE && !X86
+	select FRAME_POINTER if !MIPS && !PPC && !S390 && !MICROBLAZE && !X86 && !ARM_UNWIND
 	select UNWIND_INFO if X86 && !FRAME_POINTER
-=======
-	select FRAME_POINTER if !MIPS && !PPC && !S390 && !MICROBLAZE && !ARM_UNWIND
->>>>>>> 1ea6b8f4
 	select KALLSYMS
 	select KALLSYMS_ALL
 	select STACKTRACE
