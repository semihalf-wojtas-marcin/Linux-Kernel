/*
 * Universal Interface for Intel High Definition Audio Codec
 *
 * Copyright (c) 2004 Takashi Iwai <tiwai@suse.de>
 *
 *
 *  This driver is free software; you can redistribute it and/or modify
 *  it under the terms of the GNU General Public License as published by
 *  the Free Software Foundation; either version 2 of the License, or
 *  (at your option) any later version.
 *
 *  This driver is distributed in the hope that it will be useful,
 *  but WITHOUT ANY WARRANTY; without even the implied warranty of
 *  MERCHANTABILITY or FITNESS FOR A PARTICULAR PURPOSE.  See the
 *  GNU General Public License for more details.
 *
 *  You should have received a copy of the GNU General Public License
 *  along with this program; if not, write to the Free Software
 *  Foundation, Inc., 59 Temple Place, Suite 330, Boston, MA  02111-1307 USA
 */

#include <linux/init.h>
#include <linux/delay.h>
#include <linux/slab.h>
#include <linux/pci.h>
#include <linux/mutex.h>
#include <sound/core.h>
#include "hda_codec.h"
#include <sound/asoundef.h>
#include <sound/tlv.h>
#include <sound/initval.h>
#include "hda_local.h"
#include <sound/hda_hwdep.h>

/*
 * vendor / preset table
 */

struct hda_vendor_id {
	unsigned int id;
	const char *name;
};

/* codec vendor labels */
static struct hda_vendor_id hda_vendor_ids[] = {
	{ 0x1002, "ATI" },
	{ 0x1057, "Motorola" },
	{ 0x1095, "Silicon Image" },
	{ 0x10de, "Nvidia" },
	{ 0x10ec, "Realtek" },
	{ 0x1106, "VIA" },
	{ 0x111d, "IDT" },
	{ 0x11c1, "LSI" },
	{ 0x11d4, "Analog Devices" },
	{ 0x13f6, "C-Media" },
	{ 0x14f1, "Conexant" },
	{ 0x17e8, "Chrontel" },
	{ 0x1854, "LG" },
	{ 0x1aec, "Wolfson Microelectronics" },
	{ 0x434d, "C-Media" },
	{ 0x8086, "Intel" },
	{ 0x8384, "SigmaTel" },
	{} /* terminator */
};

<<<<<<< HEAD
static const struct hda_codec_preset *hda_preset_tables[] = {
#ifdef CONFIG_SND_HDA_CODEC_REALTEK
	snd_hda_preset_realtek,
#endif
#ifdef CONFIG_SND_HDA_CODEC_CMEDIA
	snd_hda_preset_cmedia,
#endif
#ifdef CONFIG_SND_HDA_CODEC_ANALOG
	snd_hda_preset_analog,
#endif
#ifdef CONFIG_SND_HDA_CODEC_SIGMATEL
	snd_hda_preset_sigmatel,
#endif
#ifdef CONFIG_SND_HDA_CODEC_SI3054
	snd_hda_preset_si3054,
#endif
#ifdef CONFIG_SND_HDA_CODEC_ATIHDMI
	snd_hda_preset_atihdmi,
#endif
#ifdef CONFIG_SND_HDA_CODEC_CONEXANT
	snd_hda_preset_conexant,
#endif
#ifdef CONFIG_SND_HDA_CODEC_VIA
	snd_hda_preset_via,
#endif
#ifdef CONFIG_SND_HDA_CODEC_NVHDMI
	snd_hda_preset_nvhdmi,
#endif
	NULL
};
=======
static DEFINE_MUTEX(preset_mutex);
static LIST_HEAD(hda_preset_tables);

int snd_hda_add_codec_preset(struct hda_codec_preset_list *preset)
{
	mutex_lock(&preset_mutex);
	list_add_tail(&preset->list, &hda_preset_tables);
	mutex_unlock(&preset_mutex);
	return 0;
}
EXPORT_SYMBOL_HDA(snd_hda_add_codec_preset);

int snd_hda_delete_codec_preset(struct hda_codec_preset_list *preset)
{
	mutex_lock(&preset_mutex);
	list_del(&preset->list);
	mutex_unlock(&preset_mutex);
	return 0;
}
EXPORT_SYMBOL_HDA(snd_hda_delete_codec_preset);
>>>>>>> 18e352e4

#ifdef CONFIG_SND_HDA_POWER_SAVE
static void hda_power_work(struct work_struct *work);
static void hda_keep_power_on(struct hda_codec *codec);
#else
static inline void hda_keep_power_on(struct hda_codec *codec) {}
#endif

const char *snd_hda_get_jack_location(u32 cfg)
{
	static char *bases[7] = {
		"N/A", "Rear", "Front", "Left", "Right", "Top", "Bottom",
	};
	static unsigned char specials_idx[] = {
		0x07, 0x08,
		0x17, 0x18, 0x19,
		0x37, 0x38
	};
	static char *specials[] = {
		"Rear Panel", "Drive Bar",
		"Riser", "HDMI", "ATAPI",
		"Mobile-In", "Mobile-Out"
	};
	int i;
	cfg = (cfg & AC_DEFCFG_LOCATION) >> AC_DEFCFG_LOCATION_SHIFT;
	if ((cfg & 0x0f) < 7)
		return bases[cfg & 0x0f];
	for (i = 0; i < ARRAY_SIZE(specials_idx); i++) {
		if (cfg == specials_idx[i])
			return specials[i];
	}
	return "UNKNOWN";
}
EXPORT_SYMBOL_HDA(snd_hda_get_jack_location);

const char *snd_hda_get_jack_connectivity(u32 cfg)
{
	static char *jack_locations[4] = { "Ext", "Int", "Sep", "Oth" };

	return jack_locations[(cfg >> (AC_DEFCFG_LOCATION_SHIFT + 4)) & 3];
}
EXPORT_SYMBOL_HDA(snd_hda_get_jack_connectivity);

const char *snd_hda_get_jack_type(u32 cfg)
{
	static char *jack_types[16] = {
		"Line Out", "Speaker", "HP Out", "CD",
		"SPDIF Out", "Digital Out", "Modem Line", "Modem Hand",
		"Line In", "Aux", "Mic", "Telephony",
		"SPDIF In", "Digitial In", "Reserved", "Other"
	};

	return jack_types[(cfg & AC_DEFCFG_DEVICE)
				>> AC_DEFCFG_DEVICE_SHIFT];
}
EXPORT_SYMBOL_HDA(snd_hda_get_jack_type);

/*
 * Compose a 32bit command word to be sent to the HD-audio controller
 */
static inline unsigned int
make_codec_cmd(struct hda_codec *codec, hda_nid_t nid, int direct,
	       unsigned int verb, unsigned int parm)
{
	u32 val;

	val = (u32)(codec->addr & 0x0f) << 28;
	val |= (u32)direct << 27;
	val |= (u32)nid << 20;
	val |= verb << 8;
	val |= parm;
	return val;
}

/**
 * snd_hda_codec_read - send a command and get the response
 * @codec: the HDA codec
 * @nid: NID to send the command
 * @direct: direct flag
 * @verb: the verb to send
 * @parm: the parameter for the verb
 *
 * Send a single command and read the corresponding response.
 *
 * Returns the obtained response value, or -1 for an error.
 */
unsigned int snd_hda_codec_read(struct hda_codec *codec, hda_nid_t nid,
				int direct,
				unsigned int verb, unsigned int parm)
{
	struct hda_bus *bus = codec->bus;
	unsigned int res;

	res = make_codec_cmd(codec, nid, direct, verb, parm);
	snd_hda_power_up(codec);
	mutex_lock(&bus->cmd_mutex);
	if (!bus->ops.command(bus, res))
		res = bus->ops.get_response(bus);
	else
		res = (unsigned int)-1;
	mutex_unlock(&bus->cmd_mutex);
	snd_hda_power_down(codec);
	return res;
}
EXPORT_SYMBOL_HDA(snd_hda_codec_read);

/**
 * snd_hda_codec_write - send a single command without waiting for response
 * @codec: the HDA codec
 * @nid: NID to send the command
 * @direct: direct flag
 * @verb: the verb to send
 * @parm: the parameter for the verb
 *
 * Send a single command without waiting for response.
 *
 * Returns 0 if successful, or a negative error code.
 */
int snd_hda_codec_write(struct hda_codec *codec, hda_nid_t nid, int direct,
			 unsigned int verb, unsigned int parm)
{
	struct hda_bus *bus = codec->bus;
	unsigned int res;
	int err;

	res = make_codec_cmd(codec, nid, direct, verb, parm);
	snd_hda_power_up(codec);
	mutex_lock(&bus->cmd_mutex);
	err = bus->ops.command(bus, res);
	mutex_unlock(&bus->cmd_mutex);
	snd_hda_power_down(codec);
	return err;
}
EXPORT_SYMBOL_HDA(snd_hda_codec_write);

/**
 * snd_hda_sequence_write - sequence writes
 * @codec: the HDA codec
 * @seq: VERB array to send
 *
 * Send the commands sequentially from the given array.
 * The array must be terminated with NID=0.
 */
void snd_hda_sequence_write(struct hda_codec *codec, const struct hda_verb *seq)
{
	for (; seq->nid; seq++)
		snd_hda_codec_write(codec, seq->nid, 0, seq->verb, seq->param);
}
EXPORT_SYMBOL_HDA(snd_hda_sequence_write);

/**
 * snd_hda_get_sub_nodes - get the range of sub nodes
 * @codec: the HDA codec
 * @nid: NID to parse
 * @start_id: the pointer to store the start NID
 *
 * Parse the NID and store the start NID of its sub-nodes.
 * Returns the number of sub-nodes.
 */
int snd_hda_get_sub_nodes(struct hda_codec *codec, hda_nid_t nid,
			  hda_nid_t *start_id)
{
	unsigned int parm;

	parm = snd_hda_param_read(codec, nid, AC_PAR_NODE_COUNT);
	if (parm == -1)
		return 0;
	*start_id = (parm >> 16) & 0x7fff;
	return (int)(parm & 0x7fff);
}
EXPORT_SYMBOL_HDA(snd_hda_get_sub_nodes);

/**
 * snd_hda_get_connections - get connection list
 * @codec: the HDA codec
 * @nid: NID to parse
 * @conn_list: connection list array
 * @max_conns: max. number of connections to store
 *
 * Parses the connection list of the given widget and stores the list
 * of NIDs.
 *
 * Returns the number of connections, or a negative error code.
 */
int snd_hda_get_connections(struct hda_codec *codec, hda_nid_t nid,
			    hda_nid_t *conn_list, int max_conns)
{
	unsigned int parm;
	int i, conn_len, conns;
	unsigned int shift, num_elems, mask;
	hda_nid_t prev_nid;

	if (snd_BUG_ON(!conn_list || max_conns <= 0))
		return -EINVAL;

	parm = snd_hda_param_read(codec, nid, AC_PAR_CONNLIST_LEN);
	if (parm & AC_CLIST_LONG) {
		/* long form */
		shift = 16;
		num_elems = 2;
	} else {
		/* short form */
		shift = 8;
		num_elems = 4;
	}
	conn_len = parm & AC_CLIST_LENGTH;
	mask = (1 << (shift-1)) - 1;

	if (!conn_len)
		return 0; /* no connection */

	if (conn_len == 1) {
		/* single connection */
		parm = snd_hda_codec_read(codec, nid, 0,
					  AC_VERB_GET_CONNECT_LIST, 0);
		conn_list[0] = parm & mask;
		return 1;
	}

	/* multi connection */
	conns = 0;
	prev_nid = 0;
	for (i = 0; i < conn_len; i++) {
		int range_val;
		hda_nid_t val, n;

		if (i % num_elems == 0)
			parm = snd_hda_codec_read(codec, nid, 0,
						  AC_VERB_GET_CONNECT_LIST, i);
		range_val = !!(parm & (1 << (shift-1))); /* ranges */
		val = parm & mask;
		parm >>= shift;
		if (range_val) {
			/* ranges between the previous and this one */
			if (!prev_nid || prev_nid >= val) {
				snd_printk(KERN_WARNING "hda_codec: "
					   "invalid dep_range_val %x:%x\n",
					   prev_nid, val);
				continue;
			}
			for (n = prev_nid + 1; n <= val; n++) {
				if (conns >= max_conns) {
					snd_printk(KERN_ERR
						   "Too many connections\n");
					return -EINVAL;
				}
				conn_list[conns++] = n;
			}
		} else {
			if (conns >= max_conns) {
				snd_printk(KERN_ERR "Too many connections\n");
				return -EINVAL;
			}
			conn_list[conns++] = val;
		}
		prev_nid = val;
	}
	return conns;
}
EXPORT_SYMBOL_HDA(snd_hda_get_connections);


/**
 * snd_hda_queue_unsol_event - add an unsolicited event to queue
 * @bus: the BUS
 * @res: unsolicited event (lower 32bit of RIRB entry)
 * @res_ex: codec addr and flags (upper 32bit or RIRB entry)
 *
 * Adds the given event to the queue.  The events are processed in
 * the workqueue asynchronously.  Call this function in the interrupt
 * hanlder when RIRB receives an unsolicited event.
 *
 * Returns 0 if successful, or a negative error code.
 */
int snd_hda_queue_unsol_event(struct hda_bus *bus, u32 res, u32 res_ex)
{
	struct hda_bus_unsolicited *unsol;
	unsigned int wp;

	unsol = bus->unsol;
	if (!unsol)
		return 0;

	wp = (unsol->wp + 1) % HDA_UNSOL_QUEUE_SIZE;
	unsol->wp = wp;

	wp <<= 1;
	unsol->queue[wp] = res;
	unsol->queue[wp + 1] = res_ex;

	queue_work(bus->workq, &unsol->work);

	return 0;
}
EXPORT_SYMBOL_HDA(snd_hda_queue_unsol_event);

/*
 * process queued unsolicited events
 */
static void process_unsol_events(struct work_struct *work)
{
	struct hda_bus_unsolicited *unsol =
		container_of(work, struct hda_bus_unsolicited, work);
	struct hda_bus *bus = unsol->bus;
	struct hda_codec *codec;
	unsigned int rp, caddr, res;

	while (unsol->rp != unsol->wp) {
		rp = (unsol->rp + 1) % HDA_UNSOL_QUEUE_SIZE;
		unsol->rp = rp;
		rp <<= 1;
		res = unsol->queue[rp];
		caddr = unsol->queue[rp + 1];
		if (!(caddr & (1 << 4))) /* no unsolicited event? */
			continue;
		codec = bus->caddr_tbl[caddr & 0x0f];
		if (codec && codec->patch_ops.unsol_event)
			codec->patch_ops.unsol_event(codec, res);
	}
}

/*
 * initialize unsolicited queue
 */
static int init_unsol_queue(struct hda_bus *bus)
{
	struct hda_bus_unsolicited *unsol;

	if (bus->unsol) /* already initialized */
		return 0;

	unsol = kzalloc(sizeof(*unsol), GFP_KERNEL);
	if (!unsol) {
		snd_printk(KERN_ERR "hda_codec: "
			   "can't allocate unsolicited queue\n");
		return -ENOMEM;
	}
	INIT_WORK(&unsol->work, process_unsol_events);
	unsol->bus = bus;
	bus->unsol = unsol;
	return 0;
}

/*
 * destructor
 */
static void snd_hda_codec_free(struct hda_codec *codec);

static int snd_hda_bus_free(struct hda_bus *bus)
{
	struct hda_codec *codec, *n;

	if (!bus)
		return 0;
	if (bus->workq)
		flush_workqueue(bus->workq);
	if (bus->unsol)
		kfree(bus->unsol);
	list_for_each_entry_safe(codec, n, &bus->codec_list, list) {
		snd_hda_codec_free(codec);
	}
	if (bus->ops.private_free)
		bus->ops.private_free(bus);
	if (bus->workq)
		destroy_workqueue(bus->workq);
	kfree(bus);
	return 0;
}

static int snd_hda_bus_dev_free(struct snd_device *device)
{
	struct hda_bus *bus = device->device_data;
	bus->shutdown = 1;
	return snd_hda_bus_free(bus);
}

#ifdef CONFIG_SND_HDA_HWDEP
static int snd_hda_bus_dev_register(struct snd_device *device)
{
	struct hda_bus *bus = device->device_data;
	struct hda_codec *codec;
	list_for_each_entry(codec, &bus->codec_list, list) {
		snd_hda_hwdep_add_sysfs(codec);
	}
	return 0;
}
#else
#define snd_hda_bus_dev_register	NULL
#endif

/**
 * snd_hda_bus_new - create a HDA bus
 * @card: the card entry
 * @temp: the template for hda_bus information
 * @busp: the pointer to store the created bus instance
 *
 * Returns 0 if successful, or a negative error code.
 */
int /*__devinit*/ snd_hda_bus_new(struct snd_card *card,
			      const struct hda_bus_template *temp,
			      struct hda_bus **busp)
{
	struct hda_bus *bus;
	int err;
	char qname[8];
	static struct snd_device_ops dev_ops = {
		.dev_register = snd_hda_bus_dev_register,
		.dev_free = snd_hda_bus_dev_free,
	};

	if (snd_BUG_ON(!temp))
		return -EINVAL;
	if (snd_BUG_ON(!temp->ops.command || !temp->ops.get_response))
		return -EINVAL;

	if (busp)
		*busp = NULL;

	bus = kzalloc(sizeof(*bus), GFP_KERNEL);
	if (bus == NULL) {
		snd_printk(KERN_ERR "can't allocate struct hda_bus\n");
		return -ENOMEM;
	}

	bus->card = card;
	bus->private_data = temp->private_data;
	bus->pci = temp->pci;
	bus->modelname = temp->modelname;
	bus->power_save = temp->power_save;
	bus->ops = temp->ops;

	mutex_init(&bus->cmd_mutex);
	INIT_LIST_HEAD(&bus->codec_list);

	snprintf(qname, sizeof(qname), "hda%d", card->number);
	bus->workq = create_workqueue(qname);
	if (!bus->workq) {
		snd_printk(KERN_ERR "cannot create workqueue %s\n", qname);
		kfree(bus);
		return -ENOMEM;
	}

	err = snd_device_new(card, SNDRV_DEV_BUS, bus, &dev_ops);
	if (err < 0) {
		snd_hda_bus_free(bus);
		return err;
	}
	if (busp)
		*busp = bus;
	return 0;
}
EXPORT_SYMBOL_HDA(snd_hda_bus_new);

#ifdef CONFIG_SND_HDA_GENERIC
#define is_generic_config(codec) \
	(codec->modelname && !strcmp(codec->modelname, "generic"))
#else
#define is_generic_config(codec)	0
#endif

#ifdef MODULE
#define HDA_MODREQ_MAX_COUNT	2	/* two request_modules()'s */
#else
#define HDA_MODREQ_MAX_COUNT	0	/* all presets are statically linked */
#endif

/*
 * find a matching codec preset
 */
static const struct hda_codec_preset *
find_codec_preset(struct hda_codec *codec)
{
	struct hda_codec_preset_list *tbl;
	const struct hda_codec_preset *preset;
	int mod_requested = 0;

	if (is_generic_config(codec))
		return NULL; /* use the generic parser */

 again:
	mutex_lock(&preset_mutex);
	list_for_each_entry(tbl, &hda_preset_tables, list) {
		if (!try_module_get(tbl->owner)) {
			snd_printk(KERN_ERR "hda_codec: cannot module_get\n");
			continue;
		}
		for (preset = tbl->preset; preset->id; preset++) {
			u32 mask = preset->mask;
			if (preset->afg && preset->afg != codec->afg)
				continue;
			if (preset->mfg && preset->mfg != codec->mfg)
				continue;
			if (!mask)
				mask = ~0;
			if (preset->id == (codec->vendor_id & mask) &&
			    (!preset->rev ||
			     preset->rev == codec->revision_id)) {
				mutex_unlock(&preset_mutex);
				codec->owner = tbl->owner;
				return preset;
			}
		}
		module_put(tbl->owner);
	}
	mutex_unlock(&preset_mutex);

	if (mod_requested < HDA_MODREQ_MAX_COUNT) {
		char name[32];
		if (!mod_requested)
			snprintf(name, sizeof(name), "snd-hda-codec-id:%08x",
				 codec->vendor_id);
		else
			snprintf(name, sizeof(name), "snd-hda-codec-id:%04x*",
				 (codec->vendor_id >> 16) & 0xffff);
		request_module(name);
		mod_requested++;
		goto again;
	}
	return NULL;
}

/*
 * get_codec_name - store the codec name
 */
static int get_codec_name(struct hda_codec *codec)
{
	const struct hda_vendor_id *c;
	const char *vendor = NULL;
	u16 vendor_id = codec->vendor_id >> 16;
	char tmp[16], name[32];

	for (c = hda_vendor_ids; c->id; c++) {
		if (c->id == vendor_id) {
			vendor = c->name;
			break;
		}
	}
	if (!vendor) {
		sprintf(tmp, "Generic %04x", vendor_id);
		vendor = tmp;
	}
	if (codec->preset && codec->preset->name)
		snprintf(name, sizeof(name), "%s %s", vendor,
			 codec->preset->name);
	else
		snprintf(name, sizeof(name), "%s ID %x", vendor,
			 codec->vendor_id & 0xffff);
	codec->name = kstrdup(name, GFP_KERNEL);
	if (!codec->name)
		return -ENOMEM;
	return 0;
}

/*
 * look for an AFG and MFG nodes
 */
static void /*__devinit*/ setup_fg_nodes(struct hda_codec *codec)
{
	int i, total_nodes;
	hda_nid_t nid;

	total_nodes = snd_hda_get_sub_nodes(codec, AC_NODE_ROOT, &nid);
	for (i = 0; i < total_nodes; i++, nid++) {
		unsigned int func;
		func = snd_hda_param_read(codec, nid, AC_PAR_FUNCTION_TYPE);
		switch (func & 0xff) {
		case AC_GRP_AUDIO_FUNCTION:
			codec->afg = nid;
			break;
		case AC_GRP_MODEM_FUNCTION:
			codec->mfg = nid;
			break;
		default:
			break;
		}
	}
}

/*
 * read widget caps for each widget and store in cache
 */
static int read_widget_caps(struct hda_codec *codec, hda_nid_t fg_node)
{
	int i;
	hda_nid_t nid;

	codec->num_nodes = snd_hda_get_sub_nodes(codec, fg_node,
						 &codec->start_nid);
	codec->wcaps = kmalloc(codec->num_nodes * 4, GFP_KERNEL);
	if (!codec->wcaps)
		return -ENOMEM;
	nid = codec->start_nid;
	for (i = 0; i < codec->num_nodes; i++, nid++)
		codec->wcaps[i] = snd_hda_param_read(codec, nid,
						     AC_PAR_AUDIO_WIDGET_CAP);
	return 0;
}


static void init_hda_cache(struct hda_cache_rec *cache,
			   unsigned int record_size);
static void free_hda_cache(struct hda_cache_rec *cache);

/*
 * codec destructor
 */
static void snd_hda_codec_free(struct hda_codec *codec)
{
	if (!codec)
		return;
#ifdef CONFIG_SND_HDA_POWER_SAVE
	cancel_delayed_work(&codec->power_work);
	flush_workqueue(codec->bus->workq);
#endif
	list_del(&codec->list);
	snd_array_free(&codec->mixers);
	codec->bus->caddr_tbl[codec->addr] = NULL;
	if (codec->patch_ops.free)
		codec->patch_ops.free(codec);
	module_put(codec->owner);
	free_hda_cache(&codec->amp_cache);
	free_hda_cache(&codec->cmd_cache);
	kfree(codec->name);
	kfree(codec->modelname);
	kfree(codec->wcaps);
	kfree(codec);
}

/**
 * snd_hda_codec_new - create a HDA codec
 * @bus: the bus to assign
 * @codec_addr: the codec address
 * @codecp: the pointer to store the generated codec
 *
 * Returns 0 if successful, or a negative error code.
 */
int /*__devinit*/ snd_hda_codec_new(struct hda_bus *bus, unsigned int codec_addr,
				    int do_init, struct hda_codec **codecp)
{
	struct hda_codec *codec;
	char component[31];
	int err;

	if (snd_BUG_ON(!bus))
		return -EINVAL;
	if (snd_BUG_ON(codec_addr > HDA_MAX_CODEC_ADDRESS))
		return -EINVAL;

	if (bus->caddr_tbl[codec_addr]) {
		snd_printk(KERN_ERR "hda_codec: "
			   "address 0x%x is already occupied\n", codec_addr);
		return -EBUSY;
	}

	codec = kzalloc(sizeof(*codec), GFP_KERNEL);
	if (codec == NULL) {
		snd_printk(KERN_ERR "can't allocate struct hda_codec\n");
		return -ENOMEM;
	}

	codec->bus = bus;
	codec->addr = codec_addr;
	mutex_init(&codec->spdif_mutex);
	mutex_init(&codec->control_mutex);
	init_hda_cache(&codec->amp_cache, sizeof(struct hda_amp_info));
	init_hda_cache(&codec->cmd_cache, sizeof(struct hda_cache_head));
	snd_array_init(&codec->mixers, sizeof(struct snd_kcontrol *), 32);
	if (codec->bus->modelname) {
		codec->modelname = kstrdup(codec->bus->modelname, GFP_KERNEL);
		if (!codec->modelname) {
			snd_hda_codec_free(codec);
			return -ENODEV;
		}
	}

#ifdef CONFIG_SND_HDA_POWER_SAVE
	INIT_DELAYED_WORK(&codec->power_work, hda_power_work);
	/* snd_hda_codec_new() marks the codec as power-up, and leave it as is.
	 * the caller has to power down appropriatley after initialization
	 * phase.
	 */
	hda_keep_power_on(codec);
#endif

	list_add_tail(&codec->list, &bus->codec_list);
	bus->caddr_tbl[codec_addr] = codec;

	codec->vendor_id = snd_hda_param_read(codec, AC_NODE_ROOT,
					      AC_PAR_VENDOR_ID);
	if (codec->vendor_id == -1)
		/* read again, hopefully the access method was corrected
		 * in the last read...
		 */
		codec->vendor_id = snd_hda_param_read(codec, AC_NODE_ROOT,
						      AC_PAR_VENDOR_ID);
	codec->subsystem_id = snd_hda_param_read(codec, AC_NODE_ROOT,
						 AC_PAR_SUBSYSTEM_ID);
	codec->revision_id = snd_hda_param_read(codec, AC_NODE_ROOT,
						AC_PAR_REV_ID);

	setup_fg_nodes(codec);
	if (!codec->afg && !codec->mfg) {
		snd_printdd("hda_codec: no AFG or MFG node found\n");
		snd_hda_codec_free(codec);
		return -ENODEV;
	}

	if (read_widget_caps(codec, codec->afg ? codec->afg : codec->mfg) < 0) {
		snd_printk(KERN_ERR "hda_codec: cannot malloc\n");
		snd_hda_codec_free(codec);
		return -ENOMEM;
	}

	if (!codec->subsystem_id) {
		hda_nid_t nid = codec->afg ? codec->afg : codec->mfg;
		codec->subsystem_id =
			snd_hda_codec_read(codec, nid, 0,
					   AC_VERB_GET_SUBSYSTEM_ID, 0);
	}
	if (bus->modelname)
		codec->modelname = kstrdup(bus->modelname, GFP_KERNEL);

	if (do_init) {
		err = snd_hda_codec_configure(codec);
		if (err < 0) {
			snd_hda_codec_free(codec);
			return err;
		}
	}
	snd_hda_codec_proc_new(codec);

	snd_hda_create_hwdep(codec);

	sprintf(component, "HDA:%08x,%08x,%08x", codec->vendor_id,
		codec->subsystem_id, codec->revision_id);
	snd_component_add(codec->bus->card, component);

	if (codecp)
		*codecp = codec;
	return 0;
}
EXPORT_SYMBOL_HDA(snd_hda_codec_new);

int snd_hda_codec_configure(struct hda_codec *codec)
{
	int err;

	codec->preset = find_codec_preset(codec);
	if (!codec->name) {
		err = get_codec_name(codec);
		if (err < 0)
			return err;
	}
	/* audio codec should override the mixer name */
	if (codec->afg || !*codec->bus->card->mixername)
		strlcpy(codec->bus->card->mixername, codec->name,
			sizeof(codec->bus->card->mixername));

	if (is_generic_config(codec)) {
		err = snd_hda_parse_generic_codec(codec);
		goto patched;
	}
	if (codec->preset && codec->preset->patch) {
		err = codec->preset->patch(codec);
		goto patched;
	}

	/* call the default parser */
	err = snd_hda_parse_generic_codec(codec);
	if (err < 0)
		printk(KERN_ERR "hda-codec: No codec parser is available\n");

 patched:
	if (!err && codec->patch_ops.unsol_event)
		err = init_unsol_queue(codec->bus);
	return err;
}

/**
 * snd_hda_codec_setup_stream - set up the codec for streaming
 * @codec: the CODEC to set up
 * @nid: the NID to set up
 * @stream_tag: stream tag to pass, it's between 0x1 and 0xf.
 * @channel_id: channel id to pass, zero based.
 * @format: stream format.
 */
void snd_hda_codec_setup_stream(struct hda_codec *codec, hda_nid_t nid,
				u32 stream_tag,
				int channel_id, int format)
{
	if (!nid)
		return;

	snd_printdd("hda_codec_setup_stream: "
		    "NID=0x%x, stream=0x%x, channel=%d, format=0x%x\n",
		    nid, stream_tag, channel_id, format);
	snd_hda_codec_write(codec, nid, 0, AC_VERB_SET_CHANNEL_STREAMID,
			    (stream_tag << 4) | channel_id);
	msleep(1);
	snd_hda_codec_write(codec, nid, 0, AC_VERB_SET_STREAM_FORMAT, format);
}
EXPORT_SYMBOL_HDA(snd_hda_codec_setup_stream);

void snd_hda_codec_cleanup_stream(struct hda_codec *codec, hda_nid_t nid)
{
	if (!nid)
		return;

	snd_printdd("hda_codec_cleanup_stream: NID=0x%x\n", nid);
	snd_hda_codec_write(codec, nid, 0, AC_VERB_SET_CHANNEL_STREAMID, 0);
#if 0 /* keep the format */
	msleep(1);
	snd_hda_codec_write(codec, nid, 0, AC_VERB_SET_STREAM_FORMAT, 0);
#endif
}
EXPORT_SYMBOL_HDA(snd_hda_codec_cleanup_stream);

/*
 * amp access functions
 */

/* FIXME: more better hash key? */
#define HDA_HASH_KEY(nid,dir,idx) (u32)((nid) + ((idx) << 16) + ((dir) << 24))
#define INFO_AMP_CAPS	(1<<0)
#define INFO_AMP_VOL(ch)	(1 << (1 + (ch)))

/* initialize the hash table */
static void /*__devinit*/ init_hda_cache(struct hda_cache_rec *cache,
				     unsigned int record_size)
{
	memset(cache, 0, sizeof(*cache));
	memset(cache->hash, 0xff, sizeof(cache->hash));
	snd_array_init(&cache->buf, record_size, 64);
}

static void free_hda_cache(struct hda_cache_rec *cache)
{
	snd_array_free(&cache->buf);
}

/* query the hash.  allocate an entry if not found. */
static struct hda_cache_head  *get_alloc_hash(struct hda_cache_rec *cache,
					      u32 key)
{
	u16 idx = key % (u16)ARRAY_SIZE(cache->hash);
	u16 cur = cache->hash[idx];
	struct hda_cache_head *info;

	while (cur != 0xffff) {
		info = snd_array_elem(&cache->buf, cur);
		if (info->key == key)
			return info;
		cur = info->next;
	}

	/* add a new hash entry */
	info = snd_array_new(&cache->buf);
	if (!info)
		return NULL;
	cur = snd_array_index(&cache->buf, info);
	info->key = key;
	info->val = 0;
	info->next = cache->hash[idx];
	cache->hash[idx] = cur;

	return info;
}

/* query and allocate an amp hash entry */
static inline struct hda_amp_info *
get_alloc_amp_hash(struct hda_codec *codec, u32 key)
{
	return (struct hda_amp_info *)get_alloc_hash(&codec->amp_cache, key);
}

/*
 * query AMP capabilities for the given widget and direction
 */
u32 query_amp_caps(struct hda_codec *codec, hda_nid_t nid, int direction)
{
	struct hda_amp_info *info;

	info = get_alloc_amp_hash(codec, HDA_HASH_KEY(nid, direction, 0));
	if (!info)
		return 0;
	if (!(info->head.val & INFO_AMP_CAPS)) {
		if (!(get_wcaps(codec, nid) & AC_WCAP_AMP_OVRD))
			nid = codec->afg;
		info->amp_caps = snd_hda_param_read(codec, nid,
						    direction == HDA_OUTPUT ?
						    AC_PAR_AMP_OUT_CAP :
						    AC_PAR_AMP_IN_CAP);
		if (info->amp_caps)
			info->head.val |= INFO_AMP_CAPS;
	}
	return info->amp_caps;
}
EXPORT_SYMBOL_HDA(query_amp_caps);

int snd_hda_override_amp_caps(struct hda_codec *codec, hda_nid_t nid, int dir,
			      unsigned int caps)
{
	struct hda_amp_info *info;

	info = get_alloc_amp_hash(codec, HDA_HASH_KEY(nid, dir, 0));
	if (!info)
		return -EINVAL;
	info->amp_caps = caps;
	info->head.val |= INFO_AMP_CAPS;
	return 0;
}
EXPORT_SYMBOL_HDA(snd_hda_override_amp_caps);

/*
 * read the current volume to info
 * if the cache exists, read the cache value.
 */
static unsigned int get_vol_mute(struct hda_codec *codec,
				 struct hda_amp_info *info, hda_nid_t nid,
				 int ch, int direction, int index)
{
	u32 val, parm;

	if (info->head.val & INFO_AMP_VOL(ch))
		return info->vol[ch];

	parm = ch ? AC_AMP_GET_RIGHT : AC_AMP_GET_LEFT;
	parm |= direction == HDA_OUTPUT ? AC_AMP_GET_OUTPUT : AC_AMP_GET_INPUT;
	parm |= index;
	val = snd_hda_codec_read(codec, nid, 0,
				 AC_VERB_GET_AMP_GAIN_MUTE, parm);
	info->vol[ch] = val & 0xff;
	info->head.val |= INFO_AMP_VOL(ch);
	return info->vol[ch];
}

/*
 * write the current volume in info to the h/w and update the cache
 */
static void put_vol_mute(struct hda_codec *codec, struct hda_amp_info *info,
			 hda_nid_t nid, int ch, int direction, int index,
			 int val)
{
	u32 parm;

	parm = ch ? AC_AMP_SET_RIGHT : AC_AMP_SET_LEFT;
	parm |= direction == HDA_OUTPUT ? AC_AMP_SET_OUTPUT : AC_AMP_SET_INPUT;
	parm |= index << AC_AMP_SET_INDEX_SHIFT;
	parm |= val;
	snd_hda_codec_write(codec, nid, 0, AC_VERB_SET_AMP_GAIN_MUTE, parm);
	info->vol[ch] = val;
}

/*
 * read AMP value.  The volume is between 0 to 0x7f, 0x80 = mute bit.
 */
int snd_hda_codec_amp_read(struct hda_codec *codec, hda_nid_t nid, int ch,
			   int direction, int index)
{
	struct hda_amp_info *info;
	info = get_alloc_amp_hash(codec, HDA_HASH_KEY(nid, direction, index));
	if (!info)
		return 0;
	return get_vol_mute(codec, info, nid, ch, direction, index);
}
EXPORT_SYMBOL_HDA(snd_hda_codec_amp_read);

/*
 * update the AMP value, mask = bit mask to set, val = the value
 */
int snd_hda_codec_amp_update(struct hda_codec *codec, hda_nid_t nid, int ch,
			     int direction, int idx, int mask, int val)
{
	struct hda_amp_info *info;

	info = get_alloc_amp_hash(codec, HDA_HASH_KEY(nid, direction, idx));
	if (!info)
		return 0;
	val &= mask;
	val |= get_vol_mute(codec, info, nid, ch, direction, idx) & ~mask;
	if (info->vol[ch] == val)
		return 0;
	put_vol_mute(codec, info, nid, ch, direction, idx, val);
	return 1;
}
EXPORT_SYMBOL_HDA(snd_hda_codec_amp_update);

/*
 * update the AMP stereo with the same mask and value
 */
int snd_hda_codec_amp_stereo(struct hda_codec *codec, hda_nid_t nid,
			     int direction, int idx, int mask, int val)
{
	int ch, ret = 0;
	for (ch = 0; ch < 2; ch++)
		ret |= snd_hda_codec_amp_update(codec, nid, ch, direction,
						idx, mask, val);
	return ret;
}
EXPORT_SYMBOL_HDA(snd_hda_codec_amp_stereo);

#ifdef SND_HDA_NEEDS_RESUME
/* resume the all amp commands from the cache */
void snd_hda_codec_resume_amp(struct hda_codec *codec)
{
	struct hda_amp_info *buffer = codec->amp_cache.buf.list;
	int i;

	for (i = 0; i < codec->amp_cache.buf.used; i++, buffer++) {
		u32 key = buffer->head.key;
		hda_nid_t nid;
		unsigned int idx, dir, ch;
		if (!key)
			continue;
		nid = key & 0xff;
		idx = (key >> 16) & 0xff;
		dir = (key >> 24) & 0xff;
		for (ch = 0; ch < 2; ch++) {
			if (!(buffer->head.val & INFO_AMP_VOL(ch)))
				continue;
			put_vol_mute(codec, buffer, nid, ch, dir, idx,
				     buffer->vol[ch]);
		}
	}
}
EXPORT_SYMBOL_HDA(snd_hda_codec_resume_amp);
#endif /* SND_HDA_NEEDS_RESUME */

/* volume */
int snd_hda_mixer_amp_volume_info(struct snd_kcontrol *kcontrol,
				  struct snd_ctl_elem_info *uinfo)
{
	struct hda_codec *codec = snd_kcontrol_chip(kcontrol);
	u16 nid = get_amp_nid(kcontrol);
	u8 chs = get_amp_channels(kcontrol);
	int dir = get_amp_direction(kcontrol);
	unsigned int ofs = get_amp_offset(kcontrol);
	u32 caps;

	caps = query_amp_caps(codec, nid, dir);
	/* num steps */
	caps = (caps & AC_AMPCAP_NUM_STEPS) >> AC_AMPCAP_NUM_STEPS_SHIFT;
	if (!caps) {
		printk(KERN_WARNING "hda_codec: "
		       "num_steps = 0 for NID=0x%x (ctl = %s)\n", nid,
		       kcontrol->id.name);
		return -EINVAL;
	}
	if (ofs < caps)
		caps -= ofs;
	uinfo->type = SNDRV_CTL_ELEM_TYPE_INTEGER;
	uinfo->count = chs == 3 ? 2 : 1;
	uinfo->value.integer.min = 0;
	uinfo->value.integer.max = caps;
	return 0;
}
EXPORT_SYMBOL_HDA(snd_hda_mixer_amp_volume_info);


static inline unsigned int
read_amp_value(struct hda_codec *codec, hda_nid_t nid,
	       int ch, int dir, int idx, unsigned int ofs)
{
	unsigned int val;
	val = snd_hda_codec_amp_read(codec, nid, ch, dir, idx);
	val &= HDA_AMP_VOLMASK;
	if (val >= ofs)
		val -= ofs;
	else
		val = 0;
	return val;
}

static inline int
update_amp_value(struct hda_codec *codec, hda_nid_t nid,
		 int ch, int dir, int idx, unsigned int ofs,
		 unsigned int val)
{
	if (val > 0)
		val += ofs;
	return snd_hda_codec_amp_update(codec, nid, ch, dir, idx,
					HDA_AMP_VOLMASK, val);
}

int snd_hda_mixer_amp_volume_get(struct snd_kcontrol *kcontrol,
				 struct snd_ctl_elem_value *ucontrol)
{
	struct hda_codec *codec = snd_kcontrol_chip(kcontrol);
	hda_nid_t nid = get_amp_nid(kcontrol);
	int chs = get_amp_channels(kcontrol);
	int dir = get_amp_direction(kcontrol);
	int idx = get_amp_index(kcontrol);
	unsigned int ofs = get_amp_offset(kcontrol);
	long *valp = ucontrol->value.integer.value;

	if (chs & 1)
		*valp++ = read_amp_value(codec, nid, 0, dir, idx, ofs);
	if (chs & 2)
		*valp = read_amp_value(codec, nid, 1, dir, idx, ofs);
	return 0;
}
EXPORT_SYMBOL_HDA(snd_hda_mixer_amp_volume_get);

int snd_hda_mixer_amp_volume_put(struct snd_kcontrol *kcontrol,
				 struct snd_ctl_elem_value *ucontrol)
{
	struct hda_codec *codec = snd_kcontrol_chip(kcontrol);
	hda_nid_t nid = get_amp_nid(kcontrol);
	int chs = get_amp_channels(kcontrol);
	int dir = get_amp_direction(kcontrol);
	int idx = get_amp_index(kcontrol);
	unsigned int ofs = get_amp_offset(kcontrol);
	long *valp = ucontrol->value.integer.value;
	int change = 0;

	snd_hda_power_up(codec);
	if (chs & 1) {
		change = update_amp_value(codec, nid, 0, dir, idx, ofs, *valp);
		valp++;
	}
	if (chs & 2)
		change |= update_amp_value(codec, nid, 1, dir, idx, ofs, *valp);
	snd_hda_power_down(codec);
	return change;
}
EXPORT_SYMBOL_HDA(snd_hda_mixer_amp_volume_put);

int snd_hda_mixer_amp_tlv(struct snd_kcontrol *kcontrol, int op_flag,
			  unsigned int size, unsigned int __user *_tlv)
{
	struct hda_codec *codec = snd_kcontrol_chip(kcontrol);
	hda_nid_t nid = get_amp_nid(kcontrol);
	int dir = get_amp_direction(kcontrol);
	unsigned int ofs = get_amp_offset(kcontrol);
	u32 caps, val1, val2;

	if (size < 4 * sizeof(unsigned int))
		return -ENOMEM;
	caps = query_amp_caps(codec, nid, dir);
	val2 = (caps & AC_AMPCAP_STEP_SIZE) >> AC_AMPCAP_STEP_SIZE_SHIFT;
	val2 = (val2 + 1) * 25;
	val1 = -((caps & AC_AMPCAP_OFFSET) >> AC_AMPCAP_OFFSET_SHIFT);
	val1 += ofs;
	val1 = ((int)val1) * ((int)val2);
	if (put_user(SNDRV_CTL_TLVT_DB_SCALE, _tlv))
		return -EFAULT;
	if (put_user(2 * sizeof(unsigned int), _tlv + 1))
		return -EFAULT;
	if (put_user(val1, _tlv + 2))
		return -EFAULT;
	if (put_user(val2, _tlv + 3))
		return -EFAULT;
	return 0;
}
EXPORT_SYMBOL_HDA(snd_hda_mixer_amp_tlv);

/*
 * set (static) TLV for virtual master volume; recalculated as max 0dB
 */
void snd_hda_set_vmaster_tlv(struct hda_codec *codec, hda_nid_t nid, int dir,
			     unsigned int *tlv)
{
	u32 caps;
	int nums, step;

	caps = query_amp_caps(codec, nid, dir);
	nums = (caps & AC_AMPCAP_NUM_STEPS) >> AC_AMPCAP_NUM_STEPS_SHIFT;
	step = (caps & AC_AMPCAP_STEP_SIZE) >> AC_AMPCAP_STEP_SIZE_SHIFT;
	step = (step + 1) * 25;
	tlv[0] = SNDRV_CTL_TLVT_DB_SCALE;
	tlv[1] = 2 * sizeof(unsigned int);
	tlv[2] = -nums * step;
	tlv[3] = step;
}
EXPORT_SYMBOL_HDA(snd_hda_set_vmaster_tlv);

/* find a mixer control element with the given name */
static struct snd_kcontrol *
_snd_hda_find_mixer_ctl(struct hda_codec *codec,
			const char *name, int idx)
{
	struct snd_ctl_elem_id id;
	memset(&id, 0, sizeof(id));
	id.iface = SNDRV_CTL_ELEM_IFACE_MIXER;
	id.index = idx;
	strcpy(id.name, name);
	return snd_ctl_find_id(codec->bus->card, &id);
}

struct snd_kcontrol *snd_hda_find_mixer_ctl(struct hda_codec *codec,
					    const char *name)
{
	return _snd_hda_find_mixer_ctl(codec, name, 0);
}
EXPORT_SYMBOL_HDA(snd_hda_find_mixer_ctl);

/* Add a control element and assign to the codec */
int snd_hda_ctl_add(struct hda_codec *codec, struct snd_kcontrol *kctl)
{
	int err;
	struct snd_kcontrol **knewp;

	err = snd_ctl_add(codec->bus->card, kctl);
	if (err < 0)
		return err;
	knewp = snd_array_new(&codec->mixers);
	if (!knewp)
		return -ENOMEM;
	*knewp = kctl;
	return 0;
}
EXPORT_SYMBOL_HDA(snd_hda_ctl_add);

#ifdef CONFIG_SND_HDA_RECONFIG
/* Clear all controls assigned to the given codec */
void snd_hda_ctls_clear(struct hda_codec *codec)
{
	int i;
	struct snd_kcontrol **kctls = codec->mixers.list;
	for (i = 0; i < codec->mixers.used; i++)
		snd_ctl_remove(codec->bus->card, kctls[i]);
	snd_array_free(&codec->mixers);
}

void snd_hda_codec_reset(struct hda_codec *codec)
{
	int i;

#ifdef CONFIG_SND_HDA_POWER_SAVE
	cancel_delayed_work(&codec->power_work);
	flush_workqueue(codec->bus->workq);
#endif
	snd_hda_ctls_clear(codec);
	/* relase PCMs */
	for (i = 0; i < codec->num_pcms; i++) {
		if (codec->pcm_info[i].pcm) {
			snd_device_free(codec->bus->card,
					codec->pcm_info[i].pcm);
			clear_bit(codec->pcm_info[i].device,
				  codec->bus->pcm_dev_bits);
		}
	}
	if (codec->patch_ops.free)
		codec->patch_ops.free(codec);
	codec->proc_widget_hook = NULL;
	codec->spec = NULL;
	free_hda_cache(&codec->amp_cache);
	free_hda_cache(&codec->cmd_cache);
	init_hda_cache(&codec->amp_cache, sizeof(struct hda_amp_info));
	init_hda_cache(&codec->cmd_cache, sizeof(struct hda_cache_head));
	codec->num_pcms = 0;
	codec->pcm_info = NULL;
	codec->preset = NULL;
	module_put(codec->owner);
	codec->owner = NULL;
}
#endif /* CONFIG_SND_HDA_RECONFIG */

/* create a virtual master control and add slaves */
int snd_hda_add_vmaster(struct hda_codec *codec, char *name,
			unsigned int *tlv, const char **slaves)
{
	struct snd_kcontrol *kctl;
	const char **s;
	int err;

	for (s = slaves; *s && !snd_hda_find_mixer_ctl(codec, *s); s++)
		;
	if (!*s) {
		snd_printdd("No slave found for %s\n", name);
		return 0;
	}
	kctl = snd_ctl_make_virtual_master(name, tlv);
	if (!kctl)
		return -ENOMEM;
	err = snd_hda_ctl_add(codec, kctl);
	if (err < 0)
		return err;
	
	for (s = slaves; *s; s++) {
		struct snd_kcontrol *sctl;

		sctl = snd_hda_find_mixer_ctl(codec, *s);
		if (!sctl) {
			snd_printdd("Cannot find slave %s, skipped\n", *s);
			continue;
		}
		err = snd_ctl_add_slave(kctl, sctl);
		if (err < 0)
			return err;
	}
	return 0;
}
EXPORT_SYMBOL_HDA(snd_hda_add_vmaster);

/* switch */
int snd_hda_mixer_amp_switch_info(struct snd_kcontrol *kcontrol,
				  struct snd_ctl_elem_info *uinfo)
{
	int chs = get_amp_channels(kcontrol);

	uinfo->type = SNDRV_CTL_ELEM_TYPE_BOOLEAN;
	uinfo->count = chs == 3 ? 2 : 1;
	uinfo->value.integer.min = 0;
	uinfo->value.integer.max = 1;
	return 0;
}
EXPORT_SYMBOL_HDA(snd_hda_mixer_amp_switch_info);

int snd_hda_mixer_amp_switch_get(struct snd_kcontrol *kcontrol,
				 struct snd_ctl_elem_value *ucontrol)
{
	struct hda_codec *codec = snd_kcontrol_chip(kcontrol);
	hda_nid_t nid = get_amp_nid(kcontrol);
	int chs = get_amp_channels(kcontrol);
	int dir = get_amp_direction(kcontrol);
	int idx = get_amp_index(kcontrol);
	long *valp = ucontrol->value.integer.value;

	if (chs & 1)
		*valp++ = (snd_hda_codec_amp_read(codec, nid, 0, dir, idx) &
			   HDA_AMP_MUTE) ? 0 : 1;
	if (chs & 2)
		*valp = (snd_hda_codec_amp_read(codec, nid, 1, dir, idx) &
			 HDA_AMP_MUTE) ? 0 : 1;
	return 0;
}
EXPORT_SYMBOL_HDA(snd_hda_mixer_amp_switch_get);

int snd_hda_mixer_amp_switch_put(struct snd_kcontrol *kcontrol,
				 struct snd_ctl_elem_value *ucontrol)
{
	struct hda_codec *codec = snd_kcontrol_chip(kcontrol);
	hda_nid_t nid = get_amp_nid(kcontrol);
	int chs = get_amp_channels(kcontrol);
	int dir = get_amp_direction(kcontrol);
	int idx = get_amp_index(kcontrol);
	long *valp = ucontrol->value.integer.value;
	int change = 0;

	snd_hda_power_up(codec);
	if (chs & 1) {
		change = snd_hda_codec_amp_update(codec, nid, 0, dir, idx,
						  HDA_AMP_MUTE,
						  *valp ? 0 : HDA_AMP_MUTE);
		valp++;
	}
	if (chs & 2)
		change |= snd_hda_codec_amp_update(codec, nid, 1, dir, idx,
						   HDA_AMP_MUTE,
						   *valp ? 0 : HDA_AMP_MUTE);
#ifdef CONFIG_SND_HDA_POWER_SAVE
	if (codec->patch_ops.check_power_status)
		codec->patch_ops.check_power_status(codec, nid);
#endif
	snd_hda_power_down(codec);
	return change;
}
EXPORT_SYMBOL_HDA(snd_hda_mixer_amp_switch_put);

/*
 * bound volume controls
 *
 * bind multiple volumes (# indices, from 0)
 */

#define AMP_VAL_IDX_SHIFT	19
#define AMP_VAL_IDX_MASK	(0x0f<<19)

int snd_hda_mixer_bind_switch_get(struct snd_kcontrol *kcontrol,
				  struct snd_ctl_elem_value *ucontrol)
{
	struct hda_codec *codec = snd_kcontrol_chip(kcontrol);
	unsigned long pval;
	int err;

	mutex_lock(&codec->control_mutex);
	pval = kcontrol->private_value;
	kcontrol->private_value = pval & ~AMP_VAL_IDX_MASK; /* index 0 */
	err = snd_hda_mixer_amp_switch_get(kcontrol, ucontrol);
	kcontrol->private_value = pval;
	mutex_unlock(&codec->control_mutex);
	return err;
}
EXPORT_SYMBOL_HDA(snd_hda_mixer_bind_switch_get);

int snd_hda_mixer_bind_switch_put(struct snd_kcontrol *kcontrol,
				  struct snd_ctl_elem_value *ucontrol)
{
	struct hda_codec *codec = snd_kcontrol_chip(kcontrol);
	unsigned long pval;
	int i, indices, err = 0, change = 0;

	mutex_lock(&codec->control_mutex);
	pval = kcontrol->private_value;
	indices = (pval & AMP_VAL_IDX_MASK) >> AMP_VAL_IDX_SHIFT;
	for (i = 0; i < indices; i++) {
		kcontrol->private_value = (pval & ~AMP_VAL_IDX_MASK) |
			(i << AMP_VAL_IDX_SHIFT);
		err = snd_hda_mixer_amp_switch_put(kcontrol, ucontrol);
		if (err < 0)
			break;
		change |= err;
	}
	kcontrol->private_value = pval;
	mutex_unlock(&codec->control_mutex);
	return err < 0 ? err : change;
}
EXPORT_SYMBOL_HDA(snd_hda_mixer_bind_switch_put);

/*
 * generic bound volume/swtich controls
 */
int snd_hda_mixer_bind_ctls_info(struct snd_kcontrol *kcontrol,
				 struct snd_ctl_elem_info *uinfo)
{
	struct hda_codec *codec = snd_kcontrol_chip(kcontrol);
	struct hda_bind_ctls *c;
	int err;

	mutex_lock(&codec->control_mutex);
	c = (struct hda_bind_ctls *)kcontrol->private_value;
	kcontrol->private_value = *c->values;
	err = c->ops->info(kcontrol, uinfo);
	kcontrol->private_value = (long)c;
	mutex_unlock(&codec->control_mutex);
	return err;
}
EXPORT_SYMBOL_HDA(snd_hda_mixer_bind_ctls_info);

int snd_hda_mixer_bind_ctls_get(struct snd_kcontrol *kcontrol,
				struct snd_ctl_elem_value *ucontrol)
{
	struct hda_codec *codec = snd_kcontrol_chip(kcontrol);
	struct hda_bind_ctls *c;
	int err;

	mutex_lock(&codec->control_mutex);
	c = (struct hda_bind_ctls *)kcontrol->private_value;
	kcontrol->private_value = *c->values;
	err = c->ops->get(kcontrol, ucontrol);
	kcontrol->private_value = (long)c;
	mutex_unlock(&codec->control_mutex);
	return err;
}
EXPORT_SYMBOL_HDA(snd_hda_mixer_bind_ctls_get);

int snd_hda_mixer_bind_ctls_put(struct snd_kcontrol *kcontrol,
				struct snd_ctl_elem_value *ucontrol)
{
	struct hda_codec *codec = snd_kcontrol_chip(kcontrol);
	struct hda_bind_ctls *c;
	unsigned long *vals;
	int err = 0, change = 0;

	mutex_lock(&codec->control_mutex);
	c = (struct hda_bind_ctls *)kcontrol->private_value;
	for (vals = c->values; *vals; vals++) {
		kcontrol->private_value = *vals;
		err = c->ops->put(kcontrol, ucontrol);
		if (err < 0)
			break;
		change |= err;
	}
	kcontrol->private_value = (long)c;
	mutex_unlock(&codec->control_mutex);
	return err < 0 ? err : change;
}
EXPORT_SYMBOL_HDA(snd_hda_mixer_bind_ctls_put);

int snd_hda_mixer_bind_tlv(struct snd_kcontrol *kcontrol, int op_flag,
			   unsigned int size, unsigned int __user *tlv)
{
	struct hda_codec *codec = snd_kcontrol_chip(kcontrol);
	struct hda_bind_ctls *c;
	int err;

	mutex_lock(&codec->control_mutex);
	c = (struct hda_bind_ctls *)kcontrol->private_value;
	kcontrol->private_value = *c->values;
	err = c->ops->tlv(kcontrol, op_flag, size, tlv);
	kcontrol->private_value = (long)c;
	mutex_unlock(&codec->control_mutex);
	return err;
}
EXPORT_SYMBOL_HDA(snd_hda_mixer_bind_tlv);

struct hda_ctl_ops snd_hda_bind_vol = {
	.info = snd_hda_mixer_amp_volume_info,
	.get = snd_hda_mixer_amp_volume_get,
	.put = snd_hda_mixer_amp_volume_put,
	.tlv = snd_hda_mixer_amp_tlv
};
EXPORT_SYMBOL_HDA(snd_hda_bind_vol);

struct hda_ctl_ops snd_hda_bind_sw = {
	.info = snd_hda_mixer_amp_switch_info,
	.get = snd_hda_mixer_amp_switch_get,
	.put = snd_hda_mixer_amp_switch_put,
	.tlv = snd_hda_mixer_amp_tlv
};
EXPORT_SYMBOL_HDA(snd_hda_bind_sw);

/*
 * SPDIF out controls
 */

static int snd_hda_spdif_mask_info(struct snd_kcontrol *kcontrol,
				   struct snd_ctl_elem_info *uinfo)
{
	uinfo->type = SNDRV_CTL_ELEM_TYPE_IEC958;
	uinfo->count = 1;
	return 0;
}

static int snd_hda_spdif_cmask_get(struct snd_kcontrol *kcontrol,
				   struct snd_ctl_elem_value *ucontrol)
{
	ucontrol->value.iec958.status[0] = IEC958_AES0_PROFESSIONAL |
					   IEC958_AES0_NONAUDIO |
					   IEC958_AES0_CON_EMPHASIS_5015 |
					   IEC958_AES0_CON_NOT_COPYRIGHT;
	ucontrol->value.iec958.status[1] = IEC958_AES1_CON_CATEGORY |
					   IEC958_AES1_CON_ORIGINAL;
	return 0;
}

static int snd_hda_spdif_pmask_get(struct snd_kcontrol *kcontrol,
				   struct snd_ctl_elem_value *ucontrol)
{
	ucontrol->value.iec958.status[0] = IEC958_AES0_PROFESSIONAL |
					   IEC958_AES0_NONAUDIO |
					   IEC958_AES0_PRO_EMPHASIS_5015;
	return 0;
}

static int snd_hda_spdif_default_get(struct snd_kcontrol *kcontrol,
				     struct snd_ctl_elem_value *ucontrol)
{
	struct hda_codec *codec = snd_kcontrol_chip(kcontrol);

	ucontrol->value.iec958.status[0] = codec->spdif_status & 0xff;
	ucontrol->value.iec958.status[1] = (codec->spdif_status >> 8) & 0xff;
	ucontrol->value.iec958.status[2] = (codec->spdif_status >> 16) & 0xff;
	ucontrol->value.iec958.status[3] = (codec->spdif_status >> 24) & 0xff;

	return 0;
}

/* convert from SPDIF status bits to HDA SPDIF bits
 * bit 0 (DigEn) is always set zero (to be filled later)
 */
static unsigned short convert_from_spdif_status(unsigned int sbits)
{
	unsigned short val = 0;

	if (sbits & IEC958_AES0_PROFESSIONAL)
		val |= AC_DIG1_PROFESSIONAL;
	if (sbits & IEC958_AES0_NONAUDIO)
		val |= AC_DIG1_NONAUDIO;
	if (sbits & IEC958_AES0_PROFESSIONAL) {
		if ((sbits & IEC958_AES0_PRO_EMPHASIS) ==
		    IEC958_AES0_PRO_EMPHASIS_5015)
			val |= AC_DIG1_EMPHASIS;
	} else {
		if ((sbits & IEC958_AES0_CON_EMPHASIS) ==
		    IEC958_AES0_CON_EMPHASIS_5015)
			val |= AC_DIG1_EMPHASIS;
		if (!(sbits & IEC958_AES0_CON_NOT_COPYRIGHT))
			val |= AC_DIG1_COPYRIGHT;
		if (sbits & (IEC958_AES1_CON_ORIGINAL << 8))
			val |= AC_DIG1_LEVEL;
		val |= sbits & (IEC958_AES1_CON_CATEGORY << 8);
	}
	return val;
}

/* convert to SPDIF status bits from HDA SPDIF bits
 */
static unsigned int convert_to_spdif_status(unsigned short val)
{
	unsigned int sbits = 0;

	if (val & AC_DIG1_NONAUDIO)
		sbits |= IEC958_AES0_NONAUDIO;
	if (val & AC_DIG1_PROFESSIONAL)
		sbits |= IEC958_AES0_PROFESSIONAL;
	if (sbits & IEC958_AES0_PROFESSIONAL) {
		if (sbits & AC_DIG1_EMPHASIS)
			sbits |= IEC958_AES0_PRO_EMPHASIS_5015;
	} else {
		if (val & AC_DIG1_EMPHASIS)
			sbits |= IEC958_AES0_CON_EMPHASIS_5015;
		if (!(val & AC_DIG1_COPYRIGHT))
			sbits |= IEC958_AES0_CON_NOT_COPYRIGHT;
		if (val & AC_DIG1_LEVEL)
			sbits |= (IEC958_AES1_CON_ORIGINAL << 8);
		sbits |= val & (0x7f << 8);
	}
	return sbits;
}

/* set digital convert verbs both for the given NID and its slaves */
static void set_dig_out(struct hda_codec *codec, hda_nid_t nid,
			int verb, int val)
{
	hda_nid_t *d;

	snd_hda_codec_write_cache(codec, nid, 0, verb, val);
	d = codec->slave_dig_outs;
	if (!d)
		return;
	for (; *d; d++)
		snd_hda_codec_write_cache(codec, *d, 0, verb, val);
}

static inline void set_dig_out_convert(struct hda_codec *codec, hda_nid_t nid,
				       int dig1, int dig2)
{
	if (dig1 != -1)
		set_dig_out(codec, nid, AC_VERB_SET_DIGI_CONVERT_1, dig1);
	if (dig2 != -1)
		set_dig_out(codec, nid, AC_VERB_SET_DIGI_CONVERT_2, dig2);
}

static int snd_hda_spdif_default_put(struct snd_kcontrol *kcontrol,
				     struct snd_ctl_elem_value *ucontrol)
{
	struct hda_codec *codec = snd_kcontrol_chip(kcontrol);
	hda_nid_t nid = kcontrol->private_value;
	unsigned short val;
	int change;

	mutex_lock(&codec->spdif_mutex);
	codec->spdif_status = ucontrol->value.iec958.status[0] |
		((unsigned int)ucontrol->value.iec958.status[1] << 8) |
		((unsigned int)ucontrol->value.iec958.status[2] << 16) |
		((unsigned int)ucontrol->value.iec958.status[3] << 24);
	val = convert_from_spdif_status(codec->spdif_status);
	val |= codec->spdif_ctls & 1;
	change = codec->spdif_ctls != val;
	codec->spdif_ctls = val;

	if (change)
		set_dig_out_convert(codec, nid, val & 0xff, (val >> 8) & 0xff);

	mutex_unlock(&codec->spdif_mutex);
	return change;
}

#define snd_hda_spdif_out_switch_info	snd_ctl_boolean_mono_info

static int snd_hda_spdif_out_switch_get(struct snd_kcontrol *kcontrol,
					struct snd_ctl_elem_value *ucontrol)
{
	struct hda_codec *codec = snd_kcontrol_chip(kcontrol);

	ucontrol->value.integer.value[0] = codec->spdif_ctls & AC_DIG1_ENABLE;
	return 0;
}

static int snd_hda_spdif_out_switch_put(struct snd_kcontrol *kcontrol,
					struct snd_ctl_elem_value *ucontrol)
{
	struct hda_codec *codec = snd_kcontrol_chip(kcontrol);
	hda_nid_t nid = kcontrol->private_value;
	unsigned short val;
	int change;

	mutex_lock(&codec->spdif_mutex);
	val = codec->spdif_ctls & ~AC_DIG1_ENABLE;
	if (ucontrol->value.integer.value[0])
		val |= AC_DIG1_ENABLE;
	change = codec->spdif_ctls != val;
	if (change) {
		codec->spdif_ctls = val;
		set_dig_out_convert(codec, nid, val & 0xff, -1);
		/* unmute amp switch (if any) */
		if ((get_wcaps(codec, nid) & AC_WCAP_OUT_AMP) &&
		    (val & AC_DIG1_ENABLE))
			snd_hda_codec_amp_stereo(codec, nid, HDA_OUTPUT, 0,
						 HDA_AMP_MUTE, 0);
	}
	mutex_unlock(&codec->spdif_mutex);
	return change;
}

static struct snd_kcontrol_new dig_mixes[] = {
	{
		.access = SNDRV_CTL_ELEM_ACCESS_READ,
		.iface = SNDRV_CTL_ELEM_IFACE_MIXER,
		.name = SNDRV_CTL_NAME_IEC958("",PLAYBACK,CON_MASK),
		.info = snd_hda_spdif_mask_info,
		.get = snd_hda_spdif_cmask_get,
	},
	{
		.access = SNDRV_CTL_ELEM_ACCESS_READ,
		.iface = SNDRV_CTL_ELEM_IFACE_MIXER,
		.name = SNDRV_CTL_NAME_IEC958("",PLAYBACK,PRO_MASK),
		.info = snd_hda_spdif_mask_info,
		.get = snd_hda_spdif_pmask_get,
	},
	{
		.iface = SNDRV_CTL_ELEM_IFACE_MIXER,
		.name = SNDRV_CTL_NAME_IEC958("",PLAYBACK,DEFAULT),
		.info = snd_hda_spdif_mask_info,
		.get = snd_hda_spdif_default_get,
		.put = snd_hda_spdif_default_put,
	},
	{
		.iface = SNDRV_CTL_ELEM_IFACE_MIXER,
		.name = SNDRV_CTL_NAME_IEC958("",PLAYBACK,SWITCH),
		.info = snd_hda_spdif_out_switch_info,
		.get = snd_hda_spdif_out_switch_get,
		.put = snd_hda_spdif_out_switch_put,
	},
	{ } /* end */
};

#define SPDIF_MAX_IDX	4	/* 4 instances should be enough to probe */

/**
 * snd_hda_create_spdif_out_ctls - create Output SPDIF-related controls
 * @codec: the HDA codec
 * @nid: audio out widget NID
 *
 * Creates controls related with the SPDIF output.
 * Called from each patch supporting the SPDIF out.
 *
 * Returns 0 if successful, or a negative error code.
 */
int snd_hda_create_spdif_out_ctls(struct hda_codec *codec, hda_nid_t nid)
{
	int err;
	struct snd_kcontrol *kctl;
	struct snd_kcontrol_new *dig_mix;
	int idx;

	for (idx = 0; idx < SPDIF_MAX_IDX; idx++) {
		if (!_snd_hda_find_mixer_ctl(codec, "IEC958 Playback Switch",
					     idx))
			break;
	}
	if (idx >= SPDIF_MAX_IDX) {
		printk(KERN_ERR "hda_codec: too many IEC958 outputs\n");
		return -EBUSY;
	}
	for (dig_mix = dig_mixes; dig_mix->name; dig_mix++) {
		kctl = snd_ctl_new1(dig_mix, codec);
		if (!kctl)
			return -ENOMEM;
		kctl->id.index = idx;
		kctl->private_value = nid;
		err = snd_hda_ctl_add(codec, kctl);
		if (err < 0)
			return err;
	}
	codec->spdif_ctls =
		snd_hda_codec_read(codec, nid, 0,
				   AC_VERB_GET_DIGI_CONVERT_1, 0);
	codec->spdif_status = convert_to_spdif_status(codec->spdif_ctls);
	return 0;
}
EXPORT_SYMBOL_HDA(snd_hda_create_spdif_out_ctls);

/*
 * SPDIF sharing with analog output
 */
static int spdif_share_sw_get(struct snd_kcontrol *kcontrol,
			      struct snd_ctl_elem_value *ucontrol)
{
	struct hda_multi_out *mout = snd_kcontrol_chip(kcontrol);
	ucontrol->value.integer.value[0] = mout->share_spdif;
	return 0;
}

static int spdif_share_sw_put(struct snd_kcontrol *kcontrol,
			      struct snd_ctl_elem_value *ucontrol)
{
	struct hda_multi_out *mout = snd_kcontrol_chip(kcontrol);
	mout->share_spdif = !!ucontrol->value.integer.value[0];
	return 0;
}

static struct snd_kcontrol_new spdif_share_sw = {
	.iface = SNDRV_CTL_ELEM_IFACE_MIXER,
	.name = "IEC958 Default PCM Playback Switch",
	.info = snd_ctl_boolean_mono_info,
	.get = spdif_share_sw_get,
	.put = spdif_share_sw_put,
};

int snd_hda_create_spdif_share_sw(struct hda_codec *codec,
				  struct hda_multi_out *mout)
{
	if (!mout->dig_out_nid)
		return 0;
	/* ATTENTION: here mout is passed as private_data, instead of codec */
	return snd_hda_ctl_add(codec,
			   snd_ctl_new1(&spdif_share_sw, mout));
}
EXPORT_SYMBOL_HDA(snd_hda_create_spdif_share_sw);

/*
 * SPDIF input
 */

#define snd_hda_spdif_in_switch_info	snd_hda_spdif_out_switch_info

static int snd_hda_spdif_in_switch_get(struct snd_kcontrol *kcontrol,
				       struct snd_ctl_elem_value *ucontrol)
{
	struct hda_codec *codec = snd_kcontrol_chip(kcontrol);

	ucontrol->value.integer.value[0] = codec->spdif_in_enable;
	return 0;
}

static int snd_hda_spdif_in_switch_put(struct snd_kcontrol *kcontrol,
				       struct snd_ctl_elem_value *ucontrol)
{
	struct hda_codec *codec = snd_kcontrol_chip(kcontrol);
	hda_nid_t nid = kcontrol->private_value;
	unsigned int val = !!ucontrol->value.integer.value[0];
	int change;

	mutex_lock(&codec->spdif_mutex);
	change = codec->spdif_in_enable != val;
	if (change) {
		codec->spdif_in_enable = val;
		snd_hda_codec_write_cache(codec, nid, 0,
					  AC_VERB_SET_DIGI_CONVERT_1, val);
	}
	mutex_unlock(&codec->spdif_mutex);
	return change;
}

static int snd_hda_spdif_in_status_get(struct snd_kcontrol *kcontrol,
				       struct snd_ctl_elem_value *ucontrol)
{
	struct hda_codec *codec = snd_kcontrol_chip(kcontrol);
	hda_nid_t nid = kcontrol->private_value;
	unsigned short val;
	unsigned int sbits;

	val = snd_hda_codec_read(codec, nid, 0, AC_VERB_GET_DIGI_CONVERT_1, 0);
	sbits = convert_to_spdif_status(val);
	ucontrol->value.iec958.status[0] = sbits;
	ucontrol->value.iec958.status[1] = sbits >> 8;
	ucontrol->value.iec958.status[2] = sbits >> 16;
	ucontrol->value.iec958.status[3] = sbits >> 24;
	return 0;
}

static struct snd_kcontrol_new dig_in_ctls[] = {
	{
		.iface = SNDRV_CTL_ELEM_IFACE_MIXER,
		.name = SNDRV_CTL_NAME_IEC958("",CAPTURE,SWITCH),
		.info = snd_hda_spdif_in_switch_info,
		.get = snd_hda_spdif_in_switch_get,
		.put = snd_hda_spdif_in_switch_put,
	},
	{
		.access = SNDRV_CTL_ELEM_ACCESS_READ,
		.iface = SNDRV_CTL_ELEM_IFACE_MIXER,
		.name = SNDRV_CTL_NAME_IEC958("",CAPTURE,DEFAULT),
		.info = snd_hda_spdif_mask_info,
		.get = snd_hda_spdif_in_status_get,
	},
	{ } /* end */
};

/**
 * snd_hda_create_spdif_in_ctls - create Input SPDIF-related controls
 * @codec: the HDA codec
 * @nid: audio in widget NID
 *
 * Creates controls related with the SPDIF input.
 * Called from each patch supporting the SPDIF in.
 *
 * Returns 0 if successful, or a negative error code.
 */
int snd_hda_create_spdif_in_ctls(struct hda_codec *codec, hda_nid_t nid)
{
	int err;
	struct snd_kcontrol *kctl;
	struct snd_kcontrol_new *dig_mix;
	int idx;

	for (idx = 0; idx < SPDIF_MAX_IDX; idx++) {
		if (!_snd_hda_find_mixer_ctl(codec, "IEC958 Capture Switch",
					     idx))
			break;
	}
	if (idx >= SPDIF_MAX_IDX) {
		printk(KERN_ERR "hda_codec: too many IEC958 inputs\n");
		return -EBUSY;
	}
	for (dig_mix = dig_in_ctls; dig_mix->name; dig_mix++) {
		kctl = snd_ctl_new1(dig_mix, codec);
		kctl->private_value = nid;
		err = snd_hda_ctl_add(codec, kctl);
		if (err < 0)
			return err;
	}
	codec->spdif_in_enable =
		snd_hda_codec_read(codec, nid, 0,
				   AC_VERB_GET_DIGI_CONVERT_1, 0) &
		AC_DIG1_ENABLE;
	return 0;
}
EXPORT_SYMBOL_HDA(snd_hda_create_spdif_in_ctls);

#ifdef SND_HDA_NEEDS_RESUME
/*
 * command cache
 */

/* build a 32bit cache key with the widget id and the command parameter */
#define build_cmd_cache_key(nid, verb)	((verb << 8) | nid)
#define get_cmd_cache_nid(key)		((key) & 0xff)
#define get_cmd_cache_cmd(key)		(((key) >> 8) & 0xffff)

/**
 * snd_hda_codec_write_cache - send a single command with caching
 * @codec: the HDA codec
 * @nid: NID to send the command
 * @direct: direct flag
 * @verb: the verb to send
 * @parm: the parameter for the verb
 *
 * Send a single command without waiting for response.
 *
 * Returns 0 if successful, or a negative error code.
 */
int snd_hda_codec_write_cache(struct hda_codec *codec, hda_nid_t nid,
			      int direct, unsigned int verb, unsigned int parm)
{
	struct hda_bus *bus = codec->bus;
	unsigned int res;
	int err;

	res = make_codec_cmd(codec, nid, direct, verb, parm);
	snd_hda_power_up(codec);
	mutex_lock(&bus->cmd_mutex);
	err = bus->ops.command(bus, res);
	if (!err) {
		struct hda_cache_head *c;
		u32 key = build_cmd_cache_key(nid, verb);
		c = get_alloc_hash(&codec->cmd_cache, key);
		if (c)
			c->val = parm;
	}
	mutex_unlock(&bus->cmd_mutex);
	snd_hda_power_down(codec);
	return err;
}
EXPORT_SYMBOL_HDA(snd_hda_codec_write_cache);

/* resume the all commands from the cache */
void snd_hda_codec_resume_cache(struct hda_codec *codec)
{
	struct hda_cache_head *buffer = codec->cmd_cache.buf.list;
	int i;

	for (i = 0; i < codec->cmd_cache.buf.used; i++, buffer++) {
		u32 key = buffer->key;
		if (!key)
			continue;
		snd_hda_codec_write(codec, get_cmd_cache_nid(key), 0,
				    get_cmd_cache_cmd(key), buffer->val);
	}
}
EXPORT_SYMBOL_HDA(snd_hda_codec_resume_cache);

/**
 * snd_hda_sequence_write_cache - sequence writes with caching
 * @codec: the HDA codec
 * @seq: VERB array to send
 *
 * Send the commands sequentially from the given array.
 * Thte commands are recorded on cache for power-save and resume.
 * The array must be terminated with NID=0.
 */
void snd_hda_sequence_write_cache(struct hda_codec *codec,
				  const struct hda_verb *seq)
{
	for (; seq->nid; seq++)
		snd_hda_codec_write_cache(codec, seq->nid, 0, seq->verb,
					  seq->param);
}
EXPORT_SYMBOL_HDA(snd_hda_sequence_write_cache);
#endif /* SND_HDA_NEEDS_RESUME */

/*
 * set power state of the codec
 */
static void hda_set_power_state(struct hda_codec *codec, hda_nid_t fg,
				unsigned int power_state)
{
	hda_nid_t nid;
	int i;

	snd_hda_codec_write(codec, fg, 0, AC_VERB_SET_POWER_STATE,
			    power_state);
	msleep(10); /* partial workaround for "azx_get_response timeout" */

	nid = codec->start_nid;
	for (i = 0; i < codec->num_nodes; i++, nid++) {
		unsigned int wcaps = get_wcaps(codec, nid);
		if (wcaps & AC_WCAP_POWER) {
			unsigned int wid_type = (wcaps & AC_WCAP_TYPE) >>
				AC_WCAP_TYPE_SHIFT;
			if (wid_type == AC_WID_PIN) {
				unsigned int pincap;
				/*
				 * don't power down the widget if it controls
				 * eapd and EAPD_BTLENABLE is set.
				 */
				pincap = snd_hda_param_read(codec, nid,
							    AC_PAR_PIN_CAP);
				if (pincap & AC_PINCAP_EAPD) {
					int eapd = snd_hda_codec_read(codec,
						nid, 0,
						AC_VERB_GET_EAPD_BTLENABLE, 0);
					eapd &= 0x02;
					if (power_state == AC_PWRST_D3 && eapd)
						continue;
				}
			}
			snd_hda_codec_write(codec, nid, 0,
					    AC_VERB_SET_POWER_STATE,
					    power_state);
		}
	}

	if (power_state == AC_PWRST_D0) {
		unsigned long end_time;
		int state;
		msleep(10);
		/* wait until the codec reachs to D0 */
		end_time = jiffies + msecs_to_jiffies(500);
		do {
			state = snd_hda_codec_read(codec, fg, 0,
						   AC_VERB_GET_POWER_STATE, 0);
			if (state == power_state)
				break;
			msleep(1);
		} while (time_after_eq(end_time, jiffies));
	}
}

#ifdef CONFIG_SND_HDA_HWDEP
/* execute additional init verbs */
static void hda_exec_init_verbs(struct hda_codec *codec)
{
	if (codec->init_verbs.list)
		snd_hda_sequence_write(codec, codec->init_verbs.list);
}
#else
static inline void hda_exec_init_verbs(struct hda_codec *codec) {}
#endif

#ifdef SND_HDA_NEEDS_RESUME
/*
 * call suspend and power-down; used both from PM and power-save
 */
static void hda_call_codec_suspend(struct hda_codec *codec)
{
	if (codec->patch_ops.suspend)
		codec->patch_ops.suspend(codec, PMSG_SUSPEND);
	hda_set_power_state(codec,
			    codec->afg ? codec->afg : codec->mfg,
			    AC_PWRST_D3);
#ifdef CONFIG_SND_HDA_POWER_SAVE
	cancel_delayed_work(&codec->power_work);
	codec->power_on = 0;
	codec->power_transition = 0;
#endif
}

/*
 * kick up codec; used both from PM and power-save
 */
static void hda_call_codec_resume(struct hda_codec *codec)
{
	hda_set_power_state(codec,
			    codec->afg ? codec->afg : codec->mfg,
			    AC_PWRST_D0);
	hda_exec_init_verbs(codec);
	if (codec->patch_ops.resume)
		codec->patch_ops.resume(codec);
	else {
		if (codec->patch_ops.init)
			codec->patch_ops.init(codec);
		snd_hda_codec_resume_amp(codec);
		snd_hda_codec_resume_cache(codec);
	}
}
#endif /* SND_HDA_NEEDS_RESUME */


/**
 * snd_hda_build_controls - build mixer controls
 * @bus: the BUS
 *
 * Creates mixer controls for each codec included in the bus.
 *
 * Returns 0 if successful, otherwise a negative error code.
 */
int /*__devinit*/ snd_hda_build_controls(struct hda_bus *bus)
{
	struct hda_codec *codec;

	list_for_each_entry(codec, &bus->codec_list, list) {
		int err = snd_hda_codec_build_controls(codec);
		if (err < 0)
			return err;
	}
	return 0;
}
EXPORT_SYMBOL_HDA(snd_hda_build_controls);

int snd_hda_codec_build_controls(struct hda_codec *codec)
{
	int err = 0;
	/* fake as if already powered-on */
	hda_keep_power_on(codec);
	/* then fire up */
	hda_set_power_state(codec,
			    codec->afg ? codec->afg : codec->mfg,
			    AC_PWRST_D0);
	hda_exec_init_verbs(codec);
	/* continue to initialize... */
	if (codec->patch_ops.init)
		err = codec->patch_ops.init(codec);
	if (!err && codec->patch_ops.build_controls)
		err = codec->patch_ops.build_controls(codec);
	snd_hda_power_down(codec);
	if (err < 0)
		return err;
	return 0;
}

/*
 * stream formats
 */
struct hda_rate_tbl {
	unsigned int hz;
	unsigned int alsa_bits;
	unsigned int hda_fmt;
};

static struct hda_rate_tbl rate_bits[] = {
	/* rate in Hz, ALSA rate bitmask, HDA format value */

	/* autodetected value used in snd_hda_query_supported_pcm */
	{ 8000, SNDRV_PCM_RATE_8000, 0x0500 }, /* 1/6 x 48 */
	{ 11025, SNDRV_PCM_RATE_11025, 0x4300 }, /* 1/4 x 44 */
	{ 16000, SNDRV_PCM_RATE_16000, 0x0200 }, /* 1/3 x 48 */
	{ 22050, SNDRV_PCM_RATE_22050, 0x4100 }, /* 1/2 x 44 */
	{ 32000, SNDRV_PCM_RATE_32000, 0x0a00 }, /* 2/3 x 48 */
	{ 44100, SNDRV_PCM_RATE_44100, 0x4000 }, /* 44 */
	{ 48000, SNDRV_PCM_RATE_48000, 0x0000 }, /* 48 */
	{ 88200, SNDRV_PCM_RATE_88200, 0x4800 }, /* 2 x 44 */
	{ 96000, SNDRV_PCM_RATE_96000, 0x0800 }, /* 2 x 48 */
	{ 176400, SNDRV_PCM_RATE_176400, 0x5800 },/* 4 x 44 */
	{ 192000, SNDRV_PCM_RATE_192000, 0x1800 }, /* 4 x 48 */
#define AC_PAR_PCM_RATE_BITS	11
	/* up to bits 10, 384kHZ isn't supported properly */

	/* not autodetected value */
	{ 9600, SNDRV_PCM_RATE_KNOT, 0x0400 }, /* 1/5 x 48 */

	{ 0 } /* terminator */
};

/**
 * snd_hda_calc_stream_format - calculate format bitset
 * @rate: the sample rate
 * @channels: the number of channels
 * @format: the PCM format (SNDRV_PCM_FORMAT_XXX)
 * @maxbps: the max. bps
 *
 * Calculate the format bitset from the given rate, channels and th PCM format.
 *
 * Return zero if invalid.
 */
unsigned int snd_hda_calc_stream_format(unsigned int rate,
					unsigned int channels,
					unsigned int format,
					unsigned int maxbps)
{
	int i;
	unsigned int val = 0;

	for (i = 0; rate_bits[i].hz; i++)
		if (rate_bits[i].hz == rate) {
			val = rate_bits[i].hda_fmt;
			break;
		}
	if (!rate_bits[i].hz) {
		snd_printdd("invalid rate %d\n", rate);
		return 0;
	}

	if (channels == 0 || channels > 8) {
		snd_printdd("invalid channels %d\n", channels);
		return 0;
	}
	val |= channels - 1;

	switch (snd_pcm_format_width(format)) {
	case 8:  val |= 0x00; break;
	case 16: val |= 0x10; break;
	case 20:
	case 24:
	case 32:
		if (maxbps >= 32)
			val |= 0x40;
		else if (maxbps >= 24)
			val |= 0x30;
		else
			val |= 0x20;
		break;
	default:
		snd_printdd("invalid format width %d\n",
			    snd_pcm_format_width(format));
		return 0;
	}

	return val;
}
EXPORT_SYMBOL_HDA(snd_hda_calc_stream_format);

/**
 * snd_hda_query_supported_pcm - query the supported PCM rates and formats
 * @codec: the HDA codec
 * @nid: NID to query
 * @ratesp: the pointer to store the detected rate bitflags
 * @formatsp: the pointer to store the detected formats
 * @bpsp: the pointer to store the detected format widths
 *
 * Queries the supported PCM rates and formats.  The NULL @ratesp, @formatsp
 * or @bsps argument is ignored.
 *
 * Returns 0 if successful, otherwise a negative error code.
 */
static int snd_hda_query_supported_pcm(struct hda_codec *codec, hda_nid_t nid,
				u32 *ratesp, u64 *formatsp, unsigned int *bpsp)
{
	int i;
	unsigned int val, streams;

	val = 0;
	if (nid != codec->afg &&
	    (get_wcaps(codec, nid) & AC_WCAP_FORMAT_OVRD)) {
		val = snd_hda_param_read(codec, nid, AC_PAR_PCM);
		if (val == -1)
			return -EIO;
	}
	if (!val)
		val = snd_hda_param_read(codec, codec->afg, AC_PAR_PCM);

	if (ratesp) {
		u32 rates = 0;
		for (i = 0; i < AC_PAR_PCM_RATE_BITS; i++) {
			if (val & (1 << i))
				rates |= rate_bits[i].alsa_bits;
		}
		*ratesp = rates;
	}

	if (formatsp || bpsp) {
		u64 formats = 0;
		unsigned int bps;
		unsigned int wcaps;

		wcaps = get_wcaps(codec, nid);
		streams = snd_hda_param_read(codec, nid, AC_PAR_STREAM);
		if (streams == -1)
			return -EIO;
		if (!streams) {
			streams = snd_hda_param_read(codec, codec->afg,
						     AC_PAR_STREAM);
			if (streams == -1)
				return -EIO;
		}

		bps = 0;
		if (streams & AC_SUPFMT_PCM) {
			if (val & AC_SUPPCM_BITS_8) {
				formats |= SNDRV_PCM_FMTBIT_U8;
				bps = 8;
			}
			if (val & AC_SUPPCM_BITS_16) {
				formats |= SNDRV_PCM_FMTBIT_S16_LE;
				bps = 16;
			}
			if (wcaps & AC_WCAP_DIGITAL) {
				if (val & AC_SUPPCM_BITS_32)
					formats |= SNDRV_PCM_FMTBIT_IEC958_SUBFRAME_LE;
				if (val & (AC_SUPPCM_BITS_20|AC_SUPPCM_BITS_24))
					formats |= SNDRV_PCM_FMTBIT_S32_LE;
				if (val & AC_SUPPCM_BITS_24)
					bps = 24;
				else if (val & AC_SUPPCM_BITS_20)
					bps = 20;
			} else if (val & (AC_SUPPCM_BITS_20|AC_SUPPCM_BITS_24|
					  AC_SUPPCM_BITS_32)) {
				formats |= SNDRV_PCM_FMTBIT_S32_LE;
				if (val & AC_SUPPCM_BITS_32)
					bps = 32;
				else if (val & AC_SUPPCM_BITS_24)
					bps = 24;
				else if (val & AC_SUPPCM_BITS_20)
					bps = 20;
			}
		}
		else if (streams == AC_SUPFMT_FLOAT32) {
			/* should be exclusive */
			formats |= SNDRV_PCM_FMTBIT_FLOAT_LE;
			bps = 32;
		} else if (streams == AC_SUPFMT_AC3) {
			/* should be exclusive */
			/* temporary hack: we have still no proper support
			 * for the direct AC3 stream...
			 */
			formats |= SNDRV_PCM_FMTBIT_U8;
			bps = 8;
		}
		if (formatsp)
			*formatsp = formats;
		if (bpsp)
			*bpsp = bps;
	}

	return 0;
}

/**
 * snd_hda_is_supported_format - check whether the given node supports
 * the format val
 *
 * Returns 1 if supported, 0 if not.
 */
int snd_hda_is_supported_format(struct hda_codec *codec, hda_nid_t nid,
				unsigned int format)
{
	int i;
	unsigned int val = 0, rate, stream;

	if (nid != codec->afg &&
	    (get_wcaps(codec, nid) & AC_WCAP_FORMAT_OVRD)) {
		val = snd_hda_param_read(codec, nid, AC_PAR_PCM);
		if (val == -1)
			return 0;
	}
	if (!val) {
		val = snd_hda_param_read(codec, codec->afg, AC_PAR_PCM);
		if (val == -1)
			return 0;
	}

	rate = format & 0xff00;
	for (i = 0; i < AC_PAR_PCM_RATE_BITS; i++)
		if (rate_bits[i].hda_fmt == rate) {
			if (val & (1 << i))
				break;
			return 0;
		}
	if (i >= AC_PAR_PCM_RATE_BITS)
		return 0;

	stream = snd_hda_param_read(codec, nid, AC_PAR_STREAM);
	if (stream == -1)
		return 0;
	if (!stream && nid != codec->afg)
		stream = snd_hda_param_read(codec, codec->afg, AC_PAR_STREAM);
	if (!stream || stream == -1)
		return 0;

	if (stream & AC_SUPFMT_PCM) {
		switch (format & 0xf0) {
		case 0x00:
			if (!(val & AC_SUPPCM_BITS_8))
				return 0;
			break;
		case 0x10:
			if (!(val & AC_SUPPCM_BITS_16))
				return 0;
			break;
		case 0x20:
			if (!(val & AC_SUPPCM_BITS_20))
				return 0;
			break;
		case 0x30:
			if (!(val & AC_SUPPCM_BITS_24))
				return 0;
			break;
		case 0x40:
			if (!(val & AC_SUPPCM_BITS_32))
				return 0;
			break;
		default:
			return 0;
		}
	} else {
		/* FIXME: check for float32 and AC3? */
	}

	return 1;
}
EXPORT_SYMBOL_HDA(snd_hda_is_supported_format);

/*
 * PCM stuff
 */
static int hda_pcm_default_open_close(struct hda_pcm_stream *hinfo,
				      struct hda_codec *codec,
				      struct snd_pcm_substream *substream)
{
	return 0;
}

static int hda_pcm_default_prepare(struct hda_pcm_stream *hinfo,
				   struct hda_codec *codec,
				   unsigned int stream_tag,
				   unsigned int format,
				   struct snd_pcm_substream *substream)
{
	snd_hda_codec_setup_stream(codec, hinfo->nid, stream_tag, 0, format);
	return 0;
}

static int hda_pcm_default_cleanup(struct hda_pcm_stream *hinfo,
				   struct hda_codec *codec,
				   struct snd_pcm_substream *substream)
{
	snd_hda_codec_cleanup_stream(codec, hinfo->nid);
	return 0;
}

static int set_pcm_default_values(struct hda_codec *codec,
				  struct hda_pcm_stream *info)
{
	/* query support PCM information from the given NID */
	if (info->nid && (!info->rates || !info->formats)) {
		snd_hda_query_supported_pcm(codec, info->nid,
				info->rates ? NULL : &info->rates,
				info->formats ? NULL : &info->formats,
				info->maxbps ? NULL : &info->maxbps);
	}
	if (info->ops.open == NULL)
		info->ops.open = hda_pcm_default_open_close;
	if (info->ops.close == NULL)
		info->ops.close = hda_pcm_default_open_close;
	if (info->ops.prepare == NULL) {
		if (snd_BUG_ON(!info->nid))
			return -EINVAL;
		info->ops.prepare = hda_pcm_default_prepare;
	}
	if (info->ops.cleanup == NULL) {
		if (snd_BUG_ON(!info->nid))
			return -EINVAL;
		info->ops.cleanup = hda_pcm_default_cleanup;
	}
	return 0;
}

/*
 * get the empty PCM device number to assign
 */
static int get_empty_pcm_device(struct hda_bus *bus, int type)
{
	static const char *dev_name[HDA_PCM_NTYPES] = {
		"Audio", "SPDIF", "HDMI", "Modem"
	};
	/* starting device index for each PCM type */
	static int dev_idx[HDA_PCM_NTYPES] = {
		[HDA_PCM_TYPE_AUDIO] = 0,
		[HDA_PCM_TYPE_SPDIF] = 1,
		[HDA_PCM_TYPE_HDMI] = 3,
		[HDA_PCM_TYPE_MODEM] = 6
	};
	/* normal audio device indices; not linear to keep compatibility */
	static int audio_idx[4] = { 0, 2, 4, 5 };
	int i, dev;

	switch (type) {
	case HDA_PCM_TYPE_AUDIO:
		for (i = 0; i < ARRAY_SIZE(audio_idx); i++) {
			dev = audio_idx[i];
			if (!test_bit(dev, bus->pcm_dev_bits))
				break;
		}
		if (i >= ARRAY_SIZE(audio_idx)) {
			snd_printk(KERN_WARNING "Too many audio devices\n");
			return -EAGAIN;
		}
		break;
	case HDA_PCM_TYPE_SPDIF:
	case HDA_PCM_TYPE_HDMI:
	case HDA_PCM_TYPE_MODEM:
		dev = dev_idx[type];
		if (test_bit(dev, bus->pcm_dev_bits)) {
			snd_printk(KERN_WARNING "%s already defined\n",
				   dev_name[type]);
			return -EAGAIN;
		}
		break;
	default:
		snd_printk(KERN_WARNING "Invalid PCM type %d\n", type);
		return -EINVAL;
	}
	set_bit(dev, bus->pcm_dev_bits);
	return dev;
}

/*
 * attach a new PCM stream
 */
static int snd_hda_attach_pcm(struct hda_codec *codec, struct hda_pcm *pcm)
{
	struct hda_bus *bus = codec->bus;
	struct hda_pcm_stream *info;
	int stream, err;

	if (snd_BUG_ON(!pcm->name))
		return -EINVAL;
	for (stream = 0; stream < 2; stream++) {
		info = &pcm->stream[stream];
		if (info->substreams) {
			err = set_pcm_default_values(codec, info);
			if (err < 0)
				return err;
		}
	}
	return bus->ops.attach_pcm(bus, codec, pcm);
}

/* assign all PCMs of the given codec */
int snd_hda_codec_build_pcms(struct hda_codec *codec)
{
	unsigned int pcm;
	int err;

	if (!codec->num_pcms) {
		if (!codec->patch_ops.build_pcms)
			return 0;
		err = codec->patch_ops.build_pcms(codec);
		if (err < 0)
			return err;
	}
	for (pcm = 0; pcm < codec->num_pcms; pcm++) {
		struct hda_pcm *cpcm = &codec->pcm_info[pcm];
		int dev;

		if (!cpcm->stream[0].substreams && !cpcm->stream[1].substreams)
			return 0; /* no substreams assigned */

		if (!cpcm->pcm) {
			dev = get_empty_pcm_device(codec->bus, cpcm->pcm_type);
			if (dev < 0)
				return 0;
			cpcm->device = dev;
			err = snd_hda_attach_pcm(codec, cpcm);
			if (err < 0)
				return err;
		}
	}
	return 0;
}

/**
 * snd_hda_build_pcms - build PCM information
 * @bus: the BUS
 *
 * Create PCM information for each codec included in the bus.
 *
 * The build_pcms codec patch is requested to set up codec->num_pcms and
 * codec->pcm_info properly.  The array is referred by the top-level driver
 * to create its PCM instances.
 * The allocated codec->pcm_info should be released in codec->patch_ops.free
 * callback.
 *
 * At least, substreams, channels_min and channels_max must be filled for
 * each stream.  substreams = 0 indicates that the stream doesn't exist.
 * When rates and/or formats are zero, the supported values are queried
 * from the given nid.  The nid is used also by the default ops.prepare
 * and ops.cleanup callbacks.
 *
 * The driver needs to call ops.open in its open callback.  Similarly,
 * ops.close is supposed to be called in the close callback.
 * ops.prepare should be called in the prepare or hw_params callback
 * with the proper parameters for set up.
 * ops.cleanup should be called in hw_free for clean up of streams.
 *
 * This function returns 0 if successfull, or a negative error code.
 */
int __devinit snd_hda_build_pcms(struct hda_bus *bus)
{
	struct hda_codec *codec;

	list_for_each_entry(codec, &bus->codec_list, list) {
		int err = snd_hda_codec_build_pcms(codec);
		if (err < 0)
			return err;
	}
	return 0;
}
EXPORT_SYMBOL_HDA(snd_hda_build_pcms);

/**
 * snd_hda_check_board_config - compare the current codec with the config table
 * @codec: the HDA codec
 * @num_configs: number of config enums
 * @models: array of model name strings
 * @tbl: configuration table, terminated by null entries
 *
 * Compares the modelname or PCI subsystem id of the current codec with the
 * given configuration table.  If a matching entry is found, returns its
 * config value (supposed to be 0 or positive).
 *
 * If no entries are matching, the function returns a negative value.
 */
int snd_hda_check_board_config(struct hda_codec *codec,
			       int num_configs, const char **models,
			       const struct snd_pci_quirk *tbl)
{
	if (codec->modelname && models) {
		int i;
		for (i = 0; i < num_configs; i++) {
			if (models[i] &&
			    !strcmp(codec->modelname, models[i])) {
				snd_printd(KERN_INFO "hda_codec: model '%s' is "
					   "selected\n", models[i]);
				return i;
			}
		}
	}

	if (!codec->bus->pci || !tbl)
		return -1;

	tbl = snd_pci_quirk_lookup(codec->bus->pci, tbl);
	if (!tbl)
		return -1;
	if (tbl->value >= 0 && tbl->value < num_configs) {
#ifdef CONFIG_SND_DEBUG_VERBOSE
		char tmp[10];
		const char *model = NULL;
		if (models)
			model = models[tbl->value];
		if (!model) {
			sprintf(tmp, "#%d", tbl->value);
			model = tmp;
		}
		snd_printdd(KERN_INFO "hda_codec: model '%s' is selected "
			    "for config %x:%x (%s)\n",
			    model, tbl->subvendor, tbl->subdevice,
			    (tbl->name ? tbl->name : "Unknown device"));
#endif
		return tbl->value;
	}
	return -1;
}
EXPORT_SYMBOL_HDA(snd_hda_check_board_config);

/**
 * snd_hda_check_board_codec_sid_config - compare the current codec
				          subsystem ID with the
					  config table

	   This is important for Gateway notebooks with SB450 HDA Audio
	   where the vendor ID of the PCI device is:
		ATI Technologies Inc SB450 HDA Audio [1002:437b]
	   and the vendor/subvendor are found only at the codec.

 * @codec: the HDA codec
 * @num_configs: number of config enums
 * @models: array of model name strings
 * @tbl: configuration table, terminated by null entries
 *
 * Compares the modelname or PCI subsystem id of the current codec with the
 * given configuration table.  If a matching entry is found, returns its
 * config value (supposed to be 0 or positive).
 *
 * If no entries are matching, the function returns a negative value.
 */
int snd_hda_check_board_codec_sid_config(struct hda_codec *codec,
			       int num_configs, const char **models,
			       const struct snd_pci_quirk *tbl)
{
	const struct snd_pci_quirk *q;

	/* Search for codec ID */
	for (q = tbl; q->subvendor; q++) {
		unsigned long vendorid = (q->subdevice) | (q->subvendor << 16);

		if (vendorid == codec->subsystem_id)
			break;
	}

	if (!q->subvendor)
		return -1;

	tbl = q;

	if (tbl->value >= 0 && tbl->value < num_configs) {
#ifdef CONFIG_SND_DEBUG_DETECT
		char tmp[10];
		const char *model = NULL;
		if (models)
			model = models[tbl->value];
		if (!model) {
			sprintf(tmp, "#%d", tbl->value);
			model = tmp;
		}
		snd_printdd(KERN_INFO "hda_codec: model '%s' is selected "
			    "for config %x:%x (%s)\n",
			    model, tbl->subvendor, tbl->subdevice,
			    (tbl->name ? tbl->name : "Unknown device"));
#endif
		return tbl->value;
	}
	return -1;
}
EXPORT_SYMBOL_HDA(snd_hda_check_board_codec_sid_config);

/**
 * snd_hda_check_board_codec_sid_config - compare the current codec
				          subsystem ID with the
					  config table

	   This is important for Gateway notebooks with SB450 HDA Audio
	   where the vendor ID of the PCI device is:
		ATI Technologies Inc SB450 HDA Audio [1002:437b]
	   and the vendor/subvendor are found only at the codec.

 * @codec: the HDA codec
 * @num_configs: number of config enums
 * @models: array of model name strings
 * @tbl: configuration table, terminated by null entries
 *
 * Compares the modelname or PCI subsystem id of the current codec with the
 * given configuration table.  If a matching entry is found, returns its
 * config value (supposed to be 0 or positive).
 *
 * If no entries are matching, the function returns a negative value.
 */
int snd_hda_check_board_codec_sid_config(struct hda_codec *codec,
			       int num_configs, const char **models,
			       const struct snd_pci_quirk *tbl)
{
	const struct snd_pci_quirk *q;

	/* Search for codec ID */
	for (q = tbl; q->subvendor; q++) {
		unsigned long vendorid = (q->subdevice) | (q->subvendor << 16);

		if (vendorid == codec->subsystem_id)
			break;
	}

	if (!q->subvendor)
		return -1;

	tbl = q;

	if (tbl->value >= 0 && tbl->value < num_configs) {
#ifdef CONFIG_SND_DEBUG_DETECT
		char tmp[10];
		const char *model = NULL;
		if (models)
			model = models[tbl->value];
		if (!model) {
			sprintf(tmp, "#%d", tbl->value);
			model = tmp;
		}
		snd_printdd(KERN_INFO "hda_codec: model '%s' is selected "
			    "for config %x:%x (%s)\n",
			    model, tbl->subvendor, tbl->subdevice,
			    (tbl->name ? tbl->name : "Unknown device"));
#endif
		return tbl->value;
	}
	return -1;
}

/**
 * snd_hda_add_new_ctls - create controls from the array
 * @codec: the HDA codec
 * @knew: the array of struct snd_kcontrol_new
 *
 * This helper function creates and add new controls in the given array.
 * The array must be terminated with an empty entry as terminator.
 *
 * Returns 0 if successful, or a negative error code.
 */
int snd_hda_add_new_ctls(struct hda_codec *codec, struct snd_kcontrol_new *knew)
{
 	int err;

	for (; knew->name; knew++) {
		struct snd_kcontrol *kctl;
		kctl = snd_ctl_new1(knew, codec);
		if (!kctl)
			return -ENOMEM;
		err = snd_hda_ctl_add(codec, kctl);
		if (err < 0) {
			if (!codec->addr)
				return err;
			kctl = snd_ctl_new1(knew, codec);
			if (!kctl)
				return -ENOMEM;
			kctl->id.device = codec->addr;
			err = snd_hda_ctl_add(codec, kctl);
			if (err < 0)
				return err;
		}
	}
	return 0;
}
EXPORT_SYMBOL_HDA(snd_hda_add_new_ctls);

#ifdef CONFIG_SND_HDA_POWER_SAVE
static void hda_set_power_state(struct hda_codec *codec, hda_nid_t fg,
				unsigned int power_state);

static void hda_power_work(struct work_struct *work)
{
	struct hda_codec *codec =
		container_of(work, struct hda_codec, power_work.work);
	struct hda_bus *bus = codec->bus;

	if (!codec->power_on || codec->power_count) {
		codec->power_transition = 0;
		return;
	}

	hda_call_codec_suspend(codec);
	if (bus->ops.pm_notify)
		bus->ops.pm_notify(bus);
}

static void hda_keep_power_on(struct hda_codec *codec)
{
	codec->power_count++;
	codec->power_on = 1;
}

void snd_hda_power_up(struct hda_codec *codec)
{
	struct hda_bus *bus = codec->bus;

	codec->power_count++;
	if (codec->power_on || codec->power_transition)
		return;

	codec->power_on = 1;
	if (bus->ops.pm_notify)
		bus->ops.pm_notify(bus);
	hda_call_codec_resume(codec);
	cancel_delayed_work(&codec->power_work);
	codec->power_transition = 0;
}
EXPORT_SYMBOL_HDA(snd_hda_power_up);

#define power_save(codec)	\
	((codec)->bus->power_save ? *(codec)->bus->power_save : 0)

#define power_save(codec)	\
	((codec)->bus->power_save ? *(codec)->bus->power_save : 0)

void snd_hda_power_down(struct hda_codec *codec)
{
	--codec->power_count;
	if (!codec->power_on || codec->power_count || codec->power_transition)
		return;
	if (power_save(codec)) {
		codec->power_transition = 1; /* avoid reentrance */
		queue_delayed_work(codec->bus->workq, &codec->power_work,
				msecs_to_jiffies(power_save(codec) * 1000));
	}
}
EXPORT_SYMBOL_HDA(snd_hda_power_down);

int snd_hda_check_amp_list_power(struct hda_codec *codec,
				 struct hda_loopback_check *check,
				 hda_nid_t nid)
{
	struct hda_amp_list *p;
	int ch, v;

	if (!check->amplist)
		return 0;
	for (p = check->amplist; p->nid; p++) {
		if (p->nid == nid)
			break;
	}
	if (!p->nid)
		return 0; /* nothing changed */

	for (p = check->amplist; p->nid; p++) {
		for (ch = 0; ch < 2; ch++) {
			v = snd_hda_codec_amp_read(codec, p->nid, ch, p->dir,
						   p->idx);
			if (!(v & HDA_AMP_MUTE) && v > 0) {
				if (!check->power_on) {
					check->power_on = 1;
					snd_hda_power_up(codec);
				}
				return 1;
			}
		}
	}
	if (check->power_on) {
		check->power_on = 0;
		snd_hda_power_down(codec);
	}
	return 0;
}
EXPORT_SYMBOL_HDA(snd_hda_check_amp_list_power);
#endif

/*
 * Channel mode helper
 */
int snd_hda_ch_mode_info(struct hda_codec *codec,
			 struct snd_ctl_elem_info *uinfo,
			 const struct hda_channel_mode *chmode,
			 int num_chmodes)
{
	uinfo->type = SNDRV_CTL_ELEM_TYPE_ENUMERATED;
	uinfo->count = 1;
	uinfo->value.enumerated.items = num_chmodes;
	if (uinfo->value.enumerated.item >= num_chmodes)
		uinfo->value.enumerated.item = num_chmodes - 1;
	sprintf(uinfo->value.enumerated.name, "%dch",
		chmode[uinfo->value.enumerated.item].channels);
	return 0;
}
EXPORT_SYMBOL_HDA(snd_hda_ch_mode_info);

int snd_hda_ch_mode_get(struct hda_codec *codec,
			struct snd_ctl_elem_value *ucontrol,
			const struct hda_channel_mode *chmode,
			int num_chmodes,
			int max_channels)
{
	int i;

	for (i = 0; i < num_chmodes; i++) {
		if (max_channels == chmode[i].channels) {
			ucontrol->value.enumerated.item[0] = i;
			break;
		}
	}
	return 0;
}
EXPORT_SYMBOL_HDA(snd_hda_ch_mode_get);

int snd_hda_ch_mode_put(struct hda_codec *codec,
			struct snd_ctl_elem_value *ucontrol,
			const struct hda_channel_mode *chmode,
			int num_chmodes,
			int *max_channelsp)
{
	unsigned int mode;

	mode = ucontrol->value.enumerated.item[0];
	if (mode >= num_chmodes)
		return -EINVAL;
	if (*max_channelsp == chmode[mode].channels)
		return 0;
	/* change the current channel setting */
	*max_channelsp = chmode[mode].channels;
	if (chmode[mode].sequence)
		snd_hda_sequence_write_cache(codec, chmode[mode].sequence);
	return 1;
}
EXPORT_SYMBOL_HDA(snd_hda_ch_mode_put);

/*
 * input MUX helper
 */
int snd_hda_input_mux_info(const struct hda_input_mux *imux,
			   struct snd_ctl_elem_info *uinfo)
{
	unsigned int index;

	uinfo->type = SNDRV_CTL_ELEM_TYPE_ENUMERATED;
	uinfo->count = 1;
	uinfo->value.enumerated.items = imux->num_items;
	if (!imux->num_items)
		return 0;
	index = uinfo->value.enumerated.item;
	if (index >= imux->num_items)
		index = imux->num_items - 1;
	strcpy(uinfo->value.enumerated.name, imux->items[index].label);
	return 0;
}
EXPORT_SYMBOL_HDA(snd_hda_input_mux_info);

int snd_hda_input_mux_put(struct hda_codec *codec,
			  const struct hda_input_mux *imux,
			  struct snd_ctl_elem_value *ucontrol,
			  hda_nid_t nid,
			  unsigned int *cur_val)
{
	unsigned int idx;

	if (!imux->num_items)
		return 0;
	idx = ucontrol->value.enumerated.item[0];
	if (idx >= imux->num_items)
		idx = imux->num_items - 1;
	if (*cur_val == idx)
		return 0;
	snd_hda_codec_write_cache(codec, nid, 0, AC_VERB_SET_CONNECT_SEL,
				  imux->items[idx].index);
	*cur_val = idx;
	return 1;
}
EXPORT_SYMBOL_HDA(snd_hda_input_mux_put);


/*
 * Multi-channel / digital-out PCM helper functions
 */

/* setup SPDIF output stream */
static void setup_dig_out_stream(struct hda_codec *codec, hda_nid_t nid,
				 unsigned int stream_tag, unsigned int format)
{
	/* turn off SPDIF once; otherwise the IEC958 bits won't be updated */
	if (codec->spdif_status_reset && (codec->spdif_ctls & AC_DIG1_ENABLE))
<<<<<<< HEAD
		set_dig_out_convert(codec, nid,
=======
		set_dig_out_convert(codec, nid, 
>>>>>>> 18e352e4
				    codec->spdif_ctls & ~AC_DIG1_ENABLE & 0xff,
				    -1);
	snd_hda_codec_setup_stream(codec, nid, stream_tag, 0, format);
	if (codec->slave_dig_outs) {
		hda_nid_t *d;
		for (d = codec->slave_dig_outs; *d; d++)
			snd_hda_codec_setup_stream(codec, *d, stream_tag, 0,
						   format);
	}
	/* turn on again (if needed) */
	if (codec->spdif_status_reset && (codec->spdif_ctls & AC_DIG1_ENABLE))
		set_dig_out_convert(codec, nid,
				    codec->spdif_ctls & 0xff, -1);
}

static void cleanup_dig_out_stream(struct hda_codec *codec, hda_nid_t nid)
{
	snd_hda_codec_cleanup_stream(codec, nid);
	if (codec->slave_dig_outs) {
		hda_nid_t *d;
		for (d = codec->slave_dig_outs; *d; d++)
			snd_hda_codec_cleanup_stream(codec, *d);
	}
}

/*
 * open the digital out in the exclusive mode
 */
int snd_hda_multi_out_dig_open(struct hda_codec *codec,
			       struct hda_multi_out *mout)
{
	mutex_lock(&codec->spdif_mutex);
	if (mout->dig_out_used == HDA_DIG_ANALOG_DUP)
		/* already opened as analog dup; reset it once */
		cleanup_dig_out_stream(codec, mout->dig_out_nid);
	mout->dig_out_used = HDA_DIG_EXCLUSIVE;
	mutex_unlock(&codec->spdif_mutex);
	return 0;
}
EXPORT_SYMBOL_HDA(snd_hda_multi_out_dig_open);

int snd_hda_multi_out_dig_prepare(struct hda_codec *codec,
				  struct hda_multi_out *mout,
				  unsigned int stream_tag,
				  unsigned int format,
				  struct snd_pcm_substream *substream)
{
	mutex_lock(&codec->spdif_mutex);
	setup_dig_out_stream(codec, mout->dig_out_nid, stream_tag, format);
	mutex_unlock(&codec->spdif_mutex);
	return 0;
}
EXPORT_SYMBOL_HDA(snd_hda_multi_out_dig_prepare);

/*
 * release the digital out
 */
int snd_hda_multi_out_dig_close(struct hda_codec *codec,
				struct hda_multi_out *mout)
{
	mutex_lock(&codec->spdif_mutex);
	mout->dig_out_used = 0;
	mutex_unlock(&codec->spdif_mutex);
	return 0;
}
EXPORT_SYMBOL_HDA(snd_hda_multi_out_dig_close);

/*
 * set up more restrictions for analog out
 */
int snd_hda_multi_out_analog_open(struct hda_codec *codec,
				  struct hda_multi_out *mout,
				  struct snd_pcm_substream *substream,
				  struct hda_pcm_stream *hinfo)
{
	struct snd_pcm_runtime *runtime = substream->runtime;
	runtime->hw.channels_max = mout->max_channels;
	if (mout->dig_out_nid) {
		if (!mout->analog_rates) {
			mout->analog_rates = hinfo->rates;
			mout->analog_formats = hinfo->formats;
			mout->analog_maxbps = hinfo->maxbps;
		} else {
			runtime->hw.rates = mout->analog_rates;
			runtime->hw.formats = mout->analog_formats;
			hinfo->maxbps = mout->analog_maxbps;
		}
		if (!mout->spdif_rates) {
			snd_hda_query_supported_pcm(codec, mout->dig_out_nid,
						    &mout->spdif_rates,
						    &mout->spdif_formats,
						    &mout->spdif_maxbps);
		}
		mutex_lock(&codec->spdif_mutex);
		if (mout->share_spdif) {
			runtime->hw.rates &= mout->spdif_rates;
			runtime->hw.formats &= mout->spdif_formats;
			if (mout->spdif_maxbps < hinfo->maxbps)
				hinfo->maxbps = mout->spdif_maxbps;
		}
		mutex_unlock(&codec->spdif_mutex);
	}
	return snd_pcm_hw_constraint_step(substream->runtime, 0,
					  SNDRV_PCM_HW_PARAM_CHANNELS, 2);
}
EXPORT_SYMBOL_HDA(snd_hda_multi_out_analog_open);

/*
 * set up the i/o for analog out
 * when the digital out is available, copy the front out to digital out, too.
 */
int snd_hda_multi_out_analog_prepare(struct hda_codec *codec,
				     struct hda_multi_out *mout,
				     unsigned int stream_tag,
				     unsigned int format,
				     struct snd_pcm_substream *substream)
{
	hda_nid_t *nids = mout->dac_nids;
	int chs = substream->runtime->channels;
	int i;

	mutex_lock(&codec->spdif_mutex);
	if (mout->dig_out_nid && mout->share_spdif &&
	    mout->dig_out_used != HDA_DIG_EXCLUSIVE) {
		if (chs == 2 &&
		    snd_hda_is_supported_format(codec, mout->dig_out_nid,
						format) &&
		    !(codec->spdif_status & IEC958_AES0_NONAUDIO)) {
			mout->dig_out_used = HDA_DIG_ANALOG_DUP;
			setup_dig_out_stream(codec, mout->dig_out_nid,
					     stream_tag, format);
		} else {
			mout->dig_out_used = 0;
			cleanup_dig_out_stream(codec, mout->dig_out_nid);
		}
	}
	mutex_unlock(&codec->spdif_mutex);

	/* front */
	snd_hda_codec_setup_stream(codec, nids[HDA_FRONT], stream_tag,
				   0, format);
	if (!mout->no_share_stream &&
	    mout->hp_nid && mout->hp_nid != nids[HDA_FRONT])
		/* headphone out will just decode front left/right (stereo) */
		snd_hda_codec_setup_stream(codec, mout->hp_nid, stream_tag,
					   0, format);
	/* extra outputs copied from front */
	for (i = 0; i < ARRAY_SIZE(mout->extra_out_nid); i++)
		if (!mout->no_share_stream && mout->extra_out_nid[i])
			snd_hda_codec_setup_stream(codec,
						   mout->extra_out_nid[i],
						   stream_tag, 0, format);

	/* surrounds */
	for (i = 1; i < mout->num_dacs; i++) {
		if (chs >= (i + 1) * 2) /* independent out */
			snd_hda_codec_setup_stream(codec, nids[i], stream_tag,
						   i * 2, format);
		else if (!mout->no_share_stream) /* copy front */
			snd_hda_codec_setup_stream(codec, nids[i], stream_tag,
						   0, format);
	}
	return 0;
}
EXPORT_SYMBOL_HDA(snd_hda_multi_out_analog_prepare);

/*
 * clean up the setting for analog out
 */
int snd_hda_multi_out_analog_cleanup(struct hda_codec *codec,
				     struct hda_multi_out *mout)
{
	hda_nid_t *nids = mout->dac_nids;
	int i;

	for (i = 0; i < mout->num_dacs; i++)
		snd_hda_codec_cleanup_stream(codec, nids[i]);
	if (mout->hp_nid)
		snd_hda_codec_cleanup_stream(codec, mout->hp_nid);
	for (i = 0; i < ARRAY_SIZE(mout->extra_out_nid); i++)
		if (mout->extra_out_nid[i])
			snd_hda_codec_cleanup_stream(codec,
						     mout->extra_out_nid[i]);
	mutex_lock(&codec->spdif_mutex);
	if (mout->dig_out_nid && mout->dig_out_used == HDA_DIG_ANALOG_DUP) {
		cleanup_dig_out_stream(codec, mout->dig_out_nid);
		mout->dig_out_used = 0;
	}
	mutex_unlock(&codec->spdif_mutex);
	return 0;
}
EXPORT_SYMBOL_HDA(snd_hda_multi_out_analog_cleanup);

/*
 * Helper for automatic pin configuration
 */

static int is_in_nid_list(hda_nid_t nid, hda_nid_t *list)
{
	for (; *list; list++)
		if (*list == nid)
			return 1;
	return 0;
}


/*
 * Sort an associated group of pins according to their sequence numbers.
 */
static void sort_pins_by_sequence(hda_nid_t * pins, short * sequences,
				  int num_pins)
{
	int i, j;
	short seq;
	hda_nid_t nid;
	
	for (i = 0; i < num_pins; i++) {
		for (j = i + 1; j < num_pins; j++) {
			if (sequences[i] > sequences[j]) {
				seq = sequences[i];
				sequences[i] = sequences[j];
				sequences[j] = seq;
				nid = pins[i];
				pins[i] = pins[j];
				pins[j] = nid;
			}
		}
	}
}


/*
 * Parse all pin widgets and store the useful pin nids to cfg
 *
 * The number of line-outs or any primary output is stored in line_outs,
 * and the corresponding output pins are assigned to line_out_pins[],
 * in the order of front, rear, CLFE, side, ...
 *
 * If more extra outputs (speaker and headphone) are found, the pins are
 * assisnged to hp_pins[] and speaker_pins[], respectively.  If no line-out jack
 * is detected, one of speaker of HP pins is assigned as the primary
 * output, i.e. to line_out_pins[0].  So, line_outs is always positive
 * if any analog output exists.
 * 
 * The analog input pins are assigned to input_pins array.
 * The digital input/output pins are assigned to dig_in_pin and dig_out_pin,
 * respectively.
 */
int snd_hda_parse_pin_def_config(struct hda_codec *codec,
				 struct auto_pin_cfg *cfg,
				 hda_nid_t *ignore_nids)
{
	hda_nid_t nid, end_nid;
	short seq, assoc_line_out, assoc_speaker;
	short sequences_line_out[ARRAY_SIZE(cfg->line_out_pins)];
	short sequences_speaker[ARRAY_SIZE(cfg->speaker_pins)];
	short sequences_hp[ARRAY_SIZE(cfg->hp_pins)];

	memset(cfg, 0, sizeof(*cfg));

	memset(sequences_line_out, 0, sizeof(sequences_line_out));
	memset(sequences_speaker, 0, sizeof(sequences_speaker));
	memset(sequences_hp, 0, sizeof(sequences_hp));
	assoc_line_out = assoc_speaker = 0;

	end_nid = codec->start_nid + codec->num_nodes;
	for (nid = codec->start_nid; nid < end_nid; nid++) {
		unsigned int wid_caps = get_wcaps(codec, nid);
		unsigned int wid_type =
			(wid_caps & AC_WCAP_TYPE) >> AC_WCAP_TYPE_SHIFT;
		unsigned int def_conf;
		short assoc, loc;

		/* read all default configuration for pin complex */
		if (wid_type != AC_WID_PIN)
			continue;
		/* ignore the given nids (e.g. pc-beep returns error) */
		if (ignore_nids && is_in_nid_list(nid, ignore_nids))
			continue;

		def_conf = snd_hda_codec_read(codec, nid, 0,
					      AC_VERB_GET_CONFIG_DEFAULT, 0);
		if (get_defcfg_connect(def_conf) == AC_JACK_PORT_NONE)
			continue;
		loc = get_defcfg_location(def_conf);
		switch (get_defcfg_device(def_conf)) {
		case AC_JACK_LINE_OUT:
			seq = get_defcfg_sequence(def_conf);
			assoc = get_defcfg_association(def_conf);

			if (!(wid_caps & AC_WCAP_STEREO))
				if (!cfg->mono_out_pin)
					cfg->mono_out_pin = nid;
			if (!assoc)
				continue;
			if (!assoc_line_out)
				assoc_line_out = assoc;
			else if (assoc_line_out != assoc)
				continue;
			if (cfg->line_outs >= ARRAY_SIZE(cfg->line_out_pins))
				continue;
			cfg->line_out_pins[cfg->line_outs] = nid;
			sequences_line_out[cfg->line_outs] = seq;
			cfg->line_outs++;
			break;
		case AC_JACK_SPEAKER:
			seq = get_defcfg_sequence(def_conf);
			assoc = get_defcfg_association(def_conf);
			if (! assoc)
				continue;
			if (! assoc_speaker)
				assoc_speaker = assoc;
			else if (assoc_speaker != assoc)
				continue;
			if (cfg->speaker_outs >= ARRAY_SIZE(cfg->speaker_pins))
				continue;
			cfg->speaker_pins[cfg->speaker_outs] = nid;
			sequences_speaker[cfg->speaker_outs] = seq;
			cfg->speaker_outs++;
			break;
		case AC_JACK_HP_OUT:
			seq = get_defcfg_sequence(def_conf);
			assoc = get_defcfg_association(def_conf);
			if (cfg->hp_outs >= ARRAY_SIZE(cfg->hp_pins))
				continue;
			cfg->hp_pins[cfg->hp_outs] = nid;
			sequences_hp[cfg->hp_outs] = (assoc << 4) | seq;
			cfg->hp_outs++;
			break;
		case AC_JACK_MIC_IN: {
			int preferred, alt;
			if (loc == AC_JACK_LOC_FRONT) {
				preferred = AUTO_PIN_FRONT_MIC;
				alt = AUTO_PIN_MIC;
			} else {
				preferred = AUTO_PIN_MIC;
				alt = AUTO_PIN_FRONT_MIC;
			}
			if (!cfg->input_pins[preferred])
				cfg->input_pins[preferred] = nid;
			else if (!cfg->input_pins[alt])
				cfg->input_pins[alt] = nid;
			break;
		}
		case AC_JACK_LINE_IN:
			if (loc == AC_JACK_LOC_FRONT)
				cfg->input_pins[AUTO_PIN_FRONT_LINE] = nid;
			else
				cfg->input_pins[AUTO_PIN_LINE] = nid;
			break;
		case AC_JACK_CD:
			cfg->input_pins[AUTO_PIN_CD] = nid;
			break;
		case AC_JACK_AUX:
			cfg->input_pins[AUTO_PIN_AUX] = nid;
			break;
		case AC_JACK_SPDIF_OUT:
			cfg->dig_out_pin = nid;
			break;
		case AC_JACK_SPDIF_IN:
			cfg->dig_in_pin = nid;
			break;
		}
	}

	/* FIX-UP:
	 * If no line-out is defined but multiple HPs are found,
	 * some of them might be the real line-outs.
	 */
	if (!cfg->line_outs && cfg->hp_outs > 1) {
		int i = 0;
		while (i < cfg->hp_outs) {
			/* The real HPs should have the sequence 0x0f */
			if ((sequences_hp[i] & 0x0f) == 0x0f) {
				i++;
				continue;
			}
			/* Move it to the line-out table */
			cfg->line_out_pins[cfg->line_outs] = cfg->hp_pins[i];
			sequences_line_out[cfg->line_outs] = sequences_hp[i];
			cfg->line_outs++;
			cfg->hp_outs--;
			memmove(cfg->hp_pins + i, cfg->hp_pins + i + 1,
				sizeof(cfg->hp_pins[0]) * (cfg->hp_outs - i));
			memmove(sequences_hp + i - 1, sequences_hp + i,
				sizeof(sequences_hp[0]) * (cfg->hp_outs - i));
		}
	}

	/* sort by sequence */
	sort_pins_by_sequence(cfg->line_out_pins, sequences_line_out,
			      cfg->line_outs);
	sort_pins_by_sequence(cfg->speaker_pins, sequences_speaker,
			      cfg->speaker_outs);
	sort_pins_by_sequence(cfg->hp_pins, sequences_hp,
			      cfg->hp_outs);
	
	/* if we have only one mic, make it AUTO_PIN_MIC */
	if (!cfg->input_pins[AUTO_PIN_MIC] &&
	    cfg->input_pins[AUTO_PIN_FRONT_MIC]) {
		cfg->input_pins[AUTO_PIN_MIC] =
			cfg->input_pins[AUTO_PIN_FRONT_MIC];
		cfg->input_pins[AUTO_PIN_FRONT_MIC] = 0;
	}
	/* ditto for line-in */
	if (!cfg->input_pins[AUTO_PIN_LINE] &&
	    cfg->input_pins[AUTO_PIN_FRONT_LINE]) {
		cfg->input_pins[AUTO_PIN_LINE] =
			cfg->input_pins[AUTO_PIN_FRONT_LINE];
		cfg->input_pins[AUTO_PIN_FRONT_LINE] = 0;
	}

	/*
	 * FIX-UP: if no line-outs are detected, try to use speaker or HP pin
	 * as a primary output
	 */
	if (!cfg->line_outs) {
		if (cfg->speaker_outs) {
			cfg->line_outs = cfg->speaker_outs;
			memcpy(cfg->line_out_pins, cfg->speaker_pins,
			       sizeof(cfg->speaker_pins));
			cfg->speaker_outs = 0;
			memset(cfg->speaker_pins, 0, sizeof(cfg->speaker_pins));
			cfg->line_out_type = AUTO_PIN_SPEAKER_OUT;
		} else if (cfg->hp_outs) {
			cfg->line_outs = cfg->hp_outs;
			memcpy(cfg->line_out_pins, cfg->hp_pins,
			       sizeof(cfg->hp_pins));
			cfg->hp_outs = 0;
			memset(cfg->hp_pins, 0, sizeof(cfg->hp_pins));
			cfg->line_out_type = AUTO_PIN_HP_OUT;
		}
	}

	/* Reorder the surround channels
	 * ALSA sequence is front/surr/clfe/side
	 * HDA sequence is:
	 *    4-ch: front/surr  =>  OK as it is
	 *    6-ch: front/clfe/surr
	 *    8-ch: front/clfe/rear/side|fc
	 */
	switch (cfg->line_outs) {
	case 3:
	case 4:
		nid = cfg->line_out_pins[1];
		cfg->line_out_pins[1] = cfg->line_out_pins[2];
		cfg->line_out_pins[2] = nid;
		break;
	}

	/*
	 * debug prints of the parsed results
	 */
	snd_printd("autoconfig: line_outs=%d (0x%x/0x%x/0x%x/0x%x/0x%x)\n",
		   cfg->line_outs, cfg->line_out_pins[0], cfg->line_out_pins[1],
		   cfg->line_out_pins[2], cfg->line_out_pins[3],
		   cfg->line_out_pins[4]);
	snd_printd("   speaker_outs=%d (0x%x/0x%x/0x%x/0x%x/0x%x)\n",
		   cfg->speaker_outs, cfg->speaker_pins[0],
		   cfg->speaker_pins[1], cfg->speaker_pins[2],
		   cfg->speaker_pins[3], cfg->speaker_pins[4]);
	snd_printd("   hp_outs=%d (0x%x/0x%x/0x%x/0x%x/0x%x)\n",
		   cfg->hp_outs, cfg->hp_pins[0],
		   cfg->hp_pins[1], cfg->hp_pins[2],
		   cfg->hp_pins[3], cfg->hp_pins[4]);
	snd_printd("   mono: mono_out=0x%x\n", cfg->mono_out_pin);
	snd_printd("   inputs: mic=0x%x, fmic=0x%x, line=0x%x, fline=0x%x,"
		   " cd=0x%x, aux=0x%x\n",
		   cfg->input_pins[AUTO_PIN_MIC],
		   cfg->input_pins[AUTO_PIN_FRONT_MIC],
		   cfg->input_pins[AUTO_PIN_LINE],
		   cfg->input_pins[AUTO_PIN_FRONT_LINE],
		   cfg->input_pins[AUTO_PIN_CD],
		   cfg->input_pins[AUTO_PIN_AUX]);

	return 0;
}
EXPORT_SYMBOL_HDA(snd_hda_parse_pin_def_config);

/* labels for input pins */
const char *auto_pin_cfg_labels[AUTO_PIN_LAST] = {
	"Mic", "Front Mic", "Line", "Front Line", "CD", "Aux"
};
EXPORT_SYMBOL_HDA(auto_pin_cfg_labels);


#ifdef CONFIG_PM
/*
 * power management
 */

/**
 * snd_hda_suspend - suspend the codecs
 * @bus: the HDA bus
 * @state: suspsend state
 *
 * Returns 0 if successful.
 */
int snd_hda_suspend(struct hda_bus *bus, pm_message_t state)
{
	struct hda_codec *codec;

	list_for_each_entry(codec, &bus->codec_list, list) {
#ifdef CONFIG_SND_HDA_POWER_SAVE
		if (!codec->power_on)
			continue;
#endif
		hda_call_codec_suspend(codec);
	}
	return 0;
}
EXPORT_SYMBOL_HDA(snd_hda_suspend);

/**
 * snd_hda_resume - resume the codecs
 * @bus: the HDA bus
 *
 * Returns 0 if successful.
 *
 * This fucntion is defined only when POWER_SAVE isn't set.
 * In the power-save mode, the codec is resumed dynamically.
 */
int snd_hda_resume(struct hda_bus *bus)
{
	struct hda_codec *codec;

	list_for_each_entry(codec, &bus->codec_list, list) {
		if (snd_hda_codec_needs_resume(codec))
			hda_call_codec_resume(codec);
	}
	return 0;
}
EXPORT_SYMBOL_HDA(snd_hda_resume);
#endif /* CONFIG_PM */

/*
 * generic arrays
 */

/* get a new element from the given array
 * if it exceeds the pre-allocated array size, re-allocate the array
 */
void *snd_array_new(struct snd_array *array)
{
	if (array->used >= array->alloced) {
		int num = array->alloced + array->alloc_align;
		void *nlist;
		if (snd_BUG_ON(num >= 4096))
			return NULL;
		nlist = kcalloc(num + 1, array->elem_size, GFP_KERNEL);
		if (!nlist)
			return NULL;
		if (array->list) {
			memcpy(nlist, array->list,
			       array->elem_size * array->alloced);
			kfree(array->list);
		}
		array->list = nlist;
		array->alloced = num;
	}
	return snd_array_elem(array, array->used++);
}
EXPORT_SYMBOL_HDA(snd_array_new);

/* free the given array elements */
void snd_array_free(struct snd_array *array)
{
	kfree(array->list);
	array->used = 0;
	array->alloced = 0;
	array->list = NULL;
}
EXPORT_SYMBOL_HDA(snd_array_free);

/*
 * used by hda_proc.c and hda_eld.c
 */
void snd_print_pcm_rates(int pcm, char *buf, int buflen)
{
	static unsigned int rates[] = {
		8000, 11025, 16000, 22050, 32000, 44100, 48000, 88200,
		96000, 176400, 192000, 384000
	};
	int i, j;

	for (i = 0, j = 0; i < ARRAY_SIZE(rates); i++)
		if (pcm & (1 << i))
			j += snprintf(buf + j, buflen - j,  " %d", rates[i]);

	buf[j] = '\0'; /* necessary when j == 0 */
}
EXPORT_SYMBOL_HDA(snd_print_pcm_rates);

void snd_print_pcm_bits(int pcm, char *buf, int buflen)
{
	static unsigned int bits[] = { 8, 16, 20, 24, 32 };
	int i, j;

	for (i = 0, j = 0; i < ARRAY_SIZE(bits); i++)
		if (pcm & (AC_SUPPCM_BITS_8 << i))
			j += snprintf(buf + j, buflen - j,  " %d", bits[i]);

	buf[j] = '\0'; /* necessary when j == 0 */
}
EXPORT_SYMBOL_HDA(snd_print_pcm_bits);

MODULE_DESCRIPTION("HDA codec core");
MODULE_LICENSE("GPL");<|MERGE_RESOLUTION|>--- conflicted
+++ resolved
@@ -63,38 +63,6 @@
 	{} /* terminator */
 };
 
-<<<<<<< HEAD
-static const struct hda_codec_preset *hda_preset_tables[] = {
-#ifdef CONFIG_SND_HDA_CODEC_REALTEK
-	snd_hda_preset_realtek,
-#endif
-#ifdef CONFIG_SND_HDA_CODEC_CMEDIA
-	snd_hda_preset_cmedia,
-#endif
-#ifdef CONFIG_SND_HDA_CODEC_ANALOG
-	snd_hda_preset_analog,
-#endif
-#ifdef CONFIG_SND_HDA_CODEC_SIGMATEL
-	snd_hda_preset_sigmatel,
-#endif
-#ifdef CONFIG_SND_HDA_CODEC_SI3054
-	snd_hda_preset_si3054,
-#endif
-#ifdef CONFIG_SND_HDA_CODEC_ATIHDMI
-	snd_hda_preset_atihdmi,
-#endif
-#ifdef CONFIG_SND_HDA_CODEC_CONEXANT
-	snd_hda_preset_conexant,
-#endif
-#ifdef CONFIG_SND_HDA_CODEC_VIA
-	snd_hda_preset_via,
-#endif
-#ifdef CONFIG_SND_HDA_CODEC_NVHDMI
-	snd_hda_preset_nvhdmi,
-#endif
-	NULL
-};
-=======
 static DEFINE_MUTEX(preset_mutex);
 static LIST_HEAD(hda_preset_tables);
 
@@ -115,7 +83,6 @@
 	return 0;
 }
 EXPORT_SYMBOL_HDA(snd_hda_delete_codec_preset);
->>>>>>> 18e352e4
 
 #ifdef CONFIG_SND_HDA_POWER_SAVE
 static void hda_power_work(struct work_struct *work);
@@ -1152,7 +1119,6 @@
 	u16 nid = get_amp_nid(kcontrol);
 	u8 chs = get_amp_channels(kcontrol);
 	int dir = get_amp_direction(kcontrol);
-	unsigned int ofs = get_amp_offset(kcontrol);
 	u32 caps;
 
 	caps = query_amp_caps(codec, nid, dir);
@@ -1164,8 +1130,6 @@
 		       kcontrol->id.name);
 		return -EINVAL;
 	}
-	if (ofs < caps)
-		caps -= ofs;
 	uinfo->type = SNDRV_CTL_ELEM_TYPE_INTEGER;
 	uinfo->count = chs == 3 ? 2 : 1;
 	uinfo->value.integer.min = 0;
@@ -1173,32 +1137,6 @@
 	return 0;
 }
 EXPORT_SYMBOL_HDA(snd_hda_mixer_amp_volume_info);
-
-
-static inline unsigned int
-read_amp_value(struct hda_codec *codec, hda_nid_t nid,
-	       int ch, int dir, int idx, unsigned int ofs)
-{
-	unsigned int val;
-	val = snd_hda_codec_amp_read(codec, nid, ch, dir, idx);
-	val &= HDA_AMP_VOLMASK;
-	if (val >= ofs)
-		val -= ofs;
-	else
-		val = 0;
-	return val;
-}
-
-static inline int
-update_amp_value(struct hda_codec *codec, hda_nid_t nid,
-		 int ch, int dir, int idx, unsigned int ofs,
-		 unsigned int val)
-{
-	if (val > 0)
-		val += ofs;
-	return snd_hda_codec_amp_update(codec, nid, ch, dir, idx,
-					HDA_AMP_VOLMASK, val);
-}
 
 int snd_hda_mixer_amp_volume_get(struct snd_kcontrol *kcontrol,
 				 struct snd_ctl_elem_value *ucontrol)
@@ -1208,13 +1146,14 @@
 	int chs = get_amp_channels(kcontrol);
 	int dir = get_amp_direction(kcontrol);
 	int idx = get_amp_index(kcontrol);
-	unsigned int ofs = get_amp_offset(kcontrol);
 	long *valp = ucontrol->value.integer.value;
 
 	if (chs & 1)
-		*valp++ = read_amp_value(codec, nid, 0, dir, idx, ofs);
+		*valp++ = snd_hda_codec_amp_read(codec, nid, 0, dir, idx)
+			& HDA_AMP_VOLMASK;
 	if (chs & 2)
-		*valp = read_amp_value(codec, nid, 1, dir, idx, ofs);
+		*valp = snd_hda_codec_amp_read(codec, nid, 1, dir, idx)
+			& HDA_AMP_VOLMASK;
 	return 0;
 }
 EXPORT_SYMBOL_HDA(snd_hda_mixer_amp_volume_get);
@@ -1227,17 +1166,18 @@
 	int chs = get_amp_channels(kcontrol);
 	int dir = get_amp_direction(kcontrol);
 	int idx = get_amp_index(kcontrol);
-	unsigned int ofs = get_amp_offset(kcontrol);
 	long *valp = ucontrol->value.integer.value;
 	int change = 0;
 
 	snd_hda_power_up(codec);
 	if (chs & 1) {
-		change = update_amp_value(codec, nid, 0, dir, idx, ofs, *valp);
+		change = snd_hda_codec_amp_update(codec, nid, 0, dir, idx,
+						  0x7f, *valp);
 		valp++;
 	}
 	if (chs & 2)
-		change |= update_amp_value(codec, nid, 1, dir, idx, ofs, *valp);
+		change |= snd_hda_codec_amp_update(codec, nid, 1, dir, idx,
+						   0x7f, *valp);
 	snd_hda_power_down(codec);
 	return change;
 }
@@ -1249,7 +1189,6 @@
 	struct hda_codec *codec = snd_kcontrol_chip(kcontrol);
 	hda_nid_t nid = get_amp_nid(kcontrol);
 	int dir = get_amp_direction(kcontrol);
-	unsigned int ofs = get_amp_offset(kcontrol);
 	u32 caps, val1, val2;
 
 	if (size < 4 * sizeof(unsigned int))
@@ -1258,7 +1197,6 @@
 	val2 = (caps & AC_AMPCAP_STEP_SIZE) >> AC_AMPCAP_STEP_SIZE_SHIFT;
 	val2 = (val2 + 1) * 25;
 	val1 = -((caps & AC_AMPCAP_OFFSET) >> AC_AMPCAP_OFFSET_SHIFT);
-	val1 += ofs;
 	val1 = ((int)val1) * ((int)val2);
 	if (put_user(SNDRV_CTL_TLVT_DB_SCALE, _tlv))
 		return -EFAULT;
@@ -2847,66 +2785,6 @@
 EXPORT_SYMBOL_HDA(snd_hda_check_board_codec_sid_config);
 
 /**
- * snd_hda_check_board_codec_sid_config - compare the current codec
-				          subsystem ID with the
-					  config table
-
-	   This is important for Gateway notebooks with SB450 HDA Audio
-	   where the vendor ID of the PCI device is:
-		ATI Technologies Inc SB450 HDA Audio [1002:437b]
-	   and the vendor/subvendor are found only at the codec.
-
- * @codec: the HDA codec
- * @num_configs: number of config enums
- * @models: array of model name strings
- * @tbl: configuration table, terminated by null entries
- *
- * Compares the modelname or PCI subsystem id of the current codec with the
- * given configuration table.  If a matching entry is found, returns its
- * config value (supposed to be 0 or positive).
- *
- * If no entries are matching, the function returns a negative value.
- */
-int snd_hda_check_board_codec_sid_config(struct hda_codec *codec,
-			       int num_configs, const char **models,
-			       const struct snd_pci_quirk *tbl)
-{
-	const struct snd_pci_quirk *q;
-
-	/* Search for codec ID */
-	for (q = tbl; q->subvendor; q++) {
-		unsigned long vendorid = (q->subdevice) | (q->subvendor << 16);
-
-		if (vendorid == codec->subsystem_id)
-			break;
-	}
-
-	if (!q->subvendor)
-		return -1;
-
-	tbl = q;
-
-	if (tbl->value >= 0 && tbl->value < num_configs) {
-#ifdef CONFIG_SND_DEBUG_DETECT
-		char tmp[10];
-		const char *model = NULL;
-		if (models)
-			model = models[tbl->value];
-		if (!model) {
-			sprintf(tmp, "#%d", tbl->value);
-			model = tmp;
-		}
-		snd_printdd(KERN_INFO "hda_codec: model '%s' is selected "
-			    "for config %x:%x (%s)\n",
-			    model, tbl->subvendor, tbl->subdevice,
-			    (tbl->name ? tbl->name : "Unknown device"));
-#endif
-		return tbl->value;
-	}
-	return -1;
-}
-
-/**
  * snd_hda_add_new_ctls - create controls from the array
  * @codec: the HDA codec
  * @knew: the array of struct snd_kcontrol_new
@@ -3154,11 +3032,7 @@
 {
 	/* turn off SPDIF once; otherwise the IEC958 bits won't be updated */
 	if (codec->spdif_status_reset && (codec->spdif_ctls & AC_DIG1_ENABLE))
-<<<<<<< HEAD
-		set_dig_out_convert(codec, nid,
-=======
 		set_dig_out_convert(codec, nid, 
->>>>>>> 18e352e4
 				    codec->spdif_ctls & ~AC_DIG1_ENABLE & 0xff,
 				    -1);
 	snd_hda_codec_setup_stream(codec, nid, stream_tag, 0, format);
