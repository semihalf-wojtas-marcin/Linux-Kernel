--- conflicted
+++ resolved
@@ -252,12 +252,8 @@
 core-$(CONFIG_FPE_NWFPE)	+= arch/arm/nwfpe/
 core-$(CONFIG_FPE_FASTFPE)	+= $(FASTFPE_OBJ)
 core-$(CONFIG_VFP)		+= arch/arm/vfp/
-<<<<<<< HEAD
-core-$(CONFIG_PARAVIRT_XEN)	+= arch/arm/xen/
-=======
 core-$(CONFIG_XEN)		+= arch/arm/xen/
 core-$(CONFIG_KVM_ARM_HOST) 	+= arch/arm/kvm/
->>>>>>> f6161aa1
 
 # If we have a machine-specific directory, then include it in the build.
 core-y				+= arch/arm/kernel/ arch/arm/mm/ arch/arm/common/
