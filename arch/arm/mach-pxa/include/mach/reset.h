#ifndef __ASM_ARCH_RESET_H
#define __ASM_ARCH_RESET_H

#define RESET_STATUS_HARDWARE	(1 << 0)	/* Hardware Reset */
#define RESET_STATUS_WATCHDOG	(1 << 1)	/* Watchdog Reset */
#define RESET_STATUS_LOWPOWER	(1 << 2)	/* Low Power/Sleep Exit */
#define RESET_STATUS_GPIO	(1 << 3)	/* GPIO Reset */
#define RESET_STATUS_ALL	(0xf)

extern unsigned int reset_status;
extern void clear_reset_status(unsigned int mask);

/**
 * init_gpio_reset() - register GPIO as reset generator
<<<<<<< HEAD
 *
 * @gpio - gpio nr
 * @output - set gpio as out/low instead of input during normal work
=======
 * @gpio: gpio nr
 * @output: set gpio as out/low instead of input during normal work
>>>>>>> 18e352e4
 */
extern int init_gpio_reset(int gpio, int output);

#endif /* __ASM_ARCH_RESET_H */<|MERGE_RESOLUTION|>--- conflicted
+++ resolved
@@ -12,14 +12,8 @@
 
 /**
  * init_gpio_reset() - register GPIO as reset generator
-<<<<<<< HEAD
- *
- * @gpio - gpio nr
- * @output - set gpio as out/low instead of input during normal work
-=======
  * @gpio: gpio nr
  * @output: set gpio as out/low instead of input during normal work
->>>>>>> 18e352e4
  */
 extern int init_gpio_reset(int gpio, int output);
 
