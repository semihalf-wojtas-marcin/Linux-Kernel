/*
 *  linux/arch/arm/lib/backtrace.S
 *
 *  Copyright (C) 1995, 1996 Russell King
 *
 * This program is free software; you can redistribute it and/or modify
 * it under the terms of the GNU General Public License version 2 as
 * published by the Free Software Foundation.
 *
 * 27/03/03 Ian Molton Clean up CONFIG_CPU
 *
 */
#include <linux/linkage.h>
#include <asm/assembler.h>
		.text

@ fp is 0 or stack frame

#define frame	r4
#define next	r5
#define save	r6
#define mask	r7
#define offset	r8

ENTRY(__backtrace)
		mov	r1, #0x10
		mov	r0, fp

ENTRY(c_backtrace)

#if !defined(CONFIG_FRAME_POINTER) || !defined(CONFIG_PRINTK)
		mov	pc, lr
#else

		stmfd	sp!, {r4 - r8, lr}	@ Save an extra register so we have a location...
		tst	r1, #0x10		@ 26 or 32-bit?
		moveq	mask, #0xfc000003
		movne	mask, #0
		tst	mask, r0
		movne	r0, #0
		movs	frame, r0
1:		moveq	r0, #-2
		ldmeqfd	sp!, {r4 - r8, pc}

2:		stmfd	sp!, {pc}		@ calculate offset of PC in STMIA instruction
		ldr	r0, [sp], #4
		adr	r1, 2b - 4
		sub	offset, r0, r1

3:		tst	frame, mask		@ Check for address exceptions...
		bne	1b

1001:		ldr	next, [frame, #-12]	@ get fp
1002:		ldr	r2, [frame, #-4]	@ get lr
1003:		ldr	r3, [frame, #0]		@ get pc
		sub	save, r3, offset	@ Correct PC for prefetching
		bic	save, save, mask
1004:		ldr	r1, [save, #0]		@ get instruction at function
		mov	r1, r1, lsr #10
		ldr	r3, .Ldsi+4
		teq	r1, r3
		subeq	save, save, #4
		mov	r0, save
		bic	r1, r2, mask
		bl	dump_backtrace_entry

		ldr	r0, [frame, #-8]	@ get sp
		sub	r0, r0, #4
1005:		ldr	r1, [save, #4]		@ get instruction at function+4
		mov	r3, r1, lsr #10
		ldr	r2, .Ldsi+4
		teq	r3, r2			@ Check for stmia sp!, {args}
		addeq	save, save, #4		@ next instruction
		bleq	.Ldumpstm

		sub	r0, frame, #16
1006:		ldr	r1, [save, #4]		@ Get 'stmia sp!, {rlist, fp, ip, lr, pc}' instruction
		mov	r3, r1, lsr #10
		ldr	r2, .Ldsi
		teq	r3, r2
		bleq	.Ldumpstm

		/*
		 * A zero next framepointer means we're done.
		 */
		teq	next, #0
		ldmeqfd	sp!, {r4 - r8, pc}

		/*
		 * The next framepointer must be above the
		 * current framepointer.
		 */
		cmp	next, frame
		mov	frame, next
		bhi	3b
		b	1007f

/*
 * Fixup for LDMDB.  Note that this must not be in the fixup section.
 */
1007:		ldr	r0, =.Lbad
		mov	r1, frame
		bl	printk
		ldmfd	sp!, {r4 - r8, pc}
		.ltorg
		
		.section __ex_table,"a"
		.align	3
		.long	1001b, 1007b
		.long	1002b, 1007b
		.long	1003b, 1007b
		.long	1004b, 1007b
		.long	1005b, 1007b
		.long	1006b, 1007b
		.previous

#define instr r4
#define reg   r5
#define stack r6

.Ldumpstm:	stmfd	sp!, {instr, reg, stack, r7, r8, lr}
		mov	stack, r0
		mov	instr, r1
		mov	reg, #9
		mov	r7, #0
1:		mov	r3, #1
		tst	instr, r3, lsl reg
		beq	2f
		add	r7, r7, #1
		teq	r7, #4
		moveq	r7, #0
		moveq	r3, #'\n'
		movne	r3, #' '
		ldr	r2, [stack], #-4
		mov	r1, reg
		adr	r0, .Lfp
		bl	printk
2:		subs	reg, reg, #1
		bpl	1b
		teq	r7, #0
		adrne	r0, .Lcr
		blne	printk
		mov	r0, stack
<<<<<<< HEAD
		LOADREGS(fd, sp!, {instr, reg, stack, r7, r8, pc})
=======
		ldmfd	sp!, {instr, reg, stack, r7, r8, pc}
>>>>>>> 120bda20

.Lfp:		.asciz	" r%d = %08X%c"
.Lcr:		.asciz	"\n"
.Lbad:		.asciz	"Backtrace aborted due to bad frame pointer <%p>\n"
		.align
.Ldsi:		.word	0x00e92dd8 >> 2
		.word	0x00e92d00 >> 2

#endif<|MERGE_RESOLUTION|>--- conflicted
+++ resolved
@@ -141,11 +141,7 @@
 		adrne	r0, .Lcr
 		blne	printk
 		mov	r0, stack
-<<<<<<< HEAD
-		LOADREGS(fd, sp!, {instr, reg, stack, r7, r8, pc})
-=======
 		ldmfd	sp!, {instr, reg, stack, r7, r8, pc}
->>>>>>> 120bda20
 
 .Lfp:		.asciz	" r%d = %08X%c"
 .Lcr:		.asciz	"\n"
