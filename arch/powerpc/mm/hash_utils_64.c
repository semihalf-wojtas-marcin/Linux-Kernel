/*
 * PowerPC64 port by Mike Corrigan and Dave Engebretsen
 *   {mikejc|engebret}@us.ibm.com
 *
 *    Copyright (c) 2000 Mike Corrigan <mikejc@us.ibm.com>
 *
 * SMP scalability work:
 *    Copyright (C) 2001 Anton Blanchard <anton@au.ibm.com>, IBM
 * 
 *    Module name: htab.c
 *
 *    Description:
 *      PowerPC Hashed Page Table functions
 *
 * This program is free software; you can redistribute it and/or
 * modify it under the terms of the GNU General Public License
 * as published by the Free Software Foundation; either version
 * 2 of the License, or (at your option) any later version.
 */

#undef DEBUG
#undef DEBUG_LOW

#include <linux/spinlock.h>
#include <linux/errno.h>
#include <linux/sched.h>
#include <linux/proc_fs.h>
#include <linux/stat.h>
#include <linux/sysctl.h>
#include <linux/ctype.h>
#include <linux/cache.h>
#include <linux/init.h>
#include <linux/signal.h>

#include <asm/processor.h>
#include <asm/pgtable.h>
#include <asm/mmu.h>
#include <asm/mmu_context.h>
#include <asm/page.h>
#include <asm/types.h>
#include <asm/system.h>
#include <asm/uaccess.h>
#include <asm/machdep.h>
#include <asm/lmb.h>
#include <asm/abs_addr.h>
#include <asm/tlbflush.h>
#include <asm/io.h>
#include <asm/eeh.h>
#include <asm/tlb.h>
#include <asm/cacheflush.h>
#include <asm/cputable.h>
#include <asm/sections.h>
#include <asm/spu.h>
#include <asm/udbg.h>

#ifdef DEBUG
#define DBG(fmt...) udbg_printf(fmt)
#else
#define DBG(fmt...)
#endif

#ifdef DEBUG_LOW
#define DBG_LOW(fmt...) udbg_printf(fmt)
#else
#define DBG_LOW(fmt...)
#endif

#define KB (1024)
#define MB (1024*KB)

/*
 * Note:  pte   --> Linux PTE
 *        HPTE  --> PowerPC Hashed Page Table Entry
 *
 * Execution context:
 *   htab_initialize is called with the MMU off (of course), but
 *   the kernel has been copied down to zero so it can directly
 *   reference global data.  At this point it is very difficult
 *   to print debug info.
 *
 */

#ifdef CONFIG_U3_DART
extern unsigned long dart_tablebase;
#endif /* CONFIG_U3_DART */

static unsigned long _SDR1;
struct mmu_psize_def mmu_psize_defs[MMU_PAGE_COUNT];

struct hash_pte *htab_address;
unsigned long htab_size_bytes;
unsigned long htab_hash_mask;
int mmu_linear_psize = MMU_PAGE_4K;
int mmu_virtual_psize = MMU_PAGE_4K;
int mmu_vmalloc_psize = MMU_PAGE_4K;
int mmu_io_psize = MMU_PAGE_4K;
int mmu_kernel_ssize = MMU_SEGSIZE_256M;
int mmu_highuser_ssize = MMU_SEGSIZE_256M;
#ifdef CONFIG_HUGETLB_PAGE
int mmu_huge_psize = MMU_PAGE_16M;
unsigned int HPAGE_SHIFT;
#endif
#ifdef CONFIG_PPC_64K_PAGES
int mmu_ci_restrictions;
#endif
#ifdef CONFIG_DEBUG_PAGEALLOC
static u8 *linear_map_hash_slots;
static unsigned long linear_map_hash_count;
static DEFINE_SPINLOCK(linear_map_hash_lock);
#endif /* CONFIG_DEBUG_PAGEALLOC */

/* There are definitions of page sizes arrays to be used when none
 * is provided by the firmware.
 */

/* Pre-POWER4 CPUs (4k pages only)
 */
struct mmu_psize_def mmu_psize_defaults_old[] = {
	[MMU_PAGE_4K] = {
		.shift	= 12,
		.sllp	= 0,
		.penc	= 0,
		.avpnm	= 0,
		.tlbiel = 0,
	},
};

/* POWER4, GPUL, POWER5
 *
 * Support for 16Mb large pages
 */
struct mmu_psize_def mmu_psize_defaults_gp[] = {
	[MMU_PAGE_4K] = {
		.shift	= 12,
		.sllp	= 0,
		.penc	= 0,
		.avpnm	= 0,
		.tlbiel = 1,
	},
	[MMU_PAGE_16M] = {
		.shift	= 24,
		.sllp	= SLB_VSID_L,
		.penc	= 0,
		.avpnm	= 0x1UL,
		.tlbiel = 0,
	},
};


int htab_bolt_mapping(unsigned long vstart, unsigned long vend,
		      unsigned long pstart, unsigned long mode,
		      int psize, int ssize)
{
	unsigned long vaddr, paddr;
	unsigned int step, shift;
	unsigned long tmp_mode;
	int ret = 0;

	shift = mmu_psize_defs[psize].shift;
	step = 1 << shift;

	for (vaddr = vstart, paddr = pstart; vaddr < vend;
	     vaddr += step, paddr += step) {
		unsigned long hash, hpteg;
		unsigned long vsid = get_kernel_vsid(vaddr, ssize);
		unsigned long va = hpt_va(vaddr, vsid, ssize);

		tmp_mode = mode;
		
		/* Make non-kernel text non-executable */
		if (!in_kernel_text(vaddr))
			tmp_mode = mode | HPTE_R_N;

		hash = hpt_hash(va, shift, ssize);
		hpteg = ((hash & htab_hash_mask) * HPTES_PER_GROUP);

		DBG("htab_bolt_mapping: calling %p\n", ppc_md.hpte_insert);

		BUG_ON(!ppc_md.hpte_insert);
		ret = ppc_md.hpte_insert(hpteg, va, paddr,
				tmp_mode, HPTE_V_BOLTED, psize, ssize);

		if (ret < 0)
			break;
#ifdef CONFIG_DEBUG_PAGEALLOC
		if ((paddr >> PAGE_SHIFT) < linear_map_hash_count)
			linear_map_hash_slots[paddr >> PAGE_SHIFT] = ret | 0x80;
#endif /* CONFIG_DEBUG_PAGEALLOC */
	}
	return ret < 0 ? ret : 0;
}

static int __init htab_dt_scan_seg_sizes(unsigned long node,
					 const char *uname, int depth,
					 void *data)
{
	char *type = of_get_flat_dt_prop(node, "device_type", NULL);
	u32 *prop;
	unsigned long size = 0;

	/* We are scanning "cpu" nodes only */
	if (type == NULL || strcmp(type, "cpu") != 0)
		return 0;

	prop = (u32 *)of_get_flat_dt_prop(node, "ibm,processor-segment-sizes",
					  &size);
	if (prop == NULL)
		return 0;
	for (; size >= 4; size -= 4, ++prop) {
		if (prop[0] == 40) {
			DBG("1T segment support detected\n");
			cur_cpu_spec->cpu_features |= CPU_FTR_1T_SEGMENT;
			return 1;
		}
	}
	cur_cpu_spec->cpu_features &= ~CPU_FTR_NO_SLBIE_B;
	return 0;
}

static void __init htab_init_seg_sizes(void)
{
	of_scan_flat_dt(htab_dt_scan_seg_sizes, NULL);
}

static int __init htab_dt_scan_page_sizes(unsigned long node,
					  const char *uname, int depth,
					  void *data)
{
	char *type = of_get_flat_dt_prop(node, "device_type", NULL);
	u32 *prop;
	unsigned long size = 0;

	/* We are scanning "cpu" nodes only */
	if (type == NULL || strcmp(type, "cpu") != 0)
		return 0;

	prop = (u32 *)of_get_flat_dt_prop(node,
					  "ibm,segment-page-sizes", &size);
	if (prop != NULL) {
		DBG("Page sizes from device-tree:\n");
		size /= 4;
		cur_cpu_spec->cpu_features &= ~(CPU_FTR_16M_PAGE);
		while(size > 0) {
			unsigned int shift = prop[0];
			unsigned int slbenc = prop[1];
			unsigned int lpnum = prop[2];
			unsigned int lpenc = 0;
			struct mmu_psize_def *def;
			int idx = -1;

			size -= 3; prop += 3;
			while(size > 0 && lpnum) {
				if (prop[0] == shift)
					lpenc = prop[1];
				prop += 2; size -= 2;
				lpnum--;
			}
			switch(shift) {
			case 0xc:
				idx = MMU_PAGE_4K;
				break;
			case 0x10:
				idx = MMU_PAGE_64K;
				break;
			case 0x14:
				idx = MMU_PAGE_1M;
				break;
			case 0x18:
				idx = MMU_PAGE_16M;
				cur_cpu_spec->cpu_features |= CPU_FTR_16M_PAGE;
				break;
			case 0x22:
				idx = MMU_PAGE_16G;
				break;
			}
			if (idx < 0)
				continue;
			def = &mmu_psize_defs[idx];
			def->shift = shift;
			if (shift <= 23)
				def->avpnm = 0;
			else
				def->avpnm = (1 << (shift - 23)) - 1;
			def->sllp = slbenc;
			def->penc = lpenc;
			/* We don't know for sure what's up with tlbiel, so
			 * for now we only set it for 4K and 64K pages
			 */
			if (idx == MMU_PAGE_4K || idx == MMU_PAGE_64K)
				def->tlbiel = 1;
			else
				def->tlbiel = 0;

			DBG(" %d: shift=%02x, sllp=%04x, avpnm=%08x, "
			    "tlbiel=%d, penc=%d\n",
			    idx, shift, def->sllp, def->avpnm, def->tlbiel,
			    def->penc);
		}
		return 1;
	}
	return 0;
}

static void __init htab_init_page_sizes(void)
{
	int rc;

	/* Default to 4K pages only */
	memcpy(mmu_psize_defs, mmu_psize_defaults_old,
	       sizeof(mmu_psize_defaults_old));

	/*
	 * Try to find the available page sizes in the device-tree
	 */
	rc = of_scan_flat_dt(htab_dt_scan_page_sizes, NULL);
	if (rc != 0)  /* Found */
		goto found;

	/*
	 * Not in the device-tree, let's fallback on known size
	 * list for 16M capable GP & GR
	 */
	if (cpu_has_feature(CPU_FTR_16M_PAGE))
		memcpy(mmu_psize_defs, mmu_psize_defaults_gp,
		       sizeof(mmu_psize_defaults_gp));
 found:
#ifndef CONFIG_DEBUG_PAGEALLOC
	/*
	 * Pick a size for the linear mapping. Currently, we only support
	 * 16M, 1M and 4K which is the default
	 */
	if (mmu_psize_defs[MMU_PAGE_16M].shift)
		mmu_linear_psize = MMU_PAGE_16M;
	else if (mmu_psize_defs[MMU_PAGE_1M].shift)
		mmu_linear_psize = MMU_PAGE_1M;
#endif /* CONFIG_DEBUG_PAGEALLOC */

#ifdef CONFIG_PPC_64K_PAGES
	/*
	 * Pick a size for the ordinary pages. Default is 4K, we support
	 * 64K for user mappings and vmalloc if supported by the processor.
	 * We only use 64k for ioremap if the processor
	 * (and firmware) support cache-inhibited large pages.
	 * If not, we use 4k and set mmu_ci_restrictions so that
	 * hash_page knows to switch processes that use cache-inhibited
	 * mappings to 4k pages.
	 */
	if (mmu_psize_defs[MMU_PAGE_64K].shift) {
		mmu_virtual_psize = MMU_PAGE_64K;
		mmu_vmalloc_psize = MMU_PAGE_64K;
		if (mmu_linear_psize == MMU_PAGE_4K)
			mmu_linear_psize = MMU_PAGE_64K;
		if (cpu_has_feature(CPU_FTR_CI_LARGE_PAGE))
			mmu_io_psize = MMU_PAGE_64K;
		else
			mmu_ci_restrictions = 1;
	}
#endif /* CONFIG_PPC_64K_PAGES */

	printk(KERN_DEBUG "Page orders: linear mapping = %d, "
	       "virtual = %d, io = %d\n",
	       mmu_psize_defs[mmu_linear_psize].shift,
	       mmu_psize_defs[mmu_virtual_psize].shift,
	       mmu_psize_defs[mmu_io_psize].shift);

#ifdef CONFIG_HUGETLB_PAGE
	/* Init large page size. Currently, we pick 16M or 1M depending
	 * on what is available
	 */
	if (mmu_psize_defs[MMU_PAGE_16M].shift)
		mmu_huge_psize = MMU_PAGE_16M;
	/* With 4k/4level pagetables, we can't (for now) cope with a
	 * huge page size < PMD_SIZE */
	else if (mmu_psize_defs[MMU_PAGE_1M].shift)
		mmu_huge_psize = MMU_PAGE_1M;

	/* Calculate HPAGE_SHIFT and sanity check it */
	if (mmu_psize_defs[mmu_huge_psize].shift > MIN_HUGEPTE_SHIFT &&
	    mmu_psize_defs[mmu_huge_psize].shift < SID_SHIFT)
		HPAGE_SHIFT = mmu_psize_defs[mmu_huge_psize].shift;
	else
		HPAGE_SHIFT = 0; /* No huge pages dude ! */
#endif /* CONFIG_HUGETLB_PAGE */
}

static int __init htab_dt_scan_pftsize(unsigned long node,
				       const char *uname, int depth,
				       void *data)
{
	char *type = of_get_flat_dt_prop(node, "device_type", NULL);
	u32 *prop;

	/* We are scanning "cpu" nodes only */
	if (type == NULL || strcmp(type, "cpu") != 0)
		return 0;

	prop = (u32 *)of_get_flat_dt_prop(node, "ibm,pft-size", NULL);
	if (prop != NULL) {
		/* pft_size[0] is the NUMA CEC cookie */
		ppc64_pft_size = prop[1];
		return 1;
	}
	return 0;
}

static unsigned long __init htab_get_table_size(void)
{
	unsigned long mem_size, rnd_mem_size, pteg_count;

	/* If hash size isn't already provided by the platform, we try to
	 * retrieve it from the device-tree. If it's not there neither, we
	 * calculate it now based on the total RAM size
	 */
	if (ppc64_pft_size == 0)
		of_scan_flat_dt(htab_dt_scan_pftsize, NULL);
	if (ppc64_pft_size)
		return 1UL << ppc64_pft_size;

	/* round mem_size up to next power of 2 */
	mem_size = lmb_phys_mem_size();
	rnd_mem_size = 1UL << __ilog2(mem_size);
	if (rnd_mem_size < mem_size)
		rnd_mem_size <<= 1;

	/* # pages / 2 */
	pteg_count = max(rnd_mem_size >> (12 + 1), 1UL << 11);

	return pteg_count << 7;
}

#ifdef CONFIG_MEMORY_HOTPLUG
void create_section_mapping(unsigned long start, unsigned long end)
{
		BUG_ON(htab_bolt_mapping(start, end, __pa(start),
			_PAGE_ACCESSED | _PAGE_DIRTY | _PAGE_COHERENT | PP_RWXX,
			mmu_linear_psize, mmu_kernel_ssize));
}
#endif /* CONFIG_MEMORY_HOTPLUG */

static inline void make_bl(unsigned int *insn_addr, void *func)
{
	unsigned long funcp = *((unsigned long *)func);
	int offset = funcp - (unsigned long)insn_addr;

	*insn_addr = (unsigned int)(0x48000001 | (offset & 0x03fffffc));
	flush_icache_range((unsigned long)insn_addr, 4+
			   (unsigned long)insn_addr);
}

static void __init htab_finish_init(void)
{
	extern unsigned int *htab_call_hpte_insert1;
	extern unsigned int *htab_call_hpte_insert2;
	extern unsigned int *htab_call_hpte_remove;
	extern unsigned int *htab_call_hpte_updatepp;

#ifdef CONFIG_PPC_HAS_HASH_64K
	extern unsigned int *ht64_call_hpte_insert1;
	extern unsigned int *ht64_call_hpte_insert2;
	extern unsigned int *ht64_call_hpte_remove;
	extern unsigned int *ht64_call_hpte_updatepp;

	make_bl(ht64_call_hpte_insert1, ppc_md.hpte_insert);
	make_bl(ht64_call_hpte_insert2, ppc_md.hpte_insert);
	make_bl(ht64_call_hpte_remove, ppc_md.hpte_remove);
	make_bl(ht64_call_hpte_updatepp, ppc_md.hpte_updatepp);
#endif /* CONFIG_PPC_HAS_HASH_64K */

	make_bl(htab_call_hpte_insert1, ppc_md.hpte_insert);
	make_bl(htab_call_hpte_insert2, ppc_md.hpte_insert);
	make_bl(htab_call_hpte_remove, ppc_md.hpte_remove);
	make_bl(htab_call_hpte_updatepp, ppc_md.hpte_updatepp);
}

void __init htab_initialize(void)
{
	unsigned long table;
	unsigned long pteg_count;
	unsigned long mode_rw;
	unsigned long base = 0, size = 0;
	int i;

	extern unsigned long tce_alloc_start, tce_alloc_end;

	DBG(" -> htab_initialize()\n");

	/* Initialize segment sizes */
	htab_init_seg_sizes();

	/* Initialize page sizes */
	htab_init_page_sizes();

	if (cpu_has_feature(CPU_FTR_1T_SEGMENT)) {
		mmu_kernel_ssize = MMU_SEGSIZE_1T;
		mmu_highuser_ssize = MMU_SEGSIZE_1T;
		printk(KERN_INFO "Using 1TB segments\n");
	}

	/*
	 * Calculate the required size of the htab.  We want the number of
	 * PTEGs to equal one half the number of real pages.
	 */ 
	htab_size_bytes = htab_get_table_size();
	pteg_count = htab_size_bytes >> 7;

	htab_hash_mask = pteg_count - 1;

	if (firmware_has_feature(FW_FEATURE_LPAR)) {
		/* Using a hypervisor which owns the htab */
		htab_address = NULL;
		_SDR1 = 0; 
	} else {
		/* Find storage for the HPT.  Must be contiguous in
		 * the absolute address space.
		 */
		table = lmb_alloc(htab_size_bytes, htab_size_bytes);

		DBG("Hash table allocated at %lx, size: %lx\n", table,
		    htab_size_bytes);

		htab_address = abs_to_virt(table);

		/* htab absolute addr + encoded htabsize */
		_SDR1 = table + __ilog2(pteg_count) - 11;

		/* Initialize the HPT with no entries */
		memset((void *)table, 0, htab_size_bytes);

		/* Set SDR1 */
		mtspr(SPRN_SDR1, _SDR1);
	}

	mode_rw = _PAGE_ACCESSED | _PAGE_DIRTY | _PAGE_COHERENT | PP_RWXX;

#ifdef CONFIG_DEBUG_PAGEALLOC
	linear_map_hash_count = lmb_end_of_DRAM() >> PAGE_SHIFT;
	linear_map_hash_slots = __va(lmb_alloc_base(linear_map_hash_count,
						    1, lmb.rmo_size));
	memset(linear_map_hash_slots, 0, linear_map_hash_count);
#endif /* CONFIG_DEBUG_PAGEALLOC */

	/* On U3 based machines, we need to reserve the DART area and
	 * _NOT_ map it to avoid cache paradoxes as it's remapped non
	 * cacheable later on
	 */

	/* create bolted the linear mapping in the hash table */
	for (i=0; i < lmb.memory.cnt; i++) {
		base = (unsigned long)__va(lmb.memory.region[i].base);
		size = lmb.memory.region[i].size;

		DBG("creating mapping for region: %lx : %lx\n", base, size);

#ifdef CONFIG_U3_DART
		/* Do not map the DART space. Fortunately, it will be aligned
		 * in such a way that it will not cross two lmb regions and
		 * will fit within a single 16Mb page.
		 * The DART space is assumed to be a full 16Mb region even if
		 * we only use 2Mb of that space. We will use more of it later
		 * for AGP GART. We have to use a full 16Mb large page.
		 */
		DBG("DART base: %lx\n", dart_tablebase);

		if (dart_tablebase != 0 && dart_tablebase >= base
		    && dart_tablebase < (base + size)) {
			unsigned long dart_table_end = dart_tablebase + 16 * MB;
			if (base != dart_tablebase)
				BUG_ON(htab_bolt_mapping(base, dart_tablebase,
							__pa(base), mode_rw,
							mmu_linear_psize,
							mmu_kernel_ssize));
			if ((base + size) > dart_table_end)
				BUG_ON(htab_bolt_mapping(dart_tablebase+16*MB,
							base + size,
							__pa(dart_table_end),
							 mode_rw,
							 mmu_linear_psize,
							 mmu_kernel_ssize));
			continue;
		}
#endif /* CONFIG_U3_DART */
		BUG_ON(htab_bolt_mapping(base, base + size, __pa(base),
				mode_rw, mmu_linear_psize, mmu_kernel_ssize));
       }

	/*
	 * If we have a memory_limit and we've allocated TCEs then we need to
	 * explicitly map the TCE area at the top of RAM. We also cope with the
	 * case that the TCEs start below memory_limit.
	 * tce_alloc_start/end are 16MB aligned so the mapping should work
	 * for either 4K or 16MB pages.
	 */
	if (tce_alloc_start) {
		tce_alloc_start = (unsigned long)__va(tce_alloc_start);
		tce_alloc_end = (unsigned long)__va(tce_alloc_end);

		if (base + size >= tce_alloc_start)
			tce_alloc_start = base + size + 1;

		BUG_ON(htab_bolt_mapping(tce_alloc_start, tce_alloc_end,
					 __pa(tce_alloc_start), mode_rw,
					 mmu_linear_psize, mmu_kernel_ssize));
	}

	htab_finish_init();

	DBG(" <- htab_initialize()\n");
}
#undef KB
#undef MB

void htab_initialize_secondary(void)
{
	if (!firmware_has_feature(FW_FEATURE_LPAR))
		mtspr(SPRN_SDR1, _SDR1);
}

/*
 * Called by asm hashtable.S for doing lazy icache flush
 */
unsigned int hash_page_do_lazy_icache(unsigned int pp, pte_t pte, int trap)
{
	struct page *page;

	if (!pfn_valid(pte_pfn(pte)))
		return pp;

	page = pte_page(pte);

	/* page is dirty */
	if (!test_bit(PG_arch_1, &page->flags) && !PageReserved(page)) {
		if (trap == 0x400) {
			__flush_dcache_icache(page_address(page));
			set_bit(PG_arch_1, &page->flags);
		} else
			pp |= HPTE_R_N;
	}
	return pp;
}

/*
 * Demote a segment to using 4k pages.
 * For now this makes the whole process use 4k pages.
 */
#ifdef CONFIG_PPC_64K_PAGES
static void demote_segment_4k(struct mm_struct *mm, unsigned long addr)
{
	if (mm->context.user_psize == MMU_PAGE_4K)
		return;
	slice_set_user_psize(mm, MMU_PAGE_4K);
#ifdef CONFIG_SPU_BASE
	spu_flush_all_slbs(mm);
#endif
}
#endif /* CONFIG_PPC_64K_PAGES */

/* Result code is:
 *  0 - handled
 *  1 - normal page fault
 * -1 - critical hash insertion error
 */
int hash_page(unsigned long ea, unsigned long access, unsigned long trap)
{
	void *pgdir;
	unsigned long vsid;
	struct mm_struct *mm;
	pte_t *ptep;
	cpumask_t tmp;
	int rc, user_region = 0, local = 0;
	int psize, ssize;

	DBG_LOW("hash_page(ea=%016lx, access=%lx, trap=%lx\n",
		ea, access, trap);

	if ((ea & ~REGION_MASK) >= PGTABLE_RANGE) {
		DBG_LOW(" out of pgtable range !\n");
 		return 1;
	}

	/* Get region & vsid */
 	switch (REGION_ID(ea)) {
	case USER_REGION_ID:
		user_region = 1;
		mm = current->mm;
		if (! mm) {
			DBG_LOW(" user region with no mm !\n");
			return 1;
		}
#ifdef CONFIG_PPC_MM_SLICES
		psize = get_slice_psize(mm, ea);
#else
		psize = mm->context.user_psize;
#endif
		ssize = user_segment_size(ea);
		vsid = get_vsid(mm->context.id, ea, ssize);
		break;
	case VMALLOC_REGION_ID:
		mm = &init_mm;
		vsid = get_kernel_vsid(ea, mmu_kernel_ssize);
		if (ea < VMALLOC_END)
			psize = mmu_vmalloc_psize;
		else
			psize = mmu_io_psize;
		ssize = mmu_kernel_ssize;
		break;
	default:
		/* Not a valid range
		 * Send the problem up to do_page_fault 
		 */
		return 1;
	}
	DBG_LOW(" mm=%p, mm->pgdir=%p, vsid=%016lx\n", mm, mm->pgd, vsid);

	/* Get pgdir */
	pgdir = mm->pgd;
	if (pgdir == NULL)
		return 1;

	/* Check CPU locality */
	tmp = cpumask_of_cpu(smp_processor_id());
	if (user_region && cpus_equal(mm->cpu_vm_mask, tmp))
		local = 1;

#ifdef CONFIG_HUGETLB_PAGE
	/* Handle hugepage regions */
	if (HPAGE_SHIFT && psize == mmu_huge_psize) {
		DBG_LOW(" -> huge page !\n");
		return hash_huge_page(mm, access, ea, vsid, local, trap);
	}
#endif /* CONFIG_HUGETLB_PAGE */

#ifndef CONFIG_PPC_64K_PAGES
	/* If we use 4K pages and our psize is not 4K, then we are hitting
	 * a special driver mapping, we need to align the address before
	 * we fetch the PTE
	 */
	if (psize != MMU_PAGE_4K)
		ea &= ~((1ul << mmu_psize_defs[psize].shift) - 1);
#endif /* CONFIG_PPC_64K_PAGES */

	/* Get PTE and page size from page tables */
	ptep = find_linux_pte(pgdir, ea);
	if (ptep == NULL || !pte_present(*ptep)) {
		DBG_LOW(" no PTE !\n");
		return 1;
	}

#ifndef CONFIG_PPC_64K_PAGES
	DBG_LOW(" i-pte: %016lx\n", pte_val(*ptep));
#else
	DBG_LOW(" i-pte: %016lx %016lx\n", pte_val(*ptep),
		pte_val(*(ptep + PTRS_PER_PTE)));
#endif
	/* Pre-check access permissions (will be re-checked atomically
	 * in __hash_page_XX but this pre-check is a fast path
	 */
	if (access & ~pte_val(*ptep)) {
		DBG_LOW(" no access !\n");
		return 1;
	}

	/* Do actual hashing */
#ifdef CONFIG_PPC_64K_PAGES
	/* If _PAGE_4K_PFN is set, make sure this is a 4k segment */
	if (pte_val(*ptep) & _PAGE_4K_PFN) {
		demote_segment_4k(mm, ea);
		psize = MMU_PAGE_4K;
	}

	/* If this PTE is non-cacheable and we have restrictions on
	 * using non cacheable large pages, then we switch to 4k
	 */
	if (mmu_ci_restrictions && psize == MMU_PAGE_64K &&
	    (pte_val(*ptep) & _PAGE_NO_CACHE)) {
		if (user_region) {
			demote_segment_4k(mm, ea);
			psize = MMU_PAGE_4K;
		} else if (ea < VMALLOC_END) {
			/*
			 * some driver did a non-cacheable mapping
			 * in vmalloc space, so switch vmalloc
			 * to 4k pages
			 */
			printk(KERN_ALERT "Reducing vmalloc segment "
			       "to 4kB pages because of "
			       "non-cacheable mapping\n");
			psize = mmu_vmalloc_psize = MMU_PAGE_4K;
#ifdef CONFIG_SPU_BASE
			spu_flush_all_slbs(mm);
#endif
		}
	}
	if (user_region) {
		if (psize != get_paca()->context.user_psize) {
			get_paca()->context = mm->context;
			slb_flush_and_rebolt();
		}
	} else if (get_paca()->vmalloc_sllp !=
		   mmu_psize_defs[mmu_vmalloc_psize].sllp) {
		get_paca()->vmalloc_sllp =
			mmu_psize_defs[mmu_vmalloc_psize].sllp;
		slb_vmalloc_update();
	}
#endif /* CONFIG_PPC_64K_PAGES */

#ifdef CONFIG_PPC_HAS_HASH_64K
	if (psize == MMU_PAGE_64K)
		rc = __hash_page_64K(ea, access, vsid, ptep, trap, local, ssize);
	else
#endif /* CONFIG_PPC_HAS_HASH_64K */
		rc = __hash_page_4K(ea, access, vsid, ptep, trap, local, ssize);

#ifndef CONFIG_PPC_64K_PAGES
	DBG_LOW(" o-pte: %016lx\n", pte_val(*ptep));
#else
	DBG_LOW(" o-pte: %016lx %016lx\n", pte_val(*ptep),
		pte_val(*(ptep + PTRS_PER_PTE)));
#endif
	DBG_LOW(" -> rc=%d\n", rc);
	return rc;
}
EXPORT_SYMBOL_GPL(hash_page);

void hash_preload(struct mm_struct *mm, unsigned long ea,
		  unsigned long access, unsigned long trap)
{
	unsigned long vsid;
	void *pgdir;
	pte_t *ptep;
	cpumask_t mask;
	unsigned long flags;
	int local = 0;
	int ssize;

	BUG_ON(REGION_ID(ea) != USER_REGION_ID);

#ifdef CONFIG_PPC_MM_SLICES
	/* We only prefault standard pages for now */
	if (unlikely(get_slice_psize(mm, ea) != mm->context.user_psize))
		return;
#endif

	DBG_LOW("hash_preload(mm=%p, mm->pgdir=%p, ea=%016lx, access=%lx,"
		" trap=%lx\n", mm, mm->pgd, ea, access, trap);

	/* Get Linux PTE if available */
	pgdir = mm->pgd;
	if (pgdir == NULL)
		return;
	ptep = find_linux_pte(pgdir, ea);
	if (!ptep)
		return;

#ifdef CONFIG_PPC_64K_PAGES
	/* If either _PAGE_4K_PFN or _PAGE_NO_CACHE is set (and we are on
	 * a 64K kernel), then we don't preload, hash_page() will take
	 * care of it once we actually try to access the page.
	 * That way we don't have to duplicate all of the logic for segment
	 * page size demotion here
	 */
	if (pte_val(*ptep) & (_PAGE_4K_PFN | _PAGE_NO_CACHE))
		return;
#endif /* CONFIG_PPC_64K_PAGES */

	/* Get VSID */
	ssize = user_segment_size(ea);
	vsid = get_vsid(mm->context.id, ea, ssize);

	/* Hash doesn't like irqs */
	local_irq_save(flags);

	/* Is that local to this CPU ? */
	mask = cpumask_of_cpu(smp_processor_id());
	if (cpus_equal(mm->cpu_vm_mask, mask))
		local = 1;

	/* Hash it in */
#ifdef CONFIG_PPC_HAS_HASH_64K
	if (mm->context.user_psize == MMU_PAGE_64K)
		__hash_page_64K(ea, access, vsid, ptep, trap, local, ssize);
	else
#endif /* CONFIG_PPC_HAS_HASH_64K */
		__hash_page_4K(ea, access, vsid, ptep, trap, local, ssize);

	local_irq_restore(flags);
}

<<<<<<< HEAD
=======
/* WARNING: This is called from hash_low_64.S, if you change this prototype,
 *          do not forget to update the assembly call site !
 */
>>>>>>> 9418d5dc
void flush_hash_page(unsigned long va, real_pte_t pte, int psize, int ssize,
		     int local)
{
	unsigned long hash, index, shift, hidx, slot;

	DBG_LOW("flush_hash_page(va=%016x)\n", va);
	pte_iterate_hashed_subpages(pte, psize, va, index, shift) {
		hash = hpt_hash(va, shift, ssize);
		hidx = __rpte_to_hidx(pte, index);
		if (hidx & _PTEIDX_SECONDARY)
			hash = ~hash;
		slot = (hash & htab_hash_mask) * HPTES_PER_GROUP;
		slot += hidx & _PTEIDX_GROUP_IX;
		DBG_LOW(" sub %d: hash=%x, hidx=%x\n", index, slot, hidx);
		ppc_md.hpte_invalidate(slot, va, psize, ssize, local);
	} pte_iterate_hashed_end();
}

void flush_hash_range(unsigned long number, int local)
{
	if (ppc_md.flush_hash_range)
		ppc_md.flush_hash_range(number, local);
	else {
		int i;
		struct ppc64_tlb_batch *batch =
			&__get_cpu_var(ppc64_tlb_batch);

		for (i = 0; i < number; i++)
			flush_hash_page(batch->vaddr[i], batch->pte[i],
					batch->psize, batch->ssize, local);
	}
}

/*
 * low_hash_fault is called when we the low level hash code failed
 * to instert a PTE due to an hypervisor error
 */
void low_hash_fault(struct pt_regs *regs, unsigned long address)
{
	if (user_mode(regs)) {
		siginfo_t info;

		info.si_signo = SIGBUS;
		info.si_errno = 0;
		info.si_code = BUS_ADRERR;
		info.si_addr = (void __user *)address;
		force_sig_info(SIGBUS, &info, current);
		return;
	}
	bad_page_fault(regs, address, SIGBUS);
}

#ifdef CONFIG_DEBUG_PAGEALLOC
static void kernel_map_linear_page(unsigned long vaddr, unsigned long lmi)
{
	unsigned long hash, hpteg;
	unsigned long vsid = get_kernel_vsid(vaddr, mmu_kernel_ssize);
	unsigned long va = hpt_va(vaddr, vsid, mmu_kernel_ssize);
	unsigned long mode = _PAGE_ACCESSED | _PAGE_DIRTY |
		_PAGE_COHERENT | PP_RWXX | HPTE_R_N;
	int ret;

	hash = hpt_hash(va, PAGE_SHIFT, mmu_kernel_ssize);
	hpteg = ((hash & htab_hash_mask) * HPTES_PER_GROUP);

	ret = ppc_md.hpte_insert(hpteg, va, __pa(vaddr),
				 mode, HPTE_V_BOLTED,
				 mmu_linear_psize, mmu_kernel_ssize);
	BUG_ON (ret < 0);
	spin_lock(&linear_map_hash_lock);
	BUG_ON(linear_map_hash_slots[lmi] & 0x80);
	linear_map_hash_slots[lmi] = ret | 0x80;
	spin_unlock(&linear_map_hash_lock);
}

static void kernel_unmap_linear_page(unsigned long vaddr, unsigned long lmi)
{
	unsigned long hash, hidx, slot;
	unsigned long vsid = get_kernel_vsid(vaddr, mmu_kernel_ssize);
	unsigned long va = hpt_va(vaddr, vsid, mmu_kernel_ssize);

	hash = hpt_hash(va, PAGE_SHIFT, mmu_kernel_ssize);
	spin_lock(&linear_map_hash_lock);
	BUG_ON(!(linear_map_hash_slots[lmi] & 0x80));
	hidx = linear_map_hash_slots[lmi] & 0x7f;
	linear_map_hash_slots[lmi] = 0;
	spin_unlock(&linear_map_hash_lock);
	if (hidx & _PTEIDX_SECONDARY)
		hash = ~hash;
	slot = (hash & htab_hash_mask) * HPTES_PER_GROUP;
	slot += hidx & _PTEIDX_GROUP_IX;
	ppc_md.hpte_invalidate(slot, va, mmu_linear_psize, mmu_kernel_ssize, 0);
}

void kernel_map_pages(struct page *page, int numpages, int enable)
{
	unsigned long flags, vaddr, lmi;
	int i;

	local_irq_save(flags);
	for (i = 0; i < numpages; i++, page++) {
		vaddr = (unsigned long)page_address(page);
		lmi = __pa(vaddr) >> PAGE_SHIFT;
		if (lmi >= linear_map_hash_count)
			continue;
		if (enable)
			kernel_map_linear_page(vaddr, lmi);
		else
			kernel_unmap_linear_page(vaddr, lmi);
	}
	local_irq_restore(flags);
}
#endif /* CONFIG_DEBUG_PAGEALLOC */<|MERGE_RESOLUTION|>--- conflicted
+++ resolved
@@ -885,12 +885,9 @@
 	local_irq_restore(flags);
 }
 
-<<<<<<< HEAD
-=======
 /* WARNING: This is called from hash_low_64.S, if you change this prototype,
  *          do not forget to update the assembly call site !
  */
->>>>>>> 9418d5dc
 void flush_hash_page(unsigned long va, real_pte_t pte, int psize, int ssize,
 		     int local)
 {
