/*
 *  PowerPC version
 *    Copyright (C) 1995-1996 Gary Thomas (gdt@linuxppc.org)
 *
 *  Modifications by Paul Mackerras (PowerMac) (paulus@cs.anu.edu.au)
 *  and Cort Dougan (PReP) (cort@cs.nmt.edu)
 *    Copyright (C) 1996 Paul Mackerras
 *
 *  Derived from "arch/i386/mm/init.c"
 *    Copyright (C) 1991, 1992, 1993, 1994  Linus Torvalds
 *
 *  Dave Engebretsen <engebret@us.ibm.com>
 *      Rework for PPC64 port.
 *
 *  This program is free software; you can redistribute it and/or
 *  modify it under the terms of the GNU General Public License
 *  as published by the Free Software Foundation; either version
 *  2 of the License, or (at your option) any later version.
 *
 */

#include <linux/signal.h>
#include <linux/sched.h>
#include <linux/kernel.h>
#include <linux/errno.h>
#include <linux/string.h>
#include <linux/types.h>
#include <linux/mman.h>
#include <linux/mm.h>
#include <linux/swap.h>
#include <linux/stddef.h>
#include <linux/vmalloc.h>
#include <linux/init.h>
#include <linux/delay.h>
#include <linux/bootmem.h>
#include <linux/highmem.h>
#include <linux/idr.h>
#include <linux/nodemask.h>
#include <linux/module.h>
#include <linux/poison.h>

#include <asm/pgalloc.h>
#include <asm/page.h>
#include <asm/prom.h>
#include <asm/lmb.h>
#include <asm/rtas.h>
#include <asm/io.h>
#include <asm/mmu_context.h>
#include <asm/pgtable.h>
#include <asm/mmu.h>
#include <asm/uaccess.h>
#include <asm/smp.h>
#include <asm/machdep.h>
#include <asm/tlb.h>
#include <asm/eeh.h>
#include <asm/processor.h>
#include <asm/mmzone.h>
#include <asm/cputable.h>
#include <asm/sections.h>
#include <asm/system.h>
#include <asm/iommu.h>
#include <asm/abs_addr.h>
#include <asm/vdso.h>

#include "mmu_decl.h"

#if PGTABLE_RANGE > USER_VSID_RANGE
#warning Limited user VSID range means pagetable space is wasted
#endif

#if (TASK_SIZE_USER64 < PGTABLE_RANGE) && (TASK_SIZE_USER64 < USER_VSID_RANGE)
#warning TASK_SIZE is smaller than it needs to be.
#endif

/* max amount of RAM to use */
unsigned long __max_memory;

void free_initmem(void)
{
	unsigned long addr;

	addr = (unsigned long)__init_begin;
	for (; addr < (unsigned long)__init_end; addr += PAGE_SIZE) {
		memset((void *)addr, POISON_FREE_INITMEM, PAGE_SIZE);
		ClearPageReserved(virt_to_page(addr));
		init_page_count(virt_to_page(addr));
		free_page(addr);
		totalram_pages++;
	}
	printk ("Freeing unused kernel memory: %luk freed\n",
		((unsigned long)__init_end - (unsigned long)__init_begin) >> 10);
}

#ifdef CONFIG_BLK_DEV_INITRD
void free_initrd_mem(unsigned long start, unsigned long end)
{
	if (start < end)
		printk ("Freeing initrd memory: %ldk freed\n", (end - start) >> 10);
	for (; start < end; start += PAGE_SIZE) {
		ClearPageReserved(virt_to_page(start));
		init_page_count(virt_to_page(start));
		free_page(start);
		totalram_pages++;
	}
}
#endif

#ifdef CONFIG_PROC_KCORE
static struct kcore_list kcore_vmem;

static int __init setup_kcore(void)
{
	int i;

	for (i=0; i < lmb.memory.cnt; i++) {
		unsigned long base, size;
		struct kcore_list *kcore_mem;

		base = lmb.memory.region[i].base;
		size = lmb.memory.region[i].size;

		/* GFP_ATOMIC to avoid might_sleep warnings during boot */
		kcore_mem = kmalloc(sizeof(struct kcore_list), GFP_ATOMIC);
		if (!kcore_mem)
			panic("%s: kmalloc failed\n", __FUNCTION__);

		kclist_add(kcore_mem, __va(base), size);
	}

	kclist_add(&kcore_vmem, (void *)VMALLOC_START, VMALLOC_END-VMALLOC_START);

	return 0;
}
module_init(setup_kcore);
#endif

static void zero_ctor(struct kmem_cache *cache, void *addr)
{
	memset(addr, 0, kmem_cache_size(cache));
}

static const unsigned int pgtable_cache_size[2] = {
	PGD_TABLE_SIZE, PMD_TABLE_SIZE
};
static const char *pgtable_cache_name[ARRAY_SIZE(pgtable_cache_size)] = {
#ifdef CONFIG_PPC_64K_PAGES
	"pgd_cache", "pmd_cache",
#else
	"pgd_cache", "pud_pmd_cache",
#endif /* CONFIG_PPC_64K_PAGES */
};

#ifdef CONFIG_HUGETLB_PAGE
/* Hugepages need one extra cache, initialized in hugetlbpage.c.  We
 * can't put into the tables above, because HPAGE_SHIFT is not compile
 * time constant. */
struct kmem_cache *pgtable_cache[ARRAY_SIZE(pgtable_cache_size)+1];
#else
struct kmem_cache *pgtable_cache[ARRAY_SIZE(pgtable_cache_size)];
#endif

void pgtable_cache_init(void)
{
	int i;

	for (i = 0; i < ARRAY_SIZE(pgtable_cache_size); i++) {
		int size = pgtable_cache_size[i];
		const char *name = pgtable_cache_name[i];

		pr_debug("Allocating page table cache %s (#%d) "
			"for size: %08x...\n", name, i, size);
		pgtable_cache[i] = kmem_cache_create(name,
						     size, size,
						     SLAB_PANIC,
						     zero_ctor);
	}
}

#ifdef CONFIG_SPARSEMEM_VMEMMAP
/*
 * Given an address within the vmemmap, determine the pfn of the page that
 * represents the start of the section it is within.  Note that we have to
 * do this by hand as the proffered address may not be correctly aligned.
 * Subtraction of non-aligned pointers produces undefined results.
 */
unsigned long __meminit vmemmap_section_start(unsigned long page)
{
	unsigned long offset = page - ((unsigned long)(vmemmap));

	/* Return the pfn of the start of the section. */
	return (offset / sizeof(struct page)) & PAGE_SECTION_MASK;
}

/*
 * Check if this vmemmap page is already initialised.  If any section
 * which overlaps this vmemmap page is initialised then this page is
 * initialised already.
 */
int __meminit vmemmap_populated(unsigned long start, int page_size)
{
	unsigned long end = start + page_size;

	for (; start < end; start += (PAGES_PER_SECTION * sizeof(struct page)))
		if (pfn_valid(vmemmap_section_start(start)))
			return 1;

	return 0;
}

int __meminit vmemmap_populate(struct page *start_page,
					unsigned long nr_pages, int node)
{
	unsigned long mode_rw;
	unsigned long start = (unsigned long)start_page;
	unsigned long end = (unsigned long)(start_page + nr_pages);
	unsigned long page_size = 1 << mmu_psize_defs[mmu_linear_psize].shift;

	mode_rw = _PAGE_ACCESSED | _PAGE_DIRTY | _PAGE_COHERENT | PP_RWXX;

	/* Align to the page size of the linear mapping. */
	start = _ALIGN_DOWN(start, page_size);

	for (; start < end; start += page_size) {
		int mapped;
		void *p;

		if (vmemmap_populated(start, page_size))
			continue;

		p = vmemmap_alloc_block(page_size, node);
		if (!p)
			return -ENOMEM;

<<<<<<< HEAD
		printk(KERN_WARNING "vmemmap %08lx allocated at %p, "
		                    "physical %08lx.\n", start, p, __pa(p));
=======
		pr_debug("vmemmap %08lx allocated at %p, physical %08lx.\n",
			start, p, __pa(p));
>>>>>>> 9418d5dc

		mapped = htab_bolt_mapping(start, start + page_size,
					__pa(p), mode_rw, mmu_linear_psize,
					mmu_kernel_ssize);
		BUG_ON(mapped < 0);
	}

	return 0;
}
#endif<|MERGE_RESOLUTION|>--- conflicted
+++ resolved
@@ -231,13 +231,8 @@
 		if (!p)
 			return -ENOMEM;
 
-<<<<<<< HEAD
-		printk(KERN_WARNING "vmemmap %08lx allocated at %p, "
-		                    "physical %08lx.\n", start, p, __pa(p));
-=======
 		pr_debug("vmemmap %08lx allocated at %p, physical %08lx.\n",
 			start, p, __pa(p));
->>>>>>> 9418d5dc
 
 		mapped = htab_bolt_mapping(start, start + page_size,
 					__pa(p), mode_rw, mmu_linear_psize,
