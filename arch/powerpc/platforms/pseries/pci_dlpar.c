--- conflicted
+++ resolved
@@ -191,10 +191,7 @@
 	if (!phb)
 		return NULL;
 	setup_phb(dn, phb);
-<<<<<<< HEAD
-=======
 	pci_process_bridge_OF_ranges(phb, dn, 0);
->>>>>>> 485ff099
 
 	pci_setup_phb_io_dynamic(phb, primary);
 
