/*
 * PCI Dynamic LPAR, PCI Hot Plug and PCI EEH recovery code
 * for RPA-compliant PPC64 platform.
 * Copyright (C) 2003 Linda Xie <lxie@us.ibm.com>
 * Copyright (C) 2005 International Business Machines
 *
 * Updates, 2005, John Rose <johnrose@austin.ibm.com>
 * Updates, 2005, Linas Vepstas <linas@austin.ibm.com>
 *
 * All rights reserved.
 *
 * This program is free software; you can redistribute it and/or modify
 * it under the terms of the GNU General Public License as published by
 * the Free Software Foundation; either version 2 of the License, or (at
 * your option) any later version.
 *
 * This program is distributed in the hope that it will be useful, but
 * WITHOUT ANY WARRANTY; without even the implied warranty of
 * MERCHANTABILITY OR FITNESS FOR A PARTICULAR PURPOSE, GOOD TITLE or
 * NON INFRINGEMENT.  See the GNU General Public License for more
 * details.
 *
 * You should have received a copy of the GNU General Public License
 * along with this program; if not, write to the Free Software
 * Foundation, Inc., 675 Mass Ave, Cambridge, MA 02139, USA.
 */

#undef DEBUG

#include <linux/pci.h>
#include <asm/pci-bridge.h>
#include <asm/ppc-pci.h>
#include <asm/firmware.h>
#include <asm/eeh.h>

static struct pci_bus *
find_bus_among_children(struct pci_bus *bus,
                        struct device_node *dn)
{
	struct pci_bus *child = NULL;
	struct list_head *tmp;
	struct device_node *busdn;

	busdn = pci_bus_to_OF_node(bus);
	if (busdn == dn)
		return bus;

	list_for_each(tmp, &bus->children) {
		child = find_bus_among_children(pci_bus_b(tmp), dn);
		if (child)
			break;
	};
	return child;
}

struct pci_bus *
pcibios_find_pci_bus(struct device_node *dn)
{
	struct pci_dn *pdn = dn->data;

	if (!pdn  || !pdn->phb || !pdn->phb->bus)
		return NULL;

	return find_bus_among_children(pdn->phb->bus, dn);
}
EXPORT_SYMBOL_GPL(pcibios_find_pci_bus);

/**
 * pcibios_remove_pci_devices - remove all devices under this bus
 *
 * Remove all of the PCI devices under this bus both from the
 * linux pci device tree, and from the powerpc EEH address cache.
 */
void pcibios_remove_pci_devices(struct pci_bus *bus)
{
<<<<<<< HEAD
	struct pci_dev *dev, *tmp;
=======
 	struct pci_dev *dev, *tmp;
>>>>>>> 18e352e4
	struct pci_bus *child_bus;

	/* First go down child busses */
	list_for_each_entry(child_bus, &bus->children, node)
		pcibios_remove_pci_devices(child_bus);

	pr_debug("PCI: Removing devices on bus %04x:%02x\n",
		 pci_domain_nr(bus),  bus->number);
	list_for_each_entry_safe(dev, tmp, &bus->devices, bus_list) {
		pr_debug("     * Removing %s...\n", pci_name(dev));
		eeh_remove_bus_device(dev);
 		pci_remove_bus_device(dev);
 	}
}
EXPORT_SYMBOL_GPL(pcibios_remove_pci_devices);

<<<<<<< HEAD
void pcibios_finish_adding_new_bus(struct pci_bus *bus)
{
	pr_debug("PCI: Finishing adding hotplug bus %04x:%02x\n",
		 pci_domain_nr(bus), bus->number);

	/* Allocate bus and devices resources */
	pcibios_allocate_bus_resources(bus);
	pcibios_claim_one_bus(bus);

	/* Add new devices to global lists.  Register in proc, sysfs. */
	pci_bus_add_devices(bus);

	/* Fixup EEH */
	eeh_add_device_tree_late(bus);
}
EXPORT_SYMBOL_GPL(pcibios_finish_adding_new_bus);

=======
>>>>>>> 18e352e4
/**
 * pcibios_add_pci_devices - adds new pci devices to bus
 *
 * This routine will find and fixup new pci devices under
 * the indicated bus. This routine presumes that there
 * might already be some devices under this bridge, so
 * it carefully tries to add only new devices.  (And that
 * is how this routine differs from other, similar pcibios
 * routines.)
 */
void pcibios_add_pci_devices(struct pci_bus * bus)
{
	int slotno, num, mode, pass, max;
	struct pci_dev *dev;
	struct device_node *dn = pci_bus_to_OF_node(bus);

	eeh_add_device_tree_early(dn);

	mode = PCI_PROBE_NORMAL;
	if (ppc_md.pci_probe_mode)
		mode = ppc_md.pci_probe_mode(bus);

	if (mode == PCI_PROBE_DEVTREE) {
		/* use ofdt-based probe */
<<<<<<< HEAD
		of_scan_bus(dn, bus, 1);
		if (!list_empty(&bus->devices))
			pcibios_finish_adding_new_bus(bus);
=======
		of_rescan_bus(dn, bus);
>>>>>>> 18e352e4
	} else if (mode == PCI_PROBE_NORMAL) {
		/* use legacy probe */
		slotno = PCI_SLOT(PCI_DN(dn->child)->devfn);
		num = pci_scan_slot(bus, PCI_DEVFN(slotno, 0));
		if (!num)
			return;
<<<<<<< HEAD
		pcibios_fixup_bus_devices(bus);
=======
		pcibios_setup_bus_devices(bus);
>>>>>>> 18e352e4
		max = bus->secondary;
		for (pass=0; pass < 2; pass++)
			list_for_each_entry(dev, &bus->devices, bus_list) {
			if (dev->hdr_type == PCI_HEADER_TYPE_BRIDGE ||
			    dev->hdr_type == PCI_HEADER_TYPE_CARDBUS)
				max = pci_scan_bridge(bus, dev, max, pass);
		}
<<<<<<< HEAD
		pcibios_finish_adding_new_bus(bus);
=======
>>>>>>> 18e352e4
	}
	pcibios_finish_adding_to_bus(bus);
}
EXPORT_SYMBOL_GPL(pcibios_add_pci_devices);

struct pci_controller * __devinit init_phb_dynamic(struct device_node *dn)
{
	struct pci_controller *phb;
	int primary;

	pr_debug("PCI: Initializing new hotplug PHB %s\n", dn->full_name);

	primary = list_empty(&hose_list);
	phb = pcibios_alloc_controller(dn);
	if (!phb)
		return NULL;
	rtas_setup_phb(phb);
	pci_process_bridge_OF_ranges(phb, dn, 0);

	pci_devs_phb_init_dynamic(phb);

	if (dn->child)
		eeh_add_device_tree_early(dn);

	scan_phb(phb);
<<<<<<< HEAD
	pcibios_finish_adding_new_bus(phb->bus);
=======
	pcibios_finish_adding_to_bus(phb->bus);
>>>>>>> 18e352e4

	return phb;
}
EXPORT_SYMBOL_GPL(init_phb_dynamic);

<<<<<<< HEAD



=======
>>>>>>> 18e352e4
/* RPA-specific bits for removing PHBs */
int remove_phb_dynamic(struct pci_controller *phb)
{
	struct pci_bus *b = phb->bus;
	struct resource *res;
	int rc, i;

<<<<<<< HEAD
	pr_debug("PCI: Removing PHB %04x:%02x... \n", pci_domain_nr(b), b->number);
=======
	pr_debug("PCI: Removing PHB %04x:%02x... \n",
		 pci_domain_nr(b), b->number);

	/* We cannot to remove a root bus that has children */
	if (!(list_empty(&b->children) && list_empty(&b->devices)))
		return -EBUSY;
>>>>>>> 18e352e4

	/* We -know- there aren't any child devices anymore at this stage
	 * and thus, we can safely unmap the IO space as it's not in use
	 */
	res = &phb->io_resource;
	if (res->flags & IORESOURCE_IO) {
		rc = pcibios_unmap_io_space(b);
		if (rc) {
			printk(KERN_ERR "%s: failed to unmap IO on bus %s\n",
			       __func__, b->name);
			return 1;
		}
	}

	/* Unregister the bridge device from sysfs and remove the PCI bus */
	device_unregister(b->bridge);
	phb->bus = NULL;
	pci_remove_bus(b);

	/* Now release the IO resource */
	if (res->flags & IORESOURCE_IO)
		release_resource(res);

	/* Release memory resources */
	for (i = 0; i < 3; ++i) {
		res = &phb->mem_resources[i];
		if (!(res->flags & IORESOURCE_MEM))
			continue;
		release_resource(res);
	}

	/* Free pci_controller data structure */
	pcibios_free_controller(phb);

	return 0;
}
EXPORT_SYMBOL_GPL(remove_phb_dynamic);<|MERGE_RESOLUTION|>--- conflicted
+++ resolved
@@ -73,11 +73,7 @@
  */
 void pcibios_remove_pci_devices(struct pci_bus *bus)
 {
-<<<<<<< HEAD
-	struct pci_dev *dev, *tmp;
-=======
  	struct pci_dev *dev, *tmp;
->>>>>>> 18e352e4
 	struct pci_bus *child_bus;
 
 	/* First go down child busses */
@@ -94,26 +90,6 @@
 }
 EXPORT_SYMBOL_GPL(pcibios_remove_pci_devices);
 
-<<<<<<< HEAD
-void pcibios_finish_adding_new_bus(struct pci_bus *bus)
-{
-	pr_debug("PCI: Finishing adding hotplug bus %04x:%02x\n",
-		 pci_domain_nr(bus), bus->number);
-
-	/* Allocate bus and devices resources */
-	pcibios_allocate_bus_resources(bus);
-	pcibios_claim_one_bus(bus);
-
-	/* Add new devices to global lists.  Register in proc, sysfs. */
-	pci_bus_add_devices(bus);
-
-	/* Fixup EEH */
-	eeh_add_device_tree_late(bus);
-}
-EXPORT_SYMBOL_GPL(pcibios_finish_adding_new_bus);
-
-=======
->>>>>>> 18e352e4
 /**
  * pcibios_add_pci_devices - adds new pci devices to bus
  *
@@ -138,24 +114,14 @@
 
 	if (mode == PCI_PROBE_DEVTREE) {
 		/* use ofdt-based probe */
-<<<<<<< HEAD
-		of_scan_bus(dn, bus, 1);
-		if (!list_empty(&bus->devices))
-			pcibios_finish_adding_new_bus(bus);
-=======
 		of_rescan_bus(dn, bus);
->>>>>>> 18e352e4
 	} else if (mode == PCI_PROBE_NORMAL) {
 		/* use legacy probe */
 		slotno = PCI_SLOT(PCI_DN(dn->child)->devfn);
 		num = pci_scan_slot(bus, PCI_DEVFN(slotno, 0));
 		if (!num)
 			return;
-<<<<<<< HEAD
-		pcibios_fixup_bus_devices(bus);
-=======
 		pcibios_setup_bus_devices(bus);
->>>>>>> 18e352e4
 		max = bus->secondary;
 		for (pass=0; pass < 2; pass++)
 			list_for_each_entry(dev, &bus->devices, bus_list) {
@@ -163,10 +129,6 @@
 			    dev->hdr_type == PCI_HEADER_TYPE_CARDBUS)
 				max = pci_scan_bridge(bus, dev, max, pass);
 		}
-<<<<<<< HEAD
-		pcibios_finish_adding_new_bus(bus);
-=======
->>>>>>> 18e352e4
 	}
 	pcibios_finish_adding_to_bus(bus);
 }
@@ -192,22 +154,12 @@
 		eeh_add_device_tree_early(dn);
 
 	scan_phb(phb);
-<<<<<<< HEAD
-	pcibios_finish_adding_new_bus(phb->bus);
-=======
 	pcibios_finish_adding_to_bus(phb->bus);
->>>>>>> 18e352e4
 
 	return phb;
 }
 EXPORT_SYMBOL_GPL(init_phb_dynamic);
 
-<<<<<<< HEAD
-
-
-
-=======
->>>>>>> 18e352e4
 /* RPA-specific bits for removing PHBs */
 int remove_phb_dynamic(struct pci_controller *phb)
 {
@@ -215,16 +167,12 @@
 	struct resource *res;
 	int rc, i;
 
-<<<<<<< HEAD
-	pr_debug("PCI: Removing PHB %04x:%02x... \n", pci_domain_nr(b), b->number);
-=======
 	pr_debug("PCI: Removing PHB %04x:%02x... \n",
 		 pci_domain_nr(b), b->number);
 
 	/* We cannot to remove a root bus that has children */
 	if (!(list_empty(&b->children) && list_empty(&b->devices)))
 		return -EBUSY;
->>>>>>> 18e352e4
 
 	/* We -know- there aren't any child devices anymore at this stage
 	 * and thus, we can safely unmap the IO space as it's not in use
