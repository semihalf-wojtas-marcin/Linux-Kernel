--- conflicted
+++ resolved
@@ -984,32 +984,8 @@
 	return 0;
 }
 
-<<<<<<< HEAD
-/*
- * if both serial drivers exists, 8250 will be inited first
- * it claims ttyS0 and pmac_zilog init fails
- */
-#ifdef CONFIG_SERIAL_8250
-int do_not_probe_pc_legacy_8250;
-EXPORT_SYMBOL(do_not_probe_pc_legacy_8250);
-#endif
-
-void __init pmac_pcibios_fixup(void)
-{
-	struct pci_dev* dev = NULL;
-
-#if defined(CONFIG_SERIAL_8250) && defined(CONFIG_SERIAL_PMACZILOG)
-	do_not_probe_pc_legacy_8250 = 1;
-#endif
-
-	for_each_pci_dev(dev) {
-		/* Read interrupt from the device-tree */
-		pci_read_irq_line(dev);
-
-=======
 void __devinit pmac_pci_irq_fixup(struct pci_dev *dev)
 {
->>>>>>> bf81b464
 #ifdef CONFIG_PPC32
 	/* Fixup interrupt for the modem/ethernet combo controller.
 	 * on machines with a second ohare chip.
