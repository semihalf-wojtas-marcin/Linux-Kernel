--- conflicted
+++ resolved
@@ -370,17 +370,6 @@
 	return 0;
 }
 
-<<<<<<< HEAD
-static int enable_spu_by_master_run(struct spu_context *ctx)
-{
-	ctx->ops->master_start(ctx);
-	return 0;
-}
-
-static int disable_spu_by_master_run(struct spu_context *ctx)
-{
-	ctx->ops->master_stop(ctx);
-=======
 /* Hardcoded affinity idxs for qs20 */
 #define QS20_SPES_PER_BE 8
 static int qs20_reg_idxs[QS20_SPES_PER_BE] =   { 0, 2, 4, 6, 7, 5, 3, 1 };
@@ -540,7 +529,18 @@
 			printk("No affinity configuration found");
 	}
 
->>>>>>> 4367388f
+	return 0;
+}
+
+static int enable_spu_by_master_run(struct spu_context *ctx)
+{
+	ctx->ops->master_start(ctx);
+	return 0;
+}
+
+static int disable_spu_by_master_run(struct spu_context *ctx)
+{
+	ctx->ops->master_stop(ctx);
 	return 0;
 }
 
@@ -548,10 +548,7 @@
 	.enumerate_spus = of_enumerate_spus,
 	.create_spu = of_create_spu,
 	.destroy_spu = of_destroy_spu,
-<<<<<<< HEAD
+	.init_affinity = init_affinity,
 	.enable_spu = enable_spu_by_master_run,
 	.disable_spu = disable_spu_by_master_run,
-=======
-	.init_affinity = init_affinity,
->>>>>>> 4367388f
 };