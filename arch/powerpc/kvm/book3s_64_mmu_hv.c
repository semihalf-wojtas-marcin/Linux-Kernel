/*
 * This program is free software; you can redistribute it and/or modify
 * it under the terms of the GNU General Public License, version 2, as
 * published by the Free Software Foundation.
 *
 * This program is distributed in the hope that it will be useful,
 * but WITHOUT ANY WARRANTY; without even the implied warranty of
 * MERCHANTABILITY or FITNESS FOR A PARTICULAR PURPOSE.  See the
 * GNU General Public License for more details.
 *
 * You should have received a copy of the GNU General Public License
 * along with this program; if not, write to the Free Software
 * Foundation, 51 Franklin Street, Fifth Floor, Boston, MA  02110-1301, USA.
 *
 * Copyright 2010 Paul Mackerras, IBM Corp. <paulus@au1.ibm.com>
 */

#include <linux/types.h>
#include <linux/string.h>
#include <linux/kvm.h>
#include <linux/kvm_host.h>
#include <linux/highmem.h>
#include <linux/gfp.h>
#include <linux/slab.h>
#include <linux/hugetlb.h>
#include <linux/vmalloc.h>

#include <asm/tlbflush.h>
#include <asm/kvm_ppc.h>
#include <asm/kvm_book3s.h>
#include <asm/mmu-hash64.h>
#include <asm/hvcall.h>
#include <asm/synch.h>
#include <asm/ppc-opcode.h>
#include <asm/cputable.h>

/* POWER7 has 10-bit LPIDs, PPC970 has 6-bit LPIDs */
#define MAX_LPID_970	63
#define NR_LPIDS	(LPID_RSVD + 1)
unsigned long lpid_inuse[BITS_TO_LONGS(NR_LPIDS)];

long kvmppc_alloc_hpt(struct kvm *kvm)
{
	unsigned long hpt;
	unsigned long lpid;
<<<<<<< HEAD
	struct kvmppc_linear_info *li;

	/* using preallocated memory */
	li = kvm_alloc_hpt();
	if (li) {
		hpt = (ulong)li->base_virt;
		kvm->arch.hpt_li = li;
		memset(li->base_virt, 0, li->npages << PAGE_SHIFT);
		goto has_hpt;
	}

	/* using dynamic memory */
	hpt = __get_free_pages(GFP_KERNEL|__GFP_ZERO|__GFP_REPEAT|__GFP_NOWARN,
			       HPT_ORDER - PAGE_SHIFT);
has_hpt:
=======
	struct revmap_entry *rev;
	struct kvmppc_linear_info *li;

	/* Allocate guest's hashed page table */
	li = kvm_alloc_hpt();
	if (li) {
		/* using preallocated memory */
		hpt = (ulong)li->base_virt;
		kvm->arch.hpt_li = li;
	} else {
		/* using dynamic memory */
		hpt = __get_free_pages(GFP_KERNEL|__GFP_ZERO|__GFP_REPEAT|
				       __GFP_NOWARN, HPT_ORDER - PAGE_SHIFT);
	}

>>>>>>> dd775ae2
	if (!hpt) {
		pr_err("kvm_alloc_hpt: Couldn't alloc HPT\n");
		return -ENOMEM;
	}
	kvm->arch.hpt_virt = hpt;

	/* Allocate reverse map array */
	rev = vmalloc(sizeof(struct revmap_entry) * HPT_NPTE);
	if (!rev) {
		pr_err("kvmppc_alloc_hpt: Couldn't alloc reverse map array\n");
		goto out_freehpt;
	}
	kvm->arch.revmap = rev;

	/* Allocate the guest's logical partition ID */
	do {
		lpid = find_first_zero_bit(lpid_inuse, NR_LPIDS);
		if (lpid >= NR_LPIDS) {
			pr_err("kvm_alloc_hpt: No LPIDs free\n");
			goto out_freeboth;
		}
	} while (test_and_set_bit(lpid, lpid_inuse));

	kvm->arch.sdr1 = __pa(hpt) | (HPT_ORDER - 18);
	kvm->arch.lpid = lpid;

	pr_info("KVM guest htab at %lx, LPID %lx\n", hpt, lpid);
	return 0;

 out_freeboth:
	vfree(rev);
 out_freehpt:
	free_pages(hpt, HPT_ORDER - PAGE_SHIFT);
	return -ENOMEM;
}

void kvmppc_free_hpt(struct kvm *kvm)
{
	clear_bit(kvm->arch.lpid, lpid_inuse);
<<<<<<< HEAD
	free_pages(kvm->arch.hpt_virt, HPT_ORDER - PAGE_SHIFT);
=======
	vfree(kvm->arch.revmap);
>>>>>>> dd775ae2
	if (kvm->arch.hpt_li)
		kvm_release_hpt(kvm->arch.hpt_li);
	else
		free_pages(kvm->arch.hpt_virt, HPT_ORDER - PAGE_SHIFT);
<<<<<<< HEAD
=======
}

/* Bits in first HPTE dword for pagesize 4k, 64k or 16M */
static inline unsigned long hpte0_pgsize_encoding(unsigned long pgsize)
{
	return (pgsize > 0x1000) ? HPTE_V_LARGE : 0;
}

/* Bits in second HPTE dword for pagesize 4k, 64k or 16M */
static inline unsigned long hpte1_pgsize_encoding(unsigned long pgsize)
{
	return (pgsize == 0x10000) ? 0x1000 : 0;
>>>>>>> dd775ae2
}

void kvmppc_map_vrma(struct kvm_vcpu *vcpu, struct kvm_memory_slot *memslot,
		     unsigned long porder)
{
	unsigned long i;
	unsigned long npages;
	unsigned long hp_v, hp_r;
	unsigned long addr, hash;
	unsigned long psize;
	unsigned long hp0, hp1;
	long ret;

	psize = 1ul << porder;
	npages = memslot->npages >> (porder - PAGE_SHIFT);

	/* VRMA can't be > 1TB */
	if (npages > 1ul << (40 - porder))
		npages = 1ul << (40 - porder);
	/* Can't use more than 1 HPTE per HPTEG */
	if (npages > HPT_NPTEG)
		npages = HPT_NPTEG;

	hp0 = HPTE_V_1TB_SEG | (VRMA_VSID << (40 - 16)) |
		HPTE_V_BOLTED | hpte0_pgsize_encoding(psize);
	hp1 = hpte1_pgsize_encoding(psize) |
		HPTE_R_R | HPTE_R_C | HPTE_R_M | PP_RWXX;

	for (i = 0; i < npages; ++i) {
		addr = i << porder;
		/* can't use hpt_hash since va > 64 bits */
		hash = (i ^ (VRMA_VSID ^ (VRMA_VSID << 25))) & HPT_HASH_MASK;
		/*
		 * We assume that the hash table is empty and no
		 * vcpus are using it at this stage.  Since we create
		 * at most one HPTE per HPTEG, we just assume entry 7
		 * is available and use it.
		 */
		hash = (hash << 3) + 7;
		hp_v = hp0 | ((addr >> 16) & ~0x7fUL);
		hp_r = hp1 | addr;
		ret = kvmppc_virtmode_h_enter(vcpu, H_EXACT, hash, hp_v, hp_r);
		if (ret != H_SUCCESS) {
			pr_err("KVM: map_vrma at %lx failed, ret=%ld\n",
			       addr, ret);
			break;
		}
	}
}

int kvmppc_mmu_hv_init(void)
{
	unsigned long host_lpid, rsvd_lpid;

	if (!cpu_has_feature(CPU_FTR_HVMODE))
		return -EINVAL;

	memset(lpid_inuse, 0, sizeof(lpid_inuse));

	if (cpu_has_feature(CPU_FTR_ARCH_206)) {
		host_lpid = mfspr(SPRN_LPID);	/* POWER7 */
		rsvd_lpid = LPID_RSVD;
	} else {
		host_lpid = 0;			/* PPC970 */
		rsvd_lpid = MAX_LPID_970;
	}

	set_bit(host_lpid, lpid_inuse);
	/* rsvd_lpid is reserved for use in partition switching */
	set_bit(rsvd_lpid, lpid_inuse);

	return 0;
}

void kvmppc_mmu_destroy(struct kvm_vcpu *vcpu)
{
}

static void kvmppc_mmu_book3s_64_hv_reset_msr(struct kvm_vcpu *vcpu)
{
	kvmppc_set_msr(vcpu, MSR_SF | MSR_ME);
}

/*
 * This is called to get a reference to a guest page if there isn't
 * one already in the kvm->arch.slot_phys[][] arrays.
 */
static long kvmppc_get_guest_page(struct kvm *kvm, unsigned long gfn,
				  struct kvm_memory_slot *memslot,
				  unsigned long psize)
{
	unsigned long start;
	long np, err;
	struct page *page, *hpage, *pages[1];
	unsigned long s, pgsize;
	unsigned long *physp;
	unsigned int is_io, got, pgorder;
	struct vm_area_struct *vma;
	unsigned long pfn, i, npages;

	physp = kvm->arch.slot_phys[memslot->id];
	if (!physp)
		return -EINVAL;
	if (physp[gfn - memslot->base_gfn])
		return 0;

	is_io = 0;
	got = 0;
	page = NULL;
	pgsize = psize;
	err = -EINVAL;
	start = gfn_to_hva_memslot(memslot, gfn);

	/* Instantiate and get the page we want access to */
	np = get_user_pages_fast(start, 1, 1, pages);
	if (np != 1) {
		/* Look up the vma for the page */
		down_read(&current->mm->mmap_sem);
		vma = find_vma(current->mm, start);
		if (!vma || vma->vm_start > start ||
		    start + psize > vma->vm_end ||
		    !(vma->vm_flags & VM_PFNMAP))
			goto up_err;
		is_io = hpte_cache_bits(pgprot_val(vma->vm_page_prot));
		pfn = vma->vm_pgoff + ((start - vma->vm_start) >> PAGE_SHIFT);
		/* check alignment of pfn vs. requested page size */
		if (psize > PAGE_SIZE && (pfn & ((psize >> PAGE_SHIFT) - 1)))
			goto up_err;
		up_read(&current->mm->mmap_sem);

	} else {
		page = pages[0];
		got = KVMPPC_GOT_PAGE;

		/* See if this is a large page */
		s = PAGE_SIZE;
		if (PageHuge(page)) {
			hpage = compound_head(page);
			s <<= compound_order(hpage);
			/* Get the whole large page if slot alignment is ok */
			if (s > psize && slot_is_aligned(memslot, s) &&
			    !(memslot->userspace_addr & (s - 1))) {
				start &= ~(s - 1);
				pgsize = s;
				page = hpage;
			}
		}
		if (s < psize)
			goto out;
		pfn = page_to_pfn(page);
	}

	npages = pgsize >> PAGE_SHIFT;
	pgorder = __ilog2(npages);
	physp += (gfn - memslot->base_gfn) & ~(npages - 1);
	spin_lock(&kvm->arch.slot_phys_lock);
	for (i = 0; i < npages; ++i) {
		if (!physp[i]) {
			physp[i] = ((pfn + i) << PAGE_SHIFT) +
				got + is_io + pgorder;
			got = 0;
		}
	}
	spin_unlock(&kvm->arch.slot_phys_lock);
	err = 0;

 out:
	if (got) {
		if (PageHuge(page))
			page = compound_head(page);
		put_page(page);
	}
	return err;

 up_err:
	up_read(&current->mm->mmap_sem);
	return err;
}

/*
 * We come here on a H_ENTER call from the guest when we are not
 * using mmu notifiers and we don't have the requested page pinned
 * already.
 */
long kvmppc_virtmode_h_enter(struct kvm_vcpu *vcpu, unsigned long flags,
			long pte_index, unsigned long pteh, unsigned long ptel)
{
	struct kvm *kvm = vcpu->kvm;
	unsigned long psize, gpa, gfn;
	struct kvm_memory_slot *memslot;
	long ret;

	if (kvm->arch.using_mmu_notifiers)
		goto do_insert;

	psize = hpte_page_size(pteh, ptel);
	if (!psize)
		return H_PARAMETER;

	pteh &= ~(HPTE_V_HVLOCK | HPTE_V_ABSENT | HPTE_V_VALID);

	/* Find the memslot (if any) for this address */
	gpa = (ptel & HPTE_R_RPN) & ~(psize - 1);
	gfn = gpa >> PAGE_SHIFT;
	memslot = gfn_to_memslot(kvm, gfn);
	if (memslot && !(memslot->flags & KVM_MEMSLOT_INVALID)) {
		if (!slot_is_aligned(memslot, psize))
			return H_PARAMETER;
		if (kvmppc_get_guest_page(kvm, gfn, memslot, psize) < 0)
			return H_PARAMETER;
	}

 do_insert:
	/* Protect linux PTE lookup from page table destruction */
	rcu_read_lock_sched();	/* this disables preemption too */
	vcpu->arch.pgdir = current->mm->pgd;
	ret = kvmppc_h_enter(vcpu, flags, pte_index, pteh, ptel);
	rcu_read_unlock_sched();
	if (ret == H_TOO_HARD) {
		/* this can't happen */
		pr_err("KVM: Oops, kvmppc_h_enter returned too hard!\n");
		ret = H_RESOURCE;	/* or something */
	}
	return ret;

}

static struct kvmppc_slb *kvmppc_mmu_book3s_hv_find_slbe(struct kvm_vcpu *vcpu,
							 gva_t eaddr)
{
	u64 mask;
	int i;

	for (i = 0; i < vcpu->arch.slb_nr; i++) {
		if (!(vcpu->arch.slb[i].orige & SLB_ESID_V))
			continue;

		if (vcpu->arch.slb[i].origv & SLB_VSID_B_1T)
			mask = ESID_MASK_1T;
		else
			mask = ESID_MASK;

		if (((vcpu->arch.slb[i].orige ^ eaddr) & mask) == 0)
			return &vcpu->arch.slb[i];
	}
	return NULL;
}

static unsigned long kvmppc_mmu_get_real_addr(unsigned long v, unsigned long r,
			unsigned long ea)
{
	unsigned long ra_mask;

	ra_mask = hpte_page_size(v, r) - 1;
	return (r & HPTE_R_RPN & ~ra_mask) | (ea & ra_mask);
}

static int kvmppc_mmu_book3s_64_hv_xlate(struct kvm_vcpu *vcpu, gva_t eaddr,
			struct kvmppc_pte *gpte, bool data)
{
	struct kvm *kvm = vcpu->kvm;
	struct kvmppc_slb *slbe;
	unsigned long slb_v;
	unsigned long pp, key;
	unsigned long v, gr;
	unsigned long *hptep;
	int index;
	int virtmode = vcpu->arch.shregs.msr & (data ? MSR_DR : MSR_IR);

	/* Get SLB entry */
	if (virtmode) {
		slbe = kvmppc_mmu_book3s_hv_find_slbe(vcpu, eaddr);
		if (!slbe)
			return -EINVAL;
		slb_v = slbe->origv;
	} else {
		/* real mode access */
		slb_v = vcpu->kvm->arch.vrma_slb_v;
	}

	/* Find the HPTE in the hash table */
	index = kvmppc_hv_find_lock_hpte(kvm, eaddr, slb_v,
					 HPTE_V_VALID | HPTE_V_ABSENT);
	if (index < 0)
		return -ENOENT;
	hptep = (unsigned long *)(kvm->arch.hpt_virt + (index << 4));
	v = hptep[0] & ~HPTE_V_HVLOCK;
	gr = kvm->arch.revmap[index].guest_rpte;

	/* Unlock the HPTE */
	asm volatile("lwsync" : : : "memory");
	hptep[0] = v;

	gpte->eaddr = eaddr;
	gpte->vpage = ((v & HPTE_V_AVPN) << 4) | ((eaddr >> 12) & 0xfff);

	/* Get PP bits and key for permission check */
	pp = gr & (HPTE_R_PP0 | HPTE_R_PP);
	key = (vcpu->arch.shregs.msr & MSR_PR) ? SLB_VSID_KP : SLB_VSID_KS;
	key &= slb_v;

	/* Calculate permissions */
	gpte->may_read = hpte_read_permission(pp, key);
	gpte->may_write = hpte_write_permission(pp, key);
	gpte->may_execute = gpte->may_read && !(gr & (HPTE_R_N | HPTE_R_G));

	/* Storage key permission check for POWER7 */
	if (data && virtmode && cpu_has_feature(CPU_FTR_ARCH_206)) {
		int amrfield = hpte_get_skey_perm(gr, vcpu->arch.amr);
		if (amrfield & 1)
			gpte->may_read = 0;
		if (amrfield & 2)
			gpte->may_write = 0;
	}

	/* Get the guest physical address */
	gpte->raddr = kvmppc_mmu_get_real_addr(v, gr, eaddr);
	return 0;
}

/*
 * Quick test for whether an instruction is a load or a store.
 * If the instruction is a load or a store, then this will indicate
 * which it is, at least on server processors.  (Embedded processors
 * have some external PID instructions that don't follow the rule
 * embodied here.)  If the instruction isn't a load or store, then
 * this doesn't return anything useful.
 */
static int instruction_is_store(unsigned int instr)
{
	unsigned int mask;

	mask = 0x10000000;
	if ((instr & 0xfc000000) == 0x7c000000)
		mask = 0x100;		/* major opcode 31 */
	return (instr & mask) != 0;
}

static int kvmppc_hv_emulate_mmio(struct kvm_run *run, struct kvm_vcpu *vcpu,
				  unsigned long gpa, int is_store)
{
	int ret;
	u32 last_inst;
	unsigned long srr0 = kvmppc_get_pc(vcpu);

	/* We try to load the last instruction.  We don't let
	 * emulate_instruction do it as it doesn't check what
	 * kvmppc_ld returns.
	 * If we fail, we just return to the guest and try executing it again.
	 */
	if (vcpu->arch.last_inst == KVM_INST_FETCH_FAILED) {
		ret = kvmppc_ld(vcpu, &srr0, sizeof(u32), &last_inst, false);
		if (ret != EMULATE_DONE || last_inst == KVM_INST_FETCH_FAILED)
			return RESUME_GUEST;
		vcpu->arch.last_inst = last_inst;
	}

	/*
	 * WARNING: We do not know for sure whether the instruction we just
	 * read from memory is the same that caused the fault in the first
	 * place.  If the instruction we read is neither an load or a store,
	 * then it can't access memory, so we don't need to worry about
	 * enforcing access permissions.  So, assuming it is a load or
	 * store, we just check that its direction (load or store) is
	 * consistent with the original fault, since that's what we
	 * checked the access permissions against.  If there is a mismatch
	 * we just return and retry the instruction.
	 */

	if (instruction_is_store(vcpu->arch.last_inst) != !!is_store)
		return RESUME_GUEST;

	/*
	 * Emulated accesses are emulated by looking at the hash for
	 * translation once, then performing the access later. The
	 * translation could be invalidated in the meantime in which
	 * point performing the subsequent memory access on the old
	 * physical address could possibly be a security hole for the
	 * guest (but not the host).
	 *
	 * This is less of an issue for MMIO stores since they aren't
	 * globally visible. It could be an issue for MMIO loads to
	 * a certain extent but we'll ignore it for now.
	 */

	vcpu->arch.paddr_accessed = gpa;
	return kvmppc_emulate_mmio(run, vcpu);
}

int kvmppc_book3s_hv_page_fault(struct kvm_run *run, struct kvm_vcpu *vcpu,
				unsigned long ea, unsigned long dsisr)
{
	struct kvm *kvm = vcpu->kvm;
	unsigned long *hptep, hpte[3], r;
	unsigned long mmu_seq, psize, pte_size;
	unsigned long gfn, hva, pfn;
	struct kvm_memory_slot *memslot;
	unsigned long *rmap;
	struct revmap_entry *rev;
	struct page *page, *pages[1];
	long index, ret, npages;
	unsigned long is_io;
	unsigned int writing, write_ok;
	struct vm_area_struct *vma;
	unsigned long rcbits;

	/*
	 * Real-mode code has already searched the HPT and found the
	 * entry we're interested in.  Lock the entry and check that
	 * it hasn't changed.  If it has, just return and re-execute the
	 * instruction.
	 */
	if (ea != vcpu->arch.pgfault_addr)
		return RESUME_GUEST;
	index = vcpu->arch.pgfault_index;
	hptep = (unsigned long *)(kvm->arch.hpt_virt + (index << 4));
	rev = &kvm->arch.revmap[index];
	preempt_disable();
	while (!try_lock_hpte(hptep, HPTE_V_HVLOCK))
		cpu_relax();
	hpte[0] = hptep[0] & ~HPTE_V_HVLOCK;
	hpte[1] = hptep[1];
	hpte[2] = r = rev->guest_rpte;
	asm volatile("lwsync" : : : "memory");
	hptep[0] = hpte[0];
	preempt_enable();

	if (hpte[0] != vcpu->arch.pgfault_hpte[0] ||
	    hpte[1] != vcpu->arch.pgfault_hpte[1])
		return RESUME_GUEST;

	/* Translate the logical address and get the page */
	psize = hpte_page_size(hpte[0], r);
	gfn = hpte_rpn(r, psize);
	memslot = gfn_to_memslot(kvm, gfn);

	/* No memslot means it's an emulated MMIO region */
	if (!memslot || (memslot->flags & KVM_MEMSLOT_INVALID)) {
		unsigned long gpa = (gfn << PAGE_SHIFT) | (ea & (psize - 1));
		return kvmppc_hv_emulate_mmio(run, vcpu, gpa,
					      dsisr & DSISR_ISSTORE);
	}

	if (!kvm->arch.using_mmu_notifiers)
		return -EFAULT;		/* should never get here */

	/* used to check for invalidations in progress */
	mmu_seq = kvm->mmu_notifier_seq;
	smp_rmb();

	is_io = 0;
	pfn = 0;
	page = NULL;
	pte_size = PAGE_SIZE;
	writing = (dsisr & DSISR_ISSTORE) != 0;
	/* If writing != 0, then the HPTE must allow writing, if we get here */
	write_ok = writing;
	hva = gfn_to_hva_memslot(memslot, gfn);
	npages = get_user_pages_fast(hva, 1, writing, pages);
	if (npages < 1) {
		/* Check if it's an I/O mapping */
		down_read(&current->mm->mmap_sem);
		vma = find_vma(current->mm, hva);
		if (vma && vma->vm_start <= hva && hva + psize <= vma->vm_end &&
		    (vma->vm_flags & VM_PFNMAP)) {
			pfn = vma->vm_pgoff +
				((hva - vma->vm_start) >> PAGE_SHIFT);
			pte_size = psize;
			is_io = hpte_cache_bits(pgprot_val(vma->vm_page_prot));
			write_ok = vma->vm_flags & VM_WRITE;
		}
		up_read(&current->mm->mmap_sem);
		if (!pfn)
			return -EFAULT;
	} else {
		page = pages[0];
		if (PageHuge(page)) {
			page = compound_head(page);
			pte_size <<= compound_order(page);
		}
		/* if the guest wants write access, see if that is OK */
		if (!writing && hpte_is_writable(r)) {
			pte_t *ptep, pte;

			/*
			 * We need to protect against page table destruction
			 * while looking up and updating the pte.
			 */
			rcu_read_lock_sched();
			ptep = find_linux_pte_or_hugepte(current->mm->pgd,
							 hva, NULL);
			if (ptep && pte_present(*ptep)) {
				pte = kvmppc_read_update_linux_pte(ptep, 1);
				if (pte_write(pte))
					write_ok = 1;
			}
			rcu_read_unlock_sched();
		}
		pfn = page_to_pfn(page);
	}

	ret = -EFAULT;
	if (psize > pte_size)
		goto out_put;

	/* Check WIMG vs. the actual page we're accessing */
	if (!hpte_cache_flags_ok(r, is_io)) {
		if (is_io)
			return -EFAULT;
		/*
		 * Allow guest to map emulated device memory as
		 * uncacheable, but actually make it cacheable.
		 */
		r = (r & ~(HPTE_R_W|HPTE_R_I|HPTE_R_G)) | HPTE_R_M;
	}

	/* Set the HPTE to point to pfn */
	r = (r & ~(HPTE_R_PP0 - pte_size)) | (pfn << PAGE_SHIFT);
	if (hpte_is_writable(r) && !write_ok)
		r = hpte_make_readonly(r);
	ret = RESUME_GUEST;
	preempt_disable();
	while (!try_lock_hpte(hptep, HPTE_V_HVLOCK))
		cpu_relax();
	if ((hptep[0] & ~HPTE_V_HVLOCK) != hpte[0] || hptep[1] != hpte[1] ||
	    rev->guest_rpte != hpte[2])
		/* HPTE has been changed under us; let the guest retry */
		goto out_unlock;
	hpte[0] = (hpte[0] & ~HPTE_V_ABSENT) | HPTE_V_VALID;

	rmap = &memslot->rmap[gfn - memslot->base_gfn];
	lock_rmap(rmap);

	/* Check if we might have been invalidated; let the guest retry if so */
	ret = RESUME_GUEST;
	if (mmu_notifier_retry(vcpu, mmu_seq)) {
		unlock_rmap(rmap);
		goto out_unlock;
	}

	/* Only set R/C in real HPTE if set in both *rmap and guest_rpte */
	rcbits = *rmap >> KVMPPC_RMAP_RC_SHIFT;
	r &= rcbits | ~(HPTE_R_R | HPTE_R_C);

	if (hptep[0] & HPTE_V_VALID) {
		/* HPTE was previously valid, so we need to invalidate it */
		unlock_rmap(rmap);
		hptep[0] |= HPTE_V_ABSENT;
		kvmppc_invalidate_hpte(kvm, hptep, index);
		/* don't lose previous R and C bits */
		r |= hptep[1] & (HPTE_R_R | HPTE_R_C);
	} else {
		kvmppc_add_revmap_chain(kvm, rev, rmap, index, 0);
	}

	hptep[1] = r;
	eieio();
	hptep[0] = hpte[0];
	asm volatile("ptesync" : : : "memory");
	preempt_enable();
	if (page && hpte_is_writable(r))
		SetPageDirty(page);

 out_put:
	if (page)
		put_page(page);
	return ret;

 out_unlock:
	hptep[0] &= ~HPTE_V_HVLOCK;
	preempt_enable();
	goto out_put;
}

static int kvm_handle_hva(struct kvm *kvm, unsigned long hva,
			  int (*handler)(struct kvm *kvm, unsigned long *rmapp,
					 unsigned long gfn))
{
	int ret;
	int retval = 0;
	struct kvm_memslots *slots;
	struct kvm_memory_slot *memslot;

	slots = kvm_memslots(kvm);
	kvm_for_each_memslot(memslot, slots) {
		unsigned long start = memslot->userspace_addr;
		unsigned long end;

		end = start + (memslot->npages << PAGE_SHIFT);
		if (hva >= start && hva < end) {
			gfn_t gfn_offset = (hva - start) >> PAGE_SHIFT;

			ret = handler(kvm, &memslot->rmap[gfn_offset],
				      memslot->base_gfn + gfn_offset);
			retval |= ret;
		}
	}

	return retval;
}

static int kvm_unmap_rmapp(struct kvm *kvm, unsigned long *rmapp,
			   unsigned long gfn)
{
	struct revmap_entry *rev = kvm->arch.revmap;
	unsigned long h, i, j;
	unsigned long *hptep;
	unsigned long ptel, psize, rcbits;

	for (;;) {
		lock_rmap(rmapp);
		if (!(*rmapp & KVMPPC_RMAP_PRESENT)) {
			unlock_rmap(rmapp);
			break;
		}

		/*
		 * To avoid an ABBA deadlock with the HPTE lock bit,
		 * we can't spin on the HPTE lock while holding the
		 * rmap chain lock.
		 */
		i = *rmapp & KVMPPC_RMAP_INDEX;
		hptep = (unsigned long *) (kvm->arch.hpt_virt + (i << 4));
		if (!try_lock_hpte(hptep, HPTE_V_HVLOCK)) {
			/* unlock rmap before spinning on the HPTE lock */
			unlock_rmap(rmapp);
			while (hptep[0] & HPTE_V_HVLOCK)
				cpu_relax();
			continue;
		}
		j = rev[i].forw;
		if (j == i) {
			/* chain is now empty */
			*rmapp &= ~(KVMPPC_RMAP_PRESENT | KVMPPC_RMAP_INDEX);
		} else {
			/* remove i from chain */
			h = rev[i].back;
			rev[h].forw = j;
			rev[j].back = h;
			rev[i].forw = rev[i].back = i;
			*rmapp = (*rmapp & ~KVMPPC_RMAP_INDEX) | j;
		}

		/* Now check and modify the HPTE */
		ptel = rev[i].guest_rpte;
		psize = hpte_page_size(hptep[0], ptel);
		if ((hptep[0] & HPTE_V_VALID) &&
		    hpte_rpn(ptel, psize) == gfn) {
			hptep[0] |= HPTE_V_ABSENT;
			kvmppc_invalidate_hpte(kvm, hptep, i);
			/* Harvest R and C */
			rcbits = hptep[1] & (HPTE_R_R | HPTE_R_C);
			*rmapp |= rcbits << KVMPPC_RMAP_RC_SHIFT;
			rev[i].guest_rpte = ptel | rcbits;
		}
		unlock_rmap(rmapp);
		hptep[0] &= ~HPTE_V_HVLOCK;
	}
	return 0;
}

int kvm_unmap_hva(struct kvm *kvm, unsigned long hva)
{
	if (kvm->arch.using_mmu_notifiers)
		kvm_handle_hva(kvm, hva, kvm_unmap_rmapp);
	return 0;
}

static int kvm_age_rmapp(struct kvm *kvm, unsigned long *rmapp,
			 unsigned long gfn)
{
	struct revmap_entry *rev = kvm->arch.revmap;
	unsigned long head, i, j;
	unsigned long *hptep;
	int ret = 0;

 retry:
	lock_rmap(rmapp);
	if (*rmapp & KVMPPC_RMAP_REFERENCED) {
		*rmapp &= ~KVMPPC_RMAP_REFERENCED;
		ret = 1;
	}
	if (!(*rmapp & KVMPPC_RMAP_PRESENT)) {
		unlock_rmap(rmapp);
		return ret;
	}

	i = head = *rmapp & KVMPPC_RMAP_INDEX;
	do {
		hptep = (unsigned long *) (kvm->arch.hpt_virt + (i << 4));
		j = rev[i].forw;

		/* If this HPTE isn't referenced, ignore it */
		if (!(hptep[1] & HPTE_R_R))
			continue;

		if (!try_lock_hpte(hptep, HPTE_V_HVLOCK)) {
			/* unlock rmap before spinning on the HPTE lock */
			unlock_rmap(rmapp);
			while (hptep[0] & HPTE_V_HVLOCK)
				cpu_relax();
			goto retry;
		}

		/* Now check and modify the HPTE */
		if ((hptep[0] & HPTE_V_VALID) && (hptep[1] & HPTE_R_R)) {
			kvmppc_clear_ref_hpte(kvm, hptep, i);
			rev[i].guest_rpte |= HPTE_R_R;
			ret = 1;
		}
		hptep[0] &= ~HPTE_V_HVLOCK;
	} while ((i = j) != head);

	unlock_rmap(rmapp);
	return ret;
}

int kvm_age_hva(struct kvm *kvm, unsigned long hva)
{
	if (!kvm->arch.using_mmu_notifiers)
		return 0;
	return kvm_handle_hva(kvm, hva, kvm_age_rmapp);
}

static int kvm_test_age_rmapp(struct kvm *kvm, unsigned long *rmapp,
			      unsigned long gfn)
{
	struct revmap_entry *rev = kvm->arch.revmap;
	unsigned long head, i, j;
	unsigned long *hp;
	int ret = 1;

	if (*rmapp & KVMPPC_RMAP_REFERENCED)
		return 1;

	lock_rmap(rmapp);
	if (*rmapp & KVMPPC_RMAP_REFERENCED)
		goto out;

	if (*rmapp & KVMPPC_RMAP_PRESENT) {
		i = head = *rmapp & KVMPPC_RMAP_INDEX;
		do {
			hp = (unsigned long *)(kvm->arch.hpt_virt + (i << 4));
			j = rev[i].forw;
			if (hp[1] & HPTE_R_R)
				goto out;
		} while ((i = j) != head);
	}
	ret = 0;

 out:
	unlock_rmap(rmapp);
	return ret;
}

int kvm_test_age_hva(struct kvm *kvm, unsigned long hva)
{
	if (!kvm->arch.using_mmu_notifiers)
		return 0;
	return kvm_handle_hva(kvm, hva, kvm_test_age_rmapp);
}

void kvm_set_spte_hva(struct kvm *kvm, unsigned long hva, pte_t pte)
{
	if (!kvm->arch.using_mmu_notifiers)
		return;
	kvm_handle_hva(kvm, hva, kvm_unmap_rmapp);
}

static int kvm_test_clear_dirty(struct kvm *kvm, unsigned long *rmapp)
{
	struct revmap_entry *rev = kvm->arch.revmap;
	unsigned long head, i, j;
	unsigned long *hptep;
	int ret = 0;

 retry:
	lock_rmap(rmapp);
	if (*rmapp & KVMPPC_RMAP_CHANGED) {
		*rmapp &= ~KVMPPC_RMAP_CHANGED;
		ret = 1;
	}
	if (!(*rmapp & KVMPPC_RMAP_PRESENT)) {
		unlock_rmap(rmapp);
		return ret;
	}

	i = head = *rmapp & KVMPPC_RMAP_INDEX;
	do {
		hptep = (unsigned long *) (kvm->arch.hpt_virt + (i << 4));
		j = rev[i].forw;

		if (!(hptep[1] & HPTE_R_C))
			continue;

		if (!try_lock_hpte(hptep, HPTE_V_HVLOCK)) {
			/* unlock rmap before spinning on the HPTE lock */
			unlock_rmap(rmapp);
			while (hptep[0] & HPTE_V_HVLOCK)
				cpu_relax();
			goto retry;
		}

		/* Now check and modify the HPTE */
		if ((hptep[0] & HPTE_V_VALID) && (hptep[1] & HPTE_R_C)) {
			/* need to make it temporarily absent to clear C */
			hptep[0] |= HPTE_V_ABSENT;
			kvmppc_invalidate_hpte(kvm, hptep, i);
			hptep[1] &= ~HPTE_R_C;
			eieio();
			hptep[0] = (hptep[0] & ~HPTE_V_ABSENT) | HPTE_V_VALID;
			rev[i].guest_rpte |= HPTE_R_C;
			ret = 1;
		}
		hptep[0] &= ~HPTE_V_HVLOCK;
	} while ((i = j) != head);

	unlock_rmap(rmapp);
	return ret;
}

long kvmppc_hv_get_dirty_log(struct kvm *kvm, struct kvm_memory_slot *memslot)
{
	unsigned long i;
	unsigned long *rmapp, *map;

	preempt_disable();
	rmapp = memslot->rmap;
	map = memslot->dirty_bitmap;
	for (i = 0; i < memslot->npages; ++i) {
		if (kvm_test_clear_dirty(kvm, rmapp))
			__set_bit_le(i, map);
		++rmapp;
	}
	preempt_enable();
	return 0;
}

void *kvmppc_pin_guest_page(struct kvm *kvm, unsigned long gpa,
			    unsigned long *nb_ret)
{
	struct kvm_memory_slot *memslot;
	unsigned long gfn = gpa >> PAGE_SHIFT;
	struct page *page, *pages[1];
	int npages;
	unsigned long hva, psize, offset;
	unsigned long pa;
	unsigned long *physp;

	memslot = gfn_to_memslot(kvm, gfn);
	if (!memslot || (memslot->flags & KVM_MEMSLOT_INVALID))
		return NULL;
	if (!kvm->arch.using_mmu_notifiers) {
		physp = kvm->arch.slot_phys[memslot->id];
		if (!physp)
			return NULL;
		physp += gfn - memslot->base_gfn;
		pa = *physp;
		if (!pa) {
			if (kvmppc_get_guest_page(kvm, gfn, memslot,
						  PAGE_SIZE) < 0)
				return NULL;
			pa = *physp;
		}
		page = pfn_to_page(pa >> PAGE_SHIFT);
	} else {
		hva = gfn_to_hva_memslot(memslot, gfn);
		npages = get_user_pages_fast(hva, 1, 1, pages);
		if (npages < 1)
			return NULL;
		page = pages[0];
	}
	psize = PAGE_SIZE;
	if (PageHuge(page)) {
		page = compound_head(page);
		psize <<= compound_order(page);
	}
	if (!kvm->arch.using_mmu_notifiers)
		get_page(page);
	offset = gpa & (psize - 1);
	if (nb_ret)
		*nb_ret = psize - offset;
	return page_address(page) + offset;
}

void kvmppc_unpin_guest_page(struct kvm *kvm, void *va)
{
	struct page *page = virt_to_page(va);

	page = compound_head(page);
	put_page(page);
}

void kvmppc_mmu_book3s_hv_init(struct kvm_vcpu *vcpu)
{
	struct kvmppc_mmu *mmu = &vcpu->arch.mmu;

	if (cpu_has_feature(CPU_FTR_ARCH_206))
		vcpu->arch.slb_nr = 32;		/* POWER7 */
	else
		vcpu->arch.slb_nr = 64;

	mmu->xlate = kvmppc_mmu_book3s_64_hv_xlate;
	mmu->reset_msr = kvmppc_mmu_book3s_64_hv_reset_msr;

	vcpu->arch.hflags |= BOOK3S_HFLAG_SLB;
}<|MERGE_RESOLUTION|>--- conflicted
+++ resolved
@@ -43,23 +43,6 @@
 {
 	unsigned long hpt;
 	unsigned long lpid;
-<<<<<<< HEAD
-	struct kvmppc_linear_info *li;
-
-	/* using preallocated memory */
-	li = kvm_alloc_hpt();
-	if (li) {
-		hpt = (ulong)li->base_virt;
-		kvm->arch.hpt_li = li;
-		memset(li->base_virt, 0, li->npages << PAGE_SHIFT);
-		goto has_hpt;
-	}
-
-	/* using dynamic memory */
-	hpt = __get_free_pages(GFP_KERNEL|__GFP_ZERO|__GFP_REPEAT|__GFP_NOWARN,
-			       HPT_ORDER - PAGE_SHIFT);
-has_hpt:
-=======
 	struct revmap_entry *rev;
 	struct kvmppc_linear_info *li;
 
@@ -75,7 +58,6 @@
 				       __GFP_NOWARN, HPT_ORDER - PAGE_SHIFT);
 	}
 
->>>>>>> dd775ae2
 	if (!hpt) {
 		pr_err("kvm_alloc_hpt: Couldn't alloc HPT\n");
 		return -ENOMEM;
@@ -115,17 +97,11 @@
 void kvmppc_free_hpt(struct kvm *kvm)
 {
 	clear_bit(kvm->arch.lpid, lpid_inuse);
-<<<<<<< HEAD
-	free_pages(kvm->arch.hpt_virt, HPT_ORDER - PAGE_SHIFT);
-=======
 	vfree(kvm->arch.revmap);
->>>>>>> dd775ae2
 	if (kvm->arch.hpt_li)
 		kvm_release_hpt(kvm->arch.hpt_li);
 	else
 		free_pages(kvm->arch.hpt_virt, HPT_ORDER - PAGE_SHIFT);
-<<<<<<< HEAD
-=======
 }
 
 /* Bits in first HPTE dword for pagesize 4k, 64k or 16M */
@@ -138,7 +114,6 @@
 static inline unsigned long hpte1_pgsize_encoding(unsigned long pgsize)
 {
 	return (pgsize == 0x10000) ? 0x1000 : 0;
->>>>>>> dd775ae2
 }
 
 void kvmppc_map_vrma(struct kvm_vcpu *vcpu, struct kvm_memory_slot *memslot,
