--- conflicted
+++ resolved
@@ -63,67 +63,6 @@
 	}
 }
 
-<<<<<<< HEAD
-static void *of_vmlinux_alloc(unsigned long size)
-{
-	void *p = malloc(size);
-
-	if (!p)
-		fatal("Can't allocate memory for kernel image!\n\r");
-
-	return p;
-}
-
-static void of_exit(void)
-{
-	call_prom("exit", 0, 0);
-}
-
-/*
- * OF device tree routines
- */
-static void *of_finddevice(const char *name)
-{
-	return (phandle) call_prom("finddevice", 1, 1, name);
-}
-
-static int of_getprop(const void *phandle, const char *name, void *buf,
-		const int buflen)
-{
-	return call_prom("getprop", 4, 1, phandle, name, buf, buflen);
-}
-
-static int of_setprop(const void *phandle, const char *name, const void *buf,
-		const int buflen)
-{
-	return call_prom("setprop", 4, 1, phandle, name, buf, buflen);
-}
-
-/*
- * OF console routines
- */
-static void *of_stdout_handle;
-
-static int of_console_open(void)
-{
-	void *devp;
-
-	if (((devp = finddevice("/chosen")) != NULL)
-			&& (getprop(devp, "stdout", &of_stdout_handle,
-				sizeof(of_stdout_handle))
-				== sizeof(of_stdout_handle)))
-		return 0;
-
-	return -1;
-}
-
-static void of_console_write(const char *buf, int len)
-{
-	call_prom("write", 3, 1, of_stdout_handle, buf, len);
-}
-
-=======
->>>>>>> 4367388f
 void platform_init(unsigned long a1, unsigned long a2, void *promptr)
 {
 	platform_ops.image_hdr = of_image_hdr;
