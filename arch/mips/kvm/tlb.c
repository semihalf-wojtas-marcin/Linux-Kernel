--- conflicted
+++ resolved
@@ -360,27 +360,7 @@
 {
 	unsigned long entryhi = 0, entrylo0 = 0, entrylo1 = 0;
 	struct kvm *kvm = vcpu->kvm;
-<<<<<<< HEAD
 	kvm_pfn_t pfn0, pfn1;
-
-	if ((tlb->tlb_hi & VPN2_MASK) == 0) {
-		pfn0 = 0;
-		pfn1 = 0;
-	} else {
-		if (kvm_mips_map_page(kvm, mips3_tlbpfn_to_paddr(tlb->tlb_lo0)
-					   >> PAGE_SHIFT) < 0)
-			return -1;
-
-		if (kvm_mips_map_page(kvm, mips3_tlbpfn_to_paddr(tlb->tlb_lo1)
-					   >> PAGE_SHIFT) < 0)
-			return -1;
-
-		pfn0 = kvm->arch.guest_pmap[mips3_tlbpfn_to_paddr(tlb->tlb_lo0)
-					    >> PAGE_SHIFT];
-		pfn1 = kvm->arch.guest_pmap[mips3_tlbpfn_to_paddr(tlb->tlb_lo1)
-					    >> PAGE_SHIFT];
-=======
-	pfn_t pfn0, pfn1;
 	gfn_t gfn0, gfn1;
 	long tlb_lo[2];
 
@@ -403,7 +383,6 @@
 			__func__, gfn0, gfn1, tlb->tlb_hi);
 		kvm_mips_dump_guest_tlbs(vcpu);
 		return -1;
->>>>>>> 85184740
 	}
 
 	if (kvm_mips_map_page(kvm, gfn0) < 0)
