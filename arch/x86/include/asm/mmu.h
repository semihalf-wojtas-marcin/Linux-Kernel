#ifndef _ASM_X86_MMU_H
#define _ASM_X86_MMU_H

#include <linux/spinlock.h>
#include <linux/mutex.h>

/*
 * The x86 doesn't have a mmu context, but
 * we put the segment information here.
 */
typedef struct {
	void *ldt;
	int size;
<<<<<<< HEAD
#ifdef CONFIG_XEN
	unsigned has_foreign_mappings:1;
#endif
	struct mutex lock;
	void *vdso;
=======
>>>>>>> 55922c9d

#ifdef CONFIG_X86_64
	/* True if mm supports a task running in 32 bit compatibility mode. */
	unsigned short ia32_compat;
#endif

	struct mutex lock;
	void *vdso;
} mm_context_t;

#if defined(CONFIG_SMP) && !defined(CONFIG_XEN)
void leave_mm(int cpu);
#else
static inline void leave_mm(int cpu)
{
}
#endif

#endif /* _ASM_X86_MMU_H */<|MERGE_RESOLUTION|>--- conflicted
+++ resolved
@@ -11,14 +11,6 @@
 typedef struct {
 	void *ldt;
 	int size;
-<<<<<<< HEAD
-#ifdef CONFIG_XEN
-	unsigned has_foreign_mappings:1;
-#endif
-	struct mutex lock;
-	void *vdso;
-=======
->>>>>>> 55922c9d
 
 #ifdef CONFIG_X86_64
 	/* True if mm supports a task running in 32 bit compatibility mode. */
@@ -29,7 +21,7 @@
 	void *vdso;
 } mm_context_t;
 
-#if defined(CONFIG_SMP) && !defined(CONFIG_XEN)
+#ifdef CONFIG_SMP
 void leave_mm(int cpu);
 #else
 static inline void leave_mm(int cpu)
