#ifndef _ASM_X86_IPI_H
#define _ASM_X86_IPI_H

<<<<<<< HEAD
#ifndef CONFIG_XEN
=======
#ifdef CONFIG_X86_LOCAL_APIC
>>>>>>> 0882e8dd

/*
 * Copyright 2004 James Cleverdon, IBM.
 * Subject to the GNU Public License, v.2
 *
 * Generic APIC InterProcessor Interrupt code.
 *
 * Moved to include file by James Cleverdon from
 * arch/x86-64/kernel/smp.c
 *
 * Copyrights from kernel/smp.c:
 *
 * (c) 1995 Alan Cox, Building #3 <alan@redhat.com>
 * (c) 1998-99, 2000 Ingo Molnar <mingo@redhat.com>
 * (c) 2002,2003 Andi Kleen, SuSE Labs.
 * Subject to the GNU Public License, v.2
 */

#include <asm/hw_irq.h>
#include <asm/apic.h>
#include <asm/smp.h>

/*
 * the following functions deal with sending IPIs between CPUs.
 *
 * We use 'broadcast', CPU->CPU IPIs and self-IPIs too.
 */

static inline unsigned int __prepare_ICR(unsigned int shortcut, int vector,
					 unsigned int dest)
{
	unsigned int icr = shortcut | dest;

	switch (vector) {
	default:
		icr |= APIC_DM_FIXED | vector;
		break;
	case NMI_VECTOR:
		icr |= APIC_DM_NMI;
		break;
	}
	return icr;
}

static inline int __prepare_ICR2(unsigned int mask)
{
	return SET_APIC_DEST_FIELD(mask);
}

static inline void __xapic_wait_icr_idle(void)
{
	while (native_apic_mem_read(APIC_ICR) & APIC_ICR_BUSY)
		cpu_relax();
}

static inline void
__default_send_IPI_shortcut(unsigned int shortcut, int vector, unsigned int dest)
{
	/*
	 * Subtle. In the case of the 'never do double writes' workaround
	 * we have to lock out interrupts to be safe.  As we don't care
	 * of the value read we use an atomic rmw access to avoid costly
	 * cli/sti.  Otherwise we use an even cheaper single atomic write
	 * to the APIC.
	 */
	unsigned int cfg;

	/*
	 * Wait for idle.
	 */
	__xapic_wait_icr_idle();

	/*
	 * No need to touch the target chip field
	 */
	cfg = __prepare_ICR(shortcut, vector, dest);

	/*
	 * Send the IPI. The write to APIC_ICR fires this off.
	 */
	native_apic_mem_write(APIC_ICR, cfg);
}

/*
 * This is used to send an IPI with no shorthand notation (the destination is
 * specified in bits 56 to 63 of the ICR).
 */
static inline void
 __default_send_IPI_dest_field(unsigned int mask, int vector, unsigned int dest)
{
	unsigned long cfg;

	/*
	 * Wait for idle.
	 */
	if (unlikely(vector == NMI_VECTOR))
		safe_apic_wait_icr_idle();
	else
		__xapic_wait_icr_idle();

	/*
	 * prepare target chip field
	 */
	cfg = __prepare_ICR2(mask);
	native_apic_mem_write(APIC_ICR2, cfg);

	/*
	 * program the ICR
	 */
	cfg = __prepare_ICR(0, vector, dest);

	/*
	 * Send the IPI. The write to APIC_ICR fires this off.
	 */
	native_apic_mem_write(APIC_ICR, cfg);
}

extern void default_send_IPI_mask_sequence_phys(const struct cpumask *mask,
						 int vector);
extern void default_send_IPI_mask_allbutself_phys(const struct cpumask *mask,
							 int vector);
extern void default_send_IPI_mask_sequence_logical(const struct cpumask *mask,
							 int vector);
extern void default_send_IPI_mask_allbutself_logical(const struct cpumask *mask,
							 int vector);

/* Avoid include hell */
#define NMI_VECTOR 0x02

extern int no_broadcast;

static inline void __default_local_send_IPI_allbutself(int vector)
{
	if (no_broadcast || vector == NMI_VECTOR)
		apic->send_IPI_mask_allbutself(cpu_online_mask, vector);
	else
		__default_send_IPI_shortcut(APIC_DEST_ALLBUT, vector, apic->dest_logical);
}

static inline void __default_local_send_IPI_all(int vector)
{
	if (no_broadcast || vector == NMI_VECTOR)
		apic->send_IPI_mask(cpu_online_mask, vector);
	else
		__default_send_IPI_shortcut(APIC_DEST_ALLINC, vector, apic->dest_logical);
}

<<<<<<< HEAD
#endif /* CONFIG_XEN */
=======
#ifdef CONFIG_X86_32
extern void default_send_IPI_mask_logical(const struct cpumask *mask,
						 int vector);
extern void default_send_IPI_allbutself(int vector);
extern void default_send_IPI_all(int vector);
extern void default_send_IPI_self(int vector);
#endif

#endif
>>>>>>> 0882e8dd

#endif /* _ASM_X86_IPI_H */<|MERGE_RESOLUTION|>--- conflicted
+++ resolved
@@ -1,11 +1,7 @@
 #ifndef _ASM_X86_IPI_H
 #define _ASM_X86_IPI_H
 
-<<<<<<< HEAD
-#ifndef CONFIG_XEN
-=======
 #ifdef CONFIG_X86_LOCAL_APIC
->>>>>>> 0882e8dd
 
 /*
  * Copyright 2004 James Cleverdon, IBM.
@@ -153,9 +149,6 @@
 		__default_send_IPI_shortcut(APIC_DEST_ALLINC, vector, apic->dest_logical);
 }
 
-<<<<<<< HEAD
-#endif /* CONFIG_XEN */
-=======
 #ifdef CONFIG_X86_32
 extern void default_send_IPI_mask_logical(const struct cpumask *mask,
 						 int vector);
@@ -165,6 +158,5 @@
 #endif
 
 #endif
->>>>>>> 0882e8dd
 
 #endif /* _ASM_X86_IPI_H */