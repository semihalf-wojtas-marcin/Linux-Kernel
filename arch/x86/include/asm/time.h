--- conflicted
+++ resolved
@@ -7,25 +7,4 @@
 
 extern void time_init(void);
 
-<<<<<<< HEAD
-#ifdef CONFIG_PARAVIRT
-#include <asm/paravirt.h>
-#else /* !CONFIG_PARAVIRT */
-
-#define get_wallclock() native_get_wallclock()
-#define set_wallclock(x) native_set_wallclock(x)
-#define choose_time_init() hpet_time_init
-
-#endif /* CONFIG_PARAVIRT */
-
-extern unsigned long __init calibrate_cpu(void);
-
-#ifdef CONFIG_XEN
-extern int xen_independent_wallclock(void);
-extern unsigned long xen_read_persistent_clock(void);
-extern int xen_update_persistent_clock(void);
-#endif
-
-=======
->>>>>>> 17d857be
 #endif /* _ASM_X86_TIME_H */