# Put here option for CPU selection and depending optimization
if !X86_ELAN

choice
	prompt "Processor family"
	default M686 if X86_32
	default GENERIC_CPU if X86_64

config M386
	bool "386"
	depends on X86_32 && !UML
	---help---
	  This is the processor type of your CPU. This information is used for
	  optimizing purposes. In order to compile a kernel that can run on
	  all x86 CPU types (albeit not optimally fast), you can specify
	  "386" here.

	  The kernel will not necessarily run on earlier architectures than
	  the one you have chosen, e.g. a Pentium optimized kernel will run on
	  a PPro, but not necessarily on a i486.

	  Here are the settings recommended for greatest speed:
	  - "386" for the AMD/Cyrix/Intel 386DX/DXL/SL/SLC/SX, Cyrix/TI
	  486DLC/DLC2, and UMC 486SX-S.  Only "386" kernels will run on a 386
	  class machine.
	  - "486" for the AMD/Cyrix/IBM/Intel 486DX/DX2/DX4 or
	  SL/SLC/SLC2/SLC3/SX/SX2 and UMC U5D or U5S.
	  - "586" for generic Pentium CPUs lacking the TSC
	  (time stamp counter) register.
	  - "Pentium-Classic" for the Intel Pentium.
	  - "Pentium-MMX" for the Intel Pentium MMX.
	  - "Pentium-Pro" for the Intel Pentium Pro.
	  - "Pentium-II" for the Intel Pentium II or pre-Coppermine Celeron.
	  - "Pentium-III" for the Intel Pentium III or Coppermine Celeron.
	  - "Pentium-4" for the Intel Pentium 4 or P4-based Celeron.
	  - "K6" for the AMD K6, K6-II and K6-III (aka K6-3D).
	  - "Athlon" for the AMD K7 family (Athlon/Duron/Thunderbird).
	  - "Crusoe" for the Transmeta Crusoe series.
	  - "Efficeon" for the Transmeta Efficeon series.
	  - "Winchip-C6" for original IDT Winchip.
	  - "Winchip-2" for IDT Winchips with 3dNow! capabilities.
	  - "GeodeGX1" for Geode GX1 (Cyrix MediaGX).
	  - "Geode GX/LX" For AMD Geode GX and LX processors.
	  - "CyrixIII/VIA C3" for VIA Cyrix III or VIA C3.
	  - "VIA C3-2" for VIA C3-2 "Nehemiah" (model 9 and above).
	  - "VIA C7" for VIA C7.

	  If you don't know what to do, choose "386".

config M486
	bool "486"
	depends on X86_32
	help
	  Select this for a 486 series processor, either Intel or one of the
	  compatible processors from AMD, Cyrix, IBM, or Intel.  Includes DX,
	  DX2, and DX4 variants; also SL/SLC/SLC2/SLC3/SX/SX2 and UMC U5D or
	  U5S.

config M586
	bool "586/K5/5x86/6x86/6x86MX"
	depends on X86_32
	help
	  Select this for an 586 or 686 series processor such as the AMD K5,
	  the Cyrix 5x86, 6x86 and 6x86MX.  This choice does not
	  assume the RDTSC (Read Time Stamp Counter) instruction.

config M586TSC
	bool "Pentium-Classic"
	depends on X86_32
	help
	  Select this for a Pentium Classic processor with the RDTSC (Read
	  Time Stamp Counter) instruction for benchmarking.

config M586MMX
	bool "Pentium-MMX"
	depends on X86_32
	help
	  Select this for a Pentium with the MMX graphics/multimedia
	  extended instructions.

config M686
	bool "Pentium-Pro"
	depends on X86_32
	help
	  Select this for Intel Pentium Pro chips.  This enables the use of
	  Pentium Pro extended instructions, and disables the init-time guard
	  against the f00f bug found in earlier Pentiums.

config MPENTIUMII
	bool "Pentium-II/Celeron(pre-Coppermine)"
	depends on X86_32
	help
	  Select this for Intel chips based on the Pentium-II and
	  pre-Coppermine Celeron core.  This option enables an unaligned
	  copy optimization, compiles the kernel with optimization flags
	  tailored for the chip, and applies any applicable Pentium Pro
	  optimizations.

config MPENTIUMIII
	bool "Pentium-III/Celeron(Coppermine)/Pentium-III Xeon"
	depends on X86_32
	help
	  Select this for Intel chips based on the Pentium-III and
	  Celeron-Coppermine core.  This option enables use of some
	  extended prefetch instructions in addition to the Pentium II
	  extensions.

config MPENTIUMM
	bool "Pentium M"
	depends on X86_32
	help
	  Select this for Intel Pentium M (not Pentium-4 M)
	  notebook chips.

config MPENTIUM4
	bool "Pentium-4/Celeron(P4-based)/Pentium-4 M/older Xeon"
	depends on X86_32
	help
	  Select this for Intel Pentium 4 chips.  This includes the
	  Pentium 4, Pentium D, P4-based Celeron and Xeon, and
	  Pentium-4 M (not Pentium M) chips.  This option enables compile
	  flags optimized for the chip, uses the correct cache line size, and
	  applies any applicable optimizations.

	  CPUIDs: F[0-6][1-A] (in /proc/cpuinfo show = cpu family : 15 )

	  Select this for:
	    Pentiums (Pentium 4, Pentium D, Celeron, Celeron D) corename:
		-Willamette
		-Northwood
		-Mobile Pentium 4
		-Mobile Pentium 4 M
		-Extreme Edition (Gallatin)
		-Prescott
		-Prescott 2M
		-Cedar Mill
		-Presler
		-Smithfiled
	    Xeons (Intel Xeon, Xeon MP, Xeon LV, Xeon MV) corename:
		-Foster
		-Prestonia
		-Gallatin
		-Nocona
		-Irwindale
		-Cranford
		-Potomac
		-Paxville
		-Dempsey


config MK6
	bool "K6/K6-II/K6-III"
	depends on X86_32
	help
	  Select this for an AMD K6-family processor.  Enables use of
	  some extended instructions, and passes appropriate optimization
	  flags to GCC.

config MK7
	bool "Athlon/Duron/K7"
	depends on X86_32
	help
	  Select this for an AMD Athlon K7-family processor.  Enables use of
	  some extended instructions, and passes appropriate optimization
	  flags to GCC.

config MK8
	bool "Opteron/Athlon64/Hammer/K8"
	help
	  Select this for an AMD Opteron or Athlon64 Hammer-family processor.  Enables
	  use of some extended instructions, and passes appropriate optimization
	  flags to GCC.

config MCRUSOE
	bool "Crusoe"
	depends on X86_32
	help
	  Select this for a Transmeta Crusoe processor.  Treats the processor
	  like a 586 with TSC, and sets some GCC optimization flags (like a
	  Pentium Pro with no alignment requirements).

config MEFFICEON
	bool "Efficeon"
	depends on X86_32
	help
	  Select this for a Transmeta Efficeon processor.

config MWINCHIPC6
	bool "Winchip-C6"
	depends on X86_32
	help
	  Select this for an IDT Winchip C6 chip.  Linux and GCC
	  treat this chip as a 586TSC with some extended instructions
	  and alignment requirements.

config MWINCHIP3D
	bool "Winchip-2/Winchip-2A/Winchip-3"
	depends on X86_32
	help
	  Select this for an IDT Winchip-2, 2A or 3.  Linux and GCC
	  treat this chip as a 586TSC with some extended instructions
	  and alignment requirements.  Also enable out of order memory
	  stores for this CPU, which can increase performance of some
	  operations.

config MGEODEGX1
	bool "GeodeGX1"
	depends on X86_32
	help
	  Select this for a Geode GX1 (Cyrix MediaGX) chip.

config MGEODE_LX
	bool "Geode GX/LX"
	depends on X86_32
	help
	  Select this for AMD Geode GX and LX processors.

config MCYRIXIII
	bool "CyrixIII/VIA-C3"
	depends on X86_32
	help
	  Select this for a Cyrix III or C3 chip.  Presently Linux and GCC
	  treat this chip as a generic 586. Whilst the CPU is 686 class,
	  it lacks the cmov extension which gcc assumes is present when
	  generating 686 code.
	  Note that Nehemiah (Model 9) and above will not boot with this
	  kernel due to them lacking the 3DNow! instructions used in earlier
	  incarnations of the CPU.

config MVIAC3_2
	bool "VIA C3-2 (Nehemiah)"
	depends on X86_32
	help
	  Select this for a VIA C3 "Nehemiah". Selecting this enables usage
	  of SSE and tells gcc to treat the CPU as a 686.
	  Note, this kernel will not boot on older (pre model 9) C3s.

config MVIAC7
	bool "VIA C7"
	depends on X86_32
	help
	  Select this for a VIA C7.  Selecting this uses the correct cache
	  shift and tells gcc to treat the CPU as a 686.

config MPSC
	bool "Intel P4 / older Netburst based Xeon"
	depends on X86_64
	help
	  Optimize for Intel Pentium 4, Pentium D and older Nocona/Dempsey
	  Xeon CPUs with Intel 64bit which is compatible with x86-64.
	  Note that the latest Xeons (Xeon 51xx and 53xx) are not based on the
	  Netburst core and shouldn't use this option. You can distinguish them
	  using the cpu family field
	  in /proc/cpuinfo. Family 15 is an older Xeon, Family 6 a newer one.

config MCORE2
	bool "Core 2/newer Xeon"
	help
	  Select this for Intel Core 2 and newer Core 2 Xeons (Xeon 51xx and 53xx)
	  CPUs. You can distinguish newer from older Xeons by the CPU family
	  in /proc/cpuinfo. Newer ones have 6 and older ones 15 (not a typo)

config GENERIC_CPU
	bool "Generic-x86-64"
	depends on X86_64
	help
	  Generic x86-64 CPU.
	  Run equally well on all x86-64 CPUs.

endchoice

config X86_GENERIC
	bool "Generic x86 support"
	depends on X86_32
	help
	  Instead of just including optimizations for the selected
	  x86 variant (e.g. PII, Crusoe or Athlon), include some more
	  generic optimizations as well. This will make the kernel
	  perform better on x86 CPUs other than that selected.

	  This is really intended for distributors who need more
	  generic optimizations.

endif

config X86_CPU
	def_bool y
	select GENERIC_FIND_FIRST_BIT
	select GENERIC_FIND_NEXT_BIT

#
# Define implied options from the CPU selection here
config X86_L1_CACHE_BYTES
	int
	default "128" if GENERIC_CPU || MPSC
	default "64" if MK8 || MCORE2
	depends on X86_64

config X86_INTERNODE_CACHE_BYTES
	int
	default "4096" if X86_VSMP
	default X86_L1_CACHE_BYTES if !X86_VSMP
	depends on X86_64

config X86_CMPXCHG
	def_bool X86_64 || (X86_32 && !M386)

config X86_L1_CACHE_SHIFT
	int
	default "7" if MPENTIUM4 || X86_GENERIC || GENERIC_CPU || MPSC
	default "4" if X86_ELAN || M486 || M386 || MGEODEGX1
	default "5" if MWINCHIP3D || MWINCHIPC6 || MCRUSOE || MEFFICEON || MCYRIXIII || MK6 || MPENTIUMIII || MPENTIUMII || M686 || M586MMX || M586TSC || M586 || MVIAC3_2 || MGEODE_LX
	default "6" if MK7 || MK8 || MPENTIUMM || MCORE2 || MVIAC7

config X86_XADD
	def_bool y
	depends on X86_32 && !M386

config X86_PPRO_FENCE
	bool "PentiumPro memory ordering errata workaround"
	depends on M686 || M586MMX || M586TSC || M586 || M486 || M386 || MGEODEGX1
	help
	  Old PentiumPro multiprocessor systems had errata that could cause memory
	  operations to violate the x86 ordering standard in rare cases. Enabling this
	  option will attempt to work around some (but not all) occurances of
	  this problem, at the cost of much heavier spinlock and memory barrier
	  operations.

	  If unsure, say n here. Even distro kernels should think twice before enabling
	  this: there are few systems, and an unlikely bug.

config X86_F00F_BUG
	def_bool y
	depends on (M586MMX || M586TSC || M586 || M486 || M386) && !X86_NO_IDT

config X86_WP_WORKS_OK
	def_bool y
	depends on !M386

config X86_INVLPG
	def_bool y
	depends on X86_32 && !M386

config X86_BSWAP
	def_bool y
	depends on X86_32 && !M386

config X86_POPAD_OK
	def_bool y
	depends on X86_32 && !M386

config X86_ALIGNMENT_16
	def_bool y
	depends on MWINCHIP3D || MWINCHIPC6 || MCYRIXIII || X86_ELAN || MK6 || M586MMX || M586TSC || M586 || M486 || MVIAC3_2 || MGEODEGX1

config X86_INTEL_USERCOPY
	def_bool y
	depends on MPENTIUM4 || MPENTIUMM || MPENTIUMIII || MPENTIUMII || M586MMX || X86_GENERIC || MK8 || MK7 || MEFFICEON || MCORE2

config X86_USE_PPRO_CHECKSUM
	def_bool y
	depends on MWINCHIP3D || MWINCHIPC6 || MCYRIXIII || MK7 || MK6 || MPENTIUM4 || MPENTIUMM || MPENTIUMIII || MPENTIUMII || M686 || MK8 || MVIAC3_2 || MEFFICEON || MGEODE_LX || MCORE2

config X86_USE_3DNOW
	def_bool y
	depends on (MCYRIXIII || MK7 || MGEODE_LX) && !UML

config X86_OOSTORE
	def_bool y
	depends on (MWINCHIP3D || MWINCHIPC6) && MTRR

#
# P6_NOPs are a relatively minor optimization that require a family >=
# 6 processor, except that it is broken on certain VIA chips.
# Furthermore, AMD chips prefer a totally different sequence of NOPs
# (which work on all CPUs).  In addition, it looks like Virtual PC
# does not understand them.
#
# As a result, disallow these if we're not compiling for X86_64 (these
# NOPs do work on all x86-64 capable chips); the list of processors in
# the right-hand clause are the cores that benefit from this optimization.
#
config X86_P6_NOP
	def_bool y
	depends on X86_64
	depends on (MCORE2 || MPENTIUM4 || MPSC)

config X86_TSC
	def_bool y
<<<<<<< HEAD
	depends on ((MWINCHIP3D || MWINCHIP2 || MCRUSOE || MEFFICEON || MCYRIXIII || MK7 || MK6 || MPENTIUM4 || MPENTIUMM || MPENTIUMIII || MPENTIUMII || M686 || M586MMX || M586TSC || MK8 || MVIAC3_2 || MVIAC7 || MGEODEGX1 || MGEODE_LX || MCORE2) && !X86_NUMAQ) || X86_64
	depends on !XEN
=======
	depends on ((MWINCHIP3D || MCRUSOE || MEFFICEON || MCYRIXIII || MK7 || MK6 || MPENTIUM4 || MPENTIUMM || MPENTIUMIII || MPENTIUMII || M686 || M586MMX || M586TSC || MK8 || MVIAC3_2 || MVIAC7 || MGEODEGX1 || MGEODE_LX || MCORE2) && !X86_NUMAQ) || X86_64
>>>>>>> 18e352e4

config X86_CMPXCHG64
	def_bool y
	depends on X86_PAE || X86_64

# this should be set for all -march=.. options where the compiler
# generates cmov.
config X86_CMOV
	def_bool y
	depends on (MK8 || MK7 || MCORE2 || MPENTIUM4 || MPENTIUMM || MPENTIUMIII || MPENTIUMII || M686 || MVIAC3_2 || MVIAC7 || MCRUSOE || MEFFICEON || X86_64)

config X86_MINIMUM_CPU_FAMILY
	int
	default "64" if X86_64
	default "6" if X86_32 && X86_P6_NOP
	default "4" if X86_32 && (X86_XADD || X86_CMPXCHG || X86_BSWAP || X86_WP_WORKS_OK)
	default "3"

config X86_DEBUGCTLMSR
	def_bool y
	depends on !(MK6 || MWINCHIPC6 || MWINCHIP3D || MCYRIXIII || M586MMX || M586TSC || M586 || M486 || M386) && !UML

menuconfig PROCESSOR_SELECT
	bool "Supported processor vendors" if EMBEDDED
	help
	  This lets you choose what x86 vendor support code your kernel
	  will include.

config CPU_SUP_INTEL
	default y
	bool "Support Intel processors" if PROCESSOR_SELECT
	help
	  This enables detection, tunings and quirks for Intel processors

	  You need this enabled if you want your kernel to run on an
	  Intel CPU. Disabling this option on other types of CPUs
	  makes the kernel a tiny bit smaller. Disabling it on an Intel
	  CPU might render the kernel unbootable.

	  If unsure, say N.

config CPU_SUP_CYRIX_32
	default y
	bool "Support Cyrix processors" if PROCESSOR_SELECT
	depends on !64BIT
	help
	  This enables detection, tunings and quirks for Cyrix processors

	  You need this enabled if you want your kernel to run on a
	  Cyrix CPU. Disabling this option on other types of CPUs
	  makes the kernel a tiny bit smaller. Disabling it on a Cyrix
	  CPU might render the kernel unbootable.

	  If unsure, say N.

config CPU_SUP_AMD
	default y
	bool "Support AMD processors" if PROCESSOR_SELECT
	help
	  This enables detection, tunings and quirks for AMD processors

	  You need this enabled if you want your kernel to run on an
	  AMD CPU. Disabling this option on other types of CPUs
	  makes the kernel a tiny bit smaller. Disabling it on an AMD
	  CPU might render the kernel unbootable.

	  If unsure, say N.

config CPU_SUP_CENTAUR_32
	default y
	bool "Support Centaur processors" if PROCESSOR_SELECT
	depends on !64BIT
	help
	  This enables detection, tunings and quirks for Centaur processors

	  You need this enabled if you want your kernel to run on a
	  Centaur CPU. Disabling this option on other types of CPUs
	  makes the kernel a tiny bit smaller. Disabling it on a Centaur
	  CPU might render the kernel unbootable.

	  If unsure, say N.

config CPU_SUP_CENTAUR_64
	default y
	bool "Support Centaur processors" if PROCESSOR_SELECT
	depends on 64BIT
	help
	  This enables detection, tunings and quirks for Centaur processors

	  You need this enabled if you want your kernel to run on a
	  Centaur CPU. Disabling this option on other types of CPUs
	  makes the kernel a tiny bit smaller. Disabling it on a Centaur
	  CPU might render the kernel unbootable.

	  If unsure, say N.

config CPU_SUP_TRANSMETA_32
	default y
	bool "Support Transmeta processors" if PROCESSOR_SELECT
	depends on !64BIT
	help
	  This enables detection, tunings and quirks for Transmeta processors

	  You need this enabled if you want your kernel to run on a
	  Transmeta CPU. Disabling this option on other types of CPUs
	  makes the kernel a tiny bit smaller. Disabling it on a Transmeta
	  CPU might render the kernel unbootable.

	  If unsure, say N.

config CPU_SUP_UMC_32
	default y
	bool "Support UMC processors" if PROCESSOR_SELECT
	depends on !64BIT
	help
	  This enables detection, tunings and quirks for UMC processors

	  You need this enabled if you want your kernel to run on a
	  UMC CPU. Disabling this option on other types of CPUs
	  makes the kernel a tiny bit smaller. Disabling it on a UMC
	  CPU might render the kernel unbootable.

	  If unsure, say N.

config X86_DS
	def_bool X86_PTRACE_BTS
	depends on X86_DEBUGCTLMSR
	select HAVE_HW_BRANCH_TRACER

config X86_PTRACE_BTS
	bool "Branch Trace Store"
	default y
	depends on X86_DEBUGCTLMSR
	help
	  This adds a ptrace interface to the hardware's branch trace store.

	  Debuggers may use it to collect an execution trace of the debugged
	  application in order to answer the question 'how did I get here?'.
	  Debuggers may trace user mode as well as kernel mode.

	  Say Y unless there is no application development on this machine
	  and you want to save a small amount of code size.<|MERGE_RESOLUTION|>--- conflicted
+++ resolved
@@ -331,7 +331,7 @@
 
 config X86_F00F_BUG
 	def_bool y
-	depends on (M586MMX || M586TSC || M586 || M486 || M386) && !X86_NO_IDT
+	depends on M586MMX || M586TSC || M586 || M486 || M386
 
 config X86_WP_WORKS_OK
 	def_bool y
@@ -387,12 +387,7 @@
 
 config X86_TSC
 	def_bool y
-<<<<<<< HEAD
-	depends on ((MWINCHIP3D || MWINCHIP2 || MCRUSOE || MEFFICEON || MCYRIXIII || MK7 || MK6 || MPENTIUM4 || MPENTIUMM || MPENTIUMIII || MPENTIUMII || M686 || M586MMX || M586TSC || MK8 || MVIAC3_2 || MVIAC7 || MGEODEGX1 || MGEODE_LX || MCORE2) && !X86_NUMAQ) || X86_64
-	depends on !XEN
-=======
 	depends on ((MWINCHIP3D || MCRUSOE || MEFFICEON || MCYRIXIII || MK7 || MK6 || MPENTIUM4 || MPENTIUMM || MPENTIUMIII || MPENTIUMII || M686 || M586MMX || M586TSC || MK8 || MVIAC3_2 || MVIAC7 || MGEODEGX1 || MGEODE_LX || MCORE2) && !X86_NUMAQ) || X86_64
->>>>>>> 18e352e4
 
 config X86_CMPXCHG64
 	def_bool y
