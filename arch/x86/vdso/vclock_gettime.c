--- conflicted
+++ resolved
@@ -25,13 +25,6 @@
 
 #define gtod (&VVAR(vsyscall_gtod_data))
 
-#ifndef CONFIG_XEN
-#define using_vclock likely(gtod->clock.vclock_mode != VCLOCK_NONE)
-#else
-#define using_vclock 0
-#define VCLOCK_TSC (-1)
-#endif
-
 notrace static cycle_t vread_tsc(void)
 {
 	cycle_t ret;
@@ -165,19 +158,10 @@
 
 	switch (clock) {
 	case CLOCK_REALTIME:
-<<<<<<< HEAD
-		if (using_vclock)
-			return do_realtime(ts);
-		break;
-	case CLOCK_MONOTONIC:
-		if (using_vclock)
-			return do_monotonic(ts);
-=======
 		ret = do_realtime(ts);
 		break;
 	case CLOCK_MONOTONIC:
 		ret = do_monotonic(ts);
->>>>>>> dd775ae2
 		break;
 	case CLOCK_REALTIME_COARSE:
 		return do_realtime_coarse(ts);
@@ -194,23 +178,6 @@
 
 notrace int __vdso_gettimeofday(struct timeval *tv, struct timezone *tz)
 {
-<<<<<<< HEAD
-	long ret;
-	if (using_vclock) {
-		if (likely(tv != NULL)) {
-			BUILD_BUG_ON(offsetof(struct timeval, tv_usec) !=
-				     offsetof(struct timespec, tv_nsec) ||
-				     sizeof(*tv) != sizeof(struct timespec));
-			do_realtime((struct timespec *)tv);
-			tv->tv_usec /= 1000;
-		}
-		if (unlikely(tz != NULL)) {
-			/* Avoid memcpy. Some old compilers fail to inline it */
-			tz->tz_minuteswest = gtod->sys_tz.tz_minuteswest;
-			tz->tz_dsttime = gtod->sys_tz.tz_dsttime;
-		}
-		return 0;
-=======
 	long ret = VCLOCK_NONE;
 
 	if (likely(tv != NULL)) {
@@ -219,7 +186,6 @@
 			     sizeof(*tv) != sizeof(struct timespec));
 		ret = do_realtime((struct timespec *)tv);
 		tv->tv_usec /= 1000;
->>>>>>> dd775ae2
 	}
 	if (unlikely(tz != NULL)) {
 		/* Avoid memcpy. Some old compilers fail to inline it */
