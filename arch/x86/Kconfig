# Select 32 or 64 bit
config 64BIT
	bool "64-bit kernel" if ARCH = "x86"
	default ARCH != "i386"
	---help---
	  Say yes to build a 64-bit kernel - formerly known as x86_64
	  Say no to build a 32-bit kernel - formerly known as i386

config X86_32
	def_bool y
	depends on !64BIT
	select CLKSRC_I8253 if !XEN
	select HAVE_UID16

config X86_64
	def_bool y
	depends on 64BIT
	select X86_DEV_DMA_OPS
	select ARCH_USE_CMPXCHG_LOCKREF if !XEN

### Arch settings
config X86
	def_bool y
	select ARCH_MIGHT_HAVE_ACPI_PDC if ACPI
	select ARCH_HAS_DEBUG_STRICT_USER_COPY_CHECKS
	select ARCH_HAS_FAST_MULTIPLIER
	select ARCH_MIGHT_HAVE_PC_PARPORT
	select ARCH_MIGHT_HAVE_PC_SERIO
	select HAVE_AOUT if X86_32
	select HAVE_UNSTABLE_SCHED_CLOCK
	select ARCH_SUPPORTS_NUMA_BALANCING if X86_64
	select ARCH_SUPPORTS_INT128 if X86_64
	select ARCH_WANTS_PROT_NUMA_PROT_NONE
	select HAVE_IDE
	select HAVE_OPROFILE
	select HAVE_PCSPKR_PLATFORM if !XEN_UNPRIVILEGED_GUEST
	select HAVE_PERF_EVENTS
	select HAVE_IOREMAP_PROT
	select HAVE_KPROBES
	select HAVE_MEMBLOCK
	select HAVE_MEMBLOCK_NODE_MAP
	select ARCH_DISCARD_MEMBLOCK
	select ARCH_WANT_OPTIONAL_GPIOLIB
	select ARCH_WANT_FRAME_POINTERS
	select HAVE_DMA_ATTRS
	select HAVE_DMA_CONTIGUOUS if !XEN
	select HAVE_KRETPROBES
	select GENERIC_EARLY_IOREMAP
	select HAVE_OPTPROBES
	select HAVE_KPROBES_ON_FTRACE
	select HAVE_FTRACE_MCOUNT_RECORD
	select HAVE_FENTRY if X86_64
	select HAVE_C_RECORDMCOUNT
	select HAVE_DYNAMIC_FTRACE
	select HAVE_DYNAMIC_FTRACE_WITH_REGS
	select HAVE_FUNCTION_TRACER
	select HAVE_FUNCTION_GRAPH_TRACER
	select HAVE_FUNCTION_GRAPH_FP_TEST
	select HAVE_SYSCALL_TRACEPOINTS
	select SYSCTL_EXCEPTION_TRACE
	select HAVE_KVM if !XEN
	select HAVE_ARCH_KGDB if !XEN
	select HAVE_ARCH_TRACEHOOK
	select HAVE_GENERIC_DMA_COHERENT if X86_32
	select HAVE_EFFICIENT_UNALIGNED_ACCESS
	select USER_STACKTRACE_SUPPORT
	select HAVE_REGS_AND_STACK_ACCESS_API
	select HAVE_DMA_API_DEBUG
	select HAVE_KERNEL_GZIP
	select HAVE_KERNEL_BZIP2 if !XEN
	select HAVE_KERNEL_LZMA if !XEN
	select HAVE_KERNEL_XZ if !XEN
	select HAVE_KERNEL_LZO if !XEN
	select HAVE_KERNEL_LZ4 if !XEN
	select HAVE_HW_BREAKPOINT
	select HAVE_MIXED_BREAKPOINTS_REGS
	select PERF_EVENTS
	select HAVE_PERF_EVENTS_NMI if !XEN
	select HAVE_PERF_REGS
	select HAVE_PERF_USER_STACK_DUMP
	select HAVE_DEBUG_KMEMLEAK
	select ANON_INODES
	select HAVE_ALIGNED_STRUCT_PAGE if SLUB
	select HAVE_CMPXCHG_LOCAL
	select HAVE_CMPXCHG_DOUBLE
	select HAVE_ARCH_KMEMCHECK
	select HAVE_USER_RETURN_NOTIFIER
	select ARCH_BINFMT_ELF_RANDOMIZE_PIE
	select HAVE_ARCH_JUMP_LABEL
	select ARCH_HAS_ATOMIC64_DEC_IF_POSITIVE
	select SPARSE_IRQ
	select GENERIC_FIND_FIRST_BIT
	select GENERIC_IRQ_PROBE
	select GENERIC_PENDING_IRQ if SMP
	select GENERIC_IRQ_SHOW
	select GENERIC_CLOCKEVENTS_MIN_ADJUST
	select IRQ_FORCED_THREADING
	select HAVE_BPF_JIT if X86_64
<<<<<<< HEAD
	select HAVE_ARCH_TRANSPARENT_HUGEPAGE if !XEN
	select CLKEVT_I8253 if !XEN
=======
	select HAVE_ARCH_TRANSPARENT_HUGEPAGE
	select ARCH_HAS_SG_CHAIN
	select CLKEVT_I8253
>>>>>>> 9e82bf01
	select ARCH_HAVE_NMI_SAFE_CMPXCHG
	select GENERIC_IOMAP
	select DCACHE_WORD_ACCESS
	select GENERIC_SMP_IDLE_THREAD
	select ARCH_WANT_IPC_PARSE_VERSION if X86_32
	select HAVE_ARCH_SECCOMP_FILTER
	select BUILDTIME_EXTABLE_SORT
	select GENERIC_CMOS_UPDATE
	select HAVE_ARCH_SOFT_DIRTY if X86_64 && !XEN
	select CLOCKSOURCE_WATCHDOG if !XEN
	select GENERIC_CLOCKEVENTS
	select ARCH_CLOCKSOURCE_DATA
<<<<<<< HEAD
	select GENERIC_CLOCKEVENTS_BROADCAST if (X86_64 || (X86_32 && X86_LOCAL_APIC)) && !XEN
=======
	select CLOCKSOURCE_VALIDATE_LAST_CYCLE
	select GENERIC_CLOCKEVENTS_BROADCAST if X86_64 || (X86_32 && X86_LOCAL_APIC)
>>>>>>> 9e82bf01
	select GENERIC_TIME_VSYSCALL
	select GENERIC_STRNCPY_FROM_USER
	select GENERIC_STRNLEN_USER
	select HAVE_CONTEXT_TRACKING if X86_64
	select HAVE_IRQ_TIME_ACCOUNTING
	select VIRT_TO_BUS
	select MODULES_USE_ELF_REL if X86_32
	select MODULES_USE_ELF_RELA if X86_64
	select CLONE_BACKWARDS if X86_32
	select ARCH_USE_BUILTIN_BSWAP
	select ARCH_USE_QUEUE_RWLOCK
	select OLD_SIGSUSPEND3 if X86_32 || IA32_EMULATION
	select OLD_SIGACTION if X86_32
	select COMPAT_OLD_SIGACTION if IA32_EMULATION
	select RTC_LIB if !XEN_UNPRIVILEGED_GUEST
	select HAVE_DEBUG_STACKOVERFLOW
	select HAVE_IRQ_EXIT_ON_IRQ_STACK if X86_64
	select HAVE_CC_STACKPROTECTOR
	select GENERIC_CPU_AUTOPROBE
	select HAVE_ARCH_AUDITSYSCALL
	select ARCH_SUPPORTS_ATOMIC_RMW
	select HAVE_ACPI_APEI if ACPI
	select HAVE_ACPI_APEI_NMI if ACPI
	select ACPI_LEGACY_TABLES_LOOKUP if ACPI

config INSTRUCTION_DECODER
	def_bool y
	depends on KPROBES || PERF_EVENTS || UPROBES

config OUTPUT_FORMAT
	string
	default "elf32-i386" if X86_32
	default "elf64-x86-64" if X86_64

config ARCH_DEFCONFIG
	string
	default "arch/x86/configs/i386_defconfig" if X86_32
	default "arch/x86/configs/x86_64_defconfig" if X86_64

config LOCKDEP_SUPPORT
	def_bool y

config STACKTRACE_SUPPORT
	def_bool y

config HAVE_LATENCYTOP_SUPPORT
	def_bool y

config MMU
	def_bool y

config SBUS
	bool

config NEED_DMA_MAP_STATE
	def_bool y
	depends on X86_64 || INTEL_IOMMU || DMA_API_DEBUG || SWIOTLB

config NEED_SG_DMA_LENGTH
	def_bool y

config GENERIC_ISA_DMA
	def_bool y
	depends on ISA_DMA_API

config GENERIC_BUG
	def_bool y
	depends on BUG
	select GENERIC_BUG_RELATIVE_POINTERS if X86_64

config GENERIC_BUG_RELATIVE_POINTERS
	bool

config GENERIC_HWEIGHT
	def_bool y

config ARCH_MAY_HAVE_PC_FDC
	def_bool y
	depends on ISA_DMA_API

config RWSEM_XCHGADD_ALGORITHM
	def_bool y

config GENERIC_CALIBRATE_DELAY
	def_bool y

config ARCH_HAS_CPU_RELAX
	def_bool y

config ARCH_HAS_CACHE_LINE_SIZE
	def_bool y

config HAVE_SETUP_PER_CPU_AREA
	def_bool y

config NEED_PER_CPU_EMBED_FIRST_CHUNK
	def_bool y

config NEED_PER_CPU_PAGE_FIRST_CHUNK
	def_bool y

config ARCH_HIBERNATION_POSSIBLE
	def_bool y
	depends on !XEN

config ARCH_SUSPEND_POSSIBLE
	def_bool y

config ARCH_WANT_HUGE_PMD_SHARE
	def_bool y

config ARCH_WANT_GENERAL_HUGETLB
	def_bool y

config ZONE_DMA32
	bool
	default X86_64

config AUDIT_ARCH
	bool
	default X86_64

config ARCH_SUPPORTS_OPTIMIZED_INLINING
	def_bool y

config ARCH_SUPPORTS_DEBUG_PAGEALLOC
	def_bool y

config HAVE_INTEL_TXT
	def_bool y
	depends on INTEL_IOMMU && ACPI

config X86_32_SMP
	def_bool y
	depends on X86_32 && SMP

config X86_64_SMP
	def_bool y
	depends on X86_64 && SMP

config X86_HT
	def_bool y
	depends on SMP && !XEN

config X86_NO_TSS
	def_bool y
	depends on XEN

config X86_NO_IDT
	def_bool y
	depends on XEN

config X86_32_LAZY_GS
	def_bool y
	depends on X86_32 && !CC_STACKPROTECTOR

config ARCH_HWEIGHT_CFLAGS
	string
	default "-fcall-saved-ecx -fcall-saved-edx" if X86_32
	default "-fcall-saved-rdi -fcall-saved-rsi -fcall-saved-rdx -fcall-saved-rcx -fcall-saved-r8 -fcall-saved-r9 -fcall-saved-r10 -fcall-saved-r11" if X86_64

config ARCH_SUPPORTS_UPROBES
	def_bool y

config FIX_EARLYCON_MEM
	def_bool y

source "init/Kconfig"
source "kernel/Kconfig.freezer"

menu "Processor type and features"

config ZONE_DMA
	bool "DMA memory allocation support" if EXPERT
	default y
	help
	  DMA memory allocation support allows devices with less than 32-bit
	  addressing to allocate within the first 16MB of address space.
	  Disable if no such devices will be used.

	  If unsure, say Y.

config SMP
	bool "Symmetric multi-processing support"
	---help---
	  This enables support for systems with more than one CPU. If you have
	  a system with only one CPU, say N. If you have a system with more
	  than one CPU, say Y.

	  If you say N here, the kernel will run on uni- and multiprocessor
	  machines, but will use only one CPU of a multiprocessor machine. If
	  you say Y here, the kernel will run on many, but not all,
	  uniprocessor machines. On a uniprocessor machine, the kernel
	  will run faster if you say N here.

	  Note that if you say Y here and choose architecture "586" or
	  "Pentium" under "Processor family", the kernel will not work on 486
	  architectures. Similarly, multiprocessor kernels for the "PPro"
	  architecture may not work on all Pentium based boards.

	  People using multiprocessor machines who say Y here should also say
	  Y to "Enhanced Real Time Clock Support", below. The "Advanced Power
	  Management" code will be disabled if you say Y here.

	  See also <file:Documentation/x86/i386/IO-APIC.txt>,
	  <file:Documentation/nmi_watchdog.txt> and the SMP-HOWTO available at
	  <http://www.tldp.org/docs.html#howto>.

	  If you don't know what to do here, say N.

config X86_X2APIC
	bool "Support x2apic"
	depends on X86_LOCAL_APIC && X86_64 && IRQ_REMAP
	---help---
	  This enables x2apic support on CPUs that have this feature.

	  This allows 32-bit apic IDs (so it can support very large systems),
	  and accesses the local apic via MSRs not via mmio.

	  If you don't know what to do here, say N.

config X86_MPPARSE
	bool "Enable MPS table" if ACPI || SFI
	default y
	depends on X86_LOCAL_APIC
	---help---
	  For old smp systems that do not have proper acpi support. Newer systems
	  (esp with 64bit cpus) with acpi support, MADT and DSDT will override it

config X86_XEN
	bool "Xen-compatible"
	depends on X86_32
	select XEN
	select X86_PAE
	help
	  Choose this option if you plan to run this kernel on top of the
	  Xen Hypervisor.

config X86_BIGSMP
	bool "Support for big SMP systems with more than 8 CPUs"
	depends on X86_32 && SMP && !XEN
	---help---
	  This option is needed for the systems that have more than 8 CPUs

config GOLDFISH
       def_bool y
       depends on X86_GOLDFISH

if X86_32 && !XEN
config X86_EXTENDED_PLATFORM
	bool "Support for extended (non-PC) x86 platforms"
	default y
	---help---
	  If you disable this option then the kernel will only support
	  standard PC platforms. (which covers the vast majority of
	  systems out there.)

	  If you enable this option then you'll be able to select support
	  for the following (non-PC) 32 bit x86 platforms:
		Goldfish (Android emulator)
		AMD Elan
		RDC R-321x SoC
		SGI 320/540 (Visual Workstation)
		STA2X11-based (e.g. Northville)
		Moorestown MID devices

	  If you have one of these systems, or if you want to build a
	  generic distribution kernel, say Y here - otherwise say N.
endif

config X86_64_XEN
	bool "Enable Xen compatible kernel"
	depends on X86_64
	select XEN
	select PARAVIRT_CLOCK
	select ARCH_USE_CMPXCHG_LOCKREF if XEN_SPINLOCK_ACQUIRE_NESTING = ""
#	select ARCH_USE_CMPXCHG_LOCKREF if (XEN_SPINLOCK_ACQUIRE_NESTING + 1) * NR_CPUS < 256
	help
	  This option will compile a kernel compatible with Xen hypervisor

if X86_64 && !XEN
config X86_EXTENDED_PLATFORM
	bool "Support for extended (non-PC) x86 platforms"
	default y
	---help---
	  If you disable this option then the kernel will only support
	  standard PC platforms. (which covers the vast majority of
	  systems out there.)

	  If you enable this option then you'll be able to select support
	  for the following (non-PC) 64 bit x86 platforms:
		Numascale NumaChip
		ScaleMP vSMP
		SGI Ultraviolet

	  If you have one of these systems, or if you want to build a
	  generic distribution kernel, say Y here - otherwise say N.
endif
# This is an alphabetically sorted list of 64 bit extended platforms
# Please maintain the alphabetic order if and when there are additions
config X86_NUMACHIP
	bool "Numascale NumaChip"
	depends on X86_64
	depends on X86_EXTENDED_PLATFORM
	depends on NUMA
	depends on SMP
	depends on X86_X2APIC
	depends on PCI_MMCONFIG
	---help---
	  Adds support for Numascale NumaChip large-SMP systems. Needed to
	  enable more than ~168 cores.
	  If you don't have one of these, you should say N here.

config X86_VSMP
	bool "ScaleMP vSMP"
	select HYPERVISOR_GUEST
	select PARAVIRT
	depends on X86_64 && PCI
	depends on X86_EXTENDED_PLATFORM
	depends on SMP
	---help---
	  Support for ScaleMP vSMP systems.  Say 'Y' here if this kernel is
	  supposed to run on these EM64T-based machines.  Only choose this option
	  if you have one of these machines.

config X86_UV
	bool "SGI Ultraviolet"
	depends on X86_64
	depends on X86_EXTENDED_PLATFORM
	depends on NUMA
	depends on X86_X2APIC
	---help---
	  This option is needed in order to support SGI Ultraviolet systems.
	  If you don't have one of these, you should say N here.

# Following is an alphabetically sorted list of 32 bit extended platforms
# Please maintain the alphabetic order if and when there are additions

config X86_GOLDFISH
       bool "Goldfish (Virtual Platform)"
       depends on X86_EXTENDED_PLATFORM
       ---help---
	 Enable support for the Goldfish virtual platform used primarily
	 for Android development. Unless you are building for the Android
	 Goldfish emulator say N here.

config X86_INTEL_CE
	bool "CE4100 TV platform"
	depends on PCI
	depends on PCI_GODIRECT
	depends on X86_IO_APIC
	depends on X86_32
	depends on X86_EXTENDED_PLATFORM
	select X86_REBOOTFIXUPS
	select OF
	select OF_EARLY_FLATTREE
	select IRQ_DOMAIN
	---help---
	  Select for the Intel CE media processor (CE4100) SOC.
	  This option compiles in support for the CE4100 SOC for settop
	  boxes and media devices.

config X86_INTEL_MID
	bool "Intel MID platform support"
	depends on X86_32
	depends on X86_EXTENDED_PLATFORM
	depends on X86_PLATFORM_DEVICES
	depends on PCI
	depends on PCI_GOANY
	depends on X86_IO_APIC
	select SFI
	select I2C
	select DW_APB_TIMER
	select APB_TIMER
	select INTEL_SCU_IPC
	select MFD_INTEL_MSIC
	---help---
	  Select to build a kernel capable of supporting Intel MID (Mobile
	  Internet Device) platform systems which do not have the PCI legacy
	  interfaces. If you are building for a PC class system say N here.

	  Intel MID platforms are based on an Intel processor and chipset which
	  consume less power than most of the x86 derivatives.

config X86_INTEL_LPSS
	bool "Intel Low Power Subsystem Support"
	depends on ACPI
	select COMMON_CLK
	select PINCTRL
	---help---
	  Select to build support for Intel Low Power Subsystem such as
	  found on Intel Lynxpoint PCH. Selecting this option enables
	  things like clock tree (common clock framework) and pincontrol
	  which are needed by the LPSS peripheral drivers.

config X86_RDC321X
	bool "RDC R-321x SoC"
	depends on X86_32
	depends on X86_EXTENDED_PLATFORM
	select M486
	select X86_REBOOTFIXUPS
	---help---
	  This option is needed for RDC R-321x system-on-chip, also known
	  as R-8610-(G).
	  If you don't have one of these chips, you should say N here.

config X86_32_NON_STANDARD
	bool "Support non-standard 32-bit SMP architectures"
	depends on X86_32 && SMP
	depends on X86_EXTENDED_PLATFORM
	---help---
	  This option compiles in the bigsmp and STA2X11 default
	  subarchitectures.  It is intended for a generic binary
	  kernel. If you select them all, kernel will probe it one by
	  one and will fallback to default.

# Alphabetically sorted list of Non standard 32 bit platforms

config X86_SUPPORTS_MEMORY_FAILURE
	def_bool y
	# MCE code calls memory_failure():
	depends on X86_MCE
	# On 32-bit this adds too big of NODES_SHIFT and we run out of page flags:
	# On 32-bit SPARSEMEM adds too big of SECTIONS_WIDTH:
	depends on X86_64 || !SPARSEMEM
	select ARCH_SUPPORTS_MEMORY_FAILURE

config STA2X11
	bool "STA2X11 Companion Chip Support"
	depends on X86_32_NON_STANDARD && PCI
	select X86_DEV_DMA_OPS
	select X86_DMA_REMAP
	select SWIOTLB
	select MFD_STA2X11
	select ARCH_REQUIRE_GPIOLIB
	default n
	---help---
	  This adds support for boards based on the STA2X11 IO-Hub,
	  a.k.a. "ConneXt". The chip is used in place of the standard
	  PC chipset, so all "standard" peripherals are missing. If this
	  option is selected the kernel will still be able to boot on
	  standard PC machines.

config X86_32_IRIS
	tristate "Eurobraille/Iris poweroff module"
	depends on X86_32 && !XEN
	---help---
	  The Iris machines from EuroBraille do not have APM or ACPI support
	  to shut themselves down properly.  A special I/O sequence is
	  needed to do so, which is what this module does at
	  kernel shutdown.

	  This is only for Iris machines from EuroBraille.

	  If unused, say N.

config SCHED_OMIT_FRAME_POINTER
	def_bool y
	prompt "Single-depth WCHAN output"
	depends on X86 && !STACK_UNWIND
	---help---
	  Calculate simpler /proc/<PID>/wchan values. If this option
	  is disabled then wchan values will recurse back to the
	  caller function. This provides more accurate wchan values,
	  at the expense of slightly more scheduling overhead.

	  If in doubt, say "Y".

menuconfig HYPERVISOR_GUEST
	bool "Linux guest support"
	depends on !XEN
	---help---
	  Say Y here to enable options for running Linux under various hyper-
	  visors. This option enables basic hypervisor detection and platform
	  setup.

	  If you say N, all options in this submenu will be skipped and
	  disabled, and Linux guest support won't be built in.

if HYPERVISOR_GUEST

config PARAVIRT
	bool "Enable paravirtualization code"
	---help---
	  This changes the kernel so it can modify itself when it is run
	  under a hypervisor, potentially improving performance significantly
	  over full virtualization.  However, when run without a hypervisor
	  the kernel is theoretically slower and slightly larger.

config PARAVIRT_DEBUG
	bool "paravirt-ops debugging"
	depends on PARAVIRT && DEBUG_KERNEL
	---help---
	  Enable to debug paravirt_ops internals.  Specifically, BUG if
	  a paravirt_op is missing when it is called.

config PARAVIRT_SPINLOCKS
	bool "Paravirtualization layer for spinlocks"
	depends on PARAVIRT && SMP
	select UNINLINE_SPIN_UNLOCK
	---help---
	  Paravirtualized spinlocks allow a pvops backend to replace the
	  spinlock implementation with something virtualization-friendly
	  (for example, block the virtual CPU rather than spinning).

	  It has a minimal impact on native kernels and gives a nice performance
	  benefit on paravirtualized KVM / Xen kernels.

	  If you are unsure how to answer this question, answer Y.

source "arch/x86/xen/Kconfig"

config KVM_GUEST
	bool "KVM Guest support (including kvmclock)"
	depends on PARAVIRT
	select PARAVIRT_CLOCK
	default y
	---help---
	  This option enables various optimizations for running under the KVM
	  hypervisor. It includes a paravirtualized clock, so that instead
	  of relying on a PIT (or probably other) emulation by the
	  underlying device model, the host provides the guest with
	  timing infrastructure such as time of day, and system time

config KVM_DEBUG_FS
	bool "Enable debug information for KVM Guests in debugfs"
	depends on KVM_GUEST && DEBUG_FS
	default n
	---help---
	  This option enables collection of various statistics for KVM guest.
	  Statistics are displayed in debugfs filesystem. Enabling this option
	  may incur significant overhead.

source "arch/x86/lguest/Kconfig"

config PARAVIRT_TIME_ACCOUNTING
	bool "Paravirtual steal time accounting"
	depends on PARAVIRT
	default n
	---help---
	  Select this option to enable fine granularity task steal time
	  accounting. Time spent executing other tasks in parallel with
	  the current vCPU is discounted from the vCPU power. To account for
	  that, there can be a small performance impact.

	  If in doubt, say N here.

endif #HYPERVISOR_GUEST

config PARAVIRT_CLOCK
	bool

config NO_BOOTMEM
	def_bool y

config MEMTEST
	bool "Memtest"
	depends on !XEN
	---help---
	  This option adds a kernel parameter 'memtest', which allows memtest
	  to be set.
	        memtest=0, mean disabled; -- default
	        memtest=1, mean do 1 test pattern;
	        ...
	        memtest=4, mean do 4 test patterns.
	  If you are unsure how to answer this question, answer N.

source "arch/x86/Kconfig.cpu"

config HPET_TIMER
	def_bool X86_64
	prompt "HPET Timer Support" if X86_32
	depends on !XEN
	---help---
	  Use the IA-PC HPET (High Precision Event Timer) to manage
	  time in preference to the PIT and RTC, if a HPET is
	  present.
	  HPET is the next generation timer replacing legacy 8254s.
	  The HPET provides a stable time base on SMP
	  systems, unlike the TSC, but it is more expensive to access,
	  as it is off-chip.  You can find the HPET spec at
	  <http://www.intel.com/hardwaredesign/hpetspec_1.pdf>.

	  You can safely choose Y here.  However, HPET will only be
	  activated if the platform and the BIOS support this feature.
	  Otherwise the 8254 will be used for timing services.

	  Choose N to continue using the legacy 8254 timer.

config HPET_EMULATE_RTC
	def_bool y
	depends on HPET_TIMER && (RTC=y || RTC=m || RTC_DRV_CMOS=m || RTC_DRV_CMOS=y)

config APB_TIMER
       def_bool y if X86_INTEL_MID
       prompt "Intel MID APB Timer Support" if X86_INTEL_MID
       select DW_APB_TIMER
       depends on X86_INTEL_MID && SFI
       help
         APB timer is the replacement for 8254, HPET on X86 MID platforms.
         The APBT provides a stable time base on SMP
         systems, unlike the TSC, but it is more expensive to access,
         as it is off-chip. APB timers are always running regardless of CPU
         C states, they are used as per CPU clockevent device when possible.

# Mark as expert because too many people got it wrong.
# The code disables itself when not needed.
config DMI
	default y
	select DMI_SCAN_MACHINE_NON_EFI_FALLBACK
	bool "Enable DMI scanning" if EXPERT
	depends on !XEN_UNPRIVILEGED_GUEST
	---help---
	  Enabled scanning of DMI to identify machine quirks. Say Y
	  here unless you have verified that your setup is not
	  affected by entries in the DMI blacklist. Required by PNP
	  BIOS code.

config GART_IOMMU
	bool "Old AMD GART IOMMU support"
	select SWIOTLB
	depends on X86_64 && PCI && AMD_NB && !X86_64_XEN
	---help---
	  Provides a driver for older AMD Athlon64/Opteron/Turion/Sempron
	  GART based hardware IOMMUs.

	  The GART supports full DMA access for devices with 32-bit access
	  limitations, on systems with more than 3 GB. This is usually needed
	  for USB, sound, many IDE/SATA chipsets and some other devices.

	  Newer systems typically have a modern AMD IOMMU, supported via
	  the CONFIG_AMD_IOMMU=y config option.

	  In normal configurations this driver is only active when needed:
	  there's more than 3 GB of memory and the system contains a
	  32-bit limited device.

	  If unsure, say Y.

config CALGARY_IOMMU
	bool "IBM Calgary IOMMU support"
	select SWIOTLB
	depends on X86_64 && PCI && !X86_64_XEN
	---help---
	  Support for hardware IOMMUs in IBM's xSeries x366 and x460
	  systems. Needed to run systems with more than 3GB of memory
	  properly with 32-bit PCI devices that do not support DAC
	  (Double Address Cycle). Calgary also supports bus level
	  isolation, where all DMAs pass through the IOMMU.  This
	  prevents them from going anywhere except their intended
	  destination. This catches hard-to-find kernel bugs and
	  mis-behaving drivers and devices that do not use the DMA-API
	  properly to set up their DMA buffers.  The IOMMU can be
	  turned off at boot time with the iommu=off parameter.
	  Normally the kernel will make the right choice by itself.
	  If unsure, say Y.

config CALGARY_IOMMU_ENABLED_BY_DEFAULT
	def_bool y
	prompt "Should Calgary be enabled by default?"
	depends on CALGARY_IOMMU
	---help---
	  Should Calgary be enabled by default? if you choose 'y', Calgary
	  will be used (if it exists). If you choose 'n', Calgary will not be
	  used even if it exists. If you choose 'n' and would like to use
	  Calgary anyway, pass 'iommu=calgary' on the kernel command line.
	  If unsure, say Y.

# need this always selected by IOMMU for the VIA workaround
config SWIOTLB
	def_bool y if X86_64 || XEN
	prompt "Software I/O TLB" if XEN_UNPRIVILEGED_GUEST && !XEN_PCIDEV_FRONTEND
	---help---
	  Support for software bounce buffers used on x86-64 systems
	  which don't have a hardware IOMMU. Using this PCI devices
	  which can only access 32-bits of memory can be used on systems
	  with more than 3 GB of memory.
	  If unsure, say Y.

config IOMMU_HELPER
	def_bool y
	depends on CALGARY_IOMMU || GART_IOMMU || SWIOTLB || AMD_IOMMU

config MAXSMP
	bool "Enable Maximum number of SMP Processors and NUMA Nodes"
	depends on X86_64 && SMP && DEBUG_KERNEL
	select CPUMASK_OFFSTACK
	---help---
	  Enable maximum number of CPUS and NUMA Nodes for this architecture.
	  If unsure, say N.

config NR_CPUS
	int "Maximum number of CPUs" if SMP && !MAXSMP
	range 2 8 if SMP && X86_32 && !X86_BIGSMP && !X86_XEN
	range 2 512 if SMP && !MAXSMP && !CPUMASK_OFFSTACK
	range 2 8192 if SMP && !MAXSMP && CPUMASK_OFFSTACK && X86_64
	default "1" if !SMP
	default "8192" if MAXSMP
	default "32" if SMP && X86_BIGSMP
	default "16" if X86_64_XEN
	default "8" if SMP
	---help---
	  This allows you to specify the maximum number of CPUs which this
	  kernel will support.  If CPUMASK_OFFSTACK is enabled, the maximum
	  supported value is 4096, otherwise the maximum value is 512.  The
	  minimum value which makes sense is 2.

	  This is purely to save memory - each supported CPU adds
	  approximately eight kilobytes to the kernel image.

config SCHED_SMT
	bool "SMT (Hyperthreading) scheduler support"
	depends on X86_HT
	---help---
	  SMT scheduler support improves the CPU scheduler's decision making
	  when dealing with Intel Pentium 4 chips with HyperThreading at a
	  cost of slightly increased overhead in some places. If unsure say
	  N here.

config SCHED_MC
	def_bool y
	prompt "Multi-core scheduler support"
	depends on X86_HT
	---help---
	  Multi-core scheduler support improves the CPU scheduler's decision
	  making when dealing with multi-core CPU chips at a cost of slightly
	  increased overhead in some places. If unsure say N here.

source "kernel/Kconfig.preempt"

config X86_UP_APIC
	bool "Local APIC support on uniprocessors"
	depends on X86_32 && !SMP && !X86_32_NON_STANDARD && !PCI_MSI && !XEN_UNPRIVILEGED_GUEST
	---help---
	  A local APIC (Advanced Programmable Interrupt Controller) is an
	  integrated interrupt controller in the CPU. If you have a single-CPU
	  system which has a processor with a local APIC, you can say Y here to
	  enable and use it. If you say Y here even though your machine doesn't
	  have a local APIC, then the kernel will still run with no slowdown at
	  all. The local APIC supports CPU-generated self-interrupts (timer,
	  performance counters), and the NMI watchdog which detects hard
	  lockups.

config X86_UP_IOAPIC
	bool "IO-APIC support on uniprocessors"
	depends on X86_UP_APIC
	---help---
	  An IO-APIC (I/O Advanced Programmable Interrupt Controller) is an
	  SMP-capable replacement for PC-style interrupt controllers. Most
	  SMP systems and many recent uniprocessor systems have one.

	  If you have a single-CPU system with an IO-APIC, you can say Y here
	  to use it. If you say Y here even though your machine doesn't have
	  an IO-APIC, then the kernel will still run with no slowdown at all.

config X86_LOCAL_APIC
	def_bool y
	depends on X86_64 || SMP || X86_32_NON_STANDARD || X86_UP_APIC || PCI_MSI
	depends on !XEN_UNPRIVILEGED_GUEST

config X86_IO_APIC
	def_bool y
	depends on X86_64 || SMP || X86_32_NON_STANDARD || X86_UP_IOAPIC || PCI_MSI
<<<<<<< HEAD
	depends on !XEN_UNPRIVILEGED_GUEST
	select GENERIC_IRQ_LEGACY_ALLOC_HWIRQ if !XEN
=======
	select GENERIC_IRQ_LEGACY_ALLOC_HWIRQ
	select IRQ_DOMAIN
>>>>>>> 9e82bf01

config X86_REROUTE_FOR_BROKEN_BOOT_IRQS
	bool "Reroute for broken boot IRQs"
	depends on X86_IO_APIC && !XEN
	---help---
	  This option enables a workaround that fixes a source of
	  spurious interrupts. This is recommended when threaded
	  interrupt handling is used on systems where the generation of
	  superfluous "boot interrupts" cannot be disabled.

	  Some chipsets generate a legacy INTx "boot IRQ" when the IRQ
	  entry in the chipset's IO-APIC is masked (as, e.g. the RT
	  kernel does during interrupt handling). On chipsets where this
	  boot IRQ generation cannot be disabled, this workaround keeps
	  the original IRQ line masked so that only the equivalent "boot
	  IRQ" is delivered to the CPUs. The workaround also tells the
	  kernel to set up the IRQ handler on the boot IRQ line. In this
	  way only one interrupt is delivered to the kernel. Otherwise
	  the spurious second interrupt may cause the kernel to bring
	  down (vital) interrupt lines.

	  Only affects "broken" chipsets. Interrupt sharing may be
	  increased on these systems.

config X86_MCE
	bool "Machine Check / overheating reporting"
	default y
	depends on !XEN_UNPRIVILEGED_GUEST
	---help---
	  Machine Check support allows the processor to notify the
	  kernel if it detects a problem (e.g. overheating, data corruption).
	  The action the kernel takes depends on the severity of the problem,
	  ranging from warning messages to halting the machine.

config X86_MCE_INTEL
	def_bool y
	prompt "Intel MCE features"
	depends on X86_MCE && X86_LOCAL_APIC && !XEN
	---help---
	   Additional support for intel specific MCE features such as
	   the thermal monitor.

config X86_MCE_AMD
	def_bool y
	prompt "AMD MCE features"
	depends on X86_MCE && X86_LOCAL_APIC && !XEN
	---help---
	   Additional support for AMD specific MCE features such as
	   the DRAM Error Threshold.

config X86_ANCIENT_MCE
	bool "Support for old Pentium 5 / WinChip machine checks"
	depends on X86_32 && X86_MCE && !XEN
	---help---
	  Include support for machine check handling on old Pentium 5 or WinChip
	  systems. These typically need to be enabled explicitly on the command
	  line.

config X86_MCE_THRESHOLD
	depends on X86_MCE_AMD || X86_MCE_INTEL
	def_bool y

config X86_MCE_INJECT
	depends on X86_MCE
	tristate "Machine check injector support"
	---help---
	  Provide support for injecting machine checks for testing purposes.
	  If you don't know what a machine check is and you don't do kernel
	  QA it is safe to say n.

config X86_XEN_MCE
	def_bool y
	depends on XEN && X86_MCE

config X86_THERMAL_VECTOR
	def_bool y
	depends on X86_MCE_INTEL

config VM86
	bool "Enable VM86 support" if EXPERT
	default y
	depends on X86_32
	---help---
	  This option is required by programs like DOSEMU to run
	  16-bit real mode legacy code on x86 processors. It also may
	  be needed by software like XFree86 to initialize some video
	  cards via BIOS. Disabling this option saves about 6K.

config X86_16BIT
	bool "Enable support for 16-bit segments" if EXPERT
	default y
	---help---
	  This option is required by programs like Wine to run 16-bit
	  protected mode legacy code on x86 processors.  Disabling
	  this option saves about 300 bytes on i386, or around 6K text
	  plus 16K runtime memory on x86-64,

config X86_ESPFIX32
	def_bool y
	depends on X86_16BIT && X86_32 && !XEN

config X86_ESPFIX64
	def_bool y
	depends on X86_16BIT && X86_64 && !XEN

config TOSHIBA
	tristate "Toshiba Laptop support"
	depends on X86_32
	---help---
	  This adds a driver to safely access the System Management Mode of
	  the CPU on Toshiba portables with a genuine Toshiba BIOS. It does
	  not work on models with a Phoenix BIOS. The System Management Mode
	  is used to set the BIOS and power saving options on Toshiba portables.

	  For information on utilities to make use of this driver see the
	  Toshiba Linux utilities web site at:
	  <http://www.buzzard.org.uk/toshiba/>.

	  Say Y if you intend to run this kernel on a Toshiba portable.
	  Say N otherwise.

config I8K
	tristate "Dell laptop support"
	select HWMON
	---help---
	  This adds a driver to safely access the System Management Mode
	  of the CPU on the Dell Inspiron 8000. The System Management Mode
	  is used to read cpu temperature and cooling fan status and to
	  control the fans on the I8K portables.

	  This driver has been tested only on the Inspiron 8000 but it may
	  also work with other Dell laptops. You can force loading on other
	  models by passing the parameter `force=1' to the module. Use at
	  your own risk.

	  For information on utilities to make use of this driver see the
	  I8K Linux utilities web site at:
	  <http://people.debian.org/~dz/i8k/>

	  Say Y if you intend to run this kernel on a Dell Inspiron 8000.
	  Say N otherwise.

config X86_REBOOTFIXUPS
	bool "Enable X86 board specific fixups for reboot"
	depends on X86_32 && !XEN
	---help---
	  This enables chipset and/or board specific fixups to be done
	  in order to get reboot to work correctly. This is only needed on
	  some combinations of hardware and BIOS. The symptom, for which
	  this config is intended, is when reboot ends with a stalled/hung
	  system.

	  Currently, the only fixup is for the Geode machines using
	  CS5530A and CS5536 chipsets and the RDC R-321x SoC.

	  Say Y if you want to enable the fixup. Currently, it's safe to
	  enable this option even if you don't need it.
	  Say N otherwise.

config MICROCODE
	tristate "CPU microcode loading support"
	depends on CPU_SUP_AMD || CPU_SUP_INTEL
	depends on !XEN_UNPRIVILEGED_GUEST
	select FW_LOADER
	---help---

	  If you say Y here, you will be able to update the microcode on
	  certain Intel and AMD processors. The Intel support is for the
	  IA32 family, e.g. Pentium Pro, Pentium II, Pentium III, Pentium 4,
	  Xeon etc. The AMD support is for families 0x10 and later. You will
	  obviously need the actual microcode binary data itself which is not
	  shipped with the Linux kernel.

	  This option selects the general module only, you need to select
	  at least one vendor specific module as well.

	  To compile this driver as a module, choose M here: the module
	  will be called microcode.

config MICROCODE_INTEL
	bool "Intel microcode loading support"
	depends on MICROCODE && !XEN
	default MICROCODE
	select FW_LOADER
	---help---
	  This options enables microcode patch loading support for Intel
	  processors.

	  For the current Intel microcode data package go to
	  <https://downloadcenter.intel.com> and search for
	  'Linux Processor Microcode Data File'.

config MICROCODE_AMD
	bool "AMD microcode loading support"
	depends on MICROCODE && !XEN
	select FW_LOADER
	---help---
	  If you select this option, microcode patch loading support for AMD
	  processors will be enabled.

config MICROCODE_OLD_INTERFACE
	def_bool y
	depends on MICROCODE

config MICROCODE_INTEL_EARLY
	def_bool n

config MICROCODE_AMD_EARLY
	def_bool n

config MICROCODE_EARLY
	bool "Early load microcode"
	depends on MICROCODE=y && BLK_DEV_INITRD && !XEN
	select MICROCODE_INTEL_EARLY if MICROCODE_INTEL
	select MICROCODE_AMD_EARLY if MICROCODE_AMD
	default y
	help
	  This option provides functionality to read additional microcode data
	  at the beginning of initrd image. The data tells kernel to load
	  microcode to CPU's as early as possible. No functional change if no
	  microcode data is glued to the initrd, therefore it's safe to say Y.

config X86_MSR
	tristate "/dev/cpu/*/msr - Model-specific register support"
	select XEN_DOMCTL if XEN_PRIVILEGED_GUEST
	---help---
	  This device gives privileged processes access to the x86
	  Model-Specific Registers (MSRs).  It is a character device with
	  major 202 and minors 0 to 31 for /dev/cpu/0/msr to /dev/cpu/31/msr.
	  MSR accesses are directed to a specific CPU on multi-processor
	  systems.

config X86_CPUID
	tristate "/dev/cpu/*/cpuid - CPU information support"
	---help---
	  This device gives processes access to the x86 CPUID instruction to
	  be executed on a specific processor.  It is a character device
	  with major 203 and minors 0 to 31 for /dev/cpu/0/cpuid to
	  /dev/cpu/31/cpuid.

choice
	prompt "High Memory Support"
	default HIGHMEM64G if XEN
	default HIGHMEM4G
	depends on X86_32

config NOHIGHMEM
	bool "off"
	---help---
	  Linux can use up to 64 Gigabytes of physical memory on x86 systems.
	  However, the address space of 32-bit x86 processors is only 4
	  Gigabytes large. That means that, if you have a large amount of
	  physical memory, not all of it can be "permanently mapped" by the
	  kernel. The physical memory that's not permanently mapped is called
	  "high memory".

	  If you are compiling a kernel which will never run on a machine with
	  more than 1 Gigabyte total physical RAM, answer "off" here (default
	  choice and suitable for most users). This will result in a "3GB/1GB"
	  split: 3GB are mapped so that each process sees a 3GB virtual memory
	  space and the remaining part of the 4GB virtual memory space is used
	  by the kernel to permanently map as much physical memory as
	  possible.

	  If the machine has between 1 and 4 Gigabytes physical RAM, then
	  answer "4GB" here.

	  If more than 4 Gigabytes is used then answer "64GB" here. This
	  selection turns Intel PAE (Physical Address Extension) mode on.
	  PAE implements 3-level paging on IA32 processors. PAE is fully
	  supported by Linux, PAE mode is implemented on all recent Intel
	  processors (Pentium Pro and better). NOTE: If you say "64GB" here,
	  then the kernel will not boot on CPUs that don't support PAE!

	  The actual amount of total physical memory will either be
	  auto detected or can be forced by using a kernel command line option
	  such as "mem=256M". (Try "man bootparam" or see the documentation of
	  your boot loader (lilo or loadlin) about how to pass options to the
	  kernel at boot time.)

	  If unsure, say "off".

config HIGHMEM4G
	bool "4GB"
	depends on !XEN
	---help---
	  Select this if you have a 32-bit processor and between 1 and 4
	  gigabytes of physical RAM.

config HIGHMEM64G
	bool "64GB"
	depends on !M486
	select X86_PAE
	---help---
	  Select this if you have a 32-bit processor and more than 4
	  gigabytes of physical RAM.

endchoice

choice
	prompt "Memory split" if EXPERT
	default VMSPLIT_3G
	depends on X86_32
	---help---
	  Select the desired split between kernel and user memory.

	  If the address range available to the kernel is less than the
	  physical memory installed, the remaining memory will be available
	  as "high memory". Accessing high memory is a little more costly
	  than low memory, as it needs to be mapped into the kernel first.
	  Note that increasing the kernel address space limits the range
	  available to user programs, making the address space there
	  tighter.  Selecting anything other than the default 3G/1G split
	  will also likely make your kernel incompatible with binary-only
	  kernel modules.

	  If you are not absolutely sure what you are doing, leave this
	  option alone!

	config VMSPLIT_3G
		bool "3G/1G user/kernel split"
	config VMSPLIT_3G_OPT
		depends on !X86_PAE
		bool "3G/1G user/kernel split (for full 1G low memory)"
	config VMSPLIT_2G
		bool "2G/2G user/kernel split"
	config VMSPLIT_2G_OPT
		depends on !X86_PAE
		bool "2G/2G user/kernel split (for full 2G low memory)"
	config VMSPLIT_1G
		bool "1G/3G user/kernel split"
endchoice

config PAGE_OFFSET
	hex
	default 0xB0000000 if VMSPLIT_3G_OPT
	default 0x80000000 if VMSPLIT_2G
	default 0x78000000 if VMSPLIT_2G_OPT
	default 0x40000000 if VMSPLIT_1G
	default 0xC0000000
	depends on X86_32

config HIGHMEM
	def_bool y
	depends on X86_32 && (HIGHMEM64G || HIGHMEM4G)

config X86_PAE
	bool "PAE (Physical Address Extension) Support"
	depends on X86_32 && !HIGHMEM4G
	---help---
	  PAE is required for NX support, and furthermore enables
	  larger swapspace support for non-overcommit purposes. It
	  has the cost of more pagetable lookup overhead, and also
	  consumes more pagetable space per process.

config ARCH_PHYS_ADDR_T_64BIT
	def_bool y
	depends on X86_64 || X86_PAE

config ARCH_DMA_ADDR_T_64BIT
	def_bool y
	depends on X86_64 || XEN || HIGHMEM64G

config DIRECT_GBPAGES
	bool "Enable 1GB pages for kernel pagetables" if EXPERT
	default y
	depends on X86_64 && !XEN
	---help---
	  Allow the kernel linear mapping to use 1GB pages on CPUs that
	  support it. This can improve the kernel's performance a tiny bit by
	  reducing TLB pressure. If in doubt, say "Y".

# Common NUMA Features
config NUMA
	bool "Numa Memory Allocation and Scheduler Support"
	depends on SMP && !XEN
	depends on X86_64 || (X86_32 && HIGHMEM64G && X86_BIGSMP)
	default y if X86_BIGSMP
	---help---
	  Enable NUMA (Non Uniform Memory Access) support.

	  The kernel will try to allocate memory used by a CPU on the
	  local memory controller of the CPU and add some more
	  NUMA awareness to the kernel.

	  For 64-bit this is recommended if the system is Intel Core i7
	  (or later), AMD Opteron, or EM64T NUMA.

	  For 32-bit this is only needed if you boot a 32-bit
	  kernel on a 64-bit NUMA platform.

	  Otherwise, you should say N.

config AMD_NUMA
	def_bool y
	prompt "Old style AMD Opteron NUMA detection"
	depends on X86_64 && NUMA && PCI
	---help---
	  Enable AMD NUMA node topology detection.  You should say Y here if
	  you have a multi processor AMD system. This uses an old method to
	  read the NUMA configuration directly from the builtin Northbridge
	  of Opteron. It is recommended to use X86_64_ACPI_NUMA instead,
	  which also takes priority if both are compiled in.

config X86_64_ACPI_NUMA
	def_bool y
	prompt "ACPI NUMA detection"
	depends on X86_64 && NUMA && ACPI && PCI
	select ACPI_NUMA
	---help---
	  Enable ACPI SRAT based node topology detection.

# Some NUMA nodes have memory ranges that span
# other nodes.  Even though a pfn is valid and
# between a node's start and end pfns, it may not
# reside on that node.  See memmap_init_zone()
# for details.
config NODES_SPAN_OTHER_NODES
	def_bool y
	depends on X86_64_ACPI_NUMA

config NUMA_EMU
	bool "NUMA emulation"
	depends on NUMA
	---help---
	  Enable NUMA emulation. A flat machine will be split
	  into virtual nodes when booted with "numa=fake=N", where N is the
	  number of nodes. This is only useful for debugging.

config NODES_SHIFT
	int "Maximum NUMA Nodes (as a power of 2)" if !MAXSMP
	range 1 10
	default "10" if MAXSMP
	default "6" if X86_64
	default "3"
	depends on NEED_MULTIPLE_NODES
	---help---
	  Specify the maximum number of NUMA Nodes available on the target
	  system.  Increases memory reserved to accommodate various tables.

config ARCH_HAVE_MEMORY_PRESENT
	def_bool y
	depends on X86_32 && DISCONTIGMEM

config NEED_NODE_MEMMAP_SIZE
	def_bool y
	depends on X86_32 && (DISCONTIGMEM || SPARSEMEM)

config ARCH_FLATMEM_ENABLE
	def_bool y
	depends on X86_32 && !NUMA

config ARCH_DISCONTIGMEM_ENABLE
	def_bool y
	depends on NUMA && X86_32

config ARCH_DISCONTIGMEM_DEFAULT
	def_bool y
	depends on NUMA && X86_32

config ARCH_SPARSEMEM_ENABLE
	def_bool y
	depends on X86_64 || NUMA || X86_32 || X86_32_NON_STANDARD
	depends on !XEN
	select SPARSEMEM_STATIC if X86_32
	select SPARSEMEM_VMEMMAP_ENABLE if X86_64

config ARCH_SPARSEMEM_DEFAULT
	def_bool y
	depends on X86_64 && !X86_64_XEN

config ARCH_SELECT_MEMORY_MODEL
	def_bool y
	depends on ARCH_SPARSEMEM_ENABLE

config ARCH_MEMORY_PROBE
	bool "Enable sysfs memory/probe interface"
	depends on X86_64 && MEMORY_HOTPLUG
	help
	  This option enables a sysfs memory/probe interface for testing.
	  See Documentation/memory-hotplug.txt for more information.
	  If you are unsure how to answer this question, answer N.

config ARCH_PROC_KCORE_TEXT
	def_bool y
	depends on X86_64 && PROC_KCORE

config ILLEGAL_POINTER_VALUE
       hex
       default 0 if X86_32
       default 0xdead000000000000 if X86_64

source "mm/Kconfig"

config HIGHPTE
	bool "Allocate 3rd-level pagetables from highmem"
	depends on HIGHMEM
	---help---
	  The VM uses one page table entry for each page of physical memory.
	  For systems with a lot of RAM, this can be wasteful of precious
	  low memory.  Setting this option will put user-space page table
	  entries in high memory.

config X86_CHECK_BIOS_CORRUPTION
	bool "Check for low memory corruption"
	depends on !XEN
	---help---
	  Periodically check for memory corruption in low memory, which
	  is suspected to be caused by BIOS.  Even when enabled in the
	  configuration, it is disabled at runtime.  Enable it by
	  setting "memory_corruption_check=1" on the kernel command
	  line.  By default it scans the low 64k of memory every 60
	  seconds; see the memory_corruption_check_size and
	  memory_corruption_check_period parameters in
	  Documentation/kernel-parameters.txt to adjust this.

	  When enabled with the default parameters, this option has
	  almost no overhead, as it reserves a relatively small amount
	  of memory and scans it infrequently.  It both detects corruption
	  and prevents it from affecting the running system.

	  It is, however, intended as a diagnostic tool; if repeatable
	  BIOS-originated corruption always affects the same memory,
	  you can use memmap= to prevent the kernel from using that
	  memory.

config X86_BOOTPARAM_MEMORY_CORRUPTION_CHECK
	bool "Set the default setting of memory_corruption_check"
	depends on X86_CHECK_BIOS_CORRUPTION
	default y
	---help---
	  Set whether the default state of memory_corruption_check is
	  on or off.

config X86_RESERVE_LOW
	int "Amount of low memory, in kilobytes, to reserve for the BIOS"
	depends on !XEN
	default 64
	range 4 640
	---help---
	  Specify the amount of low memory to reserve for the BIOS.

	  The first page contains BIOS data structures that the kernel
	  must not use, so that page must always be reserved.

	  By default we reserve the first 64K of physical RAM, as a
	  number of BIOSes are known to corrupt that memory range
	  during events such as suspend/resume or monitor cable
	  insertion, so it must not be used by the kernel.

	  You can set this to 4 if you are absolutely sure that you
	  trust the BIOS to get all its memory reservations and usages
	  right.  If you know your BIOS have problems beyond the
	  default 64K area, you can set this to 640 to avoid using the
	  entire low memory range.

	  If you have doubts about the BIOS (e.g. suspend/resume does
	  not work or there's kernel crashes after certain hardware
	  hotplug events) then you might want to enable
	  X86_CHECK_BIOS_CORRUPTION=y to allow the kernel to check
	  typical corruption patterns.

	  Leave this to the default value of 64 if you are unsure.

config MATH_EMULATION
	bool
	prompt "Math emulation" if X86_32
	depends on !XEN
	---help---
	  Linux can emulate a math coprocessor (used for floating point
	  operations) if you don't have one. 486DX and Pentium processors have
	  a math coprocessor built in, 486SX and 386 do not, unless you added
	  a 487DX or 387, respectively. (The messages during boot time can
	  give you some hints here ["man dmesg"].) Everyone needs either a
	  coprocessor or this emulation.

	  If you don't have a math coprocessor, you need to say Y here; if you
	  say Y here even though you have a coprocessor, the coprocessor will
	  be used nevertheless. (This behavior can be changed with the kernel
	  command line option "no387", which comes handy if your coprocessor
	  is broken. Try "man bootparam" or see the documentation of your boot
	  loader (lilo or loadlin) about how to pass options to the kernel at
	  boot time.) This means that it is a good idea to say Y here if you
	  intend to use this kernel on different machines.

	  More information about the internals of the Linux math coprocessor
	  emulation can be found in <file:arch/x86/math-emu/README>.

	  If you are not sure, say Y; apart from resulting in a 66 KB bigger
	  kernel, it won't hurt.

config MTRR
	def_bool y
	prompt "MTRR (Memory Type Range Register) support" if EXPERT
	depends on !XEN_UNPRIVILEGED_GUEST
	---help---
	  On Intel P6 family processors (Pentium Pro, Pentium II and later)
	  the Memory Type Range Registers (MTRRs) may be used to control
	  processor access to memory ranges. This is most useful if you have
	  a video (VGA) card on a PCI or AGP bus. Enabling write-combining
	  allows bus write transfers to be combined into a larger transfer
	  before bursting over the PCI/AGP bus. This can increase performance
	  of image write operations 2.5 times or more. Saying Y here creates a
	  /proc/mtrr file which may be used to manipulate your processor's
	  MTRRs. Typically the X server should use this.

	  This code has a reasonably generic interface so that similar
	  control registers on other processors can be easily supported
	  as well:

	  The Cyrix 6x86, 6x86MX and M II processors have Address Range
	  Registers (ARRs) which provide a similar functionality to MTRRs. For
	  these, the ARRs are used to emulate the MTRRs.
	  The AMD K6-2 (stepping 8 and above) and K6-3 processors have two
	  MTRRs. The Centaur C6 (WinChip) has 8 MCRs, allowing
	  write-combining. All of these processors are supported by this code
	  and it makes sense to say Y here if you have one of them.

	  Saying Y here also fixes a problem with buggy SMP BIOSes which only
	  set the MTRRs for the boot CPU and not for the secondary CPUs. This
	  can lead to all sorts of problems, so it's good to say Y here.

	  You can safely say Y even if your machine doesn't have MTRRs, you'll
	  just add about 9 KB to your kernel.

	  See <file:Documentation/x86/mtrr.txt> for more information.

config MTRR_SANITIZER
	def_bool y
	prompt "MTRR cleanup support"
	depends on MTRR && !XEN
	---help---
	  Convert MTRR layout from continuous to discrete, so X drivers can
	  add writeback entries.

	  Can be disabled with disable_mtrr_cleanup on the kernel command line.
	  The largest mtrr entry size for a continuous block can be set with
	  mtrr_chunk_size.

	  If unsure, say Y.

config MTRR_SANITIZER_ENABLE_DEFAULT
	int "MTRR cleanup enable value (0-1)"
	range 0 1
	default "0"
	depends on MTRR_SANITIZER
	---help---
	  Enable mtrr cleanup default value

config MTRR_SANITIZER_SPARE_REG_NR_DEFAULT
	int "MTRR cleanup spare reg num (0-7)"
	range 0 7
	default "1"
	depends on MTRR_SANITIZER
	---help---
	  mtrr cleanup spare entries default, it can be changed via
	  mtrr_spare_reg_nr=N on the kernel command line.

config X86_PAT
	def_bool y
	prompt "x86 PAT support" if EXPERT || XEN_UNPRIVILEGED_GUEST
	depends on MTRR || (XEN_UNPRIVILEGED_GUEST && XEN_PCIDEV_FRONTEND)
	---help---
	  Use PAT attributes to setup page level cache control.

	  PATs are the modern equivalents of MTRRs and are much more
	  flexible than MTRRs.

	  Say N here if you see bootup problems (boot crash, boot hang,
	  spontaneous reboots) or a non-working video driver.

	  If unsure, say Y.

config ARCH_USES_PG_UNCACHED
	def_bool y
	depends on X86_PAT

config ARCH_RANDOM
	def_bool y
	prompt "x86 architectural random number generator" if EXPERT
	---help---
	  Enable the x86 architectural RDRAND instruction
	  (Intel Bull Mountain technology) to generate random numbers.
	  If supported, this is a high bandwidth, cryptographically
	  secure hardware random number generator.

config X86_SMAP
	def_bool y
	prompt "Supervisor Mode Access Prevention" if EXPERT
	depends on !XEN
	---help---
	  Supervisor Mode Access Prevention (SMAP) is a security
	  feature in newer Intel processors.  There is a small
	  performance cost if this enabled and turned on; there is
	  also a small increase in the kernel size if this is enabled.

	  If unsure, say Y.

config EFI
	bool "EFI runtime service support"
	depends on ACPI && !XEN_UNPRIVILEGED_GUEST
	select UCS2_STRING
	select EFI_RUNTIME_WRAPPERS
	---help---
	  This enables the kernel to use EFI runtime services that are
	  available (such as the EFI variable services).

	  This option is only useful on systems that have EFI firmware.
	  In addition, you should use the latest ELILO loader available
	  at <http://elilo.sourceforge.net> in order to take advantage
	  of EFI runtime services. However, even with this option, the
	  resultant kernel should continue to boot on existing non-EFI
	  platforms.

config EFI_STUB
       bool "EFI stub support"
<<<<<<< HEAD
       depends on EFI && (!XEN || XEN_BZIMAGE)
=======
       depends on EFI && !X86_USE_3DNOW
       select RELOCATABLE
>>>>>>> 9e82bf01
       ---help---
          This kernel feature allows a bzImage to be loaded directly
	  by EFI firmware without the use of a bootloader.

	  See Documentation/efi-stub.txt for more information.

config EFI_MIXED
	bool "EFI mixed-mode support"
	depends on EFI_STUB && X86_64 && !XEN
	---help---
	   Enabling this feature allows a 64-bit kernel to be booted
	   on a 32-bit firmware, provided that your CPU supports 64-bit
	   mode.

	   Note that it is not possible to boot a mixed-mode enabled
	   kernel via the EFI boot stub - a bootloader that supports
	   the EFI handover protocol must be used.

	   If unsure, say N.

config SECCOMP
	def_bool y
	prompt "Enable seccomp to safely compute untrusted bytecode"
	---help---
	  This kernel feature is useful for number crunching applications
	  that may need to compute untrusted bytecode during their
	  execution. By using pipes or other transports made available to
	  the process as file descriptors supporting the read/write
	  syscalls, it's possible to isolate those applications in
	  their own address space using seccomp. Once seccomp is
	  enabled via prctl(PR_SET_SECCOMP), it cannot be disabled
	  and the task is only allowed to execute a few safe syscalls
	  defined by each seccomp mode.

	  If unsure, say Y. Only embedded should say N here.

source kernel/Kconfig.hz

config KEXEC
	bool "kexec system call"
	depends on !XEN_UNPRIVILEGED_GUEST
	---help---
	  kexec is a system call that implements the ability to shutdown your
	  current kernel, and to start another kernel.  It is like a reboot
	  but it is independent of the system firmware.   And like a reboot
	  you can start any kernel with it, not just Linux.

	  The name comes from the similarity to the exec system call.

	  It is an ongoing process to be certain the hardware in a machine
	  is properly shutdown, so do not be surprised if this code does not
	  initially work for you.  As of this writing the exact hardware
	  interface is strongly in flux, so no good recommendation can be
	  made.

config KEXEC_FILE
	bool "kexec file based system call"
	select BUILD_BIN2C
	depends on KEXEC
	depends on X86_64
	depends on CRYPTO=y
	depends on CRYPTO_SHA256=y
	---help---
	  This is new version of kexec system call. This system call is
	  file based and takes file descriptors as system call argument
	  for kernel and initramfs as opposed to list of segments as
	  accepted by previous system call.

config KEXEC_VERIFY_SIG
	bool "Verify kernel signature during kexec_file_load() syscall"
	depends on KEXEC_FILE
	---help---
	  This option makes kernel signature verification mandatory for
	  kexec_file_load() syscall. If kernel is signature can not be
	  verified, kexec_file_load() will fail.

	  This option enforces signature verification at generic level.
	  One needs to enable signature verification for type of kernel
	  image being loaded to make sure it works. For example, enable
	  bzImage signature verification option to be able to load and
	  verify signatures of bzImage. Otherwise kernel loading will fail.

config KEXEC_BZIMAGE_VERIFY_SIG
	bool "Enable bzImage signature verification support"
	depends on KEXEC_VERIFY_SIG
	depends on SIGNED_PE_FILE_VERIFICATION
	select SYSTEM_TRUSTED_KEYRING
	---help---
	  Enable bzImage signature verification support.

config CRASH_DUMP
	bool "kernel crash dumps"
	depends on X86_64 || (X86_32 && HIGHMEM)
	depends on !XEN
	---help---
	  Generate crash dump after being started by kexec.
	  This should be normally only set in special crash dump kernels
	  which are loaded in the main kernel with kexec-tools into
	  a specially reserved region and then later executed after
	  a crash by kdump/kexec. The crash dump kernel must be compiled
	  to a memory address not used by the main kernel or BIOS using
	  PHYSICAL_START, or it must be built as a relocatable image
	  (CONFIG_RELOCATABLE=y).
	  For more details see Documentation/kdump/kdump.txt

config KEXEC_JUMP
	bool "kexec jump"
	depends on KEXEC && HIBERNATION
	---help---
	  Jump between original kernel and kexeced kernel and invoke
	  code in physical address mode via KEXEC

config PHYSICAL_START
	hex "Physical address where the kernel is loaded" if (EXPERT || CRASH_DUMP || XEN)
	default 0x100000 if XEN
	default "0x1000000"
	---help---
	  This gives the physical address where the kernel is loaded.

	  If kernel is a not relocatable (CONFIG_RELOCATABLE=n) then
	  bzImage will decompress itself to above physical address and
	  run from there. Otherwise, bzImage will run from the address where
	  it has been loaded by the boot loader and will ignore above physical
	  address.

	  In normal kdump cases one does not have to set/change this option
	  as now bzImage can be compiled as a completely relocatable image
	  (CONFIG_RELOCATABLE=y) and be used to load and run from a different
	  address. This option is mainly useful for the folks who don't want
	  to use a bzImage for capturing the crash dump and want to use a
	  vmlinux instead. vmlinux is not relocatable hence a kernel needs
	  to be specifically compiled to run from a specific memory area
	  (normally a reserved region) and this option comes handy.

	  So if you are using bzImage for capturing the crash dump,
	  leave the value here unchanged to 0x1000000 and set
	  CONFIG_RELOCATABLE=y.  Otherwise if you plan to use vmlinux
	  for capturing the crash dump change this value to start of
	  the reserved region.  In other words, it can be set based on
	  the "X" value as specified in the "crashkernel=YM@XM"
	  command line boot parameter passed to the panic-ed
	  kernel. Please take a look at Documentation/kdump/kdump.txt
	  for more details about crash dumps.

	  Usage of bzImage for capturing the crash dump is recommended as
	  one does not have to build two kernels. Same kernel can be used
	  as production kernel and capture kernel. Above option should have
	  gone away after relocatable bzImage support is introduced. But it
	  is present because there are users out there who continue to use
	  vmlinux for dump capture. This option should go away down the
	  line.

	  Don't change this unless you know what you are doing.

config RELOCATABLE
	bool "Build a relocatable kernel"
	depends on !XEN
	default y
	---help---
	  This builds a kernel image that retains relocation information
	  so it can be loaded someplace besides the default 1MB.
	  The relocations tend to make the kernel binary about 10% larger,
	  but are discarded at runtime.

	  One use is for the kexec on panic case where the recovery kernel
	  must live at a different physical address than the primary
	  kernel.

	  Note: If CONFIG_RELOCATABLE=y, then the kernel runs from the address
	  it has been loaded at and the compile time physical address
	  (CONFIG_PHYSICAL_START) is used as the minimum location.

config RANDOMIZE_BASE
	bool "Randomize the address of the kernel image"
	depends on RELOCATABLE
	default n
	---help---
	   Randomizes the physical and virtual address at which the
	   kernel image is decompressed, as a security feature that
	   deters exploit attempts relying on knowledge of the location
	   of kernel internals.

	   Entropy is generated using the RDRAND instruction if it is
	   supported. If RDTSC is supported, it is used as well. If
	   neither RDRAND nor RDTSC are supported, then randomness is
	   read from the i8254 timer.

	   The kernel will be offset by up to RANDOMIZE_BASE_MAX_OFFSET,
	   and aligned according to PHYSICAL_ALIGN. Since the kernel is
	   built using 2GiB addressing, and PHYSICAL_ALGIN must be at a
	   minimum of 2MiB, only 10 bits of entropy is theoretically
	   possible. At best, due to page table layouts, 64-bit can use
	   9 bits of entropy and 32-bit uses 8 bits.

	   If unsure, say N.

config RANDOMIZE_BASE_MAX_OFFSET
	hex "Maximum kASLR offset allowed" if EXPERT
	depends on RANDOMIZE_BASE
	range 0x0 0x20000000 if X86_32
	default "0x20000000" if X86_32
	range 0x0 0x40000000 if X86_64
	default "0x40000000" if X86_64
	---help---
	  The lesser of RANDOMIZE_BASE_MAX_OFFSET and available physical
	  memory is used to determine the maximal offset in bytes that will
	  be applied to the kernel when kernel Address Space Layout
	  Randomization (kASLR) is active. This must be a multiple of
	  PHYSICAL_ALIGN.

	  On 32-bit this is limited to 512MiB by page table layouts. The
	  default is 512MiB.

	  On 64-bit this is limited by how the kernel fixmap page table is
	  positioned, so this cannot be larger than 1GiB currently. Without
	  RANDOMIZE_BASE, there is a 512MiB to 1.5GiB split between kernel
	  and modules. When RANDOMIZE_BASE_MAX_OFFSET is above 512MiB, the
	  modules area will shrink to compensate, up to the current maximum
	  1GiB to 1GiB split. The default is 1GiB.

	  If unsure, leave at the default value.

# Relocation on x86 needs some additional build support
config X86_NEED_RELOCS
	def_bool y
	depends on RANDOMIZE_BASE || (X86_32 && RELOCATABLE)

config PHYSICAL_ALIGN
	hex "Alignment value to which kernel should be aligned" if !XEN || EXPERT
	default 0x2000 if X86_XEN
	default 0x4000 if X86_64_XEN
	default "0x200000"
	range 0x2000 0x1000000 if X86_32
	range 0x4000 0x1000000 if X86_64_XEN
	range 0x200000 0x1000000 if X86_64
	---help---
	  This value puts the alignment restrictions on physical address
	  where kernel is loaded and run from. Kernel is compiled for an
	  address which meets above alignment restriction.

	  If bootloader loads the kernel at a non-aligned address and
	  CONFIG_RELOCATABLE is set, kernel will move itself to nearest
	  address aligned to above value and run from there.

	  If bootloader loads the kernel at a non-aligned address and
	  CONFIG_RELOCATABLE is not set, kernel will ignore the run time
	  load address and decompress itself to the address it has been
	  compiled for and run from there. The address for which kernel is
	  compiled already meets above alignment restrictions. Hence the
	  end result is that kernel runs from a physical address meeting
	  above alignment restrictions.

	  On 32-bit this value must be a multiple of 0x2000. On 64-bit
	  this value must be a multiple of 0x200000.

	  Don't change this unless you know what you are doing.

config XEN_BZIMAGE
	bool "Produce bzImage (rather than ELF) format executable"
#	depends on XEN && (XEN_COMPAT >= (XEN_UNPRIVILEGED_GUEST ? 0x030402 : 0x040000))
	depends on XEN
	depends on !XEN_COMPAT_030002_AND_LATER
	depends on !XEN_COMPAT_030004_AND_LATER
	depends on !XEN_COMPAT_030100_AND_LATER
	depends on !XEN_COMPAT_030200_AND_LATER
	depends on !XEN_COMPAT_030300_AND_LATER
	depends on !XEN_COMPAT_030400_AND_LATER
#	depends on XEN_UNPRIVILEGED_GUEST || !XEN_COMPAT_030402_AND_LATER
	select HAVE_KERNEL_BZIP2 if XEN_ADVANCED_COMPRESSION
	select HAVE_KERNEL_LZMA if XEN_ADVANCED_COMPRESSION
#	select HAVE_KERNEL_XZ if XEN_ADVANCED_COMPRESSION && (XEN_COMPAT > 0x040104)
	select HAVE_KERNEL_XZ if XEN_ADVANCED_COMPRESSION && !XEN_COMPAT_040000_AND_LATER && !XEN_COMPAT_040100_AND_LATER
	select HAVE_KERNEL_LZO if XEN_ADVANCED_COMPRESSION && !XEN_COMPAT_040000_AND_LATER
#	select HAVE_KERNEL_LZ4 if XEN_ADVANCED_COMPRESSION && (XEN_COMPAT >= 0x040400)
	select HAVE_KERNEL_LZ4 if XEN_ADVANCED_COMPRESSION && !XEN_COMPAT_040000_AND_LATER \
				&& !XEN_COMPAT_040100_AND_LATER && !XEN_COMPAT_040200_AND_LATER \
				&& !XEN_COMPAT_040300_AND_LATER
	---help---
	  Select whether, at the price of being incompatible with pre-3.4
	  (pre-4.0 for Dom0) hypervisor versions, you want the final image
	  to be in bzImage format, including the option to compress its
	  embedded ELF image with methods better than gzip.
	  Note that this is a prerequiste for building a kernel that can be
	  used for secure boot from UEFI.

config HOTPLUG_CPU
	bool "Support for hot-pluggable CPUs"
	depends on SMP
	---help---
	  Say Y here to allow turning CPUs off and on. CPUs can be
	  controlled through /sys/devices/system/cpu.
	  ( Note: power management support will enable this option
	    automatically on SMP systems. )
	  Say N if you want to disable CPU hotplug.

config BOOTPARAM_HOTPLUG_CPU0
	bool "Set default setting of cpu0_hotpluggable"
	default n
	depends on HOTPLUG_CPU && !XEN
	---help---
	  Set whether default state of cpu0_hotpluggable is on or off.

	  Say Y here to enable CPU0 hotplug by default. If this switch
	  is turned on, there is no need to give cpu0_hotplug kernel
	  parameter and the CPU0 hotplug feature is enabled by default.

	  Please note: there are two known CPU0 dependencies if you want
	  to enable the CPU0 hotplug feature either by this switch or by
	  cpu0_hotplug kernel parameter.

	  First, resume from hibernate or suspend always starts from CPU0.
	  So hibernate and suspend are prevented if CPU0 is offline.

	  Second dependency is PIC interrupts always go to CPU0. CPU0 can not
	  offline if any interrupt can not migrate out of CPU0. There may
	  be other CPU0 dependencies.

	  Please make sure the dependencies are under your control before
	  you enable this feature.

	  Say N if you don't want to enable CPU0 hotplug feature by default.
	  You still can enable the CPU0 hotplug feature at boot by kernel
	  parameter cpu0_hotplug.

config DEBUG_HOTPLUG_CPU0
	def_bool n
	prompt "Debug CPU0 hotplug"
	depends on HOTPLUG_CPU && !XEN
	---help---
	  Enabling this option offlines CPU0 (if CPU0 can be offlined) as
	  soon as possible and boots up userspace with CPU0 offlined. User
	  can online CPU0 back after boot time.

	  To debug CPU0 hotplug, you need to enable CPU0 offline/online
	  feature by either turning on CONFIG_BOOTPARAM_HOTPLUG_CPU0 during
	  compilation or giving cpu0_hotplug kernel parameter at boot.

	  If unsure, say N.

config COMPAT_VDSO
	def_bool n
	prompt "Disable the 32-bit vDSO (needed for glibc 2.3.3)"
	depends on X86_32 || IA32_EMULATION
	---help---
	  Certain buggy versions of glibc will crash if they are
	  presented with a 32-bit vDSO that is not mapped at the address
	  indicated in its segment table.

	  The bug was introduced by f866314b89d56845f55e6f365e18b31ec978ec3a
	  and fixed by 3b3ddb4f7db98ec9e912ccdf54d35df4aa30e04a and
	  49ad572a70b8aeb91e57483a11dd1b77e31c4468.  Glibc 2.3.3 is
	  the only released version with the bug, but OpenSUSE 9
	  contains a buggy "glibc 2.3.2".

	  The symptom of the bug is that everything crashes on startup, saying:
	  dl_main: Assertion `(void *) ph->p_vaddr == _rtld_local._dl_sysinfo_dso' failed!

	  Saying Y here changes the default value of the vdso32 boot
	  option from 1 to 0, which turns off the 32-bit vDSO entirely.
	  This works around the glibc bug but hurts performance.

	  If unsure, say N: if you are compiling your own kernel, you
	  are unlikely to be using a buggy version of glibc.

config CMDLINE_BOOL
	bool "Built-in kernel command line"
	---help---
	  Allow for specifying boot arguments to the kernel at
	  build time.  On some systems (e.g. embedded ones), it is
	  necessary or convenient to provide some or all of the
	  kernel boot arguments with the kernel itself (that is,
	  to not rely on the boot loader to provide them.)

	  To compile command line arguments into the kernel,
	  set this option to 'Y', then fill in the
	  the boot arguments in CONFIG_CMDLINE.

	  Systems with fully functional boot loaders (i.e. non-embedded)
	  should leave this option set to 'N'.

config CMDLINE
	string "Built-in kernel command string"
	depends on CMDLINE_BOOL
	default ""
	---help---
	  Enter arguments here that should be compiled into the kernel
	  image and used at boot time.  If the boot loader provides a
	  command line at boot time, it is appended to this string to
	  form the full kernel command line, when the system boots.

	  However, you can use the CONFIG_CMDLINE_OVERRIDE option to
	  change this behavior.

	  In most cases, the command line (whether built-in or provided
	  by the boot loader) should specify the device for the root
	  file system.

config CMDLINE_OVERRIDE
	bool "Built-in command line overrides boot loader arguments"
	depends on CMDLINE_BOOL
	---help---
	  Set this option to 'Y' to have the kernel ignore the boot loader
	  command line, and use ONLY the built-in command line.

	  This is used to work around broken boot loaders.  This should
	  be set to 'N' under normal conditions.

endmenu

config ARCH_ENABLE_MEMORY_HOTPLUG
	def_bool y
	depends on X86_64 || (X86_32 && HIGHMEM)
	depends on !XEN

config ARCH_ENABLE_MEMORY_HOTREMOVE
	def_bool y
	depends on MEMORY_HOTPLUG

config USE_PERCPU_NUMA_NODE_ID
	def_bool y
	depends on NUMA

config ARCH_ENABLE_SPLIT_PMD_PTLOCK
	def_bool y
	depends on X86_64 || X86_PAE

config ARCH_ENABLE_HUGEPAGE_MIGRATION
	def_bool y
	depends on X86_64 && HUGETLB_PAGE && MIGRATION

menu "Power management and ACPI options"

config ARCH_HIBERNATION_HEADER
	def_bool y
	depends on X86_64 && HIBERNATION

source "kernel/power/Kconfig"

if !XEN_UNPRIVILEGED_GUEST

source "drivers/acpi/Kconfig"

source "drivers/sfi/Kconfig"

config X86_APM_BOOT
	def_bool y
	depends on APM

menuconfig APM
	tristate "APM (Advanced Power Management) BIOS support"
	depends on X86_32 && PM_SLEEP && !XEN
	---help---
	  APM is a BIOS specification for saving power using several different
	  techniques. This is mostly useful for battery powered laptops with
	  APM compliant BIOSes. If you say Y here, the system time will be
	  reset after a RESUME operation, the /proc/apm device will provide
	  battery status information, and user-space programs will receive
	  notification of APM "events" (e.g. battery status change).

	  If you select "Y" here, you can disable actual use of the APM
	  BIOS by passing the "apm=off" option to the kernel at boot time.

	  Note that the APM support is almost completely disabled for
	  machines with more than one CPU.

	  In order to use APM, you will need supporting software. For location
	  and more information, read <file:Documentation/power/apm-acpi.txt>
	  and the Battery Powered Linux mini-HOWTO, available from
	  <http://www.tldp.org/docs.html#howto>.

	  This driver does not spin down disk drives (see the hdparm(8)
	  manpage ("man 8 hdparm") for that), and it doesn't turn off
	  VESA-compliant "green" monitors.

	  This driver does not support the TI 4000M TravelMate and the ACER
	  486/DX4/75 because they don't have compliant BIOSes. Many "green"
	  desktop machines also don't have compliant BIOSes, and this driver
	  may cause those machines to panic during the boot phase.

	  Generally, if you don't have a battery in your machine, there isn't
	  much point in using this driver and you should say N. If you get
	  random kernel OOPSes or reboots that don't seem to be related to
	  anything, try disabling/enabling this option (or disabling/enabling
	  APM in your BIOS).

	  Some other things you should try when experiencing seemingly random,
	  "weird" problems:

	  1) make sure that you have enough swap space and that it is
	  enabled.
	  2) pass the "no-hlt" option to the kernel
	  3) switch on floating point emulation in the kernel and pass
	  the "no387" option to the kernel
	  4) pass the "floppy=nodma" option to the kernel
	  5) pass the "mem=4M" option to the kernel (thereby disabling
	  all but the first 4 MB of RAM)
	  6) make sure that the CPU is not over clocked.
	  7) read the sig11 FAQ at <http://www.bitwizard.nl/sig11/>
	  8) disable the cache from your BIOS settings
	  9) install a fan for the video card or exchange video RAM
	  10) install a better fan for the CPU
	  11) exchange RAM chips
	  12) exchange the motherboard.

	  To compile this driver as a module, choose M here: the
	  module will be called apm.

if APM

config APM_IGNORE_USER_SUSPEND
	bool "Ignore USER SUSPEND"
	---help---
	  This option will ignore USER SUSPEND requests. On machines with a
	  compliant APM BIOS, you want to say N. However, on the NEC Versa M
	  series notebooks, it is necessary to say Y because of a BIOS bug.

config APM_DO_ENABLE
	bool "Enable PM at boot time"
	---help---
	  Enable APM features at boot time. From page 36 of the APM BIOS
	  specification: "When disabled, the APM BIOS does not automatically
	  power manage devices, enter the Standby State, enter the Suspend
	  State, or take power saving steps in response to CPU Idle calls."
	  This driver will make CPU Idle calls when Linux is idle (unless this
	  feature is turned off -- see "Do CPU IDLE calls", below). This
	  should always save battery power, but more complicated APM features
	  will be dependent on your BIOS implementation. You may need to turn
	  this option off if your computer hangs at boot time when using APM
	  support, or if it beeps continuously instead of suspending. Turn
	  this off if you have a NEC UltraLite Versa 33/C or a Toshiba
	  T400CDT. This is off by default since most machines do fine without
	  this feature.

config APM_CPU_IDLE
	depends on CPU_IDLE
	bool "Make CPU Idle calls when idle"
	---help---
	  Enable calls to APM CPU Idle/CPU Busy inside the kernel's idle loop.
	  On some machines, this can activate improved power savings, such as
	  a slowed CPU clock rate, when the machine is idle. These idle calls
	  are made after the idle loop has run for some length of time (e.g.,
	  333 mS). On some machines, this will cause a hang at boot time or
	  whenever the CPU becomes idle. (On machines with more than one CPU,
	  this option does nothing.)

config APM_DISPLAY_BLANK
	bool "Enable console blanking using APM"
	---help---
	  Enable console blanking using the APM. Some laptops can use this to
	  turn off the LCD backlight when the screen blanker of the Linux
	  virtual console blanks the screen. Note that this is only used by
	  the virtual console screen blanker, and won't turn off the backlight
	  when using the X Window system. This also doesn't have anything to
	  do with your VESA-compliant power-saving monitor. Further, this
	  option doesn't work for all laptops -- it might not turn off your
	  backlight at all, or it might print a lot of errors to the console,
	  especially if you are using gpm.

config APM_ALLOW_INTS
	bool "Allow interrupts during APM BIOS calls"
	---help---
	  Normally we disable external interrupts while we are making calls to
	  the APM BIOS as a measure to lessen the effects of a badly behaving
	  BIOS implementation.  The BIOS should reenable interrupts if it
	  needs to.  Unfortunately, some BIOSes do not -- especially those in
	  many of the newer IBM Thinkpads.  If you experience hangs when you
	  suspend, try setting this to Y.  Otherwise, say N.

endif # APM

source "drivers/cpufreq/Kconfig"

source "drivers/cpuidle/Kconfig"

source "drivers/idle/Kconfig"

endif # !XEN_UNPRIVILEGED_GUEST

endmenu


menu "Bus options (PCI etc.)"

config PCI
	bool "PCI support"
	default y
	---help---
	  Find out whether you have a PCI motherboard. PCI is the name of a
	  bus system, i.e. the way the CPU talks to the other stuff inside
	  your box. Other bus systems are ISA, EISA, MicroChannel (MCA) or
	  VESA. If you have PCI, say Y, otherwise N.

choice
	prompt "PCI access mode"
	depends on X86_32 && PCI
	default PCI_GOANY
	---help---
	  On PCI systems, the BIOS can be used to detect the PCI devices and
	  determine their configuration. However, some old PCI motherboards
	  have BIOS bugs and may crash if this is done. Also, some embedded
	  PCI-based systems don't have any BIOS at all. Linux can also try to
	  detect the PCI hardware directly without using the BIOS.

	  With this option, you can specify how Linux should detect the
	  PCI devices. If you choose "BIOS", the BIOS will be used,
	  if you choose "Direct", the BIOS won't be used, and if you
	  choose "MMConfig", then PCI Express MMCONFIG will be used.
	  If you choose "Any", the kernel will try MMCONFIG, then the
	  direct access method and falls back to the BIOS if that doesn't
	  work. If unsure, go with the default, which is "Any".

config PCI_GOBIOS
	bool "BIOS"
	depends on !XEN

config PCI_GOMMCONFIG
	bool "MMConfig"
	depends on !XEN_UNPRIVILEGED_GUEST

config PCI_GODIRECT
	bool "Direct"
	depends on !XEN_UNPRIVILEGED_GUEST

config PCI_GOOLPC
	bool "OLPC XO-1"
	depends on OLPC && !XEN_UNPRIVILEGED_GUEST

config PCI_GOXEN_FE
	bool "Xen PCI Frontend"
	depends on X86_XEN
	help
	  The PCI device frontend driver allows the kernel to import arbitrary
	  PCI devices from a PCI backend to support PCI driver domains.

config PCI_GOANY
	bool "Any"
	depends on !XEN_UNPRIVILEGED_GUEST

endchoice

config PCI_BIOS
	def_bool y
	depends on X86_32 && PCI && !XEN && (PCI_GOBIOS || PCI_GOANY)

# x86-64 doesn't support PCI BIOS access from long mode so always go direct.
config PCI_DIRECT
	def_bool y
	depends on PCI && (X86_64 || (PCI_GODIRECT || PCI_GOANY || PCI_GOOLPC || PCI_GOMMCONFIG))

config PCI_MMCONFIG
	def_bool y
	depends on X86_32 && PCI && (ACPI || SFI) && (PCI_GOMMCONFIG || PCI_GOANY)

config PCI_OLPC
	def_bool y
	depends on PCI && OLPC && (PCI_GOOLPC || PCI_GOANY)

config PCI_XEN
	def_bool y
	depends on PCI && PARAVIRT_XEN
	select SWIOTLB_XEN

config PCI_DOMAINS
	def_bool y
	depends on PCI

config PCI_MMCONFIG
	bool "Support mmconfig PCI config space access"
	depends on X86_64 && PCI && ACPI

config PCI_CNB20LE_QUIRK
	bool "Read CNB20LE Host Bridge Windows" if EXPERT
	depends on PCI
	help
	  Read the PCI windows out of the CNB20LE host bridge. This allows
	  PCI hotplug to work on systems with the CNB20LE chipset which do
	  not have ACPI.

	  There's no public spec for this chipset, and this functionality
	  is known to be incomplete.

	  You should say N unless you know you need this.

source "drivers/pci/pcie/Kconfig"

source "drivers/pci/Kconfig"

# x86_64 have no ISA slots, but can have ISA-style DMA.
config ISA_DMA_API
	bool "ISA-style DMA support" if ((X86_64 || XEN) && EXPERT) || XEN_UNPRIVILEGED_GUEST
	default y
	help
	  Enables ISA-style DMA support for devices requiring such controllers.
	  If unsure, say Y.

if X86_32

config ISA
	bool "ISA support"
	depends on !XEN
	---help---
	  Find out whether you have ISA slots on your motherboard.  ISA is the
	  name of a bus system, i.e. the way the CPU talks to the other stuff
	  inside your box.  Other bus systems are PCI, EISA, MicroChannel
	  (MCA) or VESA.  ISA is an older system, now being displaced by PCI;
	  newer boards don't support it.  If you have ISA, say Y, otherwise N.

config EISA
	bool "EISA support"
	depends on ISA
	---help---
	  The Extended Industry Standard Architecture (EISA) bus was
	  developed as an open alternative to the IBM MicroChannel bus.

	  The EISA bus provided some of the features of the IBM MicroChannel
	  bus while maintaining backward compatibility with cards made for
	  the older ISA bus.  The EISA bus saw limited use between 1988 and
	  1995 when it was made obsolete by the PCI bus.

	  Say Y here if you are building a kernel for an EISA-based machine.

	  Otherwise, say N.

source "drivers/eisa/Kconfig"

config SCx200
	tristate "NatSemi SCx200 support"
	---help---
	  This provides basic support for National Semiconductor's
	  (now AMD's) Geode processors.  The driver probes for the
	  PCI-IDs of several on-chip devices, so its a good dependency
	  for other scx200_* drivers.

	  If compiled as a module, the driver is named scx200.

config SCx200HR_TIMER
	tristate "NatSemi SCx200 27MHz High-Resolution Timer Support"
	depends on SCx200
	default y
	---help---
	  This driver provides a clocksource built upon the on-chip
	  27MHz high-resolution timer.  Its also a workaround for
	  NSC Geode SC-1100's buggy TSC, which loses time when the
	  processor goes idle (as is done by the scheduler).  The
	  other workaround is idle=poll boot option.

config OLPC
	bool "One Laptop Per Child support"
	depends on !X86_PAE && !XEN
	select GPIOLIB
	select OF
	select OF_PROMTREE
	select IRQ_DOMAIN
	---help---
	  Add support for detecting the unique features of the OLPC
	  XO hardware.

config OLPC_XO1_PM
	bool "OLPC XO-1 Power Management"
	depends on OLPC && MFD_CS5535 && PM_SLEEP
	select MFD_CORE
	---help---
	  Add support for poweroff and suspend of the OLPC XO-1 laptop.

config OLPC_XO1_RTC
	bool "OLPC XO-1 Real Time Clock"
	depends on OLPC_XO1_PM && RTC_DRV_CMOS
	---help---
	  Add support for the XO-1 real time clock, which can be used as a
	  programmable wakeup source.

config OLPC_XO1_SCI
	bool "OLPC XO-1 SCI extras"
	depends on OLPC && OLPC_XO1_PM
	depends on INPUT=y
	select POWER_SUPPLY
	select GPIO_CS5535
	select MFD_CORE
	---help---
	  Add support for SCI-based features of the OLPC XO-1 laptop:
	   - EC-driven system wakeups
	   - Power button
	   - Ebook switch
	   - Lid switch
	   - AC adapter status updates
	   - Battery status updates

config OLPC_XO15_SCI
	bool "OLPC XO-1.5 SCI extras"
	depends on OLPC && ACPI
	select POWER_SUPPLY
	---help---
	  Add support for SCI-based features of the OLPC XO-1.5 laptop:
	   - EC-driven system wakeups
	   - AC adapter status updates
	   - Battery status updates

config ALIX
	bool "PCEngines ALIX System Support (LED setup)"
	select GPIOLIB
	---help---
	  This option enables system support for the PCEngines ALIX.
	  At present this just sets up LEDs for GPIO control on
	  ALIX2/3/6 boards.  However, other system specific setup should
	  get added here.

	  Note: You must still enable the drivers for GPIO and LED support
	  (GPIO_CS5535 & LEDS_GPIO) to actually use the LEDs

	  Note: You have to set alix.force=1 for boards with Award BIOS.

config NET5501
	bool "Soekris Engineering net5501 System Support (LEDS, GPIO, etc)"
	select GPIOLIB
	---help---
	  This option enables system support for the Soekris Engineering net5501.

config GEOS
	bool "Traverse Technologies GEOS System Support (LEDS, GPIO, etc)"
	select GPIOLIB
	depends on DMI
	---help---
	  This option enables system support for the Traverse Technologies GEOS.

config TS5500
	bool "Technologic Systems TS-5500 platform support"
	depends on MELAN
	select CHECK_SIGNATURE
	select NEW_LEDS
	select LEDS_CLASS
	---help---
	  This option enables system support for the Technologic Systems TS-5500.

endif # X86_32

config AMD_NB
	def_bool y
	depends on CPU_SUP_AMD && PCI && !XEN_UNPRIVILEGED_GUEST

source "drivers/pcmcia/Kconfig"

source "drivers/pci/hotplug/Kconfig"

config RAPIDIO
	tristate "RapidIO support"
	depends on PCI
	default n
	help
	  If enabled this option will include drivers and the core
	  infrastructure code to support RapidIO interconnect devices.

source "drivers/rapidio/Kconfig"

config X86_SYSFB
	bool "Mark VGA/VBE/EFI FB as generic system framebuffer"
	depends on !XEN_UNPRIVILEGED_GUEST
	help
	  Firmwares often provide initial graphics framebuffers so the BIOS,
	  bootloader or kernel can show basic video-output during boot for
	  user-guidance and debugging. Historically, x86 used the VESA BIOS
	  Extensions and EFI-framebuffers for this, which are mostly limited
	  to x86.
	  This option, if enabled, marks VGA/VBE/EFI framebuffers as generic
	  framebuffers so the new generic system-framebuffer drivers can be
	  used on x86. If the framebuffer is not compatible with the generic
	  modes, it is adverticed as fallback platform framebuffer so legacy
	  drivers like efifb, vesafb and uvesafb can pick it up.
	  If this option is not selected, all system framebuffers are always
	  marked as fallback platform framebuffers as usual.

	  Note: Legacy fbdev drivers, including vesafb, efifb, uvesafb, will
	  not be able to pick up generic system framebuffers if this option
	  is selected. You are highly encouraged to enable simplefb as
	  replacement if you select this option. simplefb can correctly deal
	  with generic system framebuffers. But you should still keep vesafb
	  and others enabled as fallback if a system framebuffer is
	  incompatible with simplefb.

	  If unsure, say Y.

endmenu


menu "Executable file formats / Emulations"

source "fs/Kconfig.binfmt"

config IA32_EMULATION
	bool "IA32 Emulation"
	depends on X86_64
	select BINFMT_ELF
	select COMPAT_BINFMT_ELF
	select HAVE_UID16
	---help---
	  Include code to run legacy 32-bit programs under a
	  64-bit kernel. You should likely turn this on, unless you're
	  100% sure that you don't have any 32-bit programs left.

config IA32_AOUT
	tristate "IA32 a.out support"
	depends on IA32_EMULATION
	---help---
	  Support old a.out binaries in the 32bit emulation.

config X86_X32
	bool "x32 ABI for 64-bit mode"
	depends on X86_64 && IA32_EMULATION
	---help---
	  Include code to run binaries for the x32 native 32-bit ABI
	  for 64-bit processors.  An x32 process gets access to the
	  full 64-bit register file and wide data path while leaving
	  pointers at 32 bits for smaller memory footprint.

	  You will need a recent binutils (2.22 or later) with
	  elf32_x86_64 support enabled to compile a kernel with this
	  option set.

config COMPAT
	def_bool y
	depends on IA32_EMULATION || X86_X32
	select ARCH_WANT_OLD_COMPAT_IPC

if COMPAT
config COMPAT_FOR_U64_ALIGNMENT
	def_bool y

config SYSVIPC_COMPAT
	def_bool y
	depends on SYSVIPC

config KEYS_COMPAT
	def_bool y
	depends on KEYS
endif

endmenu


config HAVE_ATOMIC_IOMAP
	def_bool y
	depends on X86_32

config X86_DEV_DMA_OPS
	bool
	depends on X86_64 || STA2X11

config X86_DMA_REMAP
	bool
	depends on STA2X11

config IOSF_MBI
	tristate
	default m
	depends on PCI

config PMC_ATOM
	def_bool y
        depends on PCI

source "net/Kconfig"

source "drivers/Kconfig"

if !XEN_UNPRIVILEGED_GUEST
source "drivers/firmware/Kconfig"
endif

source "fs/Kconfig"

source "arch/x86/Kconfig.debug"

source "security/Kconfig"

source "crypto/Kconfig"

source "arch/x86/kvm/Kconfig"

source "lib/Kconfig"<|MERGE_RESOLUTION|>--- conflicted
+++ resolved
@@ -15,7 +15,7 @@
 config X86_64
 	def_bool y
 	depends on 64BIT
-	select X86_DEV_DMA_OPS
+	select X86_DEV_DMA_OPS if !XEN
 	select ARCH_USE_CMPXCHG_LOCKREF if !XEN
 
 ### Arch settings
@@ -96,14 +96,9 @@
 	select GENERIC_CLOCKEVENTS_MIN_ADJUST
 	select IRQ_FORCED_THREADING
 	select HAVE_BPF_JIT if X86_64
-<<<<<<< HEAD
 	select HAVE_ARCH_TRANSPARENT_HUGEPAGE if !XEN
+	select ARCH_HAS_SG_CHAIN
 	select CLKEVT_I8253 if !XEN
-=======
-	select HAVE_ARCH_TRANSPARENT_HUGEPAGE
-	select ARCH_HAS_SG_CHAIN
-	select CLKEVT_I8253
->>>>>>> 9e82bf01
 	select ARCH_HAVE_NMI_SAFE_CMPXCHG
 	select GENERIC_IOMAP
 	select DCACHE_WORD_ACCESS
@@ -116,12 +111,8 @@
 	select CLOCKSOURCE_WATCHDOG if !XEN
 	select GENERIC_CLOCKEVENTS
 	select ARCH_CLOCKSOURCE_DATA
-<<<<<<< HEAD
+	select CLOCKSOURCE_VALIDATE_LAST_CYCLE
 	select GENERIC_CLOCKEVENTS_BROADCAST if (X86_64 || (X86_32 && X86_LOCAL_APIC)) && !XEN
-=======
-	select CLOCKSOURCE_VALIDATE_LAST_CYCLE
-	select GENERIC_CLOCKEVENTS_BROADCAST if X86_64 || (X86_32 && X86_LOCAL_APIC)
->>>>>>> 9e82bf01
 	select GENERIC_TIME_VSYSCALL
 	select GENERIC_STRNCPY_FROM_USER
 	select GENERIC_STRNLEN_USER
@@ -885,13 +876,9 @@
 config X86_IO_APIC
 	def_bool y
 	depends on X86_64 || SMP || X86_32_NON_STANDARD || X86_UP_IOAPIC || PCI_MSI
-<<<<<<< HEAD
 	depends on !XEN_UNPRIVILEGED_GUEST
 	select GENERIC_IRQ_LEGACY_ALLOC_HWIRQ if !XEN
-=======
-	select GENERIC_IRQ_LEGACY_ALLOC_HWIRQ
 	select IRQ_DOMAIN
->>>>>>> 9e82bf01
 
 config X86_REROUTE_FOR_BROKEN_BOOT_IRQS
 	bool "Reroute for broken boot IRQs"
@@ -1594,7 +1581,7 @@
 	bool "EFI runtime service support"
 	depends on ACPI && !XEN_UNPRIVILEGED_GUEST
 	select UCS2_STRING
-	select EFI_RUNTIME_WRAPPERS
+	select EFI_RUNTIME_WRAPPERS if !XEN
 	---help---
 	  This enables the kernel to use EFI runtime services that are
 	  available (such as the EFI variable services).
@@ -1608,12 +1595,8 @@
 
 config EFI_STUB
        bool "EFI stub support"
-<<<<<<< HEAD
-       depends on EFI && (!XEN || XEN_BZIMAGE)
-=======
-       depends on EFI && !X86_USE_3DNOW
-       select RELOCATABLE
->>>>>>> 9e82bf01
+       depends on EFI && !X86_USE_3DNOW && (!XEN || XEN_BZIMAGE)
+       select RELOCATABLE if !XEN
        ---help---
           This kernel feature allows a bzImage to be loaded directly
 	  by EFI firmware without the use of a bootloader.
@@ -1672,7 +1655,7 @@
 config KEXEC_FILE
 	bool "kexec file based system call"
 	select BUILD_BIN2C
-	depends on KEXEC
+	depends on KEXEC && !XEN
 	depends on X86_64
 	depends on CRYPTO=y
 	depends on CRYPTO_SHA256=y
@@ -2571,7 +2554,7 @@
 
 config PMC_ATOM
 	def_bool y
-        depends on PCI
+	depends on PCI && !XEN
 
 source "net/Kconfig"
 
