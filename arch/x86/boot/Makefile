--- conflicted
+++ resolved
@@ -22,16 +22,8 @@
 
 SVGA_MODE	:= -DSVGA_MODE=NORMAL_VGA
 
-<<<<<<< HEAD
-# If you want the RAM disk device, define this to be the size in blocks.
-
-#RAMDISK := -DRAMDISK=512
-
-targets		:= vmlinux.bin setup.bin setup.elf zImage bzImage vmlinuz vmlinux-stripped
-=======
 targets		:= vmlinux.bin setup.bin setup.elf bzImage
 targets		+= fdimage fdimage144 fdimage288 image.iso mtools.conf
->>>>>>> 0882e8dd
 subdir-		:= compressed
 
 setup-y		+= a20.o cmdline.o copy.o cpu.o cpucheck.o edd.o
@@ -193,14 +185,6 @@
 	cp System.map $(INSTALL_PATH)/
 	if [ -x /sbin/lilo ]; then /sbin/lilo; else /etc/lilo/install; fi
 
-$(obj)/vmlinuz: $(obj)/vmlinux-stripped FORCE
-	$(call if_changed,gzip)
-	@echo 'Kernel: $@ is ready' ' (#'`cat .version`')'
-
-$(obj)/vmlinux-stripped: OBJCOPYFLAGS := -g --strip-unneeded
-$(obj)/vmlinux-stripped: vmlinux FORCE
-	$(call if_changed,objcopy)
-
 install:
 	sh $(srctree)/$(src)/install.sh $(KERNELRELEASE) $(obj)/bzImage \
 		System.map "$(INSTALL_PATH)"