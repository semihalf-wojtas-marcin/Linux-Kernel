#include <linux/clocksource.h>
#include <linux/clockchips.h>
#include <linux/interrupt.h>
#include <linux/sysdev.h>
#include <linux/delay.h>
#include <linux/errno.h>
#include <linux/hpet.h>
#include <linux/init.h>
#include <linux/cpu.h>
#include <linux/pm.h>
#include <linux/io.h>

#include <asm/fixmap.h>
#include <asm/i8253.h>
#include <asm/hpet.h>

#define HPET_MASK			CLOCKSOURCE_MASK(32)
#define HPET_SHIFT			22

/* FSEC = 10^-15
   NSEC = 10^-9 */
#define FSEC_PER_NSEC			1000000L

#define HPET_DEV_USED_BIT		2
#define HPET_DEV_USED			(1 << HPET_DEV_USED_BIT)
#define HPET_DEV_VALID			0x8
#define HPET_DEV_FSB_CAP		0x1000
#define HPET_DEV_PERI_CAP		0x2000

#define EVT_TO_HPET_DEV(evt) container_of(evt, struct hpet_dev, evt)

/*
 * HPET address is set in acpi/boot.c, when an ACPI entry exists
 */
unsigned long				hpet_address;
u8					hpet_blockid; /* OS timer block num */
#ifdef CONFIG_PCI_MSI
static unsigned long			hpet_num_timers;
#endif
static void __iomem			*hpet_virt_address;
static int hpet_legacy_use_64_bits;

struct hpet_dev {
	struct clock_event_device	evt;
	unsigned int			num;
	int				cpu;
	unsigned int			irq;
	unsigned int			flags;
	char				name[10];
};

inline unsigned int hpet_readl(unsigned int a)
{
	return readl(hpet_virt_address + a);
}

static inline void hpet_writel(unsigned int d, unsigned int a)
{
	writel(d, hpet_virt_address + a);
}

#ifdef CONFIG_X86_64
#include <asm/pgtable.h>
static inline unsigned long hpet_read_value(unsigned long a)
{
	if (hpet_legacy_use_64_bits)
		return readq(hpet_virt_address + a);
	else
		return readl(hpet_virt_address + a);
}

static void hpet_write_value(unsigned long d, unsigned long a)
{
	if (hpet_legacy_use_64_bits)
		writeq(d, hpet_virt_address + a);
	else
		writel(d, hpet_virt_address + a);
}

#else

static inline unsigned long hpet_read_value(unsigned long a)
{
	return readl(hpet_virt_address + a);
}

static void hpet_write_value(unsigned long d, unsigned long a)
{
	writel(d, hpet_virt_address + a);
}
#endif

static inline void hpet_set_mapping(void)
{
	hpet_virt_address = ioremap_nocache(hpet_address, HPET_MMAP_SIZE);
#ifdef CONFIG_X86_64
	__set_fixmap(VSYSCALL_HPET, hpet_address, PAGE_KERNEL_VSYSCALL_NOCACHE);
#endif
}

static inline void hpet_clear_mapping(void)
{
	iounmap(hpet_virt_address);
	hpet_virt_address = NULL;
}

/*
 * HPET command line enable / disable
 */
static int boot_hpet_disable;
int hpet_force_user;
static int hpet_verbose;

static int __init hpet_setup(char *str)
{
	if (str) {
		if (!strncmp("disable", str, 7))
			boot_hpet_disable = 1;
		if (!strncmp("force", str, 5))
			hpet_force_user = 1;
		if (!strncmp("verbose", str, 7))
			hpet_verbose = 1;
	}
	return 1;
}
__setup("hpet=", hpet_setup);

static int __init disable_hpet(char *str)
{
	boot_hpet_disable = 1;
	return 1;
}
__setup("nohpet", disable_hpet);

#ifdef CONFIG_X86_64
static int hpet64 = 0;
static int __init hpet64_setup(char *str)
{
	hpet64 = 1;
	return 1;
}
__setup("hpet64", hpet64_setup);
#endif


static inline int is_hpet_capable(void)
{
	return !boot_hpet_disable && hpet_address;
}

/*
 * HPET timer interrupt enable / disable
 */
static int hpet_legacy_int_enabled;

/**
 * is_hpet_enabled - check whether the hpet timer interrupt is enabled
 */
int is_hpet_enabled(void)
{
	return is_hpet_capable() && hpet_legacy_int_enabled;
}
EXPORT_SYMBOL_GPL(is_hpet_enabled);

static void _hpet_print_config(const char *function, int line)
{
	u32 i, timers, l, h;
	printk(KERN_INFO "hpet: %s(%d):\n", function, line);
	l = hpet_readl(HPET_ID);
	h = hpet_readl(HPET_PERIOD);
	timers = ((l & HPET_ID_NUMBER) >> HPET_ID_NUMBER_SHIFT) + 1;
	printk(KERN_INFO "hpet: ID: 0x%x, PERIOD: 0x%x\n", l, h);
	l = hpet_readl(HPET_CFG);
	h = hpet_readl(HPET_STATUS);
	printk(KERN_INFO "hpet: CFG: 0x%x, STATUS: 0x%x\n", l, h);
	l = hpet_readl(HPET_COUNTER);
	h = hpet_readl(HPET_COUNTER+4);
	printk(KERN_INFO "hpet: COUNTER_l: 0x%x, COUNTER_h: 0x%x\n", l, h);

	for (i = 0; i < timers; i++) {
		l = hpet_readl(HPET_Tn_CFG(i));
		h = hpet_readl(HPET_Tn_CFG(i)+4);
		printk(KERN_INFO "hpet: T%d: CFG_l: 0x%x, CFG_h: 0x%x\n",
		       i, l, h);
		l = hpet_readl(HPET_Tn_CMP(i));
		h = hpet_readl(HPET_Tn_CMP(i)+4);
		printk(KERN_INFO "hpet: T%d: CMP_l: 0x%x, CMP_h: 0x%x\n",
		       i, l, h);
		l = hpet_readl(HPET_Tn_ROUTE(i));
		h = hpet_readl(HPET_Tn_ROUTE(i)+4);
		printk(KERN_INFO "hpet: T%d ROUTE_l: 0x%x, ROUTE_h: 0x%x\n",
		       i, l, h);
	}
}

#define hpet_print_config()					\
do {								\
	if (hpet_verbose)					\
		_hpet_print_config(__FUNCTION__, __LINE__);	\
} while (0)

/*
 * When the hpet driver (/dev/hpet) is enabled, we need to reserve
 * timer 0 and timer 1 in case of RTC emulation.
 */
#ifdef CONFIG_HPET

static void hpet_reserve_msi_timers(struct hpet_data *hd);

static void hpet_reserve_platform_timers(unsigned int id)
{
	struct hpet __iomem *hpet = hpet_virt_address;
	struct hpet_timer __iomem *timer = &hpet->hpet_timers[2];
	unsigned int nrtimers, i;
	struct hpet_data hd;

	nrtimers = ((id & HPET_ID_NUMBER) >> HPET_ID_NUMBER_SHIFT) + 1;

	memset(&hd, 0, sizeof(hd));
	hd.hd_phys_address	= hpet_address;
	hd.hd_address		= hpet;
	hd.hd_nirqs		= nrtimers;
	hpet_reserve_timer(&hd, 0);

#ifdef CONFIG_HPET_EMULATE_RTC
	hpet_reserve_timer(&hd, 1);
#endif

	/*
	 * NOTE that hd_irq[] reflects IOAPIC input pins (LEGACY_8254
	 * is wrong for i8259!) not the output IRQ.  Many BIOS writers
	 * don't bother configuring *any* comparator interrupts.
	 */
	hd.hd_irq[0] = HPET_LEGACY_8254;
	hd.hd_irq[1] = HPET_LEGACY_RTC;

	for (i = 2; i < nrtimers; timer++, i++) {
		hd.hd_irq[i] = (readl(&timer->hpet_config) &
			Tn_INT_ROUTE_CNF_MASK) >> Tn_INT_ROUTE_CNF_SHIFT;
	}

	hpet_reserve_msi_timers(&hd);

	hpet_alloc(&hd);

}
#else
static void hpet_reserve_platform_timers(unsigned int id) { }
#endif

/*
 * Common hpet info
 */
static unsigned long hpet_period;
static int hpet_legacy_use_64_bits; /* configure T0 in 64-bit mode? */

static void hpet_legacy_set_mode(enum clock_event_mode mode,
			  struct clock_event_device *evt);
static int hpet_legacy_next_event(unsigned long delta,
			   struct clock_event_device *evt);

/*
 * The hpet clock event device
 */
static struct clock_event_device hpet_clockevent = {
	.name		= "hpet",
	.features	= CLOCK_EVT_FEAT_PERIODIC | CLOCK_EVT_FEAT_ONESHOT,
	.set_mode	= hpet_legacy_set_mode,
	.set_next_event = hpet_legacy_next_event,
	.shift		= 32,
	.irq		= 0,
	.rating		= 50,
};

static void hpet_stop_counter(void)
{
	unsigned long cfg = hpet_readl(HPET_CFG);
	cfg &= ~HPET_CFG_ENABLE;
	hpet_writel(cfg, HPET_CFG);
}

static void hpet_reset_counter(void)
{
	hpet_writel(0, HPET_COUNTER);
	hpet_writel(0, HPET_COUNTER + 4);
}

static void hpet_start_counter(void)
{
	unsigned int cfg = hpet_readl(HPET_CFG);
	cfg |= HPET_CFG_ENABLE;
	hpet_writel(cfg, HPET_CFG);
}

static void hpet_restart_counter(void)
{
	hpet_stop_counter();
	hpet_reset_counter();
	hpet_start_counter();
}

static void hpet_resume_device(void)
{
	force_hpet_resume();
}

static void hpet_resume_counter(void)
{
	hpet_resume_device();
	hpet_restart_counter();
}

static void hpet_enable_legacy_int(void)
{
	unsigned int cfg = hpet_readl(HPET_CFG);

	cfg |= HPET_CFG_LEGACY;
	hpet_writel(cfg, HPET_CFG);
	hpet_legacy_int_enabled = 1;
}

static int timer0_use_64_bits(void)
{
#ifndef CONFIG_X86_64
	/* using the HPET in 64-bit mode without atomic 64-bit
	 * accesses is too inefficient
	 */
	return 0;
#else

	if (unlikely(hpet64)) {
		u32 id, t0_cfg;
		id = hpet_readl(HPET_ID);
		t0_cfg = hpet_readl(HPET_Tn_CFG(0));

		if ((id & HPET_ID_64BIT) && (t0_cfg & HPET_TN_64BIT_CAP)) {
			printk(KERN_DEBUG "hpet timer0 configured in 64-bit mode\n");
			return 1;
		}
		else {
			printk(KERN_DEBUG "hpet timer0 does not support 64-bit mode\n");
			return 0;
		}
	}
	else return 0;
#endif
}

static void hpet_legacy_clockevent_register(void)
{
	/* Start HPET legacy interrupts */
	hpet_enable_legacy_int();
	hpet_legacy_use_64_bits = timer0_use_64_bits();

	/*
	 * The mult factor is defined as (include/linux/clockchips.h)
	 *  mult/2^shift = cyc/ns (in contrast to ns/cyc in clocksource.h)
	 * hpet_period is in units of femtoseconds (per cycle), so
	 *  mult/2^shift = cyc/ns = 10^6/hpet_period
	 *  mult = (10^6 * 2^shift)/hpet_period
	 *  mult = (FSEC_PER_NSEC << hpet_clockevent.shift)/hpet_period
	 */
	hpet_clockevent.mult = div_sc((unsigned long) FSEC_PER_NSEC,
				      hpet_period, hpet_clockevent.shift);
	/* Calculate the min / max delta */
	hpet_clockevent.max_delta_ns = clockevent_delta2ns(0x7FFFFFFF,
							   &hpet_clockevent);
	/* 5 usec minimum reprogramming delta. */
	hpet_clockevent.min_delta_ns = 5000;

	/*
	 * Start hpet with the boot cpu mask and make it
	 * global after the IO_APIC has been initialized.
	 */
	hpet_clockevent.cpumask = cpumask_of(smp_processor_id());
	clockevents_register_device(&hpet_clockevent);
	global_clock_event = &hpet_clockevent;
	printk(KERN_DEBUG "hpet clockevent registered\n");
}

static int hpet_setup_msi_irq(unsigned int irq);

static void hpet_set_mode(enum clock_event_mode mode,
			  struct clock_event_device *evt, int timer)
{
	unsigned int cfg, cmp, now;
	uint64_t delta;

	switch (mode) {
	case CLOCK_EVT_MODE_PERIODIC:
		hpet_stop_counter();
		delta = ((uint64_t)(NSEC_PER_SEC/HZ)) * evt->mult;
		delta >>= evt->shift;
		now = hpet_readl(HPET_COUNTER);
		cmp = now + (unsigned int) delta;
		cfg = hpet_readl(HPET_Tn_CFG(timer));
		/* Make sure we use edge triggered interrupts */
		cfg &= ~HPET_TN_LEVEL;
		cfg |= HPET_TN_ENABLE | HPET_TN_PERIODIC |
		       HPET_TN_SETVAL |
		       (hpet_legacy_use_64_bits ? 0 : HPET_TN_32BIT);
		hpet_writel(cfg, HPET_Tn_CFG(timer));
		hpet_write_value(cmp, HPET_Tn_CMP(timer));
		udelay(1);
		/*
		 * HPET on AMD 81xx needs a second write (with HPET_TN_SETVAL
		 * cleared) to T0_CMP to set the period. The HPET_TN_SETVAL
		 * bit is automatically cleared after the first write.
		 * (See AMD-8111 HyperTransport I/O Hub Data Sheet,
		 * Publication # 24674)
		 */
<<<<<<< HEAD
		hpet_write_value((unsigned long) delta, HPET_Tn_CMP(timer));
=======
		hpet_writel((unsigned int) delta, HPET_Tn_CMP(timer));
>>>>>>> 92dcffb9
		hpet_start_counter();
		hpet_print_config();
		break;

	case CLOCK_EVT_MODE_ONESHOT:
		cfg = hpet_readl(HPET_Tn_CFG(timer));
		cfg &= ~HPET_TN_PERIODIC;
		cfg |= HPET_TN_ENABLE |
		       (hpet_legacy_use_64_bits ? 0 : HPET_TN_32BIT);
		hpet_writel(cfg, HPET_Tn_CFG(timer));
		break;

	case CLOCK_EVT_MODE_UNUSED:
	case CLOCK_EVT_MODE_SHUTDOWN:
		cfg = hpet_readl(HPET_Tn_CFG(timer));
		cfg &= ~HPET_TN_ENABLE;
		hpet_writel(cfg, HPET_Tn_CFG(timer));
		break;

	case CLOCK_EVT_MODE_RESUME:
		if (timer == 0) {
			hpet_enable_legacy_int();
		} else {
			struct hpet_dev *hdev = EVT_TO_HPET_DEV(evt);
			hpet_setup_msi_irq(hdev->irq);
			disable_irq(hdev->irq);
			irq_set_affinity(hdev->irq, cpumask_of(hdev->cpu));
			enable_irq(hdev->irq);
		}
		hpet_print_config();
		break;
	}
}

static int hpet_next_event(unsigned long delta,
			   struct clock_event_device *evt, int timer)
{
	unsigned long cnt;

	cnt = hpet_read_value(HPET_COUNTER);
	cnt += (u32) delta;
	hpet_write_value(cnt, HPET_Tn_CMP(timer));

	hpet_readl(HPET_Tn_CMP(timer)); /* pre-read for bnc#433746 */
	/*
	 * We need to read back the CMP register on certain HPET
	 * implementations (ATI chipsets) which seem to delay the
	 * transfer of the compare register into the internal compare
	 * logic. With small deltas this might actually be too late as
	 * the counter could already be higher than the compare value
	 * at that point and we would wait for the next hpet interrupt
	 * forever. We found out that reading the CMP register back
	 * forces the transfer so we can rely on the comparison with
	 * the counter register below. If the read back from the
	 * compare register does not match the value we programmed
	 * then we might have a real hardware problem. We can not do
	 * much about it here, but at least alert the user/admin with
	 * a prominent warning.
	 */
<<<<<<< HEAD
	WARN_ON_ONCE((u32)hpet_readl(HPET_Tn_CMP(timer)) != (u32)cnt);

	return (s32)((u32)hpet_readl(HPET_COUNTER) - (u32)cnt) >= 0 ? -ETIME : 0;
=======
	WARN_ONCE(hpet_readl(HPET_Tn_CMP(timer)) != cnt,
		  KERN_WARNING "hpet: compare register read back failed.\n");

	return (s32)(hpet_readl(HPET_COUNTER) - cnt) >= 0 ? -ETIME : 0;
>>>>>>> 92dcffb9
}

static void hpet_legacy_set_mode(enum clock_event_mode mode,
			struct clock_event_device *evt)
{
	hpet_set_mode(mode, evt, 0);
}

static int hpet_legacy_next_event(unsigned long delta,
			struct clock_event_device *evt)
{
	return hpet_next_event(delta, evt, 0);
}

/*
 * HPET MSI Support
 */
#ifdef CONFIG_PCI_MSI

static DEFINE_PER_CPU(struct hpet_dev *, cpu_hpet_dev);
static struct hpet_dev	*hpet_devs;

void hpet_msi_unmask(unsigned int irq)
{
	struct hpet_dev *hdev = get_irq_data(irq);
	unsigned int cfg;

	/* unmask it */
	cfg = hpet_readl(HPET_Tn_CFG(hdev->num));
	cfg |= HPET_TN_FSB;
	hpet_writel(cfg, HPET_Tn_CFG(hdev->num));
}

void hpet_msi_mask(unsigned int irq)
{
	unsigned int cfg;
	struct hpet_dev *hdev = get_irq_data(irq);

	/* mask it */
	cfg = hpet_readl(HPET_Tn_CFG(hdev->num));
	cfg &= ~HPET_TN_FSB;
	hpet_writel(cfg, HPET_Tn_CFG(hdev->num));
}

void hpet_msi_write(unsigned int irq, struct msi_msg *msg)
{
	struct hpet_dev *hdev = get_irq_data(irq);

	hpet_writel(msg->data, HPET_Tn_ROUTE(hdev->num));
	hpet_writel(msg->address_lo, HPET_Tn_ROUTE(hdev->num) + 4);
}

void hpet_msi_read(unsigned int irq, struct msi_msg *msg)
{
	struct hpet_dev *hdev = get_irq_data(irq);

	msg->data = hpet_readl(HPET_Tn_ROUTE(hdev->num));
	msg->address_lo = hpet_readl(HPET_Tn_ROUTE(hdev->num) + 4);
	msg->address_hi = 0;
}

static void hpet_msi_set_mode(enum clock_event_mode mode,
				struct clock_event_device *evt)
{
	struct hpet_dev *hdev = EVT_TO_HPET_DEV(evt);
	hpet_set_mode(mode, evt, hdev->num);
}

static int hpet_msi_next_event(unsigned long delta,
				struct clock_event_device *evt)
{
	struct hpet_dev *hdev = EVT_TO_HPET_DEV(evt);
	return hpet_next_event(delta, evt, hdev->num);
}

static int hpet_setup_msi_irq(unsigned int irq)
{
	if (arch_setup_hpet_msi(irq, hpet_blockid)) {
		destroy_irq(irq);
		return -EINVAL;
	}
	return 0;
}

static int hpet_assign_irq(struct hpet_dev *dev)
{
	unsigned int irq;

	irq = create_irq();
	if (!irq)
		return -EINVAL;

	set_irq_data(irq, dev);

	if (hpet_setup_msi_irq(irq))
		return -EINVAL;

	dev->irq = irq;
	return 0;
}

static irqreturn_t hpet_interrupt_handler(int irq, void *data)
{
	struct hpet_dev *dev = (struct hpet_dev *)data;
	struct clock_event_device *hevt = &dev->evt;

	if (!hevt->event_handler) {
		printk(KERN_INFO "Spurious HPET timer interrupt on HPET timer %d\n",
				dev->num);
		return IRQ_HANDLED;
	}

	hevt->event_handler(hevt);
	return IRQ_HANDLED;
}

static int hpet_setup_irq(struct hpet_dev *dev)
{

	if (request_irq(dev->irq, hpet_interrupt_handler,
			IRQF_TIMER | IRQF_DISABLED | IRQF_NOBALANCING,
			dev->name, dev))
		return -1;

	disable_irq(dev->irq);
	irq_set_affinity(dev->irq, cpumask_of(dev->cpu));
	enable_irq(dev->irq);

	printk(KERN_DEBUG "hpet: %s irq %d for MSI\n",
			 dev->name, dev->irq);

	return 0;
}

/* This should be called in specific @cpu */
static void init_one_hpet_msi_clockevent(struct hpet_dev *hdev, int cpu)
{
	struct clock_event_device *evt = &hdev->evt;
	uint64_t hpet_freq;

	WARN_ON(cpu != smp_processor_id());
	if (!(hdev->flags & HPET_DEV_VALID))
		return;

	if (hpet_setup_msi_irq(hdev->irq))
		return;

	hdev->cpu = cpu;
	per_cpu(cpu_hpet_dev, cpu) = hdev;
	evt->name = hdev->name;
	hpet_setup_irq(hdev);
	evt->irq = hdev->irq;

	evt->rating = 110;
	evt->features = CLOCK_EVT_FEAT_ONESHOT;
	if (hdev->flags & HPET_DEV_PERI_CAP)
		evt->features |= CLOCK_EVT_FEAT_PERIODIC;

	evt->set_mode = hpet_msi_set_mode;
	evt->set_next_event = hpet_msi_next_event;
	evt->shift = 32;

	/*
	 * The period is a femto seconds value. We need to calculate the
	 * scaled math multiplication factor for nanosecond to hpet tick
	 * conversion.
	 */
	hpet_freq = 1000000000000000ULL;
	do_div(hpet_freq, hpet_period);
	evt->mult = div_sc((unsigned long) hpet_freq,
				      NSEC_PER_SEC, evt->shift);
	/* Calculate the max delta */
	evt->max_delta_ns = clockevent_delta2ns(0x7FFFFFFF, evt);
	/* 5 usec minimum reprogramming delta. */
	evt->min_delta_ns = 5000;

	evt->cpumask = cpumask_of(hdev->cpu);
	clockevents_register_device(evt);
}

#ifdef CONFIG_HPET
/* Reserve at least one timer for userspace (/dev/hpet) */
#define RESERVE_TIMERS 1
#else
#define RESERVE_TIMERS 0
#endif

static void hpet_msi_capability_lookup(unsigned int start_timer)
{
	unsigned int id;
	unsigned int num_timers;
	unsigned int num_timers_used = 0;
	int i;

	if (boot_cpu_has(X86_FEATURE_ARAT))
		return;
	id = hpet_readl(HPET_ID);

	num_timers = ((id & HPET_ID_NUMBER) >> HPET_ID_NUMBER_SHIFT);
	num_timers++; /* Value read out starts from 0 */
	hpet_print_config();

	hpet_devs = kzalloc(sizeof(struct hpet_dev) * num_timers, GFP_KERNEL);
	if (!hpet_devs)
		return;

	hpet_num_timers = num_timers;

	for (i = start_timer; i < num_timers - RESERVE_TIMERS; i++) {
		struct hpet_dev *hdev = &hpet_devs[num_timers_used];
		unsigned int cfg = hpet_readl(HPET_Tn_CFG(i));

		/* Only consider HPET timer with MSI support */
		if (!(cfg & HPET_TN_FSB_CAP))
			continue;

		hdev->flags = 0;
		if (cfg & HPET_TN_PERIODIC_CAP)
			hdev->flags |= HPET_DEV_PERI_CAP;
		hdev->num = i;

		sprintf(hdev->name, "hpet%d", i);
		if (hpet_assign_irq(hdev))
			continue;

		hdev->flags |= HPET_DEV_FSB_CAP;
		hdev->flags |= HPET_DEV_VALID;
		num_timers_used++;
		if (num_timers_used == num_possible_cpus())
			break;
	}

	printk(KERN_INFO "HPET: %d timers in total, %d timers will be used for per-cpu timer\n",
		num_timers, num_timers_used);
}

#ifdef CONFIG_HPET
static void hpet_reserve_msi_timers(struct hpet_data *hd)
{
	int i;

	if (!hpet_devs)
		return;

	for (i = 0; i < hpet_num_timers; i++) {
		struct hpet_dev *hdev = &hpet_devs[i];

		if (!(hdev->flags & HPET_DEV_VALID))
			continue;

		hd->hd_irq[hdev->num] = hdev->irq;
		hpet_reserve_timer(hd, hdev->num);
	}
}
#endif

static struct hpet_dev *hpet_get_unused_timer(void)
{
	int i;

	if (!hpet_devs)
		return NULL;

	for (i = 0; i < hpet_num_timers; i++) {
		struct hpet_dev *hdev = &hpet_devs[i];

		if (!(hdev->flags & HPET_DEV_VALID))
			continue;
		if (test_and_set_bit(HPET_DEV_USED_BIT,
			(unsigned long *)&hdev->flags))
			continue;
		return hdev;
	}
	return NULL;
}

struct hpet_work_struct {
	struct delayed_work work;
	struct completion complete;
};

static void hpet_work(struct work_struct *w)
{
	struct hpet_dev *hdev;
	int cpu = smp_processor_id();
	struct hpet_work_struct *hpet_work;

	hpet_work = container_of(w, struct hpet_work_struct, work.work);

	hdev = hpet_get_unused_timer();
	if (hdev)
		init_one_hpet_msi_clockevent(hdev, cpu);

	complete(&hpet_work->complete);
}

static int hpet_cpuhp_notify(struct notifier_block *n,
		unsigned long action, void *hcpu)
{
	unsigned long cpu = (unsigned long)hcpu;
	struct hpet_work_struct work;
	struct hpet_dev *hdev = per_cpu(cpu_hpet_dev, cpu);

	switch (action & 0xf) {
	case CPU_ONLINE:
		INIT_DELAYED_WORK_ON_STACK(&work.work, hpet_work);
		init_completion(&work.complete);
		/* FIXME: add schedule_work_on() */
		schedule_delayed_work_on(cpu, &work.work, 0);
		wait_for_completion(&work.complete);
		destroy_timer_on_stack(&work.work.timer);
		break;
	case CPU_DEAD:
		if (hdev) {
			free_irq(hdev->irq, hdev);
			hdev->flags &= ~HPET_DEV_USED;
			per_cpu(cpu_hpet_dev, cpu) = NULL;
		}
		break;
	}
	return NOTIFY_OK;
}
#else

static int hpet_setup_msi_irq(unsigned int irq)
{
	return 0;
}
static void hpet_msi_capability_lookup(unsigned int start_timer)
{
	return;
}

#ifdef CONFIG_HPET
static void hpet_reserve_msi_timers(struct hpet_data *hd)
{
	return;
}
#endif

static int hpet_cpuhp_notify(struct notifier_block *n,
		unsigned long action, void *hcpu)
{
	return NOTIFY_OK;
}

#endif

/*
 * Clock source related code
 */
static cycle_t read_hpet(struct clocksource *cs)
{
	return (cycle_t)hpet_readl(HPET_COUNTER);
}

#ifdef CONFIG_X86_64
static cycle_t __vsyscall_fn vread_hpet(void)
{
	return readl((const void __iomem *)fix_to_virt(VSYSCALL_HPET) + 0xf0);
}
#endif

static struct clocksource clocksource_hpet = {
	.name		= "hpet",
	.rating		= 250,
	.read		= read_hpet,
	.mask		= HPET_MASK,
	.shift		= HPET_SHIFT,
	.flags		= CLOCK_SOURCE_IS_CONTINUOUS,
	.resume		= hpet_resume_counter,
#ifdef CONFIG_X86_64
	.vread		= vread_hpet,
#endif
};

static int hpet_clocksource_register(void)
{
	u64 start, now;
	cycle_t t1;

	/* Start the counter */
	hpet_restart_counter();

	/* Verify whether hpet counter works */
	t1 = hpet_readl(HPET_COUNTER);
	rdtscll(start);

	/*
	 * We don't know the TSC frequency yet, but waiting for
	 * 200000 TSC cycles is safe:
	 * 4 GHz == 50us
	 * 1 GHz == 200us
	 */
	do {
		rep_nop();
		rdtscll(now);
	} while ((now - start) < 200000UL);

	if (t1 == hpet_readl(HPET_COUNTER)) {
		printk(KERN_WARNING
		       "HPET counter not counting. HPET disabled\n");
		return -ENODEV;
	}

	/*
	 * The definition of mult is (include/linux/clocksource.h)
	 * mult/2^shift = ns/cyc and hpet_period is in units of fsec/cyc
	 * so we first need to convert hpet_period to ns/cyc units:
	 *  mult/2^shift = ns/cyc = hpet_period/10^6
	 *  mult = (hpet_period * 2^shift)/10^6
	 *  mult = (hpet_period << shift)/FSEC_PER_NSEC
	 */
	clocksource_hpet.mult = div_sc(hpet_period, FSEC_PER_NSEC, HPET_SHIFT);

	clocksource_register(&clocksource_hpet);

	return 0;
}

/**
 * hpet_enable - Try to setup the HPET timer. Returns 1 on success.
 */
int __init hpet_enable(void)
{
	unsigned int id;
	int i;

	if (!is_hpet_capable())
		return 0;

	hpet_set_mapping();

	/*
	 * Read the period and check for a sane value:
	 */
	hpet_period = hpet_readl(HPET_PERIOD);

	/*
	 * AMD SB700 based systems with spread spectrum enabled use a
	 * SMM based HPET emulation to provide proper frequency
	 * setting. The SMM code is initialized with the first HPET
	 * register access and takes some time to complete. During
	 * this time the config register reads 0xffffffff. We check
	 * for max. 1000 loops whether the config register reads a non
	 * 0xffffffff value to make sure that HPET is up and running
	 * before we go further. A counting loop is safe, as the HPET
	 * access takes thousands of CPU cycles. On non SB700 based
	 * machines this check is only done once and has no side
	 * effects.
	 */
	for (i = 0; hpet_readl(HPET_CFG) == 0xFFFFFFFF; i++) {
		if (i == 1000) {
			printk(KERN_WARNING
			       "HPET config register value = 0xFFFFFFFF. "
			       "Disabling HPET\n");
			goto out_nohpet;
		}
	}

	if (hpet_period < HPET_MIN_PERIOD || hpet_period > HPET_MAX_PERIOD)
		goto out_nohpet;

	/*
	 * Read the HPET ID register to retrieve the IRQ routing
	 * information and the number of channels
	 */
	id = hpet_readl(HPET_ID);
	hpet_print_config();

#ifdef CONFIG_HPET_EMULATE_RTC
	/*
	 * The legacy routing mode needs at least two channels, tick timer
	 * and the rtc emulation channel.
	 */
	if (!(id & HPET_ID_NUMBER))
		goto out_nohpet;
#endif

	if (hpet_clocksource_register())
		goto out_nohpet;

	if (id & HPET_ID_LEGSUP) {
		hpet_legacy_clockevent_register();
		return 1;
	}
	return 0;

out_nohpet:
	hpet_clear_mapping();
	hpet_address = 0;
	return 0;
}

/*
 * Needs to be late, as the reserve_timer code calls kalloc !
 *
 * Not a problem on i386 as hpet_enable is called from late_time_init,
 * but on x86_64 it is necessary !
 */
static __init int hpet_late_init(void)
{
	int cpu;

	if (boot_hpet_disable)
		return -ENODEV;

	if (!hpet_address) {
		if (!force_hpet_address)
			return -ENODEV;

		hpet_address = force_hpet_address;
		hpet_enable();
	}

	if (!hpet_virt_address)
		return -ENODEV;

	if (hpet_readl(HPET_ID) & HPET_ID_LEGSUP)
		hpet_msi_capability_lookup(2);
	else
		hpet_msi_capability_lookup(0);

	hpet_reserve_platform_timers(hpet_readl(HPET_ID));
	hpet_print_config();

	if (boot_cpu_has(X86_FEATURE_ARAT))
		return 0;

	for_each_online_cpu(cpu) {
		hpet_cpuhp_notify(NULL, CPU_ONLINE, (void *)(long)cpu);
	}

	/* This notifier should be called after workqueue is ready */
	hotcpu_notifier(hpet_cpuhp_notify, -20);

	return 0;
}
fs_initcall(hpet_late_init);

void hpet_disable(void)
{
	if (is_hpet_capable()) {
		unsigned int cfg = hpet_readl(HPET_CFG);

		if (hpet_legacy_int_enabled) {
			cfg &= ~HPET_CFG_LEGACY;
			hpet_legacy_int_enabled = 0;
		}
		cfg &= ~HPET_CFG_ENABLE;
		hpet_writel(cfg, HPET_CFG);
	}
}

#ifdef CONFIG_HPET_EMULATE_RTC

/* HPET in LegacyReplacement Mode eats up RTC interrupt line. When, HPET
 * is enabled, we support RTC interrupt functionality in software.
 * RTC has 3 kinds of interrupts:
 * 1) Update Interrupt - generate an interrupt, every sec, when RTC clock
 *    is updated
 * 2) Alarm Interrupt - generate an interrupt at a specific time of day
 * 3) Periodic Interrupt - generate periodic interrupt, with frequencies
 *    2Hz-8192Hz (2Hz-64Hz for non-root user) (all freqs in powers of 2)
 * (1) and (2) above are implemented using polling at a frequency of
 * 64 Hz. The exact frequency is a tradeoff between accuracy and interrupt
 * overhead. (DEFAULT_RTC_INT_FREQ)
 * For (3), we use interrupts at 64Hz or user specified periodic
 * frequency, whichever is higher.
 */
#include <linux/mc146818rtc.h>
#include <linux/rtc.h>
#include <asm/rtc.h>

#define DEFAULT_RTC_INT_FREQ	64
#define DEFAULT_RTC_SHIFT	6
#define RTC_NUM_INTS		1

static unsigned long hpet_rtc_flags;
static int hpet_prev_update_sec;
static struct rtc_time hpet_alarm_time;
static unsigned long hpet_pie_count;
static u32 hpet_t1_cmp;
static u32 hpet_default_delta;
static u32 hpet_pie_delta;
static unsigned long hpet_pie_limit;

static rtc_irq_handler irq_handler;

/*
 * Check that the hpet counter c1 is ahead of the c2
 */
static inline int hpet_cnt_ahead(u32 c1, u32 c2)
{
	return (s32)(c2 - c1) < 0;
}

/*
 * Registers a IRQ handler.
 */
int hpet_register_irq_handler(rtc_irq_handler handler)
{
	if (!is_hpet_enabled())
		return -ENODEV;
	if (irq_handler)
		return -EBUSY;

	irq_handler = handler;

	return 0;
}
EXPORT_SYMBOL_GPL(hpet_register_irq_handler);

/*
 * Deregisters the IRQ handler registered with hpet_register_irq_handler()
 * and does cleanup.
 */
void hpet_unregister_irq_handler(rtc_irq_handler handler)
{
	if (!is_hpet_enabled())
		return;

	irq_handler = NULL;
	hpet_rtc_flags = 0;
}
EXPORT_SYMBOL_GPL(hpet_unregister_irq_handler);

/*
 * Timer 1 for RTC emulation. We use one shot mode, as periodic mode
 * is not supported by all HPET implementations for timer 1.
 *
 * hpet_rtc_timer_init() is called when the rtc is initialized.
 */
int hpet_rtc_timer_init(void)
{
	unsigned int cfg, cnt, delta;
	unsigned long flags;

	if (!is_hpet_enabled())
		return 0;

	if (!hpet_default_delta) {
		uint64_t clc;

		clc = (uint64_t) hpet_clockevent.mult * NSEC_PER_SEC;
		clc >>= hpet_clockevent.shift + DEFAULT_RTC_SHIFT;
		hpet_default_delta = clc;
	}

	if (!(hpet_rtc_flags & RTC_PIE) || hpet_pie_limit)
		delta = hpet_default_delta;
	else
		delta = hpet_pie_delta;

	local_irq_save(flags);

	cnt = delta + hpet_readl(HPET_COUNTER);
	hpet_writel(cnt, HPET_T1_CMP);
	hpet_t1_cmp = cnt;

	cfg = hpet_readl(HPET_T1_CFG);
	cfg &= ~HPET_TN_PERIODIC;
	cfg |= HPET_TN_ENABLE | HPET_TN_32BIT;
	hpet_writel(cfg, HPET_T1_CFG);

	local_irq_restore(flags);

	return 1;
}
EXPORT_SYMBOL_GPL(hpet_rtc_timer_init);

/*
 * The functions below are called from rtc driver.
 * Return 0 if HPET is not being used.
 * Otherwise do the necessary changes and return 1.
 */
int hpet_mask_rtc_irq_bit(unsigned long bit_mask)
{
	if (!is_hpet_enabled())
		return 0;

	hpet_rtc_flags &= ~bit_mask;
	return 1;
}
EXPORT_SYMBOL_GPL(hpet_mask_rtc_irq_bit);

int hpet_set_rtc_irq_bit(unsigned long bit_mask)
{
	unsigned long oldbits = hpet_rtc_flags;

	if (!is_hpet_enabled())
		return 0;

	hpet_rtc_flags |= bit_mask;

	if ((bit_mask & RTC_UIE) && !(oldbits & RTC_UIE))
		hpet_prev_update_sec = -1;

	if (!oldbits)
		hpet_rtc_timer_init();

	return 1;
}
EXPORT_SYMBOL_GPL(hpet_set_rtc_irq_bit);

int hpet_set_alarm_time(unsigned char hrs, unsigned char min,
			unsigned char sec)
{
	if (!is_hpet_enabled())
		return 0;

	hpet_alarm_time.tm_hour = hrs;
	hpet_alarm_time.tm_min = min;
	hpet_alarm_time.tm_sec = sec;

	return 1;
}
EXPORT_SYMBOL_GPL(hpet_set_alarm_time);

int hpet_set_periodic_freq(unsigned long freq)
{
	uint64_t clc;

	if (!is_hpet_enabled())
		return 0;

	if (freq <= DEFAULT_RTC_INT_FREQ)
		hpet_pie_limit = DEFAULT_RTC_INT_FREQ / freq;
	else {
		clc = (uint64_t) hpet_clockevent.mult * NSEC_PER_SEC;
		do_div(clc, freq);
		clc >>= hpet_clockevent.shift;
		hpet_pie_delta = clc;
	}
	return 1;
}
EXPORT_SYMBOL_GPL(hpet_set_periodic_freq);

int hpet_rtc_dropped_irq(void)
{
	return is_hpet_enabled();
}
EXPORT_SYMBOL_GPL(hpet_rtc_dropped_irq);

static void hpet_rtc_timer_reinit(void)
{
	unsigned int cfg, delta;
	int lost_ints = -1;

	if (unlikely(!hpet_rtc_flags)) {
		cfg = hpet_readl(HPET_T1_CFG);
		cfg &= ~HPET_TN_ENABLE;
		hpet_writel(cfg, HPET_T1_CFG);
		return;
	}

	if (!(hpet_rtc_flags & RTC_PIE) || hpet_pie_limit)
		delta = hpet_default_delta;
	else
		delta = hpet_pie_delta;

	/*
	 * Increment the comparator value until we are ahead of the
	 * current count.
	 */
	do {
		hpet_t1_cmp += delta;
		hpet_writel(hpet_t1_cmp, HPET_T1_CMP);
		lost_ints++;
	} while (!hpet_cnt_ahead(hpet_t1_cmp, hpet_readl(HPET_COUNTER)));

	if (lost_ints) {
		if (hpet_rtc_flags & RTC_PIE)
			hpet_pie_count += lost_ints;
		if (printk_ratelimit())
			printk(KERN_WARNING "hpet1: lost %d rtc interrupts\n",
				lost_ints);
	}
}

irqreturn_t hpet_rtc_interrupt(int irq, void *dev_id)
{
	struct rtc_time curr_time;
	unsigned long rtc_int_flag = 0;

	hpet_rtc_timer_reinit();
	memset(&curr_time, 0, sizeof(struct rtc_time));

	if (hpet_rtc_flags & (RTC_UIE | RTC_AIE))
		get_rtc_time(&curr_time);

	if (hpet_rtc_flags & RTC_UIE &&
	    curr_time.tm_sec != hpet_prev_update_sec) {
		if (hpet_prev_update_sec >= 0)
			rtc_int_flag = RTC_UF;
		hpet_prev_update_sec = curr_time.tm_sec;
	}

	if (hpet_rtc_flags & RTC_PIE &&
	    ++hpet_pie_count >= hpet_pie_limit) {
		rtc_int_flag |= RTC_PF;
		hpet_pie_count = 0;
	}

	if (hpet_rtc_flags & RTC_AIE &&
	    (curr_time.tm_sec == hpet_alarm_time.tm_sec) &&
	    (curr_time.tm_min == hpet_alarm_time.tm_min) &&
	    (curr_time.tm_hour == hpet_alarm_time.tm_hour))
			rtc_int_flag |= RTC_AF;

	if (rtc_int_flag) {
		rtc_int_flag |= (RTC_IRQF | (RTC_NUM_INTS << 8));
		if (irq_handler)
			irq_handler(rtc_int_flag, dev_id);
	}
	return IRQ_HANDLED;
}
EXPORT_SYMBOL_GPL(hpet_rtc_interrupt);
#endif<|MERGE_RESOLUTION|>--- conflicted
+++ resolved
@@ -38,7 +38,6 @@
 static unsigned long			hpet_num_timers;
 #endif
 static void __iomem			*hpet_virt_address;
-static int hpet_legacy_use_64_bits;
 
 struct hpet_dev {
 	struct clock_event_device	evt;
@@ -61,33 +60,6 @@
 
 #ifdef CONFIG_X86_64
 #include <asm/pgtable.h>
-static inline unsigned long hpet_read_value(unsigned long a)
-{
-	if (hpet_legacy_use_64_bits)
-		return readq(hpet_virt_address + a);
-	else
-		return readl(hpet_virt_address + a);
-}
-
-static void hpet_write_value(unsigned long d, unsigned long a)
-{
-	if (hpet_legacy_use_64_bits)
-		writeq(d, hpet_virt_address + a);
-	else
-		writel(d, hpet_virt_address + a);
-}
-
-#else
-
-static inline unsigned long hpet_read_value(unsigned long a)
-{
-	return readl(hpet_virt_address + a);
-}
-
-static void hpet_write_value(unsigned long d, unsigned long a)
-{
-	writel(d, hpet_virt_address + a);
-}
 #endif
 
 static inline void hpet_set_mapping(void)
@@ -131,17 +103,6 @@
 	return 1;
 }
 __setup("nohpet", disable_hpet);
-
-#ifdef CONFIG_X86_64
-static int hpet64 = 0;
-static int __init hpet64_setup(char *str)
-{
-	hpet64 = 1;
-	return 1;
-}
-__setup("hpet64", hpet64_setup);
-#endif
-
 
 static inline int is_hpet_capable(void)
 {
@@ -252,7 +213,6 @@
  * Common hpet info
  */
 static unsigned long hpet_period;
-static int hpet_legacy_use_64_bits; /* configure T0 in 64-bit mode? */
 
 static void hpet_legacy_set_mode(enum clock_event_mode mode,
 			  struct clock_event_device *evt);
@@ -319,38 +279,10 @@
 	hpet_legacy_int_enabled = 1;
 }
 
-static int timer0_use_64_bits(void)
-{
-#ifndef CONFIG_X86_64
-	/* using the HPET in 64-bit mode without atomic 64-bit
-	 * accesses is too inefficient
-	 */
-	return 0;
-#else
-
-	if (unlikely(hpet64)) {
-		u32 id, t0_cfg;
-		id = hpet_readl(HPET_ID);
-		t0_cfg = hpet_readl(HPET_Tn_CFG(0));
-
-		if ((id & HPET_ID_64BIT) && (t0_cfg & HPET_TN_64BIT_CAP)) {
-			printk(KERN_DEBUG "hpet timer0 configured in 64-bit mode\n");
-			return 1;
-		}
-		else {
-			printk(KERN_DEBUG "hpet timer0 does not support 64-bit mode\n");
-			return 0;
-		}
-	}
-	else return 0;
-#endif
-}
-
 static void hpet_legacy_clockevent_register(void)
 {
 	/* Start HPET legacy interrupts */
 	hpet_enable_legacy_int();
-	hpet_legacy_use_64_bits = timer0_use_64_bits();
 
 	/*
 	 * The mult factor is defined as (include/linux/clockchips.h)
@@ -397,10 +329,9 @@
 		/* Make sure we use edge triggered interrupts */
 		cfg &= ~HPET_TN_LEVEL;
 		cfg |= HPET_TN_ENABLE | HPET_TN_PERIODIC |
-		       HPET_TN_SETVAL |
-		       (hpet_legacy_use_64_bits ? 0 : HPET_TN_32BIT);
+		       HPET_TN_SETVAL | HPET_TN_32BIT;
 		hpet_writel(cfg, HPET_Tn_CFG(timer));
-		hpet_write_value(cmp, HPET_Tn_CMP(timer));
+		hpet_writel(cmp, HPET_Tn_CMP(timer));
 		udelay(1);
 		/*
 		 * HPET on AMD 81xx needs a second write (with HPET_TN_SETVAL
@@ -409,11 +340,7 @@
 		 * (See AMD-8111 HyperTransport I/O Hub Data Sheet,
 		 * Publication # 24674)
 		 */
-<<<<<<< HEAD
-		hpet_write_value((unsigned long) delta, HPET_Tn_CMP(timer));
-=======
 		hpet_writel((unsigned int) delta, HPET_Tn_CMP(timer));
->>>>>>> 92dcffb9
 		hpet_start_counter();
 		hpet_print_config();
 		break;
@@ -421,8 +348,7 @@
 	case CLOCK_EVT_MODE_ONESHOT:
 		cfg = hpet_readl(HPET_Tn_CFG(timer));
 		cfg &= ~HPET_TN_PERIODIC;
-		cfg |= HPET_TN_ENABLE |
-		       (hpet_legacy_use_64_bits ? 0 : HPET_TN_32BIT);
+		cfg |= HPET_TN_ENABLE | HPET_TN_32BIT;
 		hpet_writel(cfg, HPET_Tn_CFG(timer));
 		break;
 
@@ -451,11 +377,11 @@
 static int hpet_next_event(unsigned long delta,
 			   struct clock_event_device *evt, int timer)
 {
-	unsigned long cnt;
-
-	cnt = hpet_read_value(HPET_COUNTER);
+	u32 cnt;
+
+	cnt = hpet_readl(HPET_COUNTER);
 	cnt += (u32) delta;
-	hpet_write_value(cnt, HPET_Tn_CMP(timer));
+	hpet_writel(cnt, HPET_Tn_CMP(timer));
 
 	hpet_readl(HPET_Tn_CMP(timer)); /* pre-read for bnc#433746 */
 	/*
@@ -473,16 +399,10 @@
 	 * much about it here, but at least alert the user/admin with
 	 * a prominent warning.
 	 */
-<<<<<<< HEAD
-	WARN_ON_ONCE((u32)hpet_readl(HPET_Tn_CMP(timer)) != (u32)cnt);
-
-	return (s32)((u32)hpet_readl(HPET_COUNTER) - (u32)cnt) >= 0 ? -ETIME : 0;
-=======
 	WARN_ONCE(hpet_readl(HPET_Tn_CMP(timer)) != cnt,
 		  KERN_WARNING "hpet: compare register read back failed.\n");
 
 	return (s32)(hpet_readl(HPET_COUNTER) - cnt) >= 0 ? -ETIME : 0;
->>>>>>> 92dcffb9
 }
 
 static void hpet_legacy_set_mode(enum clock_event_mode mode,
