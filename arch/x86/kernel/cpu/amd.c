--- conflicted
+++ resolved
@@ -364,13 +364,8 @@
 
 u16 amd_get_nb_id(int cpu)
 {
-<<<<<<< HEAD
-	int id = 0;
-#if defined(CONFIG_SMP) && !defined(CONFIG_XEN)
-=======
 	u16 id = 0;
 #ifdef CONFIG_SMP
->>>>>>> f6161aa1
 	id = per_cpu(cpu_llc_id, cpu);
 #endif
 	return id;
@@ -507,7 +502,7 @@
 		    (c->x86_model == 8 && c->x86_mask >= 8))
 			set_cpu_cap(c, X86_FEATURE_K6_MTRR);
 #endif
-#if defined(CONFIG_X86_LOCAL_APIC) && defined(CONFIG_PCI) && !defined(CONFIG_XEN)
+#if defined(CONFIG_X86_LOCAL_APIC) && defined(CONFIG_PCI)
 	/* check CPU config space for extended APIC ID */
 	if (cpu_has_apic && c->x86 >= 0xf) {
 		unsigned int val;
@@ -520,14 +515,7 @@
 
 static void __cpuinit init_amd(struct cpuinfo_x86 *c)
 {
-#ifndef CONFIG_XEN
 	u32 dummy;
-<<<<<<< HEAD
-#endif
-
-#ifdef CONFIG_SMP
-=======
->>>>>>> f6161aa1
 	unsigned long long value;
 
 #ifdef CONFIG_SMP
@@ -569,32 +557,18 @@
 		 */
 		if (c->x86_model < 0x14 && cpu_has(c, X86_FEATURE_LAHF_LM)) {
 			clear_cpu_cap(c, X86_FEATURE_LAHF_LM);
-<<<<<<< HEAD
-#ifndef CONFIG_XEN
-			if (!rdmsrl_amd_safe(0xc001100d, &val)) {
-				val &= ~(1ULL << 32);
-				wrmsrl_amd_safe(0xc001100d, val);
-=======
 			if (!rdmsrl_amd_safe(0xc001100d, &value)) {
 				value &= ~(1ULL << 32);
 				wrmsrl_amd_safe(0xc001100d, value);
->>>>>>> f6161aa1
 			}
-#else
-			pr_warning("Long-mode LAHF feature wrongly enabled -"
-				   "hypervisor update needed\n");
-			(void)&val;
-#endif
 		}
 
 	}
 	if (c->x86 >= 0x10)
 		set_cpu_cap(c, X86_FEATURE_REP_GOOD);
 
-#ifndef CONFIG_XEN
 	/* get apicid instead of initial apic id from cpuid */
 	c->apicid = hard_smp_processor_id();
-#endif
 #else
 
 	/*
@@ -634,7 +608,6 @@
 		}
 	}
 
-#ifndef CONFIG_XEN
 	/* re-enable TopologyExtensions if switched off by BIOS */
 	if ((c->x86 == 0x15) &&
 	    (c->x86_model >= 0x10) && (c->x86_model <= 0x1f) &&
@@ -664,7 +637,6 @@
 			wrmsrl_safe(0xc0011021, value);
 		}
 	}
-#endif
 
 	cpu_detect_cache_sizes(c);
 
@@ -697,7 +669,6 @@
 		fam10h_check_enable_mmcfg();
 	}
 
-#ifndef CONFIG_XEN
 	if (c == &boot_cpu_data && c->x86 >= 0xf) {
 		unsigned long long tseg;
 
@@ -715,7 +686,6 @@
 		}
 	}
 #endif
-#endif
 
 	/*
 	 * Family 0x12 and above processors have APIC timer
@@ -724,15 +694,6 @@
 	if (c->x86 > 0x11)
 		set_cpu_cap(c, X86_FEATURE_ARAT);
 
-<<<<<<< HEAD
-#ifndef CONFIG_XEN
-	/*
-	 * Disable GART TLB Walk Errors on Fam10h. We do this here
-	 * because this is always needed when GART is enabled, even in a
-	 * kernel which has no MCE support built in.
-	 */
-=======
->>>>>>> f6161aa1
 	if (c->x86 == 0x10) {
 		/*
 		 * Disable GART TLB Walk Errors on Fam10h. We do this here
@@ -769,7 +730,6 @@
 	}
 
 	rdmsr_safe(MSR_AMD64_PATCH_LEVEL, &c->microcode, &dummy);
-#endif
 }
 
 #ifdef CONFIG_X86_32
