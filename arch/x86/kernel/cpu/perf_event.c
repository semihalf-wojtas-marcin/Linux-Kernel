/*
 * Performance events x86 architecture code
 *
 *  Copyright (C) 2008 Thomas Gleixner <tglx@linutronix.de>
 *  Copyright (C) 2008-2009 Red Hat, Inc., Ingo Molnar
 *  Copyright (C) 2009 Jaswinder Singh Rajput
 *  Copyright (C) 2009 Advanced Micro Devices, Inc., Robert Richter
 *  Copyright (C) 2008-2009 Red Hat, Inc., Peter Zijlstra <pzijlstr@redhat.com>
 *  Copyright (C) 2009 Intel Corporation, <markus.t.metzger@intel.com>
 *  Copyright (C) 2009 Google, Inc., Stephane Eranian
 *
 *  For licencing details see kernel-base/COPYING
 */

#include <linux/perf_event.h>
#include <linux/capability.h>
#include <linux/notifier.h>
#include <linux/hardirq.h>
#include <linux/kprobes.h>
#include <linux/module.h>
#include <linux/kdebug.h>
#include <linux/sched.h>
#include <linux/uaccess.h>
#include <linux/slab.h>
#include <linux/cpu.h>
#include <linux/bitops.h>
#include <linux/device.h>

#include <asm/apic.h>
#include <asm/stacktrace.h>
#include <asm/nmi.h>
#include <asm/smp.h>
#include <asm/alternative.h>
#include <asm/mmu_context.h>
#include <asm/tlbflush.h>
#include <asm/timer.h>
#include <asm/desc.h>
#include <asm/ldt.h>

#include "perf_event.h"

struct x86_pmu x86_pmu __read_mostly;

DEFINE_PER_CPU(struct cpu_hw_events, cpu_hw_events) = {
	.enabled = 1,
};

struct static_key rdpmc_always_available = STATIC_KEY_INIT_FALSE;

u64 __read_mostly hw_cache_event_ids
				[PERF_COUNT_HW_CACHE_MAX]
				[PERF_COUNT_HW_CACHE_OP_MAX]
				[PERF_COUNT_HW_CACHE_RESULT_MAX];
u64 __read_mostly hw_cache_extra_regs
				[PERF_COUNT_HW_CACHE_MAX]
				[PERF_COUNT_HW_CACHE_OP_MAX]
				[PERF_COUNT_HW_CACHE_RESULT_MAX];

/*
 * Propagate event elapsed time into the generic event.
 * Can only be executed on the CPU where the event is active.
 * Returns the delta events processed.
 */
u64 x86_perf_event_update(struct perf_event *event)
{
	struct hw_perf_event *hwc = &event->hw;
	int shift = 64 - x86_pmu.cntval_bits;
	u64 prev_raw_count, new_raw_count;
	int idx = hwc->idx;
	s64 delta;

	if (idx == INTEL_PMC_IDX_FIXED_BTS)
		return 0;

	/*
	 * Careful: an NMI might modify the previous event value.
	 *
	 * Our tactic to handle this is to first atomically read and
	 * exchange a new raw count - then add that new-prev delta
	 * count to the generic event atomically:
	 */
again:
	prev_raw_count = local64_read(&hwc->prev_count);
	rdpmcl(hwc->event_base_rdpmc, new_raw_count);

	if (local64_cmpxchg(&hwc->prev_count, prev_raw_count,
					new_raw_count) != prev_raw_count)
		goto again;

	/*
	 * Now we have the new raw value and have updated the prev
	 * timestamp already. We can now calculate the elapsed delta
	 * (event-)time and add that to the generic event.
	 *
	 * Careful, not all hw sign-extends above the physical width
	 * of the count.
	 */
	delta = (new_raw_count << shift) - (prev_raw_count << shift);
	delta >>= shift;

	local64_add(delta, &event->count);
	local64_sub(delta, &hwc->period_left);

	return new_raw_count;
}

/*
 * Find and validate any extra registers to set up.
 */
static int x86_pmu_extra_regs(u64 config, struct perf_event *event)
{
	struct hw_perf_event_extra *reg;
	struct extra_reg *er;

	reg = &event->hw.extra_reg;

	if (!x86_pmu.extra_regs)
		return 0;

	for (er = x86_pmu.extra_regs; er->msr; er++) {
		if (er->event != (config & er->config_mask))
			continue;
		if (event->attr.config1 & ~er->valid_mask)
			return -EINVAL;
		/* Check if the extra msrs can be safely accessed*/
		if (!er->extra_msr_access)
			return -ENXIO;

		reg->idx = er->idx;
		reg->config = event->attr.config1;
		reg->reg = er->msr;
		break;
	}
	return 0;
}

static atomic_t active_events;
static atomic_t pmc_refcount;
static DEFINE_MUTEX(pmc_reserve_mutex);

#ifdef CONFIG_X86_LOCAL_APIC

static bool reserve_pmc_hardware(void)
{
	int i;

	for (i = 0; i < x86_pmu.num_counters; i++) {
		if (!reserve_perfctr_nmi(x86_pmu_event_addr(i)))
			goto perfctr_fail;
	}

	for (i = 0; i < x86_pmu.num_counters; i++) {
		if (!reserve_evntsel_nmi(x86_pmu_config_addr(i)))
			goto eventsel_fail;
	}

	return true;

eventsel_fail:
	for (i--; i >= 0; i--)
		release_evntsel_nmi(x86_pmu_config_addr(i));

	i = x86_pmu.num_counters;

perfctr_fail:
	for (i--; i >= 0; i--)
		release_perfctr_nmi(x86_pmu_event_addr(i));

	return false;
}

static void release_pmc_hardware(void)
{
	int i;

	for (i = 0; i < x86_pmu.num_counters; i++) {
		release_perfctr_nmi(x86_pmu_event_addr(i));
		release_evntsel_nmi(x86_pmu_config_addr(i));
	}
}

#else

static bool reserve_pmc_hardware(void) { return true; }
static void release_pmc_hardware(void) {}

#endif

static bool check_hw_exists(void)
{
	u64 val, val_fail, val_new= ~0;
	int i, reg, reg_fail, ret = 0;
	int bios_fail = 0;
	int reg_safe = -1;

	/*
	 * Check to see if the BIOS enabled any of the counters, if so
	 * complain and bail.
	 */
	for (i = 0; i < x86_pmu.num_counters; i++) {
		reg = x86_pmu_config_addr(i);
		ret = rdmsrl_safe(reg, &val);
		if (ret)
			goto msr_fail;
		if (val & ARCH_PERFMON_EVENTSEL_ENABLE) {
			bios_fail = 1;
			val_fail = val;
			reg_fail = reg;
		} else {
			reg_safe = i;
		}
	}

	if (x86_pmu.num_counters_fixed) {
		reg = MSR_ARCH_PERFMON_FIXED_CTR_CTRL;
		ret = rdmsrl_safe(reg, &val);
		if (ret)
			goto msr_fail;
		for (i = 0; i < x86_pmu.num_counters_fixed; i++) {
			if (val & (0x03 << i*4)) {
				bios_fail = 1;
				val_fail = val;
				reg_fail = reg;
			}
		}
	}

	/*
	 * If all the counters are enabled, the below test will always
	 * fail.  The tools will also become useless in this scenario.
	 * Just fail and disable the hardware counters.
	 */

	if (reg_safe == -1) {
		reg = reg_safe;
		goto msr_fail;
	}

	/*
	 * Read the current value, change it and read it back to see if it
	 * matches, this is needed to detect certain hardware emulators
	 * (qemu/kvm) that don't trap on the MSR access and always return 0s.
	 */
	reg = x86_pmu_event_addr(reg_safe);
	if (rdmsrl_safe(reg, &val))
		goto msr_fail;
	val ^= 0xffffUL;
	ret = wrmsrl_safe(reg, val);
	ret |= rdmsrl_safe(reg, &val_new);
	if (ret || val != val_new)
		goto msr_fail;

	/*
	 * We still allow the PMU driver to operate:
	 */
	if (bios_fail) {
		printk(KERN_CONT "Broken BIOS detected, complain to your hardware vendor.\n");
		printk(KERN_ERR FW_BUG "the BIOS has corrupted hw-PMU resources (MSR %x is %Lx)\n", reg_fail, val_fail);
	}

	return true;

msr_fail:
	printk(KERN_CONT "Broken PMU hardware detected, using software events only.\n");
	printk("%sFailed to access perfctr msr (MSR %x is %Lx)\n",
		boot_cpu_has(X86_FEATURE_HYPERVISOR) ? KERN_INFO : KERN_ERR,
		reg, val_new);

	return false;
}

static void hw_perf_event_destroy(struct perf_event *event)
{
	x86_release_hardware();
<<<<<<< HEAD
=======
	atomic_dec(&active_events);
>>>>>>> 2c6625cd
}

void hw_perf_lbr_event_destroy(struct perf_event *event)
{
	hw_perf_event_destroy(event);

	/* undo the lbr/bts event accounting */
	x86_del_exclusive(x86_lbr_exclusive_lbr);
}

static inline int x86_pmu_initialized(void)
{
	return x86_pmu.handle_irq != NULL;
}

static inline int
set_ext_hw_attr(struct hw_perf_event *hwc, struct perf_event *event)
{
	struct perf_event_attr *attr = &event->attr;
	unsigned int cache_type, cache_op, cache_result;
	u64 config, val;

	config = attr->config;

	cache_type = (config >>  0) & 0xff;
	if (cache_type >= PERF_COUNT_HW_CACHE_MAX)
		return -EINVAL;

	cache_op = (config >>  8) & 0xff;
	if (cache_op >= PERF_COUNT_HW_CACHE_OP_MAX)
		return -EINVAL;

	cache_result = (config >> 16) & 0xff;
	if (cache_result >= PERF_COUNT_HW_CACHE_RESULT_MAX)
		return -EINVAL;

	val = hw_cache_event_ids[cache_type][cache_op][cache_result];

	if (val == 0)
		return -ENOENT;

	if (val == -1)
		return -EINVAL;

	hwc->config |= val;
	attr->config1 = hw_cache_extra_regs[cache_type][cache_op][cache_result];
	return x86_pmu_extra_regs(val, event);
}

int x86_reserve_hardware(void)
{
	int err = 0;

<<<<<<< HEAD
	if (!atomic_inc_not_zero(&active_events)) {
		mutex_lock(&pmc_reserve_mutex);
		if (atomic_read(&active_events) == 0) {
=======
	if (!atomic_inc_not_zero(&pmc_refcount)) {
		mutex_lock(&pmc_reserve_mutex);
		if (atomic_read(&pmc_refcount) == 0) {
>>>>>>> 2c6625cd
			if (!reserve_pmc_hardware())
				err = -EBUSY;
			else
				reserve_ds_buffers();
		}
		if (!err)
<<<<<<< HEAD
			atomic_inc(&active_events);
=======
			atomic_inc(&pmc_refcount);
>>>>>>> 2c6625cd
		mutex_unlock(&pmc_reserve_mutex);
	}

	return err;
}

void x86_release_hardware(void)
{
<<<<<<< HEAD
	if (atomic_dec_and_mutex_lock(&active_events, &pmc_reserve_mutex)) {
=======
	if (atomic_dec_and_mutex_lock(&pmc_refcount, &pmc_reserve_mutex)) {
>>>>>>> 2c6625cd
		release_pmc_hardware();
		release_ds_buffers();
		mutex_unlock(&pmc_reserve_mutex);
	}
}

/*
 * Check if we can create event of a certain type (that no conflicting events
 * are present).
 */
int x86_add_exclusive(unsigned int what)
{
	int i;

<<<<<<< HEAD
	mutex_lock(&pmc_reserve_mutex);
	for (i = 0; i < ARRAY_SIZE(x86_pmu.lbr_exclusive); i++) {
		if (i != what && atomic_read(&x86_pmu.lbr_exclusive[i]))
			goto out;
=======
	if (!atomic_inc_not_zero(&x86_pmu.lbr_exclusive[what])) {
		mutex_lock(&pmc_reserve_mutex);
		for (i = 0; i < ARRAY_SIZE(x86_pmu.lbr_exclusive); i++) {
			if (i != what && atomic_read(&x86_pmu.lbr_exclusive[i]))
				goto fail_unlock;
		}
		atomic_inc(&x86_pmu.lbr_exclusive[what]);
		mutex_unlock(&pmc_reserve_mutex);
>>>>>>> 2c6625cd
	}

	atomic_inc(&active_events);
	return 0;

fail_unlock:
	mutex_unlock(&pmc_reserve_mutex);
	return -EBUSY;
}

void x86_del_exclusive(unsigned int what)
{
	atomic_dec(&x86_pmu.lbr_exclusive[what]);
	atomic_dec(&active_events);
}

int x86_setup_perfctr(struct perf_event *event)
{
	struct perf_event_attr *attr = &event->attr;
	struct hw_perf_event *hwc = &event->hw;
	u64 config;

	if (!is_sampling_event(event)) {
		hwc->sample_period = x86_pmu.max_period;
		hwc->last_period = hwc->sample_period;
		local64_set(&hwc->period_left, hwc->sample_period);
	}

	if (attr->type == PERF_TYPE_RAW)
		return x86_pmu_extra_regs(event->attr.config, event);

	if (attr->type == PERF_TYPE_HW_CACHE)
		return set_ext_hw_attr(hwc, event);

	if (attr->config >= x86_pmu.max_events)
		return -EINVAL;

	/*
	 * The generic map:
	 */
	config = x86_pmu.event_map(attr->config);

	if (config == 0)
		return -ENOENT;

	if (config == -1LL)
		return -EINVAL;

	/*
	 * Branch tracing:
	 */
	if (attr->config == PERF_COUNT_HW_BRANCH_INSTRUCTIONS &&
	    !attr->freq && hwc->sample_period == 1) {
		/* BTS is not supported by this architecture. */
		if (!x86_pmu.bts_active)
			return -EOPNOTSUPP;

		/* BTS is currently only allowed for user-mode. */
		if (!attr->exclude_kernel)
			return -EOPNOTSUPP;

		/* disallow bts if conflicting events are present */
		if (x86_add_exclusive(x86_lbr_exclusive_lbr))
			return -EBUSY;

		event->destroy = hw_perf_lbr_event_destroy;
	}

	hwc->config |= config;

	return 0;
}

/*
 * check that branch_sample_type is compatible with
 * settings needed for precise_ip > 1 which implies
 * using the LBR to capture ALL taken branches at the
 * priv levels of the measurement
 */
static inline int precise_br_compat(struct perf_event *event)
{
	u64 m = event->attr.branch_sample_type;
	u64 b = 0;

	/* must capture all branches */
	if (!(m & PERF_SAMPLE_BRANCH_ANY))
		return 0;

	m &= PERF_SAMPLE_BRANCH_KERNEL | PERF_SAMPLE_BRANCH_USER;

	if (!event->attr.exclude_user)
		b |= PERF_SAMPLE_BRANCH_USER;

	if (!event->attr.exclude_kernel)
		b |= PERF_SAMPLE_BRANCH_KERNEL;

	/*
	 * ignore PERF_SAMPLE_BRANCH_HV, not supported on x86
	 */

	return m == b;
}

int x86_pmu_hw_config(struct perf_event *event)
{
	if (event->attr.precise_ip) {
		int precise = 0;

		/* Support for constant skid */
		if (x86_pmu.pebs_active && !x86_pmu.pebs_broken) {
			precise++;

			/* Support for IP fixup */
			if (x86_pmu.lbr_nr || x86_pmu.intel_cap.pebs_format >= 2)
				precise++;
		}

		if (event->attr.precise_ip > precise)
			return -EOPNOTSUPP;
	}
	/*
	 * check that PEBS LBR correction does not conflict with
	 * whatever the user is asking with attr->branch_sample_type
	 */
	if (event->attr.precise_ip > 1 && x86_pmu.intel_cap.pebs_format < 2) {
		u64 *br_type = &event->attr.branch_sample_type;

		if (has_branch_stack(event)) {
			if (!precise_br_compat(event))
				return -EOPNOTSUPP;

			/* branch_sample_type is compatible */

		} else {
			/*
			 * user did not specify  branch_sample_type
			 *
			 * For PEBS fixups, we capture all
			 * the branches at the priv level of the
			 * event.
			 */
			*br_type = PERF_SAMPLE_BRANCH_ANY;

			if (!event->attr.exclude_user)
				*br_type |= PERF_SAMPLE_BRANCH_USER;

			if (!event->attr.exclude_kernel)
				*br_type |= PERF_SAMPLE_BRANCH_KERNEL;
		}
	}

	if (event->attr.branch_sample_type & PERF_SAMPLE_BRANCH_CALL_STACK)
		event->attach_state |= PERF_ATTACH_TASK_DATA;

	/*
	 * Generate PMC IRQs:
	 * (keep 'enabled' bit clear for now)
	 */
	event->hw.config = ARCH_PERFMON_EVENTSEL_INT;

	/*
	 * Count user and OS events unless requested not to
	 */
	if (!event->attr.exclude_user)
		event->hw.config |= ARCH_PERFMON_EVENTSEL_USR;
	if (!event->attr.exclude_kernel)
		event->hw.config |= ARCH_PERFMON_EVENTSEL_OS;

	if (event->attr.type == PERF_TYPE_RAW)
		event->hw.config |= event->attr.config & X86_RAW_EVENT_MASK;

	if (event->attr.sample_period && x86_pmu.limit_period) {
		if (x86_pmu.limit_period(event, event->attr.sample_period) >
				event->attr.sample_period)
			return -EINVAL;
	}

	return x86_setup_perfctr(event);
}

/*
 * Setup the hardware configuration for a given attr_type
 */
static int __x86_pmu_event_init(struct perf_event *event)
{
	int err;

	if (!x86_pmu_initialized())
		return -ENODEV;

	err = x86_reserve_hardware();
	if (err)
		return err;

	atomic_inc(&active_events);
	event->destroy = hw_perf_event_destroy;

	event->hw.idx = -1;
	event->hw.last_cpu = -1;
	event->hw.last_tag = ~0ULL;

	/* mark unused */
	event->hw.extra_reg.idx = EXTRA_REG_NONE;
	event->hw.branch_reg.idx = EXTRA_REG_NONE;

	return x86_pmu.hw_config(event);
}

void x86_pmu_disable_all(void)
{
	struct cpu_hw_events *cpuc = this_cpu_ptr(&cpu_hw_events);
	int idx;

	for (idx = 0; idx < x86_pmu.num_counters; idx++) {
		u64 val;

		if (!test_bit(idx, cpuc->active_mask))
			continue;
		rdmsrl(x86_pmu_config_addr(idx), val);
		if (!(val & ARCH_PERFMON_EVENTSEL_ENABLE))
			continue;
		val &= ~ARCH_PERFMON_EVENTSEL_ENABLE;
		wrmsrl(x86_pmu_config_addr(idx), val);
	}
}

static void x86_pmu_disable(struct pmu *pmu)
{
	struct cpu_hw_events *cpuc = this_cpu_ptr(&cpu_hw_events);

	if (!x86_pmu_initialized())
		return;

	if (!cpuc->enabled)
		return;

	cpuc->n_added = 0;
	cpuc->enabled = 0;
	barrier();

	x86_pmu.disable_all();
}

void x86_pmu_enable_all(int added)
{
	struct cpu_hw_events *cpuc = this_cpu_ptr(&cpu_hw_events);
	int idx;

	for (idx = 0; idx < x86_pmu.num_counters; idx++) {
		struct hw_perf_event *hwc = &cpuc->events[idx]->hw;

		if (!test_bit(idx, cpuc->active_mask))
			continue;

		__x86_pmu_enable_event(hwc, ARCH_PERFMON_EVENTSEL_ENABLE);
	}
}

static struct pmu pmu;

static inline int is_x86_event(struct perf_event *event)
{
	return event->pmu == &pmu;
}

/*
 * Event scheduler state:
 *
 * Assign events iterating over all events and counters, beginning
 * with events with least weights first. Keep the current iterator
 * state in struct sched_state.
 */
struct sched_state {
	int	weight;
	int	event;		/* event index */
	int	counter;	/* counter index */
	int	unassigned;	/* number of events to be assigned left */
	int	nr_gp;		/* number of GP counters used */
	unsigned long used[BITS_TO_LONGS(X86_PMC_IDX_MAX)];
};

/* Total max is X86_PMC_IDX_MAX, but we are O(n!) limited */
#define	SCHED_STATES_MAX	2

struct perf_sched {
	int			max_weight;
	int			max_events;
	int			max_gp;
	int			saved_states;
	struct event_constraint	**constraints;
	struct sched_state	state;
	struct sched_state	saved[SCHED_STATES_MAX];
};

/*
 * Initialize interator that runs through all events and counters.
 */
static void perf_sched_init(struct perf_sched *sched, struct event_constraint **constraints,
			    int num, int wmin, int wmax, int gpmax)
{
	int idx;

	memset(sched, 0, sizeof(*sched));
	sched->max_events	= num;
	sched->max_weight	= wmax;
	sched->max_gp		= gpmax;
	sched->constraints	= constraints;

	for (idx = 0; idx < num; idx++) {
		if (constraints[idx]->weight == wmin)
			break;
	}

	sched->state.event	= idx;		/* start with min weight */
	sched->state.weight	= wmin;
	sched->state.unassigned	= num;
}

static void perf_sched_save_state(struct perf_sched *sched)
{
	if (WARN_ON_ONCE(sched->saved_states >= SCHED_STATES_MAX))
		return;

	sched->saved[sched->saved_states] = sched->state;
	sched->saved_states++;
}

static bool perf_sched_restore_state(struct perf_sched *sched)
{
	if (!sched->saved_states)
		return false;

	sched->saved_states--;
	sched->state = sched->saved[sched->saved_states];

	/* continue with next counter: */
	clear_bit(sched->state.counter++, sched->state.used);

	return true;
}

/*
 * Select a counter for the current event to schedule. Return true on
 * success.
 */
static bool __perf_sched_find_counter(struct perf_sched *sched)
{
	struct event_constraint *c;
	int idx;

	if (!sched->state.unassigned)
		return false;

	if (sched->state.event >= sched->max_events)
		return false;

	c = sched->constraints[sched->state.event];
	/* Prefer fixed purpose counters */
	if (c->idxmsk64 & (~0ULL << INTEL_PMC_IDX_FIXED)) {
		idx = INTEL_PMC_IDX_FIXED;
		for_each_set_bit_from(idx, c->idxmsk, X86_PMC_IDX_MAX) {
			if (!__test_and_set_bit(idx, sched->state.used))
				goto done;
		}
	}

	/* Grab the first unused counter starting with idx */
	idx = sched->state.counter;
	for_each_set_bit_from(idx, c->idxmsk, INTEL_PMC_IDX_FIXED) {
		if (!__test_and_set_bit(idx, sched->state.used)) {
			if (sched->state.nr_gp++ >= sched->max_gp)
				return false;

			goto done;
		}
	}

	return false;

done:
	sched->state.counter = idx;

	if (c->overlap)
		perf_sched_save_state(sched);

	return true;
}

static bool perf_sched_find_counter(struct perf_sched *sched)
{
	while (!__perf_sched_find_counter(sched)) {
		if (!perf_sched_restore_state(sched))
			return false;
	}

	return true;
}

/*
 * Go through all unassigned events and find the next one to schedule.
 * Take events with the least weight first. Return true on success.
 */
static bool perf_sched_next_event(struct perf_sched *sched)
{
	struct event_constraint *c;

	if (!sched->state.unassigned || !--sched->state.unassigned)
		return false;

	do {
		/* next event */
		sched->state.event++;
		if (sched->state.event >= sched->max_events) {
			/* next weight */
			sched->state.event = 0;
			sched->state.weight++;
			if (sched->state.weight > sched->max_weight)
				return false;
		}
		c = sched->constraints[sched->state.event];
	} while (c->weight != sched->state.weight);

	sched->state.counter = 0;	/* start with first counter */

	return true;
}

/*
 * Assign a counter for each event.
 */
int perf_assign_events(struct event_constraint **constraints, int n,
			int wmin, int wmax, int gpmax, int *assign)
{
	struct perf_sched sched;

	perf_sched_init(&sched, constraints, n, wmin, wmax, gpmax);

	do {
		if (!perf_sched_find_counter(&sched))
			break;	/* failed */
		if (assign)
			assign[sched.state.event] = sched.state.counter;
	} while (perf_sched_next_event(&sched));

	return sched.state.unassigned;
}
EXPORT_SYMBOL_GPL(perf_assign_events);

int x86_schedule_events(struct cpu_hw_events *cpuc, int n, int *assign)
{
	struct event_constraint *c;
	unsigned long used_mask[BITS_TO_LONGS(X86_PMC_IDX_MAX)];
	struct perf_event *e;
	int i, wmin, wmax, unsched = 0;
	struct hw_perf_event *hwc;

	bitmap_zero(used_mask, X86_PMC_IDX_MAX);

	if (x86_pmu.start_scheduling)
		x86_pmu.start_scheduling(cpuc);

	for (i = 0, wmin = X86_PMC_IDX_MAX, wmax = 0; i < n; i++) {
		cpuc->event_constraint[i] = NULL;
		c = x86_pmu.get_event_constraints(cpuc, i, cpuc->event_list[i]);
		cpuc->event_constraint[i] = c;

		wmin = min(wmin, c->weight);
		wmax = max(wmax, c->weight);
	}

	/*
	 * fastpath, try to reuse previous register
	 */
	for (i = 0; i < n; i++) {
		hwc = &cpuc->event_list[i]->hw;
		c = cpuc->event_constraint[i];

		/* never assigned */
		if (hwc->idx == -1)
			break;

		/* constraint still honored */
		if (!test_bit(hwc->idx, c->idxmsk))
			break;

		/* not already used */
		if (test_bit(hwc->idx, used_mask))
			break;

		__set_bit(hwc->idx, used_mask);
		if (assign)
			assign[i] = hwc->idx;
	}

	/* slow path */
	if (i != n) {
		int gpmax = x86_pmu.num_counters;

		/*
		 * Do not allow scheduling of more than half the available
		 * generic counters.
		 *
		 * This helps avoid counter starvation of sibling thread by
		 * ensuring at most half the counters cannot be in exclusive
		 * mode. There is no designated counters for the limits. Any
		 * N/2 counters can be used. This helps with events with
		 * specific counter constraints.
		 */
		if (is_ht_workaround_enabled() && !cpuc->is_fake &&
		    READ_ONCE(cpuc->excl_cntrs->exclusive_present))
			gpmax /= 2;

		unsched = perf_assign_events(cpuc->event_constraint, n, wmin,
					     wmax, gpmax, assign);
	}

	/*
	 * In case of success (unsched = 0), mark events as committed,
	 * so we do not put_constraint() in case new events are added
	 * and fail to be scheduled
	 *
	 * We invoke the lower level commit callback to lock the resource
	 *
	 * We do not need to do all of this in case we are called to
	 * validate an event group (assign == NULL)
	 */
	if (!unsched && assign) {
		for (i = 0; i < n; i++) {
			e = cpuc->event_list[i];
			e->hw.flags |= PERF_X86_EVENT_COMMITTED;
			if (x86_pmu.commit_scheduling)
				x86_pmu.commit_scheduling(cpuc, i, assign[i]);
		}
	} else {
		for (i = 0; i < n; i++) {
			e = cpuc->event_list[i];
			/*
			 * do not put_constraint() on comitted events,
			 * because they are good to go
			 */
			if ((e->hw.flags & PERF_X86_EVENT_COMMITTED))
				continue;

			/*
			 * release events that failed scheduling
			 */
			if (x86_pmu.put_event_constraints)
				x86_pmu.put_event_constraints(cpuc, e);
		}
	}

	if (x86_pmu.stop_scheduling)
		x86_pmu.stop_scheduling(cpuc);

	return unsched ? -EINVAL : 0;
}

/*
 * dogrp: true if must collect siblings events (group)
 * returns total number of events and error code
 */
static int collect_events(struct cpu_hw_events *cpuc, struct perf_event *leader, bool dogrp)
{
	struct perf_event *event;
	int n, max_count;

	max_count = x86_pmu.num_counters + x86_pmu.num_counters_fixed;

	/* current number of events already accepted */
	n = cpuc->n_events;

	if (is_x86_event(leader)) {
		if (n >= max_count)
			return -EINVAL;
		cpuc->event_list[n] = leader;
		n++;
	}
	if (!dogrp)
		return n;

	list_for_each_entry(event, &leader->sibling_list, group_entry) {
		if (!is_x86_event(event) ||
		    event->state <= PERF_EVENT_STATE_OFF)
			continue;

		if (n >= max_count)
			return -EINVAL;

		cpuc->event_list[n] = event;
		n++;
	}
	return n;
}

static inline void x86_assign_hw_event(struct perf_event *event,
				struct cpu_hw_events *cpuc, int i)
{
	struct hw_perf_event *hwc = &event->hw;

	hwc->idx = cpuc->assign[i];
	hwc->last_cpu = smp_processor_id();
	hwc->last_tag = ++cpuc->tags[i];

	if (hwc->idx == INTEL_PMC_IDX_FIXED_BTS) {
		hwc->config_base = 0;
		hwc->event_base	= 0;
	} else if (hwc->idx >= INTEL_PMC_IDX_FIXED) {
		hwc->config_base = MSR_ARCH_PERFMON_FIXED_CTR_CTRL;
		hwc->event_base = MSR_ARCH_PERFMON_FIXED_CTR0 + (hwc->idx - INTEL_PMC_IDX_FIXED);
		hwc->event_base_rdpmc = (hwc->idx - INTEL_PMC_IDX_FIXED) | 1<<30;
	} else {
		hwc->config_base = x86_pmu_config_addr(hwc->idx);
		hwc->event_base  = x86_pmu_event_addr(hwc->idx);
		hwc->event_base_rdpmc = x86_pmu_rdpmc_index(hwc->idx);
	}
}

static inline int match_prev_assignment(struct hw_perf_event *hwc,
					struct cpu_hw_events *cpuc,
					int i)
{
	return hwc->idx == cpuc->assign[i] &&
		hwc->last_cpu == smp_processor_id() &&
		hwc->last_tag == cpuc->tags[i];
}

static void x86_pmu_start(struct perf_event *event, int flags);

static void x86_pmu_enable(struct pmu *pmu)
{
	struct cpu_hw_events *cpuc = this_cpu_ptr(&cpu_hw_events);
	struct perf_event *event;
	struct hw_perf_event *hwc;
	int i, added = cpuc->n_added;

	if (!x86_pmu_initialized())
		return;

	if (cpuc->enabled)
		return;

	if (cpuc->n_added) {
		int n_running = cpuc->n_events - cpuc->n_added;
		/*
		 * apply assignment obtained either from
		 * hw_perf_group_sched_in() or x86_pmu_enable()
		 *
		 * step1: save events moving to new counters
		 */
		for (i = 0; i < n_running; i++) {
			event = cpuc->event_list[i];
			hwc = &event->hw;

			/*
			 * we can avoid reprogramming counter if:
			 * - assigned same counter as last time
			 * - running on same CPU as last time
			 * - no other event has used the counter since
			 */
			if (hwc->idx == -1 ||
			    match_prev_assignment(hwc, cpuc, i))
				continue;

			/*
			 * Ensure we don't accidentally enable a stopped
			 * counter simply because we rescheduled.
			 */
			if (hwc->state & PERF_HES_STOPPED)
				hwc->state |= PERF_HES_ARCH;

			x86_pmu_stop(event, PERF_EF_UPDATE);
		}

		/*
		 * step2: reprogram moved events into new counters
		 */
		for (i = 0; i < cpuc->n_events; i++) {
			event = cpuc->event_list[i];
			hwc = &event->hw;

			if (!match_prev_assignment(hwc, cpuc, i))
				x86_assign_hw_event(event, cpuc, i);
			else if (i < n_running)
				continue;

			if (hwc->state & PERF_HES_ARCH)
				continue;

			x86_pmu_start(event, PERF_EF_RELOAD);
		}
		cpuc->n_added = 0;
		perf_events_lapic_init();
	}

	cpuc->enabled = 1;
	barrier();

	x86_pmu.enable_all(added);
}

static DEFINE_PER_CPU(u64 [X86_PMC_IDX_MAX], pmc_prev_left);

/*
 * Set the next IRQ period, based on the hwc->period_left value.
 * To be called with the event disabled in hw:
 */
int x86_perf_event_set_period(struct perf_event *event)
{
	struct hw_perf_event *hwc = &event->hw;
	s64 left = local64_read(&hwc->period_left);
	s64 period = hwc->sample_period;
	int ret = 0, idx = hwc->idx;

	if (idx == INTEL_PMC_IDX_FIXED_BTS)
		return 0;

	/*
	 * If we are way outside a reasonable range then just skip forward:
	 */
	if (unlikely(left <= -period)) {
		left = period;
		local64_set(&hwc->period_left, left);
		hwc->last_period = period;
		ret = 1;
	}

	if (unlikely(left <= 0)) {
		left += period;
		local64_set(&hwc->period_left, left);
		hwc->last_period = period;
		ret = 1;
	}
	/*
	 * Quirk: certain CPUs dont like it if just 1 hw_event is left:
	 */
	if (unlikely(left < 2))
		left = 2;

	if (left > x86_pmu.max_period)
		left = x86_pmu.max_period;

	if (x86_pmu.limit_period)
		left = x86_pmu.limit_period(event, left);

	per_cpu(pmc_prev_left[idx], smp_processor_id()) = left;

	if (!(hwc->flags & PERF_X86_EVENT_AUTO_RELOAD) ||
	    local64_read(&hwc->prev_count) != (u64)-left) {
		/*
		 * The hw event starts counting from this event offset,
		 * mark it to be able to extra future deltas:
		 */
		local64_set(&hwc->prev_count, (u64)-left);

		wrmsrl(hwc->event_base, (u64)(-left) & x86_pmu.cntval_mask);
	}

	/*
	 * Due to erratum on certan cpu we need
	 * a second write to be sure the register
	 * is updated properly
	 */
	if (x86_pmu.perfctr_second_write) {
		wrmsrl(hwc->event_base,
			(u64)(-left) & x86_pmu.cntval_mask);
	}

	perf_event_update_userpage(event);

	return ret;
}

void x86_pmu_enable_event(struct perf_event *event)
{
	if (__this_cpu_read(cpu_hw_events.enabled))
		__x86_pmu_enable_event(&event->hw,
				       ARCH_PERFMON_EVENTSEL_ENABLE);
}

/*
 * Add a single event to the PMU.
 *
 * The event is added to the group of enabled events
 * but only if it can be scehduled with existing events.
 */
static int x86_pmu_add(struct perf_event *event, int flags)
{
	struct cpu_hw_events *cpuc = this_cpu_ptr(&cpu_hw_events);
	struct hw_perf_event *hwc;
	int assign[X86_PMC_IDX_MAX];
	int n, n0, ret;

	hwc = &event->hw;

	n0 = cpuc->n_events;
	ret = n = collect_events(cpuc, event, false);
	if (ret < 0)
		goto out;

	hwc->state = PERF_HES_UPTODATE | PERF_HES_STOPPED;
	if (!(flags & PERF_EF_START))
		hwc->state |= PERF_HES_ARCH;

	/*
	 * If group events scheduling transaction was started,
	 * skip the schedulability test here, it will be performed
	 * at commit time (->commit_txn) as a whole.
	 */
	if (cpuc->group_flag & PERF_EVENT_TXN)
		goto done_collect;

	ret = x86_pmu.schedule_events(cpuc, n, assign);
	if (ret)
		goto out;
	/*
	 * copy new assignment, now we know it is possible
	 * will be used by hw_perf_enable()
	 */
	memcpy(cpuc->assign, assign, n*sizeof(int));

done_collect:
	/*
	 * Commit the collect_events() state. See x86_pmu_del() and
	 * x86_pmu_*_txn().
	 */
	cpuc->n_events = n;
	cpuc->n_added += n - n0;
	cpuc->n_txn += n - n0;

	ret = 0;
out:
	return ret;
}

static void x86_pmu_start(struct perf_event *event, int flags)
{
	struct cpu_hw_events *cpuc = this_cpu_ptr(&cpu_hw_events);
	int idx = event->hw.idx;

	if (WARN_ON_ONCE(!(event->hw.state & PERF_HES_STOPPED)))
		return;

	if (WARN_ON_ONCE(idx == -1))
		return;

	if (flags & PERF_EF_RELOAD) {
		WARN_ON_ONCE(!(event->hw.state & PERF_HES_UPTODATE));
		x86_perf_event_set_period(event);
	}

	event->hw.state = 0;

	cpuc->events[idx] = event;
	__set_bit(idx, cpuc->active_mask);
	__set_bit(idx, cpuc->running);
	x86_pmu.enable(event);
	perf_event_update_userpage(event);
}

void perf_event_print_debug(void)
{
	u64 ctrl, status, overflow, pmc_ctrl, pmc_count, prev_left, fixed;
	u64 pebs, debugctl;
	struct cpu_hw_events *cpuc;
	unsigned long flags;
	int cpu, idx;

	if (!x86_pmu.num_counters)
		return;

	local_irq_save(flags);

	cpu = smp_processor_id();
	cpuc = &per_cpu(cpu_hw_events, cpu);

	if (x86_pmu.version >= 2) {
		rdmsrl(MSR_CORE_PERF_GLOBAL_CTRL, ctrl);
		rdmsrl(MSR_CORE_PERF_GLOBAL_STATUS, status);
		rdmsrl(MSR_CORE_PERF_GLOBAL_OVF_CTRL, overflow);
		rdmsrl(MSR_ARCH_PERFMON_FIXED_CTR_CTRL, fixed);

		pr_info("\n");
		pr_info("CPU#%d: ctrl:       %016llx\n", cpu, ctrl);
		pr_info("CPU#%d: status:     %016llx\n", cpu, status);
		pr_info("CPU#%d: overflow:   %016llx\n", cpu, overflow);
		pr_info("CPU#%d: fixed:      %016llx\n", cpu, fixed);
		if (x86_pmu.pebs_constraints) {
			rdmsrl(MSR_IA32_PEBS_ENABLE, pebs);
			pr_info("CPU#%d: pebs:       %016llx\n", cpu, pebs);
		}
		if (x86_pmu.lbr_nr) {
			rdmsrl(MSR_IA32_DEBUGCTLMSR, debugctl);
			pr_info("CPU#%d: debugctl:   %016llx\n", cpu, debugctl);
		}
	}
	pr_info("CPU#%d: active:     %016llx\n", cpu, *(u64 *)cpuc->active_mask);

	for (idx = 0; idx < x86_pmu.num_counters; idx++) {
		rdmsrl(x86_pmu_config_addr(idx), pmc_ctrl);
		rdmsrl(x86_pmu_event_addr(idx), pmc_count);

		prev_left = per_cpu(pmc_prev_left[idx], cpu);

		pr_info("CPU#%d:   gen-PMC%d ctrl:  %016llx\n",
			cpu, idx, pmc_ctrl);
		pr_info("CPU#%d:   gen-PMC%d count: %016llx\n",
			cpu, idx, pmc_count);
		pr_info("CPU#%d:   gen-PMC%d left:  %016llx\n",
			cpu, idx, prev_left);
	}
	for (idx = 0; idx < x86_pmu.num_counters_fixed; idx++) {
		rdmsrl(MSR_ARCH_PERFMON_FIXED_CTR0 + idx, pmc_count);

		pr_info("CPU#%d: fixed-PMC%d count: %016llx\n",
			cpu, idx, pmc_count);
	}
	local_irq_restore(flags);
}

void x86_pmu_stop(struct perf_event *event, int flags)
{
	struct cpu_hw_events *cpuc = this_cpu_ptr(&cpu_hw_events);
	struct hw_perf_event *hwc = &event->hw;

	if (__test_and_clear_bit(hwc->idx, cpuc->active_mask)) {
		x86_pmu.disable(event);
		cpuc->events[hwc->idx] = NULL;
		WARN_ON_ONCE(hwc->state & PERF_HES_STOPPED);
		hwc->state |= PERF_HES_STOPPED;
	}

	if ((flags & PERF_EF_UPDATE) && !(hwc->state & PERF_HES_UPTODATE)) {
		/*
		 * Drain the remaining delta count out of a event
		 * that we are disabling:
		 */
		x86_perf_event_update(event);
		hwc->state |= PERF_HES_UPTODATE;
	}
}

static void x86_pmu_del(struct perf_event *event, int flags)
{
	struct cpu_hw_events *cpuc = this_cpu_ptr(&cpu_hw_events);
	int i;

	/*
	 * event is descheduled
	 */
	event->hw.flags &= ~PERF_X86_EVENT_COMMITTED;

	/*
	 * If we're called during a txn, we don't need to do anything.
	 * The events never got scheduled and ->cancel_txn will truncate
	 * the event_list.
	 *
	 * XXX assumes any ->del() called during a TXN will only be on
	 * an event added during that same TXN.
	 */
	if (cpuc->group_flag & PERF_EVENT_TXN)
		return;

	/*
	 * Not a TXN, therefore cleanup properly.
	 */
	x86_pmu_stop(event, PERF_EF_UPDATE);

	for (i = 0; i < cpuc->n_events; i++) {
		if (event == cpuc->event_list[i])
			break;
	}

	if (WARN_ON_ONCE(i == cpuc->n_events)) /* called ->del() without ->add() ? */
		return;

	/* If we have a newly added event; make sure to decrease n_added. */
	if (i >= cpuc->n_events - cpuc->n_added)
		--cpuc->n_added;

	if (x86_pmu.put_event_constraints)
		x86_pmu.put_event_constraints(cpuc, event);

	/* Delete the array entry. */
	while (++i < cpuc->n_events) {
		cpuc->event_list[i-1] = cpuc->event_list[i];
		cpuc->event_constraint[i-1] = cpuc->event_constraint[i];
	}
	--cpuc->n_events;

	perf_event_update_userpage(event);
}

int x86_pmu_handle_irq(struct pt_regs *regs)
{
	struct perf_sample_data data;
	struct cpu_hw_events *cpuc;
	struct perf_event *event;
	int idx, handled = 0;
	u64 val;

	cpuc = this_cpu_ptr(&cpu_hw_events);

	/*
	 * Some chipsets need to unmask the LVTPC in a particular spot
	 * inside the nmi handler.  As a result, the unmasking was pushed
	 * into all the nmi handlers.
	 *
	 * This generic handler doesn't seem to have any issues where the
	 * unmasking occurs so it was left at the top.
	 */
	apic_write(APIC_LVTPC, APIC_DM_NMI);

	for (idx = 0; idx < x86_pmu.num_counters; idx++) {
		if (!test_bit(idx, cpuc->active_mask)) {
			/*
			 * Though we deactivated the counter some cpus
			 * might still deliver spurious interrupts still
			 * in flight. Catch them:
			 */
			if (__test_and_clear_bit(idx, cpuc->running))
				handled++;
			continue;
		}

		event = cpuc->events[idx];

		val = x86_perf_event_update(event);
		if (val & (1ULL << (x86_pmu.cntval_bits - 1)))
			continue;

		/*
		 * event overflow
		 */
		handled++;
		perf_sample_data_init(&data, 0, event->hw.last_period);

		if (!x86_perf_event_set_period(event))
			continue;

		if (perf_event_overflow(event, &data, regs))
			x86_pmu_stop(event, 0);
	}

	if (handled)
		inc_irq_stat(apic_perf_irqs);

	return handled;
}

void perf_events_lapic_init(void)
{
	if (!x86_pmu.apic || !x86_pmu_initialized())
		return;

	/*
	 * Always use NMI for PMU
	 */
	apic_write(APIC_LVTPC, APIC_DM_NMI);
}

static int
perf_event_nmi_handler(unsigned int cmd, struct pt_regs *regs)
{
	u64 start_clock;
	u64 finish_clock;
	int ret;

	/*
	 * All PMUs/events that share this PMI handler should make sure to
	 * increment active_events for their events.
	 */
	if (!atomic_read(&active_events))
		return NMI_DONE;

	start_clock = sched_clock();
	ret = x86_pmu.handle_irq(regs);
	finish_clock = sched_clock();

	perf_sample_event_took(finish_clock - start_clock);

	return ret;
}
NOKPROBE_SYMBOL(perf_event_nmi_handler);

struct event_constraint emptyconstraint;
struct event_constraint unconstrained;

static int
x86_pmu_notifier(struct notifier_block *self, unsigned long action, void *hcpu)
{
	unsigned int cpu = (long)hcpu;
	struct cpu_hw_events *cpuc = &per_cpu(cpu_hw_events, cpu);
	int i, ret = NOTIFY_OK;

	switch (action & ~CPU_TASKS_FROZEN) {
	case CPU_UP_PREPARE:
		for (i = 0 ; i < X86_PERF_KFREE_MAX; i++)
			cpuc->kfree_on_online[i] = NULL;
		if (x86_pmu.cpu_prepare)
			ret = x86_pmu.cpu_prepare(cpu);
		break;

	case CPU_STARTING:
		if (x86_pmu.cpu_starting)
			x86_pmu.cpu_starting(cpu);
		break;

	case CPU_ONLINE:
		for (i = 0 ; i < X86_PERF_KFREE_MAX; i++) {
			kfree(cpuc->kfree_on_online[i]);
			cpuc->kfree_on_online[i] = NULL;
		}
		break;

	case CPU_DYING:
		if (x86_pmu.cpu_dying)
			x86_pmu.cpu_dying(cpu);
		break;

	case CPU_UP_CANCELED:
	case CPU_DEAD:
		if (x86_pmu.cpu_dead)
			x86_pmu.cpu_dead(cpu);
		break;

	default:
		break;
	}

	return ret;
}

static void __init pmu_check_apic(void)
{
	if (cpu_has_apic)
		return;

	x86_pmu.apic = 0;
	pr_info("no APIC, boot with the \"lapic\" boot parameter to force-enable it.\n");
	pr_info("no hardware sampling interrupt available.\n");

	/*
	 * If we have a PMU initialized but no APIC
	 * interrupts, we cannot sample hardware
	 * events (user-space has to fall back and
	 * sample via a hrtimer based software event):
	 */
	pmu.capabilities |= PERF_PMU_CAP_NO_INTERRUPT;

}

static struct attribute_group x86_pmu_format_group = {
	.name = "format",
	.attrs = NULL,
};

/*
 * Remove all undefined events (x86_pmu.event_map(id) == 0)
 * out of events_attr attributes.
 */
static void __init filter_events(struct attribute **attrs)
{
	struct device_attribute *d;
	struct perf_pmu_events_attr *pmu_attr;
	int i, j;

	for (i = 0; attrs[i]; i++) {
		d = (struct device_attribute *)attrs[i];
		pmu_attr = container_of(d, struct perf_pmu_events_attr, attr);
		/* str trumps id */
		if (pmu_attr->event_str)
			continue;
		if (x86_pmu.event_map(i))
			continue;

		for (j = i; attrs[j]; j++)
			attrs[j] = attrs[j + 1];

		/* Check the shifted attr. */
		i--;
	}
}

/* Merge two pointer arrays */
static __init struct attribute **merge_attr(struct attribute **a, struct attribute **b)
{
	struct attribute **new;
	int j, i;

	for (j = 0; a[j]; j++)
		;
	for (i = 0; b[i]; i++)
		j++;
	j++;

	new = kmalloc(sizeof(struct attribute *) * j, GFP_KERNEL);
	if (!new)
		return NULL;

	j = 0;
	for (i = 0; a[i]; i++)
		new[j++] = a[i];
	for (i = 0; b[i]; i++)
		new[j++] = b[i];
	new[j] = NULL;

	return new;
}

ssize_t events_sysfs_show(struct device *dev, struct device_attribute *attr,
			  char *page)
{
	struct perf_pmu_events_attr *pmu_attr = \
		container_of(attr, struct perf_pmu_events_attr, attr);
	u64 config = x86_pmu.event_map(pmu_attr->id);

	/* string trumps id */
	if (pmu_attr->event_str)
		return sprintf(page, "%s", pmu_attr->event_str);

	return x86_pmu.events_sysfs_show(page, config);
}

EVENT_ATTR(cpu-cycles,			CPU_CYCLES		);
EVENT_ATTR(instructions,		INSTRUCTIONS		);
EVENT_ATTR(cache-references,		CACHE_REFERENCES	);
EVENT_ATTR(cache-misses, 		CACHE_MISSES		);
EVENT_ATTR(branch-instructions,		BRANCH_INSTRUCTIONS	);
EVENT_ATTR(branch-misses,		BRANCH_MISSES		);
EVENT_ATTR(bus-cycles,			BUS_CYCLES		);
EVENT_ATTR(stalled-cycles-frontend,	STALLED_CYCLES_FRONTEND	);
EVENT_ATTR(stalled-cycles-backend,	STALLED_CYCLES_BACKEND	);
EVENT_ATTR(ref-cycles,			REF_CPU_CYCLES		);

static struct attribute *empty_attrs;

static struct attribute *events_attr[] = {
	EVENT_PTR(CPU_CYCLES),
	EVENT_PTR(INSTRUCTIONS),
	EVENT_PTR(CACHE_REFERENCES),
	EVENT_PTR(CACHE_MISSES),
	EVENT_PTR(BRANCH_INSTRUCTIONS),
	EVENT_PTR(BRANCH_MISSES),
	EVENT_PTR(BUS_CYCLES),
	EVENT_PTR(STALLED_CYCLES_FRONTEND),
	EVENT_PTR(STALLED_CYCLES_BACKEND),
	EVENT_PTR(REF_CPU_CYCLES),
	NULL,
};

static struct attribute_group x86_pmu_events_group = {
	.name = "events",
	.attrs = events_attr,
};

ssize_t x86_event_sysfs_show(char *page, u64 config, u64 event)
{
	u64 umask  = (config & ARCH_PERFMON_EVENTSEL_UMASK) >> 8;
	u64 cmask  = (config & ARCH_PERFMON_EVENTSEL_CMASK) >> 24;
	bool edge  = (config & ARCH_PERFMON_EVENTSEL_EDGE);
	bool pc    = (config & ARCH_PERFMON_EVENTSEL_PIN_CONTROL);
	bool any   = (config & ARCH_PERFMON_EVENTSEL_ANY);
	bool inv   = (config & ARCH_PERFMON_EVENTSEL_INV);
	ssize_t ret;

	/*
	* We have whole page size to spend and just little data
	* to write, so we can safely use sprintf.
	*/
	ret = sprintf(page, "event=0x%02llx", event);

	if (umask)
		ret += sprintf(page + ret, ",umask=0x%02llx", umask);

	if (edge)
		ret += sprintf(page + ret, ",edge");

	if (pc)
		ret += sprintf(page + ret, ",pc");

	if (any)
		ret += sprintf(page + ret, ",any");

	if (inv)
		ret += sprintf(page + ret, ",inv");

	if (cmask)
		ret += sprintf(page + ret, ",cmask=0x%02llx", cmask);

	ret += sprintf(page + ret, "\n");

	return ret;
}

static int __init init_hw_perf_events(void)
{
	struct x86_pmu_quirk *quirk;
	int err;

	pr_info("Performance Events: ");

	switch (boot_cpu_data.x86_vendor) {
	case X86_VENDOR_INTEL:
		err = intel_pmu_init();
		break;
	case X86_VENDOR_AMD:
		err = amd_pmu_init();
		break;
	default:
		err = -ENOTSUPP;
	}
	if (err != 0) {
		pr_cont("no PMU driver, software events only.\n");
		return 0;
	}

	pmu_check_apic();

	/* sanity check that the hardware exists or is emulated */
	if (!check_hw_exists())
		return 0;

	pr_cont("%s PMU driver.\n", x86_pmu.name);

	x86_pmu.attr_rdpmc = 1; /* enable userspace RDPMC usage by default */

	for (quirk = x86_pmu.quirks; quirk; quirk = quirk->next)
		quirk->func();

	if (!x86_pmu.intel_ctrl)
		x86_pmu.intel_ctrl = (1 << x86_pmu.num_counters) - 1;

	perf_events_lapic_init();
	register_nmi_handler(NMI_LOCAL, perf_event_nmi_handler, 0, "PMI");

	unconstrained = (struct event_constraint)
		__EVENT_CONSTRAINT(0, (1ULL << x86_pmu.num_counters) - 1,
				   0, x86_pmu.num_counters, 0, 0);

	x86_pmu_format_group.attrs = x86_pmu.format_attrs;

	if (x86_pmu.event_attrs)
		x86_pmu_events_group.attrs = x86_pmu.event_attrs;

	if (!x86_pmu.events_sysfs_show)
		x86_pmu_events_group.attrs = &empty_attrs;
	else
		filter_events(x86_pmu_events_group.attrs);

	if (x86_pmu.cpu_events) {
		struct attribute **tmp;

		tmp = merge_attr(x86_pmu_events_group.attrs, x86_pmu.cpu_events);
		if (!WARN_ON(!tmp))
			x86_pmu_events_group.attrs = tmp;
	}

	pr_info("... version:                %d\n",     x86_pmu.version);
	pr_info("... bit width:              %d\n",     x86_pmu.cntval_bits);
	pr_info("... generic registers:      %d\n",     x86_pmu.num_counters);
	pr_info("... value mask:             %016Lx\n", x86_pmu.cntval_mask);
	pr_info("... max period:             %016Lx\n", x86_pmu.max_period);
	pr_info("... fixed-purpose events:   %d\n",     x86_pmu.num_counters_fixed);
	pr_info("... event mask:             %016Lx\n", x86_pmu.intel_ctrl);

	perf_pmu_register(&pmu, "cpu", PERF_TYPE_RAW);
	perf_cpu_notifier(x86_pmu_notifier);

	return 0;
}
early_initcall(init_hw_perf_events);

static inline void x86_pmu_read(struct perf_event *event)
{
	x86_perf_event_update(event);
}

/*
 * Start group events scheduling transaction
 * Set the flag to make pmu::enable() not perform the
 * schedulability test, it will be performed at commit time
 */
static void x86_pmu_start_txn(struct pmu *pmu)
{
	perf_pmu_disable(pmu);
	__this_cpu_or(cpu_hw_events.group_flag, PERF_EVENT_TXN);
	__this_cpu_write(cpu_hw_events.n_txn, 0);
}

/*
 * Stop group events scheduling transaction
 * Clear the flag and pmu::enable() will perform the
 * schedulability test.
 */
static void x86_pmu_cancel_txn(struct pmu *pmu)
{
	__this_cpu_and(cpu_hw_events.group_flag, ~PERF_EVENT_TXN);
	/*
	 * Truncate collected array by the number of events added in this
	 * transaction. See x86_pmu_add() and x86_pmu_*_txn().
	 */
	__this_cpu_sub(cpu_hw_events.n_added, __this_cpu_read(cpu_hw_events.n_txn));
	__this_cpu_sub(cpu_hw_events.n_events, __this_cpu_read(cpu_hw_events.n_txn));
	perf_pmu_enable(pmu);
}

/*
 * Commit group events scheduling transaction
 * Perform the group schedulability test as a whole
 * Return 0 if success
 *
 * Does not cancel the transaction on failure; expects the caller to do this.
 */
static int x86_pmu_commit_txn(struct pmu *pmu)
{
	struct cpu_hw_events *cpuc = this_cpu_ptr(&cpu_hw_events);
	int assign[X86_PMC_IDX_MAX];
	int n, ret;

	n = cpuc->n_events;

	if (!x86_pmu_initialized())
		return -EAGAIN;

	ret = x86_pmu.schedule_events(cpuc, n, assign);
	if (ret)
		return ret;

	/*
	 * copy new assignment, now we know it is possible
	 * will be used by hw_perf_enable()
	 */
	memcpy(cpuc->assign, assign, n*sizeof(int));

	cpuc->group_flag &= ~PERF_EVENT_TXN;
	perf_pmu_enable(pmu);
	return 0;
}
/*
 * a fake_cpuc is used to validate event groups. Due to
 * the extra reg logic, we need to also allocate a fake
 * per_core and per_cpu structure. Otherwise, group events
 * using extra reg may conflict without the kernel being
 * able to catch this when the last event gets added to
 * the group.
 */
static void free_fake_cpuc(struct cpu_hw_events *cpuc)
{
	kfree(cpuc->shared_regs);
	kfree(cpuc);
}

static struct cpu_hw_events *allocate_fake_cpuc(void)
{
	struct cpu_hw_events *cpuc;
	int cpu = raw_smp_processor_id();

	cpuc = kzalloc(sizeof(*cpuc), GFP_KERNEL);
	if (!cpuc)
		return ERR_PTR(-ENOMEM);

	/* only needed, if we have extra_regs */
	if (x86_pmu.extra_regs) {
		cpuc->shared_regs = allocate_shared_regs(cpu);
		if (!cpuc->shared_regs)
			goto error;
	}
	cpuc->is_fake = 1;
	return cpuc;
error:
	free_fake_cpuc(cpuc);
	return ERR_PTR(-ENOMEM);
}

/*
 * validate that we can schedule this event
 */
static int validate_event(struct perf_event *event)
{
	struct cpu_hw_events *fake_cpuc;
	struct event_constraint *c;
	int ret = 0;

	fake_cpuc = allocate_fake_cpuc();
	if (IS_ERR(fake_cpuc))
		return PTR_ERR(fake_cpuc);

	c = x86_pmu.get_event_constraints(fake_cpuc, -1, event);

	if (!c || !c->weight)
		ret = -EINVAL;

	if (x86_pmu.put_event_constraints)
		x86_pmu.put_event_constraints(fake_cpuc, event);

	free_fake_cpuc(fake_cpuc);

	return ret;
}

/*
 * validate a single event group
 *
 * validation include:
 *	- check events are compatible which each other
 *	- events do not compete for the same counter
 *	- number of events <= number of counters
 *
 * validation ensures the group can be loaded onto the
 * PMU if it was the only group available.
 */
static int validate_group(struct perf_event *event)
{
	struct perf_event *leader = event->group_leader;
	struct cpu_hw_events *fake_cpuc;
	int ret = -EINVAL, n;

	fake_cpuc = allocate_fake_cpuc();
	if (IS_ERR(fake_cpuc))
		return PTR_ERR(fake_cpuc);
	/*
	 * the event is not yet connected with its
	 * siblings therefore we must first collect
	 * existing siblings, then add the new event
	 * before we can simulate the scheduling
	 */
	n = collect_events(fake_cpuc, leader, true);
	if (n < 0)
		goto out;

	fake_cpuc->n_events = n;
	n = collect_events(fake_cpuc, event, false);
	if (n < 0)
		goto out;

	fake_cpuc->n_events = n;

	ret = x86_pmu.schedule_events(fake_cpuc, n, NULL);

out:
	free_fake_cpuc(fake_cpuc);
	return ret;
}

static int x86_pmu_event_init(struct perf_event *event)
{
	struct pmu *tmp;
	int err;

	switch (event->attr.type) {
	case PERF_TYPE_RAW:
	case PERF_TYPE_HARDWARE:
	case PERF_TYPE_HW_CACHE:
		break;

	default:
		return -ENOENT;
	}

	err = __x86_pmu_event_init(event);
	if (!err) {
		/*
		 * we temporarily connect event to its pmu
		 * such that validate_group() can classify
		 * it as an x86 event using is_x86_event()
		 */
		tmp = event->pmu;
		event->pmu = &pmu;

		if (event->group_leader != event)
			err = validate_group(event);
		else
			err = validate_event(event);

		event->pmu = tmp;
	}
	if (err) {
		if (event->destroy)
			event->destroy(event);
	}

	if (ACCESS_ONCE(x86_pmu.attr_rdpmc))
		event->hw.flags |= PERF_X86_EVENT_RDPMC_ALLOWED;

	return err;
}

static void refresh_pce(void *ignored)
{
	if (current->mm)
		load_mm_cr4(current->mm);
}

static void x86_pmu_event_mapped(struct perf_event *event)
{
	if (!(event->hw.flags & PERF_X86_EVENT_RDPMC_ALLOWED))
		return;

	if (atomic_inc_return(&current->mm->context.perf_rdpmc_allowed) == 1)
		on_each_cpu_mask(mm_cpumask(current->mm), refresh_pce, NULL, 1);
}

static void x86_pmu_event_unmapped(struct perf_event *event)
{
	if (!current->mm)
		return;

	if (!(event->hw.flags & PERF_X86_EVENT_RDPMC_ALLOWED))
		return;

	if (atomic_dec_and_test(&current->mm->context.perf_rdpmc_allowed))
		on_each_cpu_mask(mm_cpumask(current->mm), refresh_pce, NULL, 1);
}

static int x86_pmu_event_idx(struct perf_event *event)
{
	int idx = event->hw.idx;

	if (!(event->hw.flags & PERF_X86_EVENT_RDPMC_ALLOWED))
		return 0;

	if (x86_pmu.num_counters_fixed && idx >= INTEL_PMC_IDX_FIXED) {
		idx -= INTEL_PMC_IDX_FIXED;
		idx |= 1 << 30;
	}

	return idx + 1;
}

static ssize_t get_attr_rdpmc(struct device *cdev,
			      struct device_attribute *attr,
			      char *buf)
{
	return snprintf(buf, 40, "%d\n", x86_pmu.attr_rdpmc);
}

static ssize_t set_attr_rdpmc(struct device *cdev,
			      struct device_attribute *attr,
			      const char *buf, size_t count)
{
	unsigned long val;
	ssize_t ret;

	ret = kstrtoul(buf, 0, &val);
	if (ret)
		return ret;

	if (val > 2)
		return -EINVAL;

	if (x86_pmu.attr_rdpmc_broken)
		return -ENOTSUPP;

	if ((val == 2) != (x86_pmu.attr_rdpmc == 2)) {
		/*
		 * Changing into or out of always available, aka
		 * perf-event-bypassing mode.  This path is extremely slow,
		 * but only root can trigger it, so it's okay.
		 */
		if (val == 2)
			static_key_slow_inc(&rdpmc_always_available);
		else
			static_key_slow_dec(&rdpmc_always_available);
		on_each_cpu(refresh_pce, NULL, 1);
	}

	x86_pmu.attr_rdpmc = val;

	return count;
}

static DEVICE_ATTR(rdpmc, S_IRUSR | S_IWUSR, get_attr_rdpmc, set_attr_rdpmc);

static struct attribute *x86_pmu_attrs[] = {
	&dev_attr_rdpmc.attr,
	NULL,
};

static struct attribute_group x86_pmu_attr_group = {
	.attrs = x86_pmu_attrs,
};

static const struct attribute_group *x86_pmu_attr_groups[] = {
	&x86_pmu_attr_group,
	&x86_pmu_format_group,
	&x86_pmu_events_group,
	NULL,
};

static void x86_pmu_sched_task(struct perf_event_context *ctx, bool sched_in)
{
	if (x86_pmu.sched_task)
		x86_pmu.sched_task(ctx, sched_in);
}

void perf_check_microcode(void)
{
	if (x86_pmu.check_microcode)
		x86_pmu.check_microcode();
}
EXPORT_SYMBOL_GPL(perf_check_microcode);

static struct pmu pmu = {
	.pmu_enable		= x86_pmu_enable,
	.pmu_disable		= x86_pmu_disable,

	.attr_groups		= x86_pmu_attr_groups,

	.event_init		= x86_pmu_event_init,

	.event_mapped		= x86_pmu_event_mapped,
	.event_unmapped		= x86_pmu_event_unmapped,

	.add			= x86_pmu_add,
	.del			= x86_pmu_del,
	.start			= x86_pmu_start,
	.stop			= x86_pmu_stop,
	.read			= x86_pmu_read,

	.start_txn		= x86_pmu_start_txn,
	.cancel_txn		= x86_pmu_cancel_txn,
	.commit_txn		= x86_pmu_commit_txn,

	.event_idx		= x86_pmu_event_idx,
	.sched_task		= x86_pmu_sched_task,
	.task_ctx_size          = sizeof(struct x86_perf_task_context),
};

void arch_perf_update_userpage(struct perf_event *event,
			       struct perf_event_mmap_page *userpg, u64 now)
{
	struct cyc2ns_data *data;

	userpg->cap_user_time = 0;
	userpg->cap_user_time_zero = 0;
	userpg->cap_user_rdpmc =
		!!(event->hw.flags & PERF_X86_EVENT_RDPMC_ALLOWED);
	userpg->pmc_width = x86_pmu.cntval_bits;

	if (!sched_clock_stable())
		return;

	data = cyc2ns_read_begin();

	/*
	 * Internal timekeeping for enabled/running/stopped times
	 * is always in the local_clock domain.
	 */
	userpg->cap_user_time = 1;
	userpg->time_mult = data->cyc2ns_mul;
	userpg->time_shift = data->cyc2ns_shift;
	userpg->time_offset = data->cyc2ns_offset - now;

	/*
	 * cap_user_time_zero doesn't make sense when we're using a different
	 * time base for the records.
	 */
	if (event->clock == &local_clock) {
		userpg->cap_user_time_zero = 1;
		userpg->time_zero = data->cyc2ns_offset;
	}

	cyc2ns_read_end(data);
}

/*
 * callchain support
 */

static void
backtrace_warning_symbol(void *data, char *msg, unsigned long symbol)
{
	/* Ignore warnings */
}

static void backtrace_warning(void *data, char *msg)
{
	/* Ignore warnings */
}

static int backtrace_stack(void *data, char *name)
{
	return 0;
}

static void backtrace_address(void *data, unsigned long addr, int reliable)
{
	struct perf_callchain_entry *entry = data;

	perf_callchain_store(entry, addr);
}

static const struct stacktrace_ops backtrace_ops = {
	.warning		= backtrace_warning,
	.warning_symbol		= backtrace_warning_symbol,
	.stack			= backtrace_stack,
	.address		= backtrace_address,
	.walk_stack		= print_context_stack_bp,
};

void
perf_callchain_kernel(struct perf_callchain_entry *entry, struct pt_regs *regs)
{
	if (perf_guest_cbs && perf_guest_cbs->is_in_guest()) {
		/* TODO: We don't support guest os callchain now */
		return;
	}

	perf_callchain_store(entry, regs->ip);

	dump_trace(NULL, regs, NULL, 0, &backtrace_ops, entry);
}

static inline int
valid_user_frame(const void __user *fp, unsigned long size)
{
	return (__range_not_ok(fp, size, TASK_SIZE) == 0);
}

static unsigned long get_segment_base(unsigned int segment)
{
	struct desc_struct *desc;
	int idx = segment >> 3;

	if ((segment & SEGMENT_TI_MASK) == SEGMENT_LDT) {
		struct ldt_struct *ldt;

		if (idx > LDT_ENTRIES)
			return 0;

		/* IRQs are off, so this synchronizes with smp_store_release */
		ldt = lockless_dereference(current->active_mm->context.ldt);
		if (!ldt || idx > ldt->size)
			return 0;

		desc = &ldt->entries[idx];
	} else {
		if (idx > GDT_ENTRIES)
			return 0;

		desc = raw_cpu_ptr(gdt_page.gdt) + idx;
	}

	return get_desc_base(desc);
}

#ifdef CONFIG_COMPAT

#include <asm/compat.h>

static inline int
perf_callchain_user32(struct pt_regs *regs, struct perf_callchain_entry *entry)
{
	/* 32-bit process in 64-bit kernel. */
	unsigned long ss_base, cs_base;
	struct stack_frame_ia32 frame;
	const void __user *fp;

	if (!test_thread_flag(TIF_IA32))
		return 0;

	cs_base = get_segment_base(regs->cs);
	ss_base = get_segment_base(regs->ss);

	fp = compat_ptr(ss_base + regs->bp);
	while (entry->nr < PERF_MAX_STACK_DEPTH) {
		unsigned long bytes;
		frame.next_frame     = 0;
		frame.return_address = 0;

		bytes = copy_from_user_nmi(&frame, fp, sizeof(frame));
		if (bytes != 0)
			break;

		if (!valid_user_frame(fp, sizeof(frame)))
			break;

		perf_callchain_store(entry, cs_base + frame.return_address);
		fp = compat_ptr(ss_base + frame.next_frame);
	}
	return 1;
}
#else
static inline int
perf_callchain_user32(struct pt_regs *regs, struct perf_callchain_entry *entry)
{
    return 0;
}
#endif

void
perf_callchain_user(struct perf_callchain_entry *entry, struct pt_regs *regs)
{
	struct stack_frame frame;
	const void __user *fp;

	if (perf_guest_cbs && perf_guest_cbs->is_in_guest()) {
		/* TODO: We don't support guest os callchain now */
		return;
	}

	/*
	 * We don't know what to do with VM86 stacks.. ignore them for now.
	 */
	if (regs->flags & (X86_VM_MASK | PERF_EFLAGS_VM))
		return;

	fp = (void __user *)regs->bp;

	perf_callchain_store(entry, regs->ip);

	if (!current->mm)
		return;

	if (perf_callchain_user32(regs, entry))
		return;

	while (entry->nr < PERF_MAX_STACK_DEPTH) {
		unsigned long bytes;
		frame.next_frame	     = NULL;
		frame.return_address = 0;

		bytes = copy_from_user_nmi(&frame, fp, sizeof(frame));
		if (bytes != 0)
			break;

		if (!valid_user_frame(fp, sizeof(frame)))
			break;

		perf_callchain_store(entry, frame.return_address);
		fp = frame.next_frame;
	}
}

/*
 * Deal with code segment offsets for the various execution modes:
 *
 *   VM86 - the good olde 16 bit days, where the linear address is
 *          20 bits and we use regs->ip + 0x10 * regs->cs.
 *
 *   IA32 - Where we need to look at GDT/LDT segment descriptor tables
 *          to figure out what the 32bit base address is.
 *
 *    X32 - has TIF_X32 set, but is running in x86_64
 *
 * X86_64 - CS,DS,SS,ES are all zero based.
 */
static unsigned long code_segment_base(struct pt_regs *regs)
{
	/*
	 * For IA32 we look at the GDT/LDT segment base to convert the
	 * effective IP to a linear address.
	 */

#ifdef CONFIG_X86_32
	/*
	 * If we are in VM86 mode, add the segment offset to convert to a
	 * linear address.
	 */
	if (regs->flags & X86_VM_MASK)
		return 0x10 * regs->cs;

	if (user_mode(regs) && regs->cs != __USER_CS)
		return get_segment_base(regs->cs);
#else
	if (user_mode(regs) && !user_64bit_mode(regs) &&
	    regs->cs != __USER32_CS)
		return get_segment_base(regs->cs);
#endif
	return 0;
}

unsigned long perf_instruction_pointer(struct pt_regs *regs)
{
	if (perf_guest_cbs && perf_guest_cbs->is_in_guest())
		return perf_guest_cbs->get_guest_ip();

	return regs->ip + code_segment_base(regs);
}

unsigned long perf_misc_flags(struct pt_regs *regs)
{
	int misc = 0;

	if (perf_guest_cbs && perf_guest_cbs->is_in_guest()) {
		if (perf_guest_cbs->is_user_mode())
			misc |= PERF_RECORD_MISC_GUEST_USER;
		else
			misc |= PERF_RECORD_MISC_GUEST_KERNEL;
	} else {
		if (user_mode(regs))
			misc |= PERF_RECORD_MISC_USER;
		else
			misc |= PERF_RECORD_MISC_KERNEL;
	}

	if (regs->flags & PERF_EFLAGS_EXACT)
		misc |= PERF_RECORD_MISC_EXACT_IP;

	return misc;
}

void perf_get_x86_pmu_capability(struct x86_pmu_capability *cap)
{
	cap->version		= x86_pmu.version;
	cap->num_counters_gp	= x86_pmu.num_counters;
	cap->num_counters_fixed	= x86_pmu.num_counters_fixed;
	cap->bit_width_gp	= x86_pmu.cntval_bits;
	cap->bit_width_fixed	= x86_pmu.cntval_bits;
	cap->events_mask	= (unsigned int)x86_pmu.events_maskl;
	cap->events_mask_len	= x86_pmu.events_mask_len;
}
EXPORT_SYMBOL_GPL(perf_get_x86_pmu_capability);<|MERGE_RESOLUTION|>--- conflicted
+++ resolved
@@ -272,10 +272,7 @@
 static void hw_perf_event_destroy(struct perf_event *event)
 {
 	x86_release_hardware();
-<<<<<<< HEAD
-=======
 	atomic_dec(&active_events);
->>>>>>> 2c6625cd
 }
 
 void hw_perf_lbr_event_destroy(struct perf_event *event)
@@ -329,26 +326,16 @@
 {
 	int err = 0;
 
-<<<<<<< HEAD
-	if (!atomic_inc_not_zero(&active_events)) {
-		mutex_lock(&pmc_reserve_mutex);
-		if (atomic_read(&active_events) == 0) {
-=======
 	if (!atomic_inc_not_zero(&pmc_refcount)) {
 		mutex_lock(&pmc_reserve_mutex);
 		if (atomic_read(&pmc_refcount) == 0) {
->>>>>>> 2c6625cd
 			if (!reserve_pmc_hardware())
 				err = -EBUSY;
 			else
 				reserve_ds_buffers();
 		}
 		if (!err)
-<<<<<<< HEAD
-			atomic_inc(&active_events);
-=======
 			atomic_inc(&pmc_refcount);
->>>>>>> 2c6625cd
 		mutex_unlock(&pmc_reserve_mutex);
 	}
 
@@ -357,11 +344,7 @@
 
 void x86_release_hardware(void)
 {
-<<<<<<< HEAD
-	if (atomic_dec_and_mutex_lock(&active_events, &pmc_reserve_mutex)) {
-=======
 	if (atomic_dec_and_mutex_lock(&pmc_refcount, &pmc_reserve_mutex)) {
->>>>>>> 2c6625cd
 		release_pmc_hardware();
 		release_ds_buffers();
 		mutex_unlock(&pmc_reserve_mutex);
@@ -376,12 +359,6 @@
 {
 	int i;
 
-<<<<<<< HEAD
-	mutex_lock(&pmc_reserve_mutex);
-	for (i = 0; i < ARRAY_SIZE(x86_pmu.lbr_exclusive); i++) {
-		if (i != what && atomic_read(&x86_pmu.lbr_exclusive[i]))
-			goto out;
-=======
 	if (!atomic_inc_not_zero(&x86_pmu.lbr_exclusive[what])) {
 		mutex_lock(&pmc_reserve_mutex);
 		for (i = 0; i < ARRAY_SIZE(x86_pmu.lbr_exclusive); i++) {
@@ -390,7 +367,6 @@
 		}
 		atomic_inc(&x86_pmu.lbr_exclusive[what]);
 		mutex_unlock(&pmc_reserve_mutex);
->>>>>>> 2c6625cd
 	}
 
 	atomic_inc(&active_events);
