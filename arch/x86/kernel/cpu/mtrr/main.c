--- conflicted
+++ resolved
@@ -141,13 +141,8 @@
 };
 
 /**
-<<<<<<< HEAD
- * mtrr_work_handler - Work done in the synchronisation handler. Executed by
- * all the CPUs.
-=======
  * mtrr_rendezvous_handler - Work done in the synchronization handler. Executed
  * by all the CPUs.
->>>>>>> fcb8ce5c
  * @info: pointer to mtrr configuration data
  *
  * Returns nothing.
@@ -231,17 +226,10 @@
 				      .smp_type = type
 				    };
 
-<<<<<<< HEAD
-	stop_machine(mtrr_work_handler, &data, cpu_online_mask);
-}
-
-static void set_mtrr_from_offline_cpu(unsigned int reg, unsigned long base,
-=======
 	stop_machine(mtrr_rendezvous_handler, &data, cpu_online_mask);
 }
 
 static void set_mtrr_from_inactive_cpu(unsigned int reg, unsigned long base,
->>>>>>> fcb8ce5c
 				      unsigned long size, mtrr_type type)
 {
 	struct set_mtrr_data data = { .smp_reg = reg,
@@ -250,13 +238,8 @@
 				      .smp_type = type
 				    };
 
-<<<<<<< HEAD
-	stop_machine_from_offline_cpu(mtrr_work_handler, &data,
-				      cpu_callout_mask);
-=======
 	stop_machine_from_inactive_cpu(mtrr_rendezvous_handler, &data,
 				       cpu_callout_mask);
->>>>>>> fcb8ce5c
 }
 
 /**
@@ -710,11 +693,7 @@
 	 *   2. cpu hotadd time. We let mtrr_add/del_page hold cpuhotplug
 	 *      lock to prevent mtrr entry changes
 	 */
-<<<<<<< HEAD
-	set_mtrr_from_offline_cpu(~0U, 0, 0, 0);
-=======
 	set_mtrr_from_inactive_cpu(~0U, 0, 0, 0);
->>>>>>> fcb8ce5c
 }
 
 /**
