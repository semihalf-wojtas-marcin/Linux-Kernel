/*
 * Machine check injection support.
 * Copyright 2008 Intel Corporation.
 *
 * This program is free software; you can redistribute it and/or
 * modify it under the terms of the GNU General Public License
 * as published by the Free Software Foundation; version 2
 * of the License.
 *
 * Authors:
 * Andi Kleen
 * Ying Huang
 */
#include <linux/uaccess.h>
#include <linux/module.h>
#include <linux/timer.h>
#include <linux/kernel.h>
#include <linux/string.h>
#include <linux/fs.h>
#include <linux/preempt.h>
#include <linux/smp.h>
#include <linux/notifier.h>
#include <linux/kdebug.h>
#include <linux/cpu.h>
#include <linux/sched.h>
#include <linux/gfp.h>
#include <asm/mce.h>
#include <asm/apic.h>
#include <asm/nmi.h>

/* Update fake mce registers on current CPU. */
static void inject_mce(struct mce *m)
{
	struct mce *i = &per_cpu(injectm, m->extcpu);

	/* Make sure no one reads partially written injectm */
	i->finished = 0;
	mb();
	m->finished = 0;
	/* First set the fields after finished */
	i->extcpu = m->extcpu;
	mb();
	/* Now write record in order, finished last (except above) */
	memcpy(i, m, sizeof(struct mce));
	/* Finally activate it */
	mb();
	i->finished = 1;
}

static void raise_poll(struct mce *m)
{
	unsigned long flags;
	mce_banks_t b;

	memset(&b, 0xff, sizeof(mce_banks_t));
	local_irq_save(flags);
	machine_check_poll(0, &b);
	local_irq_restore(flags);
	m->finished = 0;
}

static void raise_exception(struct mce *m, struct pt_regs *pregs)
{
	struct pt_regs regs;
	unsigned long flags;

	if (!pregs) {
		memset(&regs, 0, sizeof(struct pt_regs));
		regs.ip = m->ip;
		regs.cs = m->cs;
		pregs = &regs;
	}
	/* in mcheck exeception handler, irq will be disabled */
	local_irq_save(flags);
	do_machine_check(pregs, 0);
	local_irq_restore(flags);
	m->finished = 0;
}

static cpumask_var_t mce_inject_cpumask;
static DEFINE_MUTEX(mce_inject_mutex);

static int mce_raise_notify(unsigned int cmd, struct pt_regs *regs)
{
	int cpu = smp_processor_id();
	struct mce *m = &__get_cpu_var(injectm);
	if (!cpumask_test_cpu(cpu, mce_inject_cpumask))
		return NMI_DONE;
	cpumask_clear_cpu(cpu, mce_inject_cpumask);
	if (m->inject_flags & MCJ_EXCEPTION)
		raise_exception(m, regs);
	else if (m->status)
		raise_poll(m);
	return NMI_HANDLED;
}

#if defined(CONFIG_X86_LOCAL_APIC) && !defined(CONFIG_XEN)
static void mce_irq_ipi(void *info)
{
	int cpu = smp_processor_id();
	struct mce *m = &__get_cpu_var(injectm);

	if (cpumask_test_cpu(cpu, mce_inject_cpumask) &&
			m->inject_flags & MCJ_EXCEPTION) {
		cpumask_clear_cpu(cpu, mce_inject_cpumask);
		raise_exception(m, NULL);
	}
}
#endif

/* Inject mce on current CPU */
static int raise_local(void)
{
	struct mce *m = &__get_cpu_var(injectm);
	int context = MCJ_CTX(m->inject_flags);
	int ret = 0;
	int cpu = m->extcpu;

	if (m->inject_flags & MCJ_EXCEPTION) {
		printk(KERN_INFO "Triggering MCE exception on CPU %d\n", cpu);
		switch (context) {
		case MCJ_CTX_IRQ:
			/*
			 * Could do more to fake interrupts like
			 * calling irq_enter, but the necessary
			 * machinery isn't exported currently.
			 */
			/*FALL THROUGH*/
		case MCJ_CTX_PROCESS:
			raise_exception(m, NULL);
			break;
		default:
			printk(KERN_INFO "Invalid MCE context\n");
			ret = -EINVAL;
		}
		printk(KERN_INFO "MCE exception done on CPU %d\n", cpu);
	} else if (m->status) {
		printk(KERN_INFO "Starting machine check poll CPU %d\n", cpu);
		raise_poll(m);
		mce_notify_irq();
		printk(KERN_INFO "Machine check poll done on CPU %d\n", cpu);
	} else
		m->finished = 0;

	return ret;
}

static void raise_mce(struct mce *m)
{
	int context = MCJ_CTX(m->inject_flags);

	inject_mce(m);

	if (context == MCJ_CTX_RANDOM)
		return;

<<<<<<< HEAD
#if defined(CONFIG_X86_LOCAL_APIC) && !defined(CONFIG_XEN)
	if (m->inject_flags & (MCJ_IRQ_BRAODCAST | MCJ_NMI_BROADCAST)) {
=======
#ifdef CONFIG_X86_LOCAL_APIC
	if (m->inject_flags & (MCJ_IRQ_BROADCAST | MCJ_NMI_BROADCAST)) {
>>>>>>> ad81f054
		unsigned long start;
		int cpu;

		get_online_cpus();
		cpumask_copy(mce_inject_cpumask, cpu_online_mask);
		cpumask_clear_cpu(get_cpu(), mce_inject_cpumask);
		for_each_online_cpu(cpu) {
			struct mce *mcpu = &per_cpu(injectm, cpu);
			if (!mcpu->finished ||
			    MCJ_CTX(mcpu->inject_flags) != MCJ_CTX_RANDOM)
				cpumask_clear_cpu(cpu, mce_inject_cpumask);
		}
		if (!cpumask_empty(mce_inject_cpumask)) {
			if (m->inject_flags & MCJ_IRQ_BROADCAST) {
				/*
				 * don't wait because mce_irq_ipi is necessary
				 * to be sync with following raise_local
				 */
				preempt_disable();
				smp_call_function_many(mce_inject_cpumask,
					mce_irq_ipi, NULL, 0);
				preempt_enable();
			} else if (m->inject_flags & MCJ_NMI_BROADCAST)
				apic->send_IPI_mask(mce_inject_cpumask,
						NMI_VECTOR);
		}
		start = jiffies;
		while (!cpumask_empty(mce_inject_cpumask)) {
			if (!time_before(jiffies, start + 2*HZ)) {
				printk(KERN_ERR
				"Timeout waiting for mce inject %lx\n",
					*cpumask_bits(mce_inject_cpumask));
				break;
			}
			cpu_relax();
		}
		raise_local();
		put_cpu();
		put_online_cpus();
	} else
#endif
	{
		preempt_disable();
		raise_local();
		preempt_enable();
	}
}

/* Error injection interface */
static ssize_t mce_write(struct file *filp, const char __user *ubuf,
			 size_t usize, loff_t *off)
{
	struct mce m;

	if (!capable(CAP_SYS_ADMIN))
		return -EPERM;
	/*
	 * There are some cases where real MSR reads could slip
	 * through.
	 */
	if (!boot_cpu_has(X86_FEATURE_MCE) || !boot_cpu_has(X86_FEATURE_MCA))
		return -EIO;

	if ((unsigned long)usize > sizeof(struct mce))
		usize = sizeof(struct mce);
	if (copy_from_user(&m, ubuf, usize))
		return -EFAULT;

	if (m.extcpu >= num_possible_cpus() || !cpu_online(m.extcpu))
		return -EINVAL;

	/*
	 * Need to give user space some time to set everything up,
	 * so do it a jiffie or two later everywhere.
	 */
	schedule_timeout(2);

	mutex_lock(&mce_inject_mutex);
	raise_mce(&m);
	mutex_unlock(&mce_inject_mutex);
	return usize;
}

static int inject_init(void)
{
	if (!alloc_cpumask_var(&mce_inject_cpumask, GFP_KERNEL))
		return -ENOMEM;
	printk(KERN_INFO "Machine check injector initialized\n");
	register_mce_write_callback(mce_write);
	register_nmi_handler(NMI_LOCAL, mce_raise_notify, 0,
				"mce_notify");
	return 0;
}

module_init(inject_init);
/*
 * Cannot tolerate unloading currently because we cannot
 * guarantee all openers of mce_chrdev will get a reference to us.
 */
MODULE_LICENSE("GPL");<|MERGE_RESOLUTION|>--- conflicted
+++ resolved
@@ -94,7 +94,6 @@
 	return NMI_HANDLED;
 }
 
-#if defined(CONFIG_X86_LOCAL_APIC) && !defined(CONFIG_XEN)
 static void mce_irq_ipi(void *info)
 {
 	int cpu = smp_processor_id();
@@ -106,7 +105,6 @@
 		raise_exception(m, NULL);
 	}
 }
-#endif
 
 /* Inject mce on current CPU */
 static int raise_local(void)
@@ -154,13 +152,8 @@
 	if (context == MCJ_CTX_RANDOM)
 		return;
 
-<<<<<<< HEAD
-#if defined(CONFIG_X86_LOCAL_APIC) && !defined(CONFIG_XEN)
-	if (m->inject_flags & (MCJ_IRQ_BRAODCAST | MCJ_NMI_BROADCAST)) {
-=======
 #ifdef CONFIG_X86_LOCAL_APIC
 	if (m->inject_flags & (MCJ_IRQ_BROADCAST | MCJ_NMI_BROADCAST)) {
->>>>>>> ad81f054
 		unsigned long start;
 		int cpu;
 
