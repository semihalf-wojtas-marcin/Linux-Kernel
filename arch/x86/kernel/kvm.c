--- conflicted
+++ resolved
@@ -39,7 +39,6 @@
 #include <asm/desc.h>
 #include <asm/tlbflush.h>
 
-#ifdef CONFIG_KVM_MMU
 #define MMU_QUEUE_SIZE 1024
 
 static int kvmapf = 1;
@@ -65,8 +64,6 @@
 	return &per_cpu(para_state, raw_smp_processor_id());
 }
 
-<<<<<<< HEAD
-=======
 /*
  * No need for any "IO delay" on KVM
  */
@@ -263,7 +260,6 @@
 	}
 }
 
->>>>>>> c56eb8fb
 static void kvm_mmu_op(void *buffer, unsigned len)
 {
 	int r;
@@ -408,18 +404,15 @@
 	mmu_queue_flush(state);
 	paravirt_leave_lazy_mmu();
 }
-#endif  /* CONFIG_KVM_MMU */
 
 static void __init paravirt_ops_setup(void)
 {
-	extern int io_delay_type;
 	pv_info.name = "KVM";
 	pv_info.paravirt_enabled = 1;
 
-	/* Disable IO delay */
-	io_delay_type = CONFIG_IO_DELAY_TYPE_NONE;
-
-#ifdef CONFIG_KVM_MMU
+	if (kvm_para_has_feature(KVM_FEATURE_NOP_IO_DELAY))
+		pv_cpu_ops.io_delay = kvm_io_delay;
+
 	if (kvm_para_has_feature(KVM_FEATURE_MMU_OP)) {
 		pv_mmu_ops.set_pte = kvm_set_pte;
 		pv_mmu_ops.set_pte_at = kvm_set_pte_at;
@@ -443,7 +436,6 @@
 		pv_mmu_ops.lazy_mode.enter = kvm_enter_lazy_mmu;
 		pv_mmu_ops.lazy_mode.leave = kvm_leave_lazy_mmu;
 	}
-#endif  /* CONFIG_KVM_MMU */
 #ifdef CONFIG_X86_IO_APIC
 	no_timer_check = 1;
 #endif
