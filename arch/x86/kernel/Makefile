--- conflicted
+++ resolved
@@ -99,18 +99,11 @@
 
 obj-$(CONFIG_OLPC)		+= olpc.o
 
-obj-$(CONFIG_X86_XEN)		+= fixup.o
-
 ###
 # 64 bit specific files
 ifeq ($(CONFIG_X86_64),y)
-<<<<<<< HEAD
-        obj-$(CONFIG_X86_LOCAL_APIC)	+= genapic_64.o genapic_flat_64.o genx2apic_uv_x.o
-        obj-$(CONFIG_X86_XEN_GENAPIC)	+= genapic_64.o genapic_xen_64.o
-=======
         obj-y				+= genapic_64.o genapic_flat_64.o genx2apic_uv_x.o tlb_uv.o
 	obj-y				+= bios_uv.o
->>>>>>> 30a2f3c6
         obj-$(CONFIG_X86_PM_TIMER)	+= pmtimer_64.o
         obj-$(CONFIG_AUDIT)		+= audit_64.o
 
@@ -120,12 +113,4 @@
         obj-$(CONFIG_SWIOTLB)		+= pci-swiotlb_64.o
 
         obj-$(CONFIG_PCI_MMCONFIG)	+= mmconf-fam10h_64.o
-
-	obj-$(CONFIG_XEN)		+= nmi_64.o
-	apic_64-$(CONFIG_XEN)		+= apic_32.o
-	time_64-$(CONFIG_XEN)		+= time_32.o
-endif
-
-disabled-obj-$(CONFIG_XEN) := early-quirks.o genapic_flat_$(BITS).o genx2apic_uv_x.o \
-	hpet.o i8253.o i8259_$(BITS).o pci-swiotlb_64.o reboot.o smpboot.o \
-	tlb_$(BITS).o tsc_$(BITS).o tsc_sync.o vsmp_64.o+endif