/*
 *  Copyright (C) 1994  Linus Torvalds
 *
 *  29 dec 2001 - Fixed oopses caused by unchecked access to the vm86
 *                stack - Manfred Spraul <manfred@colorfullife.com>
 *
 *  22 mar 2002 - Manfred detected the stackfaults, but didn't handle
 *                them correctly. Now the emulation will be in a
 *                consistent state after stackfaults - Kasper Dupont
 *                <kasperd@daimi.au.dk>
 *
 *  22 mar 2002 - Added missing clear_IF in set_vflags_* Kasper Dupont
 *                <kasperd@daimi.au.dk>
 *
 *  ?? ??? 2002 - Fixed premature returns from handle_vm86_fault
 *                caused by Kasper Dupont's changes - Stas Sergeev
 *
 *   4 apr 2002 - Fixed CHECK_IF_IN_TRAP broken by Stas' changes.
 *                Kasper Dupont <kasperd@daimi.au.dk>
 *
 *   9 apr 2002 - Changed syntax of macros in handle_vm86_fault.
 *                Kasper Dupont <kasperd@daimi.au.dk>
 *
 *   9 apr 2002 - Changed stack access macros to jump to a label
 *                instead of returning to userspace. This simplifies
 *                do_int, and is needed by handle_vm6_fault. Kasper
 *                Dupont <kasperd@daimi.au.dk>
 *
 */

#define pr_fmt(fmt) KBUILD_MODNAME ": " fmt

#include <linux/capability.h>
#include <linux/errno.h>
#include <linux/interrupt.h>
#include <linux/syscalls.h>
#include <linux/sched.h>
#include <linux/kernel.h>
#include <linux/signal.h>
#include <linux/string.h>
#include <linux/mm.h>
#include <linux/smp.h>
#include <linux/highmem.h>
#include <linux/ptrace.h>
#include <linux/audit.h>
#include <linux/stddef.h>

#include <asm/uaccess.h>
#include <asm/io.h>
#include <asm/tlbflush.h>
#include <asm/irq.h>

/*
 * Known problems:
 *
 * Interrupt handling is not guaranteed:
 * - a real x86 will disable all interrupts for one instruction
 *   after a "mov ss,xx" to make stack handling atomic even without
 *   the 'lss' instruction. We can't guarantee this in v86 mode,
 *   as the next instruction might result in a page fault or similar.
 * - a real x86 will have interrupts disabled for one instruction
 *   past the 'sti' that enables them. We don't bother with all the
 *   details yet.
 *
 * Let's hope these problems do not actually matter for anything.
 */


#define KVM86	((struct kernel_vm86_struct *)regs)
#define VMPI	KVM86->vm86plus


/*
 * 8- and 16-bit register defines..
 */
#define AL(regs)	(((unsigned char *)&((regs)->pt.ax))[0])
#define AH(regs)	(((unsigned char *)&((regs)->pt.ax))[1])
#define IP(regs)	(*(unsigned short *)&((regs)->pt.ip))
#define SP(regs)	(*(unsigned short *)&((regs)->pt.sp))

/*
 * virtual flags (16 and 32-bit versions)
 */
#define VFLAGS	(*(unsigned short *)&(current->thread.v86flags))
#define VEFLAGS	(current->thread.v86flags)

#define set_flags(X, new, mask) \
((X) = ((X) & ~(mask)) | ((new) & (mask)))

#define SAFE_MASK	(0xDD5)
#define RETURN_MASK	(0xDFF)

/* convert kernel_vm86_regs to vm86_regs */
static int copy_vm86_regs_to_user(struct vm86_regs __user *user,
				  const struct kernel_vm86_regs *regs)
{
	int ret = 0;

	/*
	 * kernel_vm86_regs is missing gs, so copy everything up to
	 * (but not including) orig_eax, and then rest including orig_eax.
	 */
	ret += copy_to_user(user, regs, offsetof(struct kernel_vm86_regs, pt.orig_ax));
	ret += copy_to_user(&user->orig_eax, &regs->pt.orig_ax,
			    sizeof(struct kernel_vm86_regs) -
			    offsetof(struct kernel_vm86_regs, pt.orig_ax));

	return ret;
}

/* convert vm86_regs to kernel_vm86_regs */
static int copy_vm86_regs_from_user(struct kernel_vm86_regs *regs,
				    const struct vm86_regs __user *user,
				    unsigned extra)
{
	int ret = 0;

	/* copy ax-fs inclusive */
	ret += copy_from_user(regs, user, offsetof(struct kernel_vm86_regs, pt.orig_ax));
	/* copy orig_ax-__gsh+extra */
	ret += copy_from_user(&regs->pt.orig_ax, &user->orig_eax,
			      sizeof(struct kernel_vm86_regs) -
			      offsetof(struct kernel_vm86_regs, pt.orig_ax) +
			      extra);
	return ret;
}

struct pt_regs *save_v86_state(struct kernel_vm86_regs *regs)
{
#ifndef CONFIG_X86_NO_TSS
	struct tss_struct *tss;
#endif
	struct pt_regs *ret;
	unsigned long tmp;

	/*
	 * This gets called from entry.S with interrupts disabled, but
	 * from process context. Enable interrupts here, before trying
	 * to access user space.
	 */
	local_irq_enable();

	if (!current->thread.vm86_info) {
		pr_alert("no vm86_info: BAD\n");
		do_exit(SIGSEGV);
	}
	set_flags(regs->pt.flags, VEFLAGS, X86_EFLAGS_VIF | current->thread.v86mask);
	tmp = copy_vm86_regs_to_user(&current->thread.vm86_info->regs, regs);
	tmp += put_user(current->thread.screen_bitmap, &current->thread.vm86_info->screen_bitmap);
	if (tmp) {
		pr_alert("could not access userspace vm86_info\n");
		do_exit(SIGSEGV);
	}

<<<<<<< HEAD
#ifndef CONFIG_X86_NO_TSS
	tss = &per_cpu(init_tss, get_cpu());
#endif
=======
	tss = &per_cpu(cpu_tss, get_cpu());
>>>>>>> c65b99f0
	current->thread.sp0 = current->thread.saved_sp0;
	current->thread.sysenter_cs = __KERNEL_CS;
	load_sp0(tss, &current->thread);
	current->thread.saved_sp0 = 0;
#ifndef CONFIG_X86_NO_TSS
	put_cpu();
#endif

	ret = KVM86->regs32;

	ret->fs = current->thread.saved_fs;
	set_user_gs(ret, current->thread.saved_gs);

	return ret;
}

static void mark_screen_rdonly(struct mm_struct *mm)
{
	pgd_t *pgd;
	pud_t *pud;
	pmd_t *pmd;
	pte_t *pte;
	spinlock_t *ptl;
	int i;

	down_write(&mm->mmap_sem);
	pgd = pgd_offset(mm, 0xA0000);
	if (pgd_none_or_clear_bad(pgd))
		goto out;
	pud = pud_offset(pgd, 0xA0000);
	if (pud_none_or_clear_bad(pud))
		goto out;
	pmd = pmd_offset(pud, 0xA0000);
	split_huge_page_pmd_mm(mm, 0xA0000, pmd);
	if (pmd_none_or_clear_bad(pmd))
		goto out;
	pte = pte_offset_map_lock(mm, pmd, 0xA0000, &ptl);
	for (i = 0; i < 32; i++) {
		if (pte_present(*pte))
			set_pte(pte, pte_wrprotect(*pte));
		pte++;
	}
	pte_unmap_unlock(pte, ptl);
out:
	up_write(&mm->mmap_sem);
	flush_tlb();
}



static int do_vm86_irq_handling(int subfunction, int irqnumber);
static void do_sys_vm86(struct kernel_vm86_struct *info, struct task_struct *tsk);

SYSCALL_DEFINE1(vm86old, struct vm86_struct __user *, v86)
{
	struct kernel_vm86_struct info; /* declare this _on top_,
					 * this avoids wasting of stack space.
					 * This remains on the stack until we
					 * return to 32 bit user space.
					 */
	struct task_struct *tsk = current;
	int tmp;

	if (tsk->thread.saved_sp0)
		return -EPERM;
	tmp = copy_vm86_regs_from_user(&info.regs, &v86->regs,
				       offsetof(struct kernel_vm86_struct, vm86plus) -
				       sizeof(info.regs));
	if (tmp)
		return -EFAULT;
	memset(&info.vm86plus, 0, (int)&info.regs32 - (int)&info.vm86plus);
	info.regs32 = current_pt_regs();
	tsk->thread.vm86_info = v86;
	do_sys_vm86(&info, tsk);
	return 0;	/* we never return here */
}


SYSCALL_DEFINE2(vm86, unsigned long, cmd, unsigned long, arg)
{
	struct kernel_vm86_struct info; /* declare this _on top_,
					 * this avoids wasting of stack space.
					 * This remains on the stack until we
					 * return to 32 bit user space.
					 */
	struct task_struct *tsk;
	int tmp;
	struct vm86plus_struct __user *v86;

	tsk = current;
	switch (cmd) {
	case VM86_REQUEST_IRQ:
	case VM86_FREE_IRQ:
	case VM86_GET_IRQ_BITS:
	case VM86_GET_AND_RESET_IRQ:
		return do_vm86_irq_handling(cmd, (int)arg);
	case VM86_PLUS_INSTALL_CHECK:
		/*
		 * NOTE: on old vm86 stuff this will return the error
		 *  from access_ok(), because the subfunction is
		 *  interpreted as (invalid) address to vm86_struct.
		 *  So the installation check works.
		 */
		return 0;
	}

	/* we come here only for functions VM86_ENTER, VM86_ENTER_NO_BYPASS */
	if (tsk->thread.saved_sp0)
		return -EPERM;
	v86 = (struct vm86plus_struct __user *)arg;
	tmp = copy_vm86_regs_from_user(&info.regs, &v86->regs,
				       offsetof(struct kernel_vm86_struct, regs32) -
				       sizeof(info.regs));
	if (tmp)
		return -EFAULT;
	info.regs32 = current_pt_regs();
	info.vm86plus.is_vm86pus = 1;
	tsk->thread.vm86_info = (struct vm86_struct __user *)v86;
	do_sys_vm86(&info, tsk);
	return 0;	/* we never return here */
}


static void do_sys_vm86(struct kernel_vm86_struct *info, struct task_struct *tsk)
{
#ifndef CONFIG_X86_NO_TSS
	struct tss_struct *tss;
#endif
/*
 * make sure the vm86() system call doesn't try to do anything silly
 */
	info->regs.pt.ds = 0;
	info->regs.pt.es = 0;
	info->regs.pt.fs = 0;
#ifndef CONFIG_X86_32_LAZY_GS
	info->regs.pt.gs = 0;
#endif

/*
 * The flags register is also special: we cannot trust that the user
 * has set it up safely, so this makes sure interrupt etc flags are
 * inherited from protected mode.
 */
	VEFLAGS = info->regs.pt.flags;
	info->regs.pt.flags &= SAFE_MASK;
	info->regs.pt.flags |= info->regs32->flags & ~SAFE_MASK;
	info->regs.pt.flags |= X86_VM_MASK;

	switch (info->cpu_type) {
	case CPU_286:
		tsk->thread.v86mask = 0;
		break;
	case CPU_386:
		tsk->thread.v86mask = X86_EFLAGS_NT | X86_EFLAGS_IOPL;
		break;
	case CPU_486:
		tsk->thread.v86mask = X86_EFLAGS_AC | X86_EFLAGS_NT | X86_EFLAGS_IOPL;
		break;
	default:
		tsk->thread.v86mask = X86_EFLAGS_ID | X86_EFLAGS_AC | X86_EFLAGS_NT | X86_EFLAGS_IOPL;
		break;
	}

/*
 * Save old state, set default return value (%ax) to 0 (VM86_SIGNAL)
 */
	info->regs32->ax = VM86_SIGNAL;
	tsk->thread.saved_sp0 = tsk->thread.sp0;
	tsk->thread.saved_fs = info->regs32->fs;
	tsk->thread.saved_gs = get_user_gs(info->regs32);

<<<<<<< HEAD
#ifndef CONFIG_X86_NO_TSS
	tss = &per_cpu(init_tss, get_cpu());
#endif
=======
	tss = &per_cpu(cpu_tss, get_cpu());
>>>>>>> c65b99f0
	tsk->thread.sp0 = (unsigned long) &info->VM86_TSS_ESP0;
	if (cpu_has_sep)
		tsk->thread.sysenter_cs = 0;
	load_sp0(tss, &tsk->thread);
#ifndef CONFIG_X86_NO_TSS
	put_cpu();
#endif

	tsk->thread.screen_bitmap = info->screen_bitmap;
	if (info->flags & VM86_SCREEN_BITMAP)
		mark_screen_rdonly(tsk->mm);

	/*call __audit_syscall_exit since we do not exit via the normal paths */
#ifdef CONFIG_AUDITSYSCALL
	if (unlikely(current->audit_context))
		__audit_syscall_exit(1, 0);
#endif

	__asm__ __volatile__(
		"movl %0,%%esp\n\t"
		"movl %1,%%ebp\n\t"
#ifdef CONFIG_X86_32_LAZY_GS
		"mov  %2, %%gs\n\t"
#endif
		"jmp resume_userspace"
		: /* no outputs */
		:"r" (&info->regs), "r" (task_thread_info(tsk)), "r" (0));
	/* we never return here */
}

static inline void return_to_32bit(struct kernel_vm86_regs *regs16, int retval)
{
	struct pt_regs *regs32;

	regs32 = save_v86_state(regs16);
	regs32->ax = retval;
	__asm__ __volatile__("movl %0,%%esp\n\t"
		"movl %1,%%ebp\n\t"
		"jmp resume_userspace"
		: : "r" (regs32), "r" (current_thread_info()));
}

static inline void set_IF(struct kernel_vm86_regs *regs)
{
	VEFLAGS |= X86_EFLAGS_VIF;
	if (VEFLAGS & X86_EFLAGS_VIP)
		return_to_32bit(regs, VM86_STI);
}

static inline void clear_IF(struct kernel_vm86_regs *regs)
{
	VEFLAGS &= ~X86_EFLAGS_VIF;
}

static inline void clear_TF(struct kernel_vm86_regs *regs)
{
	regs->pt.flags &= ~X86_EFLAGS_TF;
}

static inline void clear_AC(struct kernel_vm86_regs *regs)
{
	regs->pt.flags &= ~X86_EFLAGS_AC;
}

/*
 * It is correct to call set_IF(regs) from the set_vflags_*
 * functions. However someone forgot to call clear_IF(regs)
 * in the opposite case.
 * After the command sequence CLI PUSHF STI POPF you should
 * end up with interrupts disabled, but you ended up with
 * interrupts enabled.
 *  ( I was testing my own changes, but the only bug I
 *    could find was in a function I had not changed. )
 * [KD]
 */

static inline void set_vflags_long(unsigned long flags, struct kernel_vm86_regs *regs)
{
	set_flags(VEFLAGS, flags, current->thread.v86mask);
	set_flags(regs->pt.flags, flags, SAFE_MASK);
	if (flags & X86_EFLAGS_IF)
		set_IF(regs);
	else
		clear_IF(regs);
}

static inline void set_vflags_short(unsigned short flags, struct kernel_vm86_regs *regs)
{
	set_flags(VFLAGS, flags, current->thread.v86mask);
	set_flags(regs->pt.flags, flags, SAFE_MASK);
	if (flags & X86_EFLAGS_IF)
		set_IF(regs);
	else
		clear_IF(regs);
}

static inline unsigned long get_vflags(struct kernel_vm86_regs *regs)
{
	unsigned long flags = regs->pt.flags & RETURN_MASK;

	if (VEFLAGS & X86_EFLAGS_VIF)
		flags |= X86_EFLAGS_IF;
	flags |= X86_EFLAGS_IOPL;
	return flags | (VEFLAGS & current->thread.v86mask);
}

static inline int is_revectored(int nr, struct revectored_struct *bitmap)
{
	__asm__ __volatile__("btl %2,%1\n\tsbbl %0,%0"
		:"=r" (nr)
		:"m" (*bitmap), "r" (nr));
	return nr;
}

#define val_byte(val, n) (((__u8 *)&val)[n])

#define pushb(base, ptr, val, err_label) \
	do { \
		__u8 __val = val; \
		ptr--; \
		if (put_user(__val, base + ptr) < 0) \
			goto err_label; \
	} while (0)

#define pushw(base, ptr, val, err_label) \
	do { \
		__u16 __val = val; \
		ptr--; \
		if (put_user(val_byte(__val, 1), base + ptr) < 0) \
			goto err_label; \
		ptr--; \
		if (put_user(val_byte(__val, 0), base + ptr) < 0) \
			goto err_label; \
	} while (0)

#define pushl(base, ptr, val, err_label) \
	do { \
		__u32 __val = val; \
		ptr--; \
		if (put_user(val_byte(__val, 3), base + ptr) < 0) \
			goto err_label; \
		ptr--; \
		if (put_user(val_byte(__val, 2), base + ptr) < 0) \
			goto err_label; \
		ptr--; \
		if (put_user(val_byte(__val, 1), base + ptr) < 0) \
			goto err_label; \
		ptr--; \
		if (put_user(val_byte(__val, 0), base + ptr) < 0) \
			goto err_label; \
	} while (0)

#define popb(base, ptr, err_label) \
	({ \
		__u8 __res; \
		if (get_user(__res, base + ptr) < 0) \
			goto err_label; \
		ptr++; \
		__res; \
	})

#define popw(base, ptr, err_label) \
	({ \
		__u16 __res; \
		if (get_user(val_byte(__res, 0), base + ptr) < 0) \
			goto err_label; \
		ptr++; \
		if (get_user(val_byte(__res, 1), base + ptr) < 0) \
			goto err_label; \
		ptr++; \
		__res; \
	})

#define popl(base, ptr, err_label) \
	({ \
		__u32 __res; \
		if (get_user(val_byte(__res, 0), base + ptr) < 0) \
			goto err_label; \
		ptr++; \
		if (get_user(val_byte(__res, 1), base + ptr) < 0) \
			goto err_label; \
		ptr++; \
		if (get_user(val_byte(__res, 2), base + ptr) < 0) \
			goto err_label; \
		ptr++; \
		if (get_user(val_byte(__res, 3), base + ptr) < 0) \
			goto err_label; \
		ptr++; \
		__res; \
	})

/* There are so many possible reasons for this function to return
 * VM86_INTx, so adding another doesn't bother me. We can expect
 * userspace programs to be able to handle it. (Getting a problem
 * in userspace is always better than an Oops anyway.) [KD]
 */
static void do_int(struct kernel_vm86_regs *regs, int i,
    unsigned char __user *ssp, unsigned short sp)
{
	unsigned long __user *intr_ptr;
	unsigned long segoffs;

	if (regs->pt.cs == BIOSSEG)
		goto cannot_handle;
	if (is_revectored(i, &KVM86->int_revectored))
		goto cannot_handle;
	if (i == 0x21 && is_revectored(AH(regs), &KVM86->int21_revectored))
		goto cannot_handle;
	intr_ptr = (unsigned long __user *) (i << 2);
	if (get_user(segoffs, intr_ptr))
		goto cannot_handle;
	if ((segoffs >> 16) == BIOSSEG)
		goto cannot_handle;
	pushw(ssp, sp, get_vflags(regs), cannot_handle);
	pushw(ssp, sp, regs->pt.cs, cannot_handle);
	pushw(ssp, sp, IP(regs), cannot_handle);
	regs->pt.cs = segoffs >> 16;
	SP(regs) -= 6;
	IP(regs) = segoffs & 0xffff;
	clear_TF(regs);
	clear_IF(regs);
	clear_AC(regs);
	return;

cannot_handle:
	return_to_32bit(regs, VM86_INTx + (i << 8));
}

int handle_vm86_trap(struct kernel_vm86_regs *regs, long error_code, int trapno)
{
	if (VMPI.is_vm86pus) {
		if ((trapno == 3) || (trapno == 1)) {
			KVM86->regs32->ax = VM86_TRAP + (trapno << 8);
			/* setting this flag forces the code in entry_32.S to
			   the path where we call save_v86_state() and change
			   the stack pointer to KVM86->regs32 */
			set_thread_flag(TIF_NOTIFY_RESUME);
			return 0;
		}
		do_int(regs, trapno, (unsigned char __user *) (regs->pt.ss << 4), SP(regs));
		return 0;
	}
	if (trapno != 1)
		return 1; /* we let this handle by the calling routine */
	current->thread.trap_nr = trapno;
	current->thread.error_code = error_code;
	force_sig(SIGTRAP, current);
	return 0;
}

void handle_vm86_fault(struct kernel_vm86_regs *regs, long error_code)
{
	unsigned char opcode;
	unsigned char __user *csp;
	unsigned char __user *ssp;
	unsigned short ip, sp, orig_flags;
	int data32, pref_done;

#define CHECK_IF_IN_TRAP \
	if (VMPI.vm86dbg_active && VMPI.vm86dbg_TFpendig) \
		newflags |= X86_EFLAGS_TF
#define VM86_FAULT_RETURN do { \
	if (VMPI.force_return_for_pic  && (VEFLAGS & (X86_EFLAGS_IF | X86_EFLAGS_VIF))) \
		return_to_32bit(regs, VM86_PICRETURN); \
	if (orig_flags & X86_EFLAGS_TF) \
		handle_vm86_trap(regs, 0, 1); \
	return; } while (0)

	orig_flags = *(unsigned short *)&regs->pt.flags;

	csp = (unsigned char __user *) (regs->pt.cs << 4);
	ssp = (unsigned char __user *) (regs->pt.ss << 4);
	sp = SP(regs);
	ip = IP(regs);

	data32 = 0;
	pref_done = 0;
	do {
		switch (opcode = popb(csp, ip, simulate_sigsegv)) {
		case 0x66:      /* 32-bit data */     data32 = 1; break;
		case 0x67:      /* 32-bit address */  break;
		case 0x2e:      /* CS */              break;
		case 0x3e:      /* DS */              break;
		case 0x26:      /* ES */              break;
		case 0x36:      /* SS */              break;
		case 0x65:      /* GS */              break;
		case 0x64:      /* FS */              break;
		case 0xf2:      /* repnz */       break;
		case 0xf3:      /* rep */             break;
		default: pref_done = 1;
		}
	} while (!pref_done);

	switch (opcode) {

	/* pushf */
	case 0x9c:
		if (data32) {
			pushl(ssp, sp, get_vflags(regs), simulate_sigsegv);
			SP(regs) -= 4;
		} else {
			pushw(ssp, sp, get_vflags(regs), simulate_sigsegv);
			SP(regs) -= 2;
		}
		IP(regs) = ip;
		VM86_FAULT_RETURN;

	/* popf */
	case 0x9d:
		{
		unsigned long newflags;
		if (data32) {
			newflags = popl(ssp, sp, simulate_sigsegv);
			SP(regs) += 4;
		} else {
			newflags = popw(ssp, sp, simulate_sigsegv);
			SP(regs) += 2;
		}
		IP(regs) = ip;
		CHECK_IF_IN_TRAP;
		if (data32)
			set_vflags_long(newflags, regs);
		else
			set_vflags_short(newflags, regs);

		VM86_FAULT_RETURN;
		}

	/* int xx */
	case 0xcd: {
		int intno = popb(csp, ip, simulate_sigsegv);
		IP(regs) = ip;
		if (VMPI.vm86dbg_active) {
			if ((1 << (intno & 7)) & VMPI.vm86dbg_intxxtab[intno >> 3])
				return_to_32bit(regs, VM86_INTx + (intno << 8));
		}
		do_int(regs, intno, ssp, sp);
		return;
	}

	/* iret */
	case 0xcf:
		{
		unsigned long newip;
		unsigned long newcs;
		unsigned long newflags;
		if (data32) {
			newip = popl(ssp, sp, simulate_sigsegv);
			newcs = popl(ssp, sp, simulate_sigsegv);
			newflags = popl(ssp, sp, simulate_sigsegv);
			SP(regs) += 12;
		} else {
			newip = popw(ssp, sp, simulate_sigsegv);
			newcs = popw(ssp, sp, simulate_sigsegv);
			newflags = popw(ssp, sp, simulate_sigsegv);
			SP(regs) += 6;
		}
		IP(regs) = newip;
		regs->pt.cs = newcs;
		CHECK_IF_IN_TRAP;
		if (data32) {
			set_vflags_long(newflags, regs);
		} else {
			set_vflags_short(newflags, regs);
		}
		VM86_FAULT_RETURN;
		}

	/* cli */
	case 0xfa:
		IP(regs) = ip;
		clear_IF(regs);
		VM86_FAULT_RETURN;

	/* sti */
	/*
	 * Damn. This is incorrect: the 'sti' instruction should actually
	 * enable interrupts after the /next/ instruction. Not good.
	 *
	 * Probably needs some horsing around with the TF flag. Aiee..
	 */
	case 0xfb:
		IP(regs) = ip;
		set_IF(regs);
		VM86_FAULT_RETURN;

	default:
		return_to_32bit(regs, VM86_UNKNOWN);
	}

	return;

simulate_sigsegv:
	/* FIXME: After a long discussion with Stas we finally
	 *        agreed, that this is wrong. Here we should
	 *        really send a SIGSEGV to the user program.
	 *        But how do we create the correct context? We
	 *        are inside a general protection fault handler
	 *        and has just returned from a page fault handler.
	 *        The correct context for the signal handler
	 *        should be a mixture of the two, but how do we
	 *        get the information? [KD]
	 */
	return_to_32bit(regs, VM86_UNKNOWN);
}

/* ---------------- vm86 special IRQ passing stuff ----------------- */

#define VM86_IRQNAME		"vm86irq"

static struct vm86_irqs {
	struct task_struct *tsk;
	int sig;
} vm86_irqs[16];

static DEFINE_SPINLOCK(irqbits_lock);
static int irqbits;

#define ALLOWED_SIGS (1 /* 0 = don't send a signal */ \
	| (1 << SIGUSR1) | (1 << SIGUSR2) | (1 << SIGIO)  | (1 << SIGURG) \
	| (1 << SIGUNUSED))

static irqreturn_t irq_handler(int intno, void *dev_id)
{
	int irq_bit;
	unsigned long flags;

	spin_lock_irqsave(&irqbits_lock, flags);
	irq_bit = 1 << intno;
	if ((irqbits & irq_bit) || !vm86_irqs[intno].tsk)
		goto out;
	irqbits |= irq_bit;
	if (vm86_irqs[intno].sig)
		send_sig(vm86_irqs[intno].sig, vm86_irqs[intno].tsk, 1);
	/*
	 * IRQ will be re-enabled when user asks for the irq (whether
	 * polling or as a result of the signal)
	 */
	disable_irq_nosync(intno);
	spin_unlock_irqrestore(&irqbits_lock, flags);
	return IRQ_HANDLED;

out:
	spin_unlock_irqrestore(&irqbits_lock, flags);
	return IRQ_NONE;
}

static inline void free_vm86_irq(int irqnumber)
{
	unsigned long flags;

	free_irq(irqnumber, NULL);
	vm86_irqs[irqnumber].tsk = NULL;

	spin_lock_irqsave(&irqbits_lock, flags);
	irqbits &= ~(1 << irqnumber);
	spin_unlock_irqrestore(&irqbits_lock, flags);
}

void release_vm86_irqs(struct task_struct *task)
{
	int i;
	for (i = FIRST_VM86_IRQ ; i <= LAST_VM86_IRQ; i++)
	    if (vm86_irqs[i].tsk == task)
		free_vm86_irq(i);
}

static inline int get_and_reset_irq(int irqnumber)
{
	int bit;
	unsigned long flags;
	int ret = 0;

	if (invalid_vm86_irq(irqnumber)) return 0;
	if (vm86_irqs[irqnumber].tsk != current) return 0;
	spin_lock_irqsave(&irqbits_lock, flags);
	bit = irqbits & (1 << irqnumber);
	irqbits &= ~bit;
	if (bit) {
		enable_irq(irqnumber);
		ret = 1;
	}

	spin_unlock_irqrestore(&irqbits_lock, flags);
	return ret;
}


static int do_vm86_irq_handling(int subfunction, int irqnumber)
{
	int ret;
	switch (subfunction) {
		case VM86_GET_AND_RESET_IRQ: {
			return get_and_reset_irq(irqnumber);
		}
		case VM86_GET_IRQ_BITS: {
			return irqbits;
		}
		case VM86_REQUEST_IRQ: {
			int sig = irqnumber >> 8;
			int irq = irqnumber & 255;
			if (!capable(CAP_SYS_ADMIN)) return -EPERM;
			if (!((1 << sig) & ALLOWED_SIGS)) return -EPERM;
			if (invalid_vm86_irq(irq)) return -EPERM;
			if (vm86_irqs[irq].tsk) return -EPERM;
			ret = request_irq(irq, &irq_handler, 0, VM86_IRQNAME, NULL);
			if (ret) return ret;
			vm86_irqs[irq].sig = sig;
			vm86_irqs[irq].tsk = current;
			return irq;
		}
		case  VM86_FREE_IRQ: {
			if (invalid_vm86_irq(irqnumber)) return -EPERM;
			if (!vm86_irqs[irqnumber].tsk) return 0;
			if (vm86_irqs[irqnumber].tsk != current) return -EPERM;
			free_vm86_irq(irqnumber);
			return 0;
		}
	}
	return -EINVAL;
}
<|MERGE_RESOLUTION|>--- conflicted
+++ resolved
@@ -152,13 +152,9 @@
 		do_exit(SIGSEGV);
 	}
 
-<<<<<<< HEAD
 #ifndef CONFIG_X86_NO_TSS
-	tss = &per_cpu(init_tss, get_cpu());
+	tss = &per_cpu(cpu_tss, get_cpu());
 #endif
-=======
-	tss = &per_cpu(cpu_tss, get_cpu());
->>>>>>> c65b99f0
 	current->thread.sp0 = current->thread.saved_sp0;
 	current->thread.sysenter_cs = __KERNEL_CS;
 	load_sp0(tss, &current->thread);
@@ -330,13 +326,9 @@
 	tsk->thread.saved_fs = info->regs32->fs;
 	tsk->thread.saved_gs = get_user_gs(info->regs32);
 
-<<<<<<< HEAD
 #ifndef CONFIG_X86_NO_TSS
-	tss = &per_cpu(init_tss, get_cpu());
+	tss = &per_cpu(cpu_tss, get_cpu());
 #endif
-=======
-	tss = &per_cpu(cpu_tss, get_cpu());
->>>>>>> c65b99f0
 	tsk->thread.sp0 = (unsigned long) &info->VM86_TSS_ESP0;
 	if (cpu_has_sep)
 		tsk->thread.sysenter_cs = 0;
