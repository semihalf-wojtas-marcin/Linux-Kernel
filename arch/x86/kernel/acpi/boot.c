--- conflicted
+++ resolved
@@ -728,9 +728,11 @@
 	}
 #endif
 }
+#endif
 
 int acpi_map_cpu(acpi_handle handle, phys_cpuid_t physid, int *pcpu)
 {
+#ifndef CONFIG_XEN
 	int cpu;
 
 	cpu = acpi_register_lapic(physid, ACPI_MADT_ENABLED);
@@ -744,19 +746,10 @@
 
 	*pcpu = cpu;
 	return 0;
-}
-<<<<<<< HEAD
 #else
-#define _acpi_map_lsapic(h, p, c) (-EINVAL)
-#endif
-
-/* wrapper to silence section mismatch warning */
-int __ref acpi_map_cpu(acpi_handle handle, phys_cpuid_t physid, int *pcpu)
-{
-	return _acpi_map_lsapic(handle, physid, pcpu);
-}
-=======
->>>>>>> 25cb62b7
+	return -EOPNOTSUPP;
+#endif
+}
 EXPORT_SYMBOL(acpi_map_cpu);
 
 int acpi_unmap_cpu(int cpu)
