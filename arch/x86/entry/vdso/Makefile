#
# Building vDSO images for x86.
#

KBUILD_CFLAGS += $(DISABLE_LTO)
KASAN_SANITIZE := n

VDSO64-$(CONFIG_X86_64)		:= y
VDSOX32-$(CONFIG_X86_X32_ABI)	:= y
VDSO32-$(CONFIG_X86_32)		:= y
VDSO32-$(CONFIG_IA32_EMULATION)	:= y

# files to link into the vdso
vobjs-y := vdso-note.o vclock_gettime.o vgetcpu.o

# files to link into kernel
obj-y				+= vma.o

# vDSO images to build
vdso_img-$(VDSO64-y)		+= 64
vdso_img-$(VDSOX32-y)		+= x32
<<<<<<< HEAD
vdso_img-$(VDSO32-y)		+= 32-int80
vdso_img-$(CONFIG_IA32_EMULATION)	+= 32-syscall
vdso_img-$(VDSO32-y)		+= 32-sysenter
vdso_img-$(CONFIG_X86_XEN)	+= 32-syscall
=======
vdso_img-$(VDSO32-y)		+= 32
>>>>>>> 8005c49d

obj-$(VDSO32-y)			+= vdso32-setup.o

vobjs := $(foreach F,$(vobjs-y),$(obj)/$F)

$(obj)/vdso.o: $(obj)/vdso.so

targets += vdso.lds $(vobjs-y)

# Build the vDSO image C files and link them in.
vdso_img_objs := $(vdso_img-y:%=vdso-image-%.o)
vdso_img_cfiles := $(vdso_img-y:%=vdso-image-%.c)
vdso_img_sodbg := $(vdso_img-y:%=vdso%.so.dbg)
obj-y += $(vdso_img_objs)
targets += $(vdso_img_cfiles)
targets += $(vdso_img_sodbg)
.SECONDARY: $(vdso_img-y:%=$(obj)/vdso-image-%.c) \
	$(vdso_img-y:%=$(obj)/vdso%.so)

export CPPFLAGS_vdso.lds += -P -C

VDSO_LDFLAGS_vdso.lds = -m64 -Wl,-soname=linux-vdso.so.1 \
			-Wl,--no-undefined \
			-Wl,-z,max-page-size=4096 -Wl,-z,common-page-size=4096 \
			$(DISABLE_LTO)

$(obj)/vdso64.so.dbg: $(src)/vdso.lds $(vobjs) FORCE
	$(call if_changed,vdso)

HOST_EXTRACFLAGS += -I$(srctree)/tools/include -I$(srctree)/include/uapi -I$(srctree)/arch/x86/include/uapi
hostprogs-y			+= vdso2c

quiet_cmd_vdso2c = VDSO2C  $@
define cmd_vdso2c
	$(obj)/vdso2c $< $(<:%.dbg=%) $@
endef

$(obj)/vdso-image-%.c: $(obj)/vdso%.so.dbg $(obj)/vdso%.so $(obj)/vdso2c FORCE
	$(call if_changed,vdso2c)

#
# Don't omit frame pointers for ease of userspace debugging, but do
# optimize sibling calls.
#
CFL := $(PROFILING) -mcmodel=small -fPIC -O2 -fasynchronous-unwind-tables -m64 \
       $(filter -g%,$(KBUILD_CFLAGS)) $(call cc-option, -fno-stack-protector) \
       -fno-omit-frame-pointer -foptimize-sibling-calls \
       -DDISABLE_BRANCH_PROFILING -DBUILD_VDSO

$(vobjs): KBUILD_CFLAGS += $(CFL)

#
# vDSO code runs in userspace and -pg doesn't help with profiling anyway.
#
CFLAGS_REMOVE_vdso-note.o = -pg
CFLAGS_REMOVE_vclock_gettime.o = -pg
CFLAGS_REMOVE_vgetcpu.o = -pg
CFLAGS_REMOVE_vvar.o = -pg

#
# X32 processes use x32 vDSO to access 64bit kernel data.
#
# Build x32 vDSO image:
# 1. Compile x32 vDSO as 64bit.
# 2. Convert object files to x32.
# 3. Build x32 VDSO image with x32 objects, which contains 64bit codes
# so that it can reach 64bit address space with 64bit pointers.
#

CPPFLAGS_vdsox32.lds = $(CPPFLAGS_vdso.lds)
VDSO_LDFLAGS_vdsox32.lds = -Wl,-m,elf32_x86_64 \
			   -Wl,-soname=linux-vdso.so.1 \
			   -Wl,-z,max-page-size=4096 \
			   -Wl,-z,common-page-size=4096

# 64-bit objects to re-brand as x32
vobjs64-for-x32 := $(filter-out $(vobjs-nox32),$(vobjs-y))

# x32-rebranded versions
vobjx32s-y := $(vobjs64-for-x32:.o=-x32.o)

# same thing, but in the output directory
vobjx32s := $(foreach F,$(vobjx32s-y),$(obj)/$F)

# Convert 64bit object file to x32 for x32 vDSO.
quiet_cmd_x32 = X32     $@
      cmd_x32 = $(OBJCOPY) -O elf32-x86-64 $< $@

$(obj)/%-x32.o: $(obj)/%.o FORCE
	$(call if_changed,x32)

targets += vdsox32.lds $(vobjx32s-y)

$(obj)/%.so: OBJCOPYFLAGS := -S
$(obj)/%.so: $(obj)/%.so.dbg
	$(call if_changed,objcopy)

$(obj)/vdsox32.so.dbg: $(src)/vdsox32.lds $(vobjx32s) FORCE
	$(call if_changed,vdso)

<<<<<<< HEAD
#
# Build multiple 32-bit vDSO images to choose from at boot time.
#
vdso32.so-$(VDSO32-y)		+= int80
vdso32.so-$(CONFIG_IA32_EMULATION)	+= syscall
vdso32.so-$(VDSO32-y)		+= sysenter
vdso32.so-$(CONFIG_X86_XEN)	+= syscall

vdso32-images			= $(vdso32.so-y:%=vdso32-%.so)

=======
>>>>>>> 8005c49d
CPPFLAGS_vdso32.lds = $(CPPFLAGS_vdso.lds)
VDSO_LDFLAGS_vdso32.lds = -m32 -Wl,-m,elf_i386 -Wl,-soname=linux-gate.so.1

# This makes sure the $(obj) subdirectory exists even though vdso32/
# is not a kbuild sub-make subdirectory.
override obj-dirs = $(dir $(obj)) $(obj)/vdso32/

targets += vdso32/vdso32.lds
targets += vdso32/note.o vdso32/vclock_gettime.o vdso32/system_call.o
targets += vdso32/vclock_gettime.o

KBUILD_AFLAGS_32 := $(filter-out -m64,$(KBUILD_AFLAGS)) -DBUILD_VDSO
$(obj)/vdso32.so.dbg: KBUILD_AFLAGS = $(KBUILD_AFLAGS_32)
$(obj)/vdso32.so.dbg: asflags-$(CONFIG_X86_64) += -m32

KBUILD_CFLAGS_32 := $(filter-out -m64,$(KBUILD_CFLAGS))
KBUILD_CFLAGS_32 := $(filter-out -mcmodel=kernel,$(KBUILD_CFLAGS_32))
KBUILD_CFLAGS_32 := $(filter-out -fno-pic,$(KBUILD_CFLAGS_32))
KBUILD_CFLAGS_32 := $(filter-out -mfentry,$(KBUILD_CFLAGS_32))
KBUILD_CFLAGS_32 += -m32 -msoft-float -mregparm=0 -fpic
KBUILD_CFLAGS_32 += $(call cc-option, -fno-stack-protector)
KBUILD_CFLAGS_32 += $(call cc-option, -foptimize-sibling-calls)
KBUILD_CFLAGS_32 += -fno-omit-frame-pointer
KBUILD_CFLAGS_32 += -DDISABLE_BRANCH_PROFILING
$(obj)/vdso32.so.dbg: KBUILD_CFLAGS = $(KBUILD_CFLAGS_32)

$(obj)/vdso32.so.dbg: FORCE \
		      $(obj)/vdso32/vdso32.lds \
		      $(obj)/vdso32/vclock_gettime.o \
		      $(obj)/vdso32/note.o \
		      $(obj)/vdso32/system_call.o
	$(call if_changed,vdso)

#
# The DSO images are built using a special linker script.
#
quiet_cmd_vdso = VDSO    $@
      cmd_vdso = $(CC) -nostdlib -o $@ \
		       $(VDSO_LDFLAGS) $(VDSO_LDFLAGS_$(filter %.lds,$(^F))) \
		       -Wl,-T,$(filter %.lds,$^) $(filter %.o,$^) && \
		 sh $(srctree)/$(src)/checkundef.sh '$(NM)' '$@'

VDSO_LDFLAGS = -fPIC -shared $(call cc-ldoption, -Wl$(comma)--hash-style=both) \
	$(call cc-ldoption, -Wl$(comma)--build-id) -Wl,-Bsymbolic $(LTO_CFLAGS)
GCOV_PROFILE := n

#
# Install the unstripped copies of vdso*.so.  If our toolchain supports
# build-id, install .build-id links as well.
#
quiet_cmd_vdso_install = INSTALL $(@:install_%=%)
define cmd_vdso_install
	cp $< "$(MODLIB)/vdso/$(@:install_%=%)"; \
	if readelf -n $< |grep -q 'Build ID'; then \
	  buildid=`readelf -n $< |grep 'Build ID' |sed -e 's/^.*Build ID: \(.*\)$$/\1/'`; \
	  first=`echo $$buildid | cut -b-2`; \
	  last=`echo $$buildid | cut -b3-`; \
	  mkdir -p "$(MODLIB)/vdso/.build-id/$$first"; \
	  ln -sf "../../$(@:install_%=%)" "$(MODLIB)/vdso/.build-id/$$first/$$last.debug"; \
	fi
endef

vdso_img_insttargets := $(vdso_img_sodbg:%.dbg=install_%)

$(MODLIB)/vdso: FORCE
	@mkdir -p $(MODLIB)/vdso

$(vdso_img_insttargets): install_%: $(obj)/%.dbg $(MODLIB)/vdso FORCE
	$(call cmd,vdso_install)

PHONY += vdso_install $(vdso_img_insttargets)
vdso_install: $(vdso_img_insttargets) FORCE

clean-files := vdso32.so vdso32.so.dbg vdso64* vdso-image-*.c vdsox32.so*<|MERGE_RESOLUTION|>--- conflicted
+++ resolved
@@ -19,14 +19,7 @@
 # vDSO images to build
 vdso_img-$(VDSO64-y)		+= 64
 vdso_img-$(VDSOX32-y)		+= x32
-<<<<<<< HEAD
-vdso_img-$(VDSO32-y)		+= 32-int80
-vdso_img-$(CONFIG_IA32_EMULATION)	+= 32-syscall
-vdso_img-$(VDSO32-y)		+= 32-sysenter
-vdso_img-$(CONFIG_X86_XEN)	+= 32-syscall
-=======
 vdso_img-$(VDSO32-y)		+= 32
->>>>>>> 8005c49d
 
 obj-$(VDSO32-y)			+= vdso32-setup.o
 
@@ -127,19 +120,6 @@
 $(obj)/vdsox32.so.dbg: $(src)/vdsox32.lds $(vobjx32s) FORCE
 	$(call if_changed,vdso)
 
-<<<<<<< HEAD
-#
-# Build multiple 32-bit vDSO images to choose from at boot time.
-#
-vdso32.so-$(VDSO32-y)		+= int80
-vdso32.so-$(CONFIG_IA32_EMULATION)	+= syscall
-vdso32.so-$(VDSO32-y)		+= sysenter
-vdso32.so-$(CONFIG_X86_XEN)	+= syscall
-
-vdso32-images			= $(vdso32.so-y:%=vdso32-%.so)
-
-=======
->>>>>>> 8005c49d
 CPPFLAGS_vdso32.lds = $(CPPFLAGS_vdso.lds)
 VDSO_LDFLAGS_vdso32.lds = -m32 -Wl,-m,elf_i386 -Wl,-soname=linux-gate.so.1
 
