/*
 * Kernel-based Virtual Machine driver for Linux
 *
 * derived from drivers/kvm/kvm_main.c
 *
 * Copyright (C) 2006 Qumranet, Inc.
 * Copyright (C) 2008 Qumranet, Inc.
 * Copyright IBM Corporation, 2008
 * Copyright 2010 Red Hat, Inc. and/or its affiliates.
 *
 * Authors:
 *   Avi Kivity   <avi@qumranet.com>
 *   Yaniv Kamay  <yaniv@qumranet.com>
 *   Amit Shah    <amit.shah@qumranet.com>
 *   Ben-Ami Yassour <benami@il.ibm.com>
 *
 * This work is licensed under the terms of the GNU GPL, version 2.  See
 * the COPYING file in the top-level directory.
 *
 */

#include <linux/kvm_host.h>
#include "irq.h"
#include "mmu.h"
#include "i8254.h"
#include "tss.h"
#include "kvm_cache_regs.h"
#include "x86.h"
#include "cpuid.h"

#include <linux/clocksource.h>
#include <linux/interrupt.h>
#include <linux/kvm.h>
#include <linux/fs.h>
#include <linux/vmalloc.h>
#include <linux/module.h>
#include <linux/mman.h>
#include <linux/highmem.h>
#include <linux/iommu.h>
#include <linux/intel-iommu.h>
#include <linux/cpufreq.h>
#include <linux/user-return-notifier.h>
#include <linux/srcu.h>
#include <linux/slab.h>
#include <linux/perf_event.h>
#include <linux/uaccess.h>
#include <linux/hash.h>
#include <linux/pci.h>
#include <linux/timekeeper_internal.h>
#include <linux/pvclock_gtod.h>
#include <trace/events/kvm.h>

#define CREATE_TRACE_POINTS
#include "trace.h"

#include <asm/debugreg.h>
#include <asm/msr.h>
#include <asm/desc.h>
#include <asm/mtrr.h>
#include <asm/mce.h>
#include <asm/i387.h>
#include <asm/fpu-internal.h> /* Ugh! */
#include <asm/xcr.h>
#include <asm/pvclock.h>
#include <asm/div64.h>

#define MAX_IO_MSRS 256
#define KVM_MAX_MCE_BANKS 32
#define KVM_MCE_CAP_SUPPORTED (MCG_CTL_P | MCG_SER_P)

#define emul_to_vcpu(ctxt) \
	container_of(ctxt, struct kvm_vcpu, arch.emulate_ctxt)

/* EFER defaults:
 * - enable syscall per default because its emulated by KVM
 * - enable LME and LMA per default on 64 bit KVM
 */
#ifdef CONFIG_X86_64
static
u64 __read_mostly efer_reserved_bits = ~((u64)(EFER_SCE | EFER_LME | EFER_LMA));
#else
static u64 __read_mostly efer_reserved_bits = ~((u64)EFER_SCE);
#endif

#define VM_STAT(x) offsetof(struct kvm, stat.x), KVM_STAT_VM
#define VCPU_STAT(x) offsetof(struct kvm_vcpu, stat.x), KVM_STAT_VCPU

static void update_cr8_intercept(struct kvm_vcpu *vcpu);
static void process_nmi(struct kvm_vcpu *vcpu);

struct kvm_x86_ops *kvm_x86_ops;
EXPORT_SYMBOL_GPL(kvm_x86_ops);

static bool ignore_msrs = 0;
module_param(ignore_msrs, bool, S_IRUGO | S_IWUSR);

bool kvm_has_tsc_control;
EXPORT_SYMBOL_GPL(kvm_has_tsc_control);
u32  kvm_max_guest_tsc_khz;
EXPORT_SYMBOL_GPL(kvm_max_guest_tsc_khz);

/* tsc tolerance in parts per million - default to 1/2 of the NTP threshold */
static u32 tsc_tolerance_ppm = 250;
module_param(tsc_tolerance_ppm, uint, S_IRUGO | S_IWUSR);

#define KVM_NR_SHARED_MSRS 16

struct kvm_shared_msrs_global {
	int nr;
	u32 msrs[KVM_NR_SHARED_MSRS];
};

struct kvm_shared_msrs {
	struct user_return_notifier urn;
	bool registered;
	struct kvm_shared_msr_values {
		u64 host;
		u64 curr;
	} values[KVM_NR_SHARED_MSRS];
};

static struct kvm_shared_msrs_global __read_mostly shared_msrs_global;
static struct kvm_shared_msrs __percpu *shared_msrs;

struct kvm_stats_debugfs_item debugfs_entries[] = {
	{ "pf_fixed", VCPU_STAT(pf_fixed) },
	{ "pf_guest", VCPU_STAT(pf_guest) },
	{ "tlb_flush", VCPU_STAT(tlb_flush) },
	{ "invlpg", VCPU_STAT(invlpg) },
	{ "exits", VCPU_STAT(exits) },
	{ "io_exits", VCPU_STAT(io_exits) },
	{ "mmio_exits", VCPU_STAT(mmio_exits) },
	{ "signal_exits", VCPU_STAT(signal_exits) },
	{ "irq_window", VCPU_STAT(irq_window_exits) },
	{ "nmi_window", VCPU_STAT(nmi_window_exits) },
	{ "halt_exits", VCPU_STAT(halt_exits) },
	{ "halt_wakeup", VCPU_STAT(halt_wakeup) },
	{ "hypercalls", VCPU_STAT(hypercalls) },
	{ "request_irq", VCPU_STAT(request_irq_exits) },
	{ "irq_exits", VCPU_STAT(irq_exits) },
	{ "host_state_reload", VCPU_STAT(host_state_reload) },
	{ "efer_reload", VCPU_STAT(efer_reload) },
	{ "fpu_reload", VCPU_STAT(fpu_reload) },
	{ "insn_emulation", VCPU_STAT(insn_emulation) },
	{ "insn_emulation_fail", VCPU_STAT(insn_emulation_fail) },
	{ "irq_injections", VCPU_STAT(irq_injections) },
	{ "nmi_injections", VCPU_STAT(nmi_injections) },
	{ "mmu_shadow_zapped", VM_STAT(mmu_shadow_zapped) },
	{ "mmu_pte_write", VM_STAT(mmu_pte_write) },
	{ "mmu_pte_updated", VM_STAT(mmu_pte_updated) },
	{ "mmu_pde_zapped", VM_STAT(mmu_pde_zapped) },
	{ "mmu_flooded", VM_STAT(mmu_flooded) },
	{ "mmu_recycled", VM_STAT(mmu_recycled) },
	{ "mmu_cache_miss", VM_STAT(mmu_cache_miss) },
	{ "mmu_unsync", VM_STAT(mmu_unsync) },
	{ "remote_tlb_flush", VM_STAT(remote_tlb_flush) },
	{ "largepages", VM_STAT(lpages) },
	{ NULL }
};

u64 __read_mostly host_xcr0;

static int emulator_fix_hypercall(struct x86_emulate_ctxt *ctxt);

static int kvm_vcpu_reset(struct kvm_vcpu *vcpu);

static inline void kvm_async_pf_hash_reset(struct kvm_vcpu *vcpu)
{
	int i;
	for (i = 0; i < roundup_pow_of_two(ASYNC_PF_PER_VCPU); i++)
		vcpu->arch.apf.gfns[i] = ~0;
}

static void kvm_on_user_return(struct user_return_notifier *urn)
{
	unsigned slot;
	struct kvm_shared_msrs *locals
		= container_of(urn, struct kvm_shared_msrs, urn);
	struct kvm_shared_msr_values *values;

	for (slot = 0; slot < shared_msrs_global.nr; ++slot) {
		values = &locals->values[slot];
		if (values->host != values->curr) {
			wrmsrl(shared_msrs_global.msrs[slot], values->host);
			values->curr = values->host;
		}
	}
	locals->registered = false;
	user_return_notifier_unregister(urn);
}

static void shared_msr_update(unsigned slot, u32 msr)
{
	u64 value;
	unsigned int cpu = smp_processor_id();
	struct kvm_shared_msrs *smsr = per_cpu_ptr(shared_msrs, cpu);

	/* only read, and nobody should modify it at this time,
	 * so don't need lock */
	if (slot >= shared_msrs_global.nr) {
		printk(KERN_ERR "kvm: invalid MSR slot!");
		return;
	}
	rdmsrl_safe(msr, &value);
	smsr->values[slot].host = value;
	smsr->values[slot].curr = value;
}

void kvm_define_shared_msr(unsigned slot, u32 msr)
{
	if (slot >= shared_msrs_global.nr)
		shared_msrs_global.nr = slot + 1;
	shared_msrs_global.msrs[slot] = msr;
	/* we need ensured the shared_msr_global have been updated */
	smp_wmb();
}
EXPORT_SYMBOL_GPL(kvm_define_shared_msr);

static void kvm_shared_msr_cpu_online(void)
{
	unsigned i;

	for (i = 0; i < shared_msrs_global.nr; ++i)
		shared_msr_update(i, shared_msrs_global.msrs[i]);
}

void kvm_set_shared_msr(unsigned slot, u64 value, u64 mask)
{
	unsigned int cpu = smp_processor_id();
	struct kvm_shared_msrs *smsr = per_cpu_ptr(shared_msrs, cpu);

	if (((value ^ smsr->values[slot].curr) & mask) == 0)
		return;
	smsr->values[slot].curr = value;
	wrmsrl(shared_msrs_global.msrs[slot], value);
	if (!smsr->registered) {
		smsr->urn.on_user_return = kvm_on_user_return;
		user_return_notifier_register(&smsr->urn);
		smsr->registered = true;
	}
}
EXPORT_SYMBOL_GPL(kvm_set_shared_msr);

static void drop_user_return_notifiers(void *ignore)
{
	unsigned int cpu = smp_processor_id();
	struct kvm_shared_msrs *smsr = per_cpu_ptr(shared_msrs, cpu);

	if (smsr->registered)
		kvm_on_user_return(&smsr->urn);
}

u64 kvm_get_apic_base(struct kvm_vcpu *vcpu)
{
	return vcpu->arch.apic_base;
}
EXPORT_SYMBOL_GPL(kvm_get_apic_base);

void kvm_set_apic_base(struct kvm_vcpu *vcpu, u64 data)
{
	/* TODO: reserve bits check */
	kvm_lapic_set_base(vcpu, data);
}
EXPORT_SYMBOL_GPL(kvm_set_apic_base);

#define EXCPT_BENIGN		0
#define EXCPT_CONTRIBUTORY	1
#define EXCPT_PF		2

static int exception_class(int vector)
{
	switch (vector) {
	case PF_VECTOR:
		return EXCPT_PF;
	case DE_VECTOR:
	case TS_VECTOR:
	case NP_VECTOR:
	case SS_VECTOR:
	case GP_VECTOR:
		return EXCPT_CONTRIBUTORY;
	default:
		break;
	}
	return EXCPT_BENIGN;
}

static void kvm_multiple_exception(struct kvm_vcpu *vcpu,
		unsigned nr, bool has_error, u32 error_code,
		bool reinject)
{
	u32 prev_nr;
	int class1, class2;

	kvm_make_request(KVM_REQ_EVENT, vcpu);

	if (!vcpu->arch.exception.pending) {
	queue:
		vcpu->arch.exception.pending = true;
		vcpu->arch.exception.has_error_code = has_error;
		vcpu->arch.exception.nr = nr;
		vcpu->arch.exception.error_code = error_code;
		vcpu->arch.exception.reinject = reinject;
		return;
	}

	/* to check exception */
	prev_nr = vcpu->arch.exception.nr;
	if (prev_nr == DF_VECTOR) {
		/* triple fault -> shutdown */
		kvm_make_request(KVM_REQ_TRIPLE_FAULT, vcpu);
		return;
	}
	class1 = exception_class(prev_nr);
	class2 = exception_class(nr);
	if ((class1 == EXCPT_CONTRIBUTORY && class2 == EXCPT_CONTRIBUTORY)
		|| (class1 == EXCPT_PF && class2 != EXCPT_BENIGN)) {
		/* generate double fault per SDM Table 5-5 */
		vcpu->arch.exception.pending = true;
		vcpu->arch.exception.has_error_code = true;
		vcpu->arch.exception.nr = DF_VECTOR;
		vcpu->arch.exception.error_code = 0;
	} else
		/* replace previous exception with a new one in a hope
		   that instruction re-execution will regenerate lost
		   exception */
		goto queue;
}

void kvm_queue_exception(struct kvm_vcpu *vcpu, unsigned nr)
{
	kvm_multiple_exception(vcpu, nr, false, 0, false);
}
EXPORT_SYMBOL_GPL(kvm_queue_exception);

void kvm_requeue_exception(struct kvm_vcpu *vcpu, unsigned nr)
{
	kvm_multiple_exception(vcpu, nr, false, 0, true);
}
EXPORT_SYMBOL_GPL(kvm_requeue_exception);

void kvm_complete_insn_gp(struct kvm_vcpu *vcpu, int err)
{
	if (err)
		kvm_inject_gp(vcpu, 0);
	else
		kvm_x86_ops->skip_emulated_instruction(vcpu);
}
EXPORT_SYMBOL_GPL(kvm_complete_insn_gp);

void kvm_inject_page_fault(struct kvm_vcpu *vcpu, struct x86_exception *fault)
{
	++vcpu->stat.pf_guest;
	vcpu->arch.cr2 = fault->address;
	kvm_queue_exception_e(vcpu, PF_VECTOR, fault->error_code);
}
EXPORT_SYMBOL_GPL(kvm_inject_page_fault);

void kvm_propagate_fault(struct kvm_vcpu *vcpu, struct x86_exception *fault)
{
	if (mmu_is_nested(vcpu) && !fault->nested_page_fault)
		vcpu->arch.nested_mmu.inject_page_fault(vcpu, fault);
	else
		vcpu->arch.mmu.inject_page_fault(vcpu, fault);
}

void kvm_inject_nmi(struct kvm_vcpu *vcpu)
{
	atomic_inc(&vcpu->arch.nmi_queued);
	kvm_make_request(KVM_REQ_NMI, vcpu);
}
EXPORT_SYMBOL_GPL(kvm_inject_nmi);

void kvm_queue_exception_e(struct kvm_vcpu *vcpu, unsigned nr, u32 error_code)
{
	kvm_multiple_exception(vcpu, nr, true, error_code, false);
}
EXPORT_SYMBOL_GPL(kvm_queue_exception_e);

void kvm_requeue_exception_e(struct kvm_vcpu *vcpu, unsigned nr, u32 error_code)
{
	kvm_multiple_exception(vcpu, nr, true, error_code, true);
}
EXPORT_SYMBOL_GPL(kvm_requeue_exception_e);

/*
 * Checks if cpl <= required_cpl; if true, return true.  Otherwise queue
 * a #GP and return false.
 */
bool kvm_require_cpl(struct kvm_vcpu *vcpu, int required_cpl)
{
	if (kvm_x86_ops->get_cpl(vcpu) <= required_cpl)
		return true;
	kvm_queue_exception_e(vcpu, GP_VECTOR, 0);
	return false;
}
EXPORT_SYMBOL_GPL(kvm_require_cpl);

/*
 * This function will be used to read from the physical memory of the currently
 * running guest. The difference to kvm_read_guest_page is that this function
 * can read from guest physical or from the guest's guest physical memory.
 */
int kvm_read_guest_page_mmu(struct kvm_vcpu *vcpu, struct kvm_mmu *mmu,
			    gfn_t ngfn, void *data, int offset, int len,
			    u32 access)
{
	gfn_t real_gfn;
	gpa_t ngpa;

	ngpa     = gfn_to_gpa(ngfn);
	real_gfn = mmu->translate_gpa(vcpu, ngpa, access);
	if (real_gfn == UNMAPPED_GVA)
		return -EFAULT;

	real_gfn = gpa_to_gfn(real_gfn);

	return kvm_read_guest_page(vcpu->kvm, real_gfn, data, offset, len);
}
EXPORT_SYMBOL_GPL(kvm_read_guest_page_mmu);

int kvm_read_nested_guest_page(struct kvm_vcpu *vcpu, gfn_t gfn,
			       void *data, int offset, int len, u32 access)
{
	return kvm_read_guest_page_mmu(vcpu, vcpu->arch.walk_mmu, gfn,
				       data, offset, len, access);
}

/*
 * Load the pae pdptrs.  Return true is they are all valid.
 */
int load_pdptrs(struct kvm_vcpu *vcpu, struct kvm_mmu *mmu, unsigned long cr3)
{
	gfn_t pdpt_gfn = cr3 >> PAGE_SHIFT;
	unsigned offset = ((cr3 & (PAGE_SIZE-1)) >> 5) << 2;
	int i;
	int ret;
	u64 pdpte[ARRAY_SIZE(mmu->pdptrs)];

	ret = kvm_read_guest_page_mmu(vcpu, mmu, pdpt_gfn, pdpte,
				      offset * sizeof(u64), sizeof(pdpte),
				      PFERR_USER_MASK|PFERR_WRITE_MASK);
	if (ret < 0) {
		ret = 0;
		goto out;
	}
	for (i = 0; i < ARRAY_SIZE(pdpte); ++i) {
		if (is_present_gpte(pdpte[i]) &&
		    (pdpte[i] & vcpu->arch.mmu.rsvd_bits_mask[0][2])) {
			ret = 0;
			goto out;
		}
	}
	ret = 1;

	memcpy(mmu->pdptrs, pdpte, sizeof(mmu->pdptrs));
	__set_bit(VCPU_EXREG_PDPTR,
		  (unsigned long *)&vcpu->arch.regs_avail);
	__set_bit(VCPU_EXREG_PDPTR,
		  (unsigned long *)&vcpu->arch.regs_dirty);
out:

	return ret;
}
EXPORT_SYMBOL_GPL(load_pdptrs);

static bool pdptrs_changed(struct kvm_vcpu *vcpu)
{
	u64 pdpte[ARRAY_SIZE(vcpu->arch.walk_mmu->pdptrs)];
	bool changed = true;
	int offset;
	gfn_t gfn;
	int r;

	if (is_long_mode(vcpu) || !is_pae(vcpu))
		return false;

	if (!test_bit(VCPU_EXREG_PDPTR,
		      (unsigned long *)&vcpu->arch.regs_avail))
		return true;

	gfn = (kvm_read_cr3(vcpu) & ~31u) >> PAGE_SHIFT;
	offset = (kvm_read_cr3(vcpu) & ~31u) & (PAGE_SIZE - 1);
	r = kvm_read_nested_guest_page(vcpu, gfn, pdpte, offset, sizeof(pdpte),
				       PFERR_USER_MASK | PFERR_WRITE_MASK);
	if (r < 0)
		goto out;
	changed = memcmp(pdpte, vcpu->arch.walk_mmu->pdptrs, sizeof(pdpte)) != 0;
out:

	return changed;
}

int kvm_set_cr0(struct kvm_vcpu *vcpu, unsigned long cr0)
{
	unsigned long old_cr0 = kvm_read_cr0(vcpu);
	unsigned long update_bits = X86_CR0_PG | X86_CR0_WP |
				    X86_CR0_CD | X86_CR0_NW;

	cr0 |= X86_CR0_ET;

#ifdef CONFIG_X86_64
	if (cr0 & 0xffffffff00000000UL)
		return 1;
#endif

	cr0 &= ~CR0_RESERVED_BITS;

	if ((cr0 & X86_CR0_NW) && !(cr0 & X86_CR0_CD))
		return 1;

	if ((cr0 & X86_CR0_PG) && !(cr0 & X86_CR0_PE))
		return 1;

	if (!is_paging(vcpu) && (cr0 & X86_CR0_PG)) {
#ifdef CONFIG_X86_64
		if ((vcpu->arch.efer & EFER_LME)) {
			int cs_db, cs_l;

			if (!is_pae(vcpu))
				return 1;
			kvm_x86_ops->get_cs_db_l_bits(vcpu, &cs_db, &cs_l);
			if (cs_l)
				return 1;
		} else
#endif
		if (is_pae(vcpu) && !load_pdptrs(vcpu, vcpu->arch.walk_mmu,
						 kvm_read_cr3(vcpu)))
			return 1;
	}

	if (!(cr0 & X86_CR0_PG) && kvm_read_cr4_bits(vcpu, X86_CR4_PCIDE))
		return 1;

	kvm_x86_ops->set_cr0(vcpu, cr0);

	if ((cr0 ^ old_cr0) & X86_CR0_PG) {
		kvm_clear_async_pf_completion_queue(vcpu);
		kvm_async_pf_hash_reset(vcpu);
	}

	if ((cr0 ^ old_cr0) & update_bits)
		kvm_mmu_reset_context(vcpu);
	return 0;
}
EXPORT_SYMBOL_GPL(kvm_set_cr0);

void kvm_lmsw(struct kvm_vcpu *vcpu, unsigned long msw)
{
	(void)kvm_set_cr0(vcpu, kvm_read_cr0_bits(vcpu, ~0x0eul) | (msw & 0x0f));
}
EXPORT_SYMBOL_GPL(kvm_lmsw);

int __kvm_set_xcr(struct kvm_vcpu *vcpu, u32 index, u64 xcr)
{
	u64 xcr0;

	/* Only support XCR_XFEATURE_ENABLED_MASK(xcr0) now  */
	if (index != XCR_XFEATURE_ENABLED_MASK)
		return 1;
	xcr0 = xcr;
	if (kvm_x86_ops->get_cpl(vcpu) != 0)
		return 1;
	if (!(xcr0 & XSTATE_FP))
		return 1;
	if ((xcr0 & XSTATE_YMM) && !(xcr0 & XSTATE_SSE))
		return 1;
	if (xcr0 & ~host_xcr0)
		return 1;
	vcpu->arch.xcr0 = xcr0;
	vcpu->guest_xcr0_loaded = 0;
	return 0;
}

int kvm_set_xcr(struct kvm_vcpu *vcpu, u32 index, u64 xcr)
{
	if (__kvm_set_xcr(vcpu, index, xcr)) {
		kvm_inject_gp(vcpu, 0);
		return 1;
	}
	return 0;
}
EXPORT_SYMBOL_GPL(kvm_set_xcr);

int kvm_set_cr4(struct kvm_vcpu *vcpu, unsigned long cr4)
{
	unsigned long old_cr4 = kvm_read_cr4(vcpu);
	unsigned long pdptr_bits = X86_CR4_PGE | X86_CR4_PSE |
				   X86_CR4_PAE | X86_CR4_SMEP;
	if (cr4 & CR4_RESERVED_BITS)
		return 1;

	if (!guest_cpuid_has_xsave(vcpu) && (cr4 & X86_CR4_OSXSAVE))
		return 1;

	if (!guest_cpuid_has_smep(vcpu) && (cr4 & X86_CR4_SMEP))
		return 1;

	if (!guest_cpuid_has_fsgsbase(vcpu) && (cr4 & X86_CR4_RDWRGSFS))
		return 1;

	if (is_long_mode(vcpu)) {
		if (!(cr4 & X86_CR4_PAE))
			return 1;
	} else if (is_paging(vcpu) && (cr4 & X86_CR4_PAE)
		   && ((cr4 ^ old_cr4) & pdptr_bits)
		   && !load_pdptrs(vcpu, vcpu->arch.walk_mmu,
				   kvm_read_cr3(vcpu)))
		return 1;

	if ((cr4 & X86_CR4_PCIDE) && !(old_cr4 & X86_CR4_PCIDE)) {
		if (!guest_cpuid_has_pcid(vcpu))
			return 1;

		/* PCID can not be enabled when cr3[11:0]!=000H or EFER.LMA=0 */
		if ((kvm_read_cr3(vcpu) & X86_CR3_PCID_MASK) || !is_long_mode(vcpu))
			return 1;
	}

	if (kvm_x86_ops->set_cr4(vcpu, cr4))
		return 1;

	if (((cr4 ^ old_cr4) & pdptr_bits) ||
	    (!(cr4 & X86_CR4_PCIDE) && (old_cr4 & X86_CR4_PCIDE)))
		kvm_mmu_reset_context(vcpu);

	if ((cr4 ^ old_cr4) & X86_CR4_OSXSAVE)
		kvm_update_cpuid(vcpu);

	return 0;
}
EXPORT_SYMBOL_GPL(kvm_set_cr4);

int kvm_set_cr3(struct kvm_vcpu *vcpu, unsigned long cr3)
{
	if (cr3 == kvm_read_cr3(vcpu) && !pdptrs_changed(vcpu)) {
		kvm_mmu_sync_roots(vcpu);
		kvm_mmu_flush_tlb(vcpu);
		return 0;
	}

	if (is_long_mode(vcpu)) {
		if (kvm_read_cr4_bits(vcpu, X86_CR4_PCIDE)) {
			if (cr3 & CR3_PCID_ENABLED_RESERVED_BITS)
				return 1;
		} else
			if (cr3 & CR3_L_MODE_RESERVED_BITS)
				return 1;
	} else {
		if (is_pae(vcpu)) {
			if (cr3 & CR3_PAE_RESERVED_BITS)
				return 1;
			if (is_paging(vcpu) &&
			    !load_pdptrs(vcpu, vcpu->arch.walk_mmu, cr3))
				return 1;
		}
		/*
		 * We don't check reserved bits in nonpae mode, because
		 * this isn't enforced, and VMware depends on this.
		 */
	}

	/*
	 * Does the new cr3 value map to physical memory? (Note, we
	 * catch an invalid cr3 even in real-mode, because it would
	 * cause trouble later on when we turn on paging anyway.)
	 *
	 * A real CPU would silently accept an invalid cr3 and would
	 * attempt to use it - with largely undefined (and often hard
	 * to debug) behavior on the guest side.
	 */
	if (unlikely(!gfn_to_memslot(vcpu->kvm, cr3 >> PAGE_SHIFT)))
		return 1;
	vcpu->arch.cr3 = cr3;
	__set_bit(VCPU_EXREG_CR3, (ulong *)&vcpu->arch.regs_avail);
	vcpu->arch.mmu.new_cr3(vcpu);
	return 0;
}
EXPORT_SYMBOL_GPL(kvm_set_cr3);

int kvm_set_cr8(struct kvm_vcpu *vcpu, unsigned long cr8)
{
	if (cr8 & CR8_RESERVED_BITS)
		return 1;
	if (irqchip_in_kernel(vcpu->kvm))
		kvm_lapic_set_tpr(vcpu, cr8);
	else
		vcpu->arch.cr8 = cr8;
	return 0;
}
EXPORT_SYMBOL_GPL(kvm_set_cr8);

unsigned long kvm_get_cr8(struct kvm_vcpu *vcpu)
{
	if (irqchip_in_kernel(vcpu->kvm))
		return kvm_lapic_get_cr8(vcpu);
	else
		return vcpu->arch.cr8;
}
EXPORT_SYMBOL_GPL(kvm_get_cr8);

static void kvm_update_dr7(struct kvm_vcpu *vcpu)
{
	unsigned long dr7;

	if (vcpu->guest_debug & KVM_GUESTDBG_USE_HW_BP)
		dr7 = vcpu->arch.guest_debug_dr7;
	else
		dr7 = vcpu->arch.dr7;
	kvm_x86_ops->set_dr7(vcpu, dr7);
	vcpu->arch.switch_db_regs = (dr7 & DR7_BP_EN_MASK);
}

static int __kvm_set_dr(struct kvm_vcpu *vcpu, int dr, unsigned long val)
{
	switch (dr) {
	case 0 ... 3:
		vcpu->arch.db[dr] = val;
		if (!(vcpu->guest_debug & KVM_GUESTDBG_USE_HW_BP))
			vcpu->arch.eff_db[dr] = val;
		break;
	case 4:
		if (kvm_read_cr4_bits(vcpu, X86_CR4_DE))
			return 1; /* #UD */
		/* fall through */
	case 6:
		if (val & 0xffffffff00000000ULL)
			return -1; /* #GP */
		vcpu->arch.dr6 = (val & DR6_VOLATILE) | DR6_FIXED_1;
		break;
	case 5:
		if (kvm_read_cr4_bits(vcpu, X86_CR4_DE))
			return 1; /* #UD */
		/* fall through */
	default: /* 7 */
		if (val & 0xffffffff00000000ULL)
			return -1; /* #GP */
		vcpu->arch.dr7 = (val & DR7_VOLATILE) | DR7_FIXED_1;
		kvm_update_dr7(vcpu);
		break;
	}

	return 0;
}

int kvm_set_dr(struct kvm_vcpu *vcpu, int dr, unsigned long val)
{
	int res;

	res = __kvm_set_dr(vcpu, dr, val);
	if (res > 0)
		kvm_queue_exception(vcpu, UD_VECTOR);
	else if (res < 0)
		kvm_inject_gp(vcpu, 0);

	return res;
}
EXPORT_SYMBOL_GPL(kvm_set_dr);

static int _kvm_get_dr(struct kvm_vcpu *vcpu, int dr, unsigned long *val)
{
	switch (dr) {
	case 0 ... 3:
		*val = vcpu->arch.db[dr];
		break;
	case 4:
		if (kvm_read_cr4_bits(vcpu, X86_CR4_DE))
			return 1;
		/* fall through */
	case 6:
		*val = vcpu->arch.dr6;
		break;
	case 5:
		if (kvm_read_cr4_bits(vcpu, X86_CR4_DE))
			return 1;
		/* fall through */
	default: /* 7 */
		*val = vcpu->arch.dr7;
		break;
	}

	return 0;
}

int kvm_get_dr(struct kvm_vcpu *vcpu, int dr, unsigned long *val)
{
	if (_kvm_get_dr(vcpu, dr, val)) {
		kvm_queue_exception(vcpu, UD_VECTOR);
		return 1;
	}
	return 0;
}
EXPORT_SYMBOL_GPL(kvm_get_dr);

bool kvm_rdpmc(struct kvm_vcpu *vcpu)
{
	u32 ecx = kvm_register_read(vcpu, VCPU_REGS_RCX);
	u64 data;
	int err;

	err = kvm_pmu_read_pmc(vcpu, ecx, &data);
	if (err)
		return err;
	kvm_register_write(vcpu, VCPU_REGS_RAX, (u32)data);
	kvm_register_write(vcpu, VCPU_REGS_RDX, data >> 32);
	return err;
}
EXPORT_SYMBOL_GPL(kvm_rdpmc);

/*
 * List of msr numbers which we expose to userspace through KVM_GET_MSRS
 * and KVM_SET_MSRS, and KVM_GET_MSR_INDEX_LIST.
 *
 * This list is modified at module load time to reflect the
 * capabilities of the host cpu. This capabilities test skips MSRs that are
 * kvm-specific. Those are put in the beginning of the list.
 */

#define KVM_SAVE_MSRS_BEGIN	10
static u32 msrs_to_save[] = {
	MSR_KVM_SYSTEM_TIME, MSR_KVM_WALL_CLOCK,
	MSR_KVM_SYSTEM_TIME_NEW, MSR_KVM_WALL_CLOCK_NEW,
	HV_X64_MSR_GUEST_OS_ID, HV_X64_MSR_HYPERCALL,
	HV_X64_MSR_APIC_ASSIST_PAGE, MSR_KVM_ASYNC_PF_EN, MSR_KVM_STEAL_TIME,
	MSR_KVM_PV_EOI_EN,
	MSR_IA32_SYSENTER_CS, MSR_IA32_SYSENTER_ESP, MSR_IA32_SYSENTER_EIP,
	MSR_STAR,
#ifdef CONFIG_X86_64
	MSR_CSTAR, MSR_KERNEL_GS_BASE, MSR_SYSCALL_MASK, MSR_LSTAR,
#endif
	MSR_IA32_TSC, MSR_IA32_CR_PAT, MSR_VM_HSAVE_PA
};

static unsigned num_msrs_to_save;

static const u32 emulated_msrs[] = {
	MSR_IA32_TSC_ADJUST,
	MSR_IA32_TSCDEADLINE,
	MSR_IA32_MISC_ENABLE,
	MSR_IA32_MCG_STATUS,
	MSR_IA32_MCG_CTL,
};

static int set_efer(struct kvm_vcpu *vcpu, u64 efer)
{
	u64 old_efer = vcpu->arch.efer;

	if (efer & efer_reserved_bits)
		return 1;

	if (is_paging(vcpu)
	    && (vcpu->arch.efer & EFER_LME) != (efer & EFER_LME))
		return 1;

	if (efer & EFER_FFXSR) {
		struct kvm_cpuid_entry2 *feat;

		feat = kvm_find_cpuid_entry(vcpu, 0x80000001, 0);
		if (!feat || !(feat->edx & bit(X86_FEATURE_FXSR_OPT)))
			return 1;
	}

	if (efer & EFER_SVME) {
		struct kvm_cpuid_entry2 *feat;

		feat = kvm_find_cpuid_entry(vcpu, 0x80000001, 0);
		if (!feat || !(feat->ecx & bit(X86_FEATURE_SVM)))
			return 1;
	}

	efer &= ~EFER_LMA;
	efer |= vcpu->arch.efer & EFER_LMA;

	kvm_x86_ops->set_efer(vcpu, efer);

	/* Update reserved bits */
	if ((efer ^ old_efer) & EFER_NX)
		kvm_mmu_reset_context(vcpu);

	return 0;
}

void kvm_enable_efer_bits(u64 mask)
{
       efer_reserved_bits &= ~mask;
}
EXPORT_SYMBOL_GPL(kvm_enable_efer_bits);


/*
 * Writes msr value into into the appropriate "register".
 * Returns 0 on success, non-0 otherwise.
 * Assumes vcpu_load() was already called.
 */
int kvm_set_msr(struct kvm_vcpu *vcpu, struct msr_data *msr)
{
	return kvm_x86_ops->set_msr(vcpu, msr);
}

/*
 * Adapt set_msr() to msr_io()'s calling convention
 */
static int do_set_msr(struct kvm_vcpu *vcpu, unsigned index, u64 *data)
{
	struct msr_data msr;

	msr.data = *data;
	msr.index = index;
	msr.host_initiated = true;
	return kvm_set_msr(vcpu, &msr);
}

#ifdef CONFIG_X86_64
struct pvclock_gtod_data {
	seqcount_t	seq;

	struct { /* extract of a clocksource struct */
		int vclock_mode;
		cycle_t	cycle_last;
		cycle_t	mask;
		u32	mult;
		u32	shift;
	} clock;

	/* open coded 'struct timespec' */
	u64		monotonic_time_snsec;
	time_t		monotonic_time_sec;
};

static struct pvclock_gtod_data pvclock_gtod_data;

static void update_pvclock_gtod(struct timekeeper *tk)
{
	struct pvclock_gtod_data *vdata = &pvclock_gtod_data;

	write_seqcount_begin(&vdata->seq);

	/* copy pvclock gtod data */
	vdata->clock.vclock_mode	= tk->clock->archdata.vclock_mode;
	vdata->clock.cycle_last		= tk->clock->cycle_last;
	vdata->clock.mask		= tk->clock->mask;
	vdata->clock.mult		= tk->mult;
	vdata->clock.shift		= tk->shift;

	vdata->monotonic_time_sec	= tk->xtime_sec
					+ tk->wall_to_monotonic.tv_sec;
	vdata->monotonic_time_snsec	= tk->xtime_nsec
					+ (tk->wall_to_monotonic.tv_nsec
						<< tk->shift);
	while (vdata->monotonic_time_snsec >=
					(((u64)NSEC_PER_SEC) << tk->shift)) {
		vdata->monotonic_time_snsec -=
					((u64)NSEC_PER_SEC) << tk->shift;
		vdata->monotonic_time_sec++;
	}

	write_seqcount_end(&vdata->seq);
}
#endif


static void kvm_write_wall_clock(struct kvm *kvm, gpa_t wall_clock)
{
	int version;
	int r;
	struct pvclock_wall_clock wc;
	struct timespec boot;

	if (!wall_clock)
		return;

	r = kvm_read_guest(kvm, wall_clock, &version, sizeof(version));
	if (r)
		return;

	if (version & 1)
		++version;  /* first time write, random junk */

	++version;

	kvm_write_guest(kvm, wall_clock, &version, sizeof(version));

	/*
	 * The guest calculates current wall clock time by adding
	 * system time (updated by kvm_guest_time_update below) to the
	 * wall clock specified here.  guest system time equals host
	 * system time for us, thus we must fill in host boot time here.
	 */
	getboottime(&boot);

	if (kvm->arch.kvmclock_offset) {
		struct timespec ts = ns_to_timespec(kvm->arch.kvmclock_offset);
		boot = timespec_sub(boot, ts);
	}
	wc.sec = boot.tv_sec;
	wc.nsec = boot.tv_nsec;
	wc.version = version;

	kvm_write_guest(kvm, wall_clock, &wc, sizeof(wc));

	version++;
	kvm_write_guest(kvm, wall_clock, &version, sizeof(version));
}

static uint32_t div_frac(uint32_t dividend, uint32_t divisor)
{
	uint32_t quotient, remainder;

	/* Don't try to replace with do_div(), this one calculates
	 * "(dividend << 32) / divisor" */
	__asm__ ( "divl %4"
		  : "=a" (quotient), "=d" (remainder)
		  : "0" (0), "1" (dividend), "r" (divisor) );
	return quotient;
}

static void kvm_get_time_scale(uint32_t scaled_khz, uint32_t base_khz,
			       s8 *pshift, u32 *pmultiplier)
{
	uint64_t scaled64;
	int32_t  shift = 0;
	uint64_t tps64;
	uint32_t tps32;

	tps64 = base_khz * 1000LL;
	scaled64 = scaled_khz * 1000LL;
	while (tps64 > scaled64*2 || tps64 & 0xffffffff00000000ULL) {
		tps64 >>= 1;
		shift--;
	}

	tps32 = (uint32_t)tps64;
	while (tps32 <= scaled64 || scaled64 & 0xffffffff00000000ULL) {
		if (scaled64 & 0xffffffff00000000ULL || tps32 & 0x80000000)
			scaled64 >>= 1;
		else
			tps32 <<= 1;
		shift++;
	}

	*pshift = shift;
	*pmultiplier = div_frac(scaled64, tps32);

	pr_debug("%s: base_khz %u => %u, shift %d, mul %u\n",
		 __func__, base_khz, scaled_khz, shift, *pmultiplier);
}

static inline u64 get_kernel_ns(void)
{
	struct timespec ts;

	WARN_ON(preemptible());
	ktime_get_ts(&ts);
	monotonic_to_bootbased(&ts);
	return timespec_to_ns(&ts);
}

#ifdef CONFIG_X86_64
static atomic_t kvm_guest_has_master_clock = ATOMIC_INIT(0);
#endif

static DEFINE_PER_CPU(unsigned long, cpu_tsc_khz);
unsigned long max_tsc_khz;

static inline u64 nsec_to_cycles(struct kvm_vcpu *vcpu, u64 nsec)
{
	return pvclock_scale_delta(nsec, vcpu->arch.virtual_tsc_mult,
				   vcpu->arch.virtual_tsc_shift);
}

static u32 adjust_tsc_khz(u32 khz, s32 ppm)
{
	u64 v = (u64)khz * (1000000 + ppm);
	do_div(v, 1000000);
	return v;
}

static void kvm_set_tsc_khz(struct kvm_vcpu *vcpu, u32 this_tsc_khz)
{
	u32 thresh_lo, thresh_hi;
	int use_scaling = 0;

	/* Compute a scale to convert nanoseconds in TSC cycles */
	kvm_get_time_scale(this_tsc_khz, NSEC_PER_SEC / 1000,
			   &vcpu->arch.virtual_tsc_shift,
			   &vcpu->arch.virtual_tsc_mult);
	vcpu->arch.virtual_tsc_khz = this_tsc_khz;

	/*
	 * Compute the variation in TSC rate which is acceptable
	 * within the range of tolerance and decide if the
	 * rate being applied is within that bounds of the hardware
	 * rate.  If so, no scaling or compensation need be done.
	 */
	thresh_lo = adjust_tsc_khz(tsc_khz, -tsc_tolerance_ppm);
	thresh_hi = adjust_tsc_khz(tsc_khz, tsc_tolerance_ppm);
	if (this_tsc_khz < thresh_lo || this_tsc_khz > thresh_hi) {
		pr_debug("kvm: requested TSC rate %u falls outside tolerance [%u,%u]\n", this_tsc_khz, thresh_lo, thresh_hi);
		use_scaling = 1;
	}
	kvm_x86_ops->set_tsc_khz(vcpu, this_tsc_khz, use_scaling);
}

static u64 compute_guest_tsc(struct kvm_vcpu *vcpu, s64 kernel_ns)
{
	u64 tsc = pvclock_scale_delta(kernel_ns-vcpu->arch.this_tsc_nsec,
				      vcpu->arch.virtual_tsc_mult,
				      vcpu->arch.virtual_tsc_shift);
	tsc += vcpu->arch.this_tsc_write;
	return tsc;
}

void kvm_track_tsc_matching(struct kvm_vcpu *vcpu)
{
#ifdef CONFIG_X86_64
	bool vcpus_matched;
	bool do_request = false;
	struct kvm_arch *ka = &vcpu->kvm->arch;
	struct pvclock_gtod_data *gtod = &pvclock_gtod_data;

	vcpus_matched = (ka->nr_vcpus_matched_tsc + 1 ==
			 atomic_read(&vcpu->kvm->online_vcpus));

	if (vcpus_matched && gtod->clock.vclock_mode == VCLOCK_TSC)
		if (!ka->use_master_clock)
			do_request = 1;

	if (!vcpus_matched && ka->use_master_clock)
			do_request = 1;

	if (do_request)
		kvm_make_request(KVM_REQ_MASTERCLOCK_UPDATE, vcpu);

	trace_kvm_track_tsc(vcpu->vcpu_id, ka->nr_vcpus_matched_tsc,
			    atomic_read(&vcpu->kvm->online_vcpus),
		            ka->use_master_clock, gtod->clock.vclock_mode);
#endif
}

static void update_ia32_tsc_adjust_msr(struct kvm_vcpu *vcpu, s64 offset)
{
	u64 curr_offset = kvm_x86_ops->read_tsc_offset(vcpu);
	vcpu->arch.ia32_tsc_adjust_msr += offset - curr_offset;
}

void kvm_write_tsc(struct kvm_vcpu *vcpu, struct msr_data *msr)
{
	struct kvm *kvm = vcpu->kvm;
	u64 offset, ns, elapsed;
	unsigned long flags;
	s64 usdiff;
	bool matched;
	u64 data = msr->data;

	raw_spin_lock_irqsave(&kvm->arch.tsc_write_lock, flags);
	offset = kvm_x86_ops->compute_tsc_offset(vcpu, data);
	ns = get_kernel_ns();
	elapsed = ns - kvm->arch.last_tsc_nsec;

	/* n.b - signed multiplication and division required */
	usdiff = data - kvm->arch.last_tsc_write;
#ifdef CONFIG_X86_64
	usdiff = (usdiff * 1000) / vcpu->arch.virtual_tsc_khz;
#else
	/* do_div() only does unsigned */
	asm("idivl %2; xor %%edx, %%edx"
	    : "=A"(usdiff)
	    : "A"(usdiff * 1000), "rm"(vcpu->arch.virtual_tsc_khz));
#endif
	do_div(elapsed, 1000);
	usdiff -= elapsed;
	if (usdiff < 0)
		usdiff = -usdiff;

	/*
	 * Special case: TSC write with a small delta (1 second) of virtual
	 * cycle time against real time is interpreted as an attempt to
	 * synchronize the CPU.
         *
	 * For a reliable TSC, we can match TSC offsets, and for an unstable
	 * TSC, we add elapsed time in this computation.  We could let the
	 * compensation code attempt to catch up if we fall behind, but
	 * it's better to try to match offsets from the beginning.
         */
	if (usdiff < USEC_PER_SEC &&
	    vcpu->arch.virtual_tsc_khz == kvm->arch.last_tsc_khz) {
		if (!check_tsc_unstable()) {
			offset = kvm->arch.cur_tsc_offset;
			pr_debug("kvm: matched tsc offset for %llu\n", data);
		} else {
			u64 delta = nsec_to_cycles(vcpu, elapsed);
			data += delta;
			offset = kvm_x86_ops->compute_tsc_offset(vcpu, data);
			pr_debug("kvm: adjusted tsc offset by %llu\n", delta);
		}
		matched = true;
	} else {
		/*
		 * We split periods of matched TSC writes into generations.
		 * For each generation, we track the original measured
		 * nanosecond time, offset, and write, so if TSCs are in
		 * sync, we can match exact offset, and if not, we can match
		 * exact software computation in compute_guest_tsc()
		 *
		 * These values are tracked in kvm->arch.cur_xxx variables.
		 */
		kvm->arch.cur_tsc_generation++;
		kvm->arch.cur_tsc_nsec = ns;
		kvm->arch.cur_tsc_write = data;
		kvm->arch.cur_tsc_offset = offset;
		matched = false;
		pr_debug("kvm: new tsc generation %u, clock %llu\n",
			 kvm->arch.cur_tsc_generation, data);
	}

	/*
	 * We also track th most recent recorded KHZ, write and time to
	 * allow the matching interval to be extended at each write.
	 */
	kvm->arch.last_tsc_nsec = ns;
	kvm->arch.last_tsc_write = data;
	kvm->arch.last_tsc_khz = vcpu->arch.virtual_tsc_khz;

	/* Reset of TSC must disable overshoot protection below */
	vcpu->arch.hv_clock.tsc_timestamp = 0;
	vcpu->arch.last_guest_tsc = data;

	/* Keep track of which generation this VCPU has synchronized to */
	vcpu->arch.this_tsc_generation = kvm->arch.cur_tsc_generation;
	vcpu->arch.this_tsc_nsec = kvm->arch.cur_tsc_nsec;
	vcpu->arch.this_tsc_write = kvm->arch.cur_tsc_write;

	if (guest_cpuid_has_tsc_adjust(vcpu) && !msr->host_initiated)
		update_ia32_tsc_adjust_msr(vcpu, offset);
	kvm_x86_ops->write_tsc_offset(vcpu, offset);
	raw_spin_unlock_irqrestore(&kvm->arch.tsc_write_lock, flags);

	spin_lock(&kvm->arch.pvclock_gtod_sync_lock);
	if (matched)
		kvm->arch.nr_vcpus_matched_tsc++;
	else
		kvm->arch.nr_vcpus_matched_tsc = 0;

	kvm_track_tsc_matching(vcpu);
	spin_unlock(&kvm->arch.pvclock_gtod_sync_lock);
}

EXPORT_SYMBOL_GPL(kvm_write_tsc);

#ifdef CONFIG_X86_64

static cycle_t read_tsc(void)
{
	cycle_t ret;
	u64 last;

	/*
	 * Empirically, a fence (of type that depends on the CPU)
	 * before rdtsc is enough to ensure that rdtsc is ordered
	 * with respect to loads.  The various CPU manuals are unclear
	 * as to whether rdtsc can be reordered with later loads,
	 * but no one has ever seen it happen.
	 */
	rdtsc_barrier();
	ret = (cycle_t)vget_cycles();

	last = pvclock_gtod_data.clock.cycle_last;

	if (likely(ret >= last))
		return ret;

	/*
	 * GCC likes to generate cmov here, but this branch is extremely
	 * predictable (it's just a funciton of time and the likely is
	 * very likely) and there's a data dependence, so force GCC
	 * to generate a branch instead.  I don't barrier() because
	 * we don't actually need a barrier, and if this function
	 * ever gets inlined it will generate worse code.
	 */
	asm volatile ("");
	return last;
}

static inline u64 vgettsc(cycle_t *cycle_now)
{
	long v;
	struct pvclock_gtod_data *gtod = &pvclock_gtod_data;

	*cycle_now = read_tsc();

	v = (*cycle_now - gtod->clock.cycle_last) & gtod->clock.mask;
	return v * gtod->clock.mult;
}

static int do_monotonic(struct timespec *ts, cycle_t *cycle_now)
{
	unsigned long seq;
	u64 ns;
	int mode;
	struct pvclock_gtod_data *gtod = &pvclock_gtod_data;

	ts->tv_nsec = 0;
	do {
		seq = read_seqcount_begin(&gtod->seq);
		mode = gtod->clock.vclock_mode;
		ts->tv_sec = gtod->monotonic_time_sec;
		ns = gtod->monotonic_time_snsec;
		ns += vgettsc(cycle_now);
		ns >>= gtod->clock.shift;
	} while (unlikely(read_seqcount_retry(&gtod->seq, seq)));
	timespec_add_ns(ts, ns);

	return mode;
}

/* returns true if host is using tsc clocksource */
static bool kvm_get_time_and_clockread(s64 *kernel_ns, cycle_t *cycle_now)
{
	struct timespec ts;

	/* checked again under seqlock below */
	if (pvclock_gtod_data.clock.vclock_mode != VCLOCK_TSC)
		return false;

	if (do_monotonic(&ts, cycle_now) != VCLOCK_TSC)
		return false;

	monotonic_to_bootbased(&ts);
	*kernel_ns = timespec_to_ns(&ts);

	return true;
}
#endif

/*
 *
 * Assuming a stable TSC across physical CPUS, and a stable TSC
 * across virtual CPUs, the following condition is possible.
 * Each numbered line represents an event visible to both
 * CPUs at the next numbered event.
 *
 * "timespecX" represents host monotonic time. "tscX" represents
 * RDTSC value.
 *
 * 		VCPU0 on CPU0		|	VCPU1 on CPU1
 *
 * 1.  read timespec0,tsc0
 * 2.					| timespec1 = timespec0 + N
 * 					| tsc1 = tsc0 + M
 * 3. transition to guest		| transition to guest
 * 4. ret0 = timespec0 + (rdtsc - tsc0) |
 * 5.				        | ret1 = timespec1 + (rdtsc - tsc1)
 * 				        | ret1 = timespec0 + N + (rdtsc - (tsc0 + M))
 *
 * Since ret0 update is visible to VCPU1 at time 5, to obey monotonicity:
 *
 * 	- ret0 < ret1
 *	- timespec0 + (rdtsc - tsc0) < timespec0 + N + (rdtsc - (tsc0 + M))
 *		...
 *	- 0 < N - M => M < N
 *
 * That is, when timespec0 != timespec1, M < N. Unfortunately that is not
 * always the case (the difference between two distinct xtime instances
 * might be smaller then the difference between corresponding TSC reads,
 * when updating guest vcpus pvclock areas).
 *
 * To avoid that problem, do not allow visibility of distinct
 * system_timestamp/tsc_timestamp values simultaneously: use a master
 * copy of host monotonic time values. Update that master copy
 * in lockstep.
 *
 * Rely on synchronization of host TSCs and guest TSCs for monotonicity.
 *
 */

static void pvclock_update_vm_gtod_copy(struct kvm *kvm)
{
#ifdef CONFIG_X86_64
	struct kvm_arch *ka = &kvm->arch;
	int vclock_mode;
	bool host_tsc_clocksource, vcpus_matched;

	vcpus_matched = (ka->nr_vcpus_matched_tsc + 1 ==
			atomic_read(&kvm->online_vcpus));

	/*
	 * If the host uses TSC clock, then passthrough TSC as stable
	 * to the guest.
	 */
	host_tsc_clocksource = kvm_get_time_and_clockread(
					&ka->master_kernel_ns,
					&ka->master_cycle_now);

	ka->use_master_clock = host_tsc_clocksource & vcpus_matched;

	if (ka->use_master_clock)
		atomic_set(&kvm_guest_has_master_clock, 1);

	vclock_mode = pvclock_gtod_data.clock.vclock_mode;
	trace_kvm_update_master_clock(ka->use_master_clock, vclock_mode,
					vcpus_matched);
#endif
}

static int kvm_guest_time_update(struct kvm_vcpu *v)
{
	unsigned long flags, this_tsc_khz;
	struct kvm_vcpu_arch *vcpu = &v->arch;
	struct kvm_arch *ka = &v->kvm->arch;
	void *shared_kaddr;
	s64 kernel_ns, max_kernel_ns;
	u64 tsc_timestamp, host_tsc;
	struct pvclock_vcpu_time_info *guest_hv_clock;
	u8 pvclock_flags;
	bool use_master_clock;

	kernel_ns = 0;
	host_tsc = 0;

	/* Keep irq disabled to prevent changes to the clock */
	local_irq_save(flags);
	this_tsc_khz = __get_cpu_var(cpu_tsc_khz);
	if (unlikely(this_tsc_khz == 0)) {
		local_irq_restore(flags);
		kvm_make_request(KVM_REQ_CLOCK_UPDATE, v);
		return 1;
	}

	/*
	 * If the host uses TSC clock, then passthrough TSC as stable
	 * to the guest.
	 */
	spin_lock(&ka->pvclock_gtod_sync_lock);
	use_master_clock = ka->use_master_clock;
	if (use_master_clock) {
		host_tsc = ka->master_cycle_now;
		kernel_ns = ka->master_kernel_ns;
	}
	spin_unlock(&ka->pvclock_gtod_sync_lock);
	if (!use_master_clock) {
		host_tsc = native_read_tsc();
		kernel_ns = get_kernel_ns();
	}

	tsc_timestamp = kvm_x86_ops->read_l1_tsc(v, host_tsc);

	/*
	 * We may have to catch up the TSC to match elapsed wall clock
	 * time for two reasons, even if kvmclock is used.
	 *   1) CPU could have been running below the maximum TSC rate
	 *   2) Broken TSC compensation resets the base at each VCPU
	 *      entry to avoid unknown leaps of TSC even when running
	 *      again on the same CPU.  This may cause apparent elapsed
	 *      time to disappear, and the guest to stand still or run
	 *	very slowly.
	 */
	if (vcpu->tsc_catchup) {
		u64 tsc = compute_guest_tsc(v, kernel_ns);
		if (tsc > tsc_timestamp) {
			adjust_tsc_offset_guest(v, tsc - tsc_timestamp);
			tsc_timestamp = tsc;
		}
	}

	local_irq_restore(flags);

	if (!vcpu->time_page)
		return 0;

	/*
	 * Time as measured by the TSC may go backwards when resetting the base
	 * tsc_timestamp.  The reason for this is that the TSC resolution is
	 * higher than the resolution of the other clock scales.  Thus, many
	 * possible measurments of the TSC correspond to one measurement of any
	 * other clock, and so a spread of values is possible.  This is not a
	 * problem for the computation of the nanosecond clock; with TSC rates
	 * around 1GHZ, there can only be a few cycles which correspond to one
	 * nanosecond value, and any path through this code will inevitably
	 * take longer than that.  However, with the kernel_ns value itself,
	 * the precision may be much lower, down to HZ granularity.  If the
	 * first sampling of TSC against kernel_ns ends in the low part of the
	 * range, and the second in the high end of the range, we can get:
	 *
	 * (TSC - offset_low) * S + kns_old > (TSC - offset_high) * S + kns_new
	 *
	 * As the sampling errors potentially range in the thousands of cycles,
	 * it is possible such a time value has already been observed by the
	 * guest.  To protect against this, we must compute the system time as
	 * observed by the guest and ensure the new system time is greater.
	 */
	max_kernel_ns = 0;
	if (vcpu->hv_clock.tsc_timestamp) {
		max_kernel_ns = vcpu->last_guest_tsc -
				vcpu->hv_clock.tsc_timestamp;
		max_kernel_ns = pvclock_scale_delta(max_kernel_ns,
				    vcpu->hv_clock.tsc_to_system_mul,
				    vcpu->hv_clock.tsc_shift);
		max_kernel_ns += vcpu->last_kernel_ns;
	}

	if (unlikely(vcpu->hw_tsc_khz != this_tsc_khz)) {
		kvm_get_time_scale(NSEC_PER_SEC / 1000, this_tsc_khz,
				   &vcpu->hv_clock.tsc_shift,
				   &vcpu->hv_clock.tsc_to_system_mul);
		vcpu->hw_tsc_khz = this_tsc_khz;
	}

	/* with a master <monotonic time, tsc value> tuple,
	 * pvclock clock reads always increase at the (scaled) rate
	 * of guest TSC - no need to deal with sampling errors.
	 */
	if (!use_master_clock) {
		if (max_kernel_ns > kernel_ns)
			kernel_ns = max_kernel_ns;
	}
	/* With all the info we got, fill in the values */
	vcpu->hv_clock.tsc_timestamp = tsc_timestamp;
	vcpu->hv_clock.system_time = kernel_ns + v->kvm->arch.kvmclock_offset;
	vcpu->last_kernel_ns = kernel_ns;
	vcpu->last_guest_tsc = tsc_timestamp;

	/*
	 * The interface expects us to write an even number signaling that the
	 * update is finished. Since the guest won't see the intermediate
	 * state, we just increase by 2 at the end.
	 */
	vcpu->hv_clock.version += 2;

	shared_kaddr = kmap_atomic(vcpu->time_page);

	guest_hv_clock = shared_kaddr + vcpu->time_offset;

	/* retain PVCLOCK_GUEST_STOPPED if set in guest copy */
	pvclock_flags = (guest_hv_clock->flags & PVCLOCK_GUEST_STOPPED);

	if (vcpu->pvclock_set_guest_stopped_request) {
		pvclock_flags |= PVCLOCK_GUEST_STOPPED;
		vcpu->pvclock_set_guest_stopped_request = false;
	}

	/* If the host uses TSC clocksource, then it is stable */
	if (use_master_clock)
		pvclock_flags |= PVCLOCK_TSC_STABLE_BIT;

	vcpu->hv_clock.flags = pvclock_flags;

	memcpy(shared_kaddr + vcpu->time_offset, &vcpu->hv_clock,
	       sizeof(vcpu->hv_clock));

	kunmap_atomic(shared_kaddr);

	mark_page_dirty(v->kvm, vcpu->time >> PAGE_SHIFT);
	return 0;
}

static bool msr_mtrr_valid(unsigned msr)
{
	switch (msr) {
	case 0x200 ... 0x200 + 2 * KVM_NR_VAR_MTRR - 1:
	case MSR_MTRRfix64K_00000:
	case MSR_MTRRfix16K_80000:
	case MSR_MTRRfix16K_A0000:
	case MSR_MTRRfix4K_C0000:
	case MSR_MTRRfix4K_C8000:
	case MSR_MTRRfix4K_D0000:
	case MSR_MTRRfix4K_D8000:
	case MSR_MTRRfix4K_E0000:
	case MSR_MTRRfix4K_E8000:
	case MSR_MTRRfix4K_F0000:
	case MSR_MTRRfix4K_F8000:
	case MSR_MTRRdefType:
	case MSR_IA32_CR_PAT:
		return true;
	case 0x2f8:
		return true;
	}
	return false;
}

static bool valid_pat_type(unsigned t)
{
	return t < 8 && (1 << t) & 0xf3; /* 0, 1, 4, 5, 6, 7 */
}

static bool valid_mtrr_type(unsigned t)
{
	return t < 8 && (1 << t) & 0x73; /* 0, 1, 4, 5, 6 */
}

static bool mtrr_valid(struct kvm_vcpu *vcpu, u32 msr, u64 data)
{
	int i;

	if (!msr_mtrr_valid(msr))
		return false;

	if (msr == MSR_IA32_CR_PAT) {
		for (i = 0; i < 8; i++)
			if (!valid_pat_type((data >> (i * 8)) & 0xff))
				return false;
		return true;
	} else if (msr == MSR_MTRRdefType) {
		if (data & ~0xcff)
			return false;
		return valid_mtrr_type(data & 0xff);
	} else if (msr >= MSR_MTRRfix64K_00000 && msr <= MSR_MTRRfix4K_F8000) {
		for (i = 0; i < 8 ; i++)
			if (!valid_mtrr_type((data >> (i * 8)) & 0xff))
				return false;
		return true;
	}

	/* variable MTRRs */
	return valid_mtrr_type(data & 0xff);
}

static int set_msr_mtrr(struct kvm_vcpu *vcpu, u32 msr, u64 data)
{
	u64 *p = (u64 *)&vcpu->arch.mtrr_state.fixed_ranges;

	if (!mtrr_valid(vcpu, msr, data))
		return 1;

	if (msr == MSR_MTRRdefType) {
		vcpu->arch.mtrr_state.def_type = data;
		vcpu->arch.mtrr_state.enabled = (data & 0xc00) >> 10;
	} else if (msr == MSR_MTRRfix64K_00000)
		p[0] = data;
	else if (msr == MSR_MTRRfix16K_80000 || msr == MSR_MTRRfix16K_A0000)
		p[1 + msr - MSR_MTRRfix16K_80000] = data;
	else if (msr >= MSR_MTRRfix4K_C0000 && msr <= MSR_MTRRfix4K_F8000)
		p[3 + msr - MSR_MTRRfix4K_C0000] = data;
	else if (msr == MSR_IA32_CR_PAT)
		vcpu->arch.pat = data;
	else {	/* Variable MTRRs */
		int idx, is_mtrr_mask;
		u64 *pt;

		idx = (msr - 0x200) / 2;
		is_mtrr_mask = msr - 0x200 - 2 * idx;
		if (!is_mtrr_mask)
			pt =
			  (u64 *)&vcpu->arch.mtrr_state.var_ranges[idx].base_lo;
		else
			pt =
			  (u64 *)&vcpu->arch.mtrr_state.var_ranges[idx].mask_lo;
		*pt = data;
	}

	kvm_mmu_reset_context(vcpu);
	return 0;
}

static int set_msr_mce(struct kvm_vcpu *vcpu, u32 msr, u64 data)
{
	u64 mcg_cap = vcpu->arch.mcg_cap;
	unsigned bank_num = mcg_cap & 0xff;

	switch (msr) {
	case MSR_IA32_MCG_STATUS:
		vcpu->arch.mcg_status = data;
		break;
	case MSR_IA32_MCG_CTL:
		if (!(mcg_cap & MCG_CTL_P))
			return 1;
		if (data != 0 && data != ~(u64)0)
			return -1;
		vcpu->arch.mcg_ctl = data;
		break;
	default:
		if (msr >= MSR_IA32_MC0_CTL &&
		    msr < MSR_IA32_MC0_CTL + 4 * bank_num) {
			u32 offset = msr - MSR_IA32_MC0_CTL;
			/* only 0 or all 1s can be written to IA32_MCi_CTL
			 * some Linux kernels though clear bit 10 in bank 4 to
			 * workaround a BIOS/GART TBL issue on AMD K8s, ignore
			 * this to avoid an uncatched #GP in the guest
			 */
			if ((offset & 0x3) == 0 &&
			    data != 0 && (data | (1 << 10)) != ~(u64)0)
				return -1;
			vcpu->arch.mce_banks[offset] = data;
			break;
		}
		return 1;
	}
	return 0;
}

static int xen_hvm_config(struct kvm_vcpu *vcpu, u64 data)
{
	struct kvm *kvm = vcpu->kvm;
	int lm = is_long_mode(vcpu);
	u8 *blob_addr = lm ? (u8 *)(long)kvm->arch.xen_hvm_config.blob_addr_64
		: (u8 *)(long)kvm->arch.xen_hvm_config.blob_addr_32;
	u8 blob_size = lm ? kvm->arch.xen_hvm_config.blob_size_64
		: kvm->arch.xen_hvm_config.blob_size_32;
	u32 page_num = data & ~PAGE_MASK;
	u64 page_addr = data & PAGE_MASK;
	u8 *page;
	int r;

	r = -E2BIG;
	if (page_num >= blob_size)
		goto out;
	r = -ENOMEM;
	page = memdup_user(blob_addr + (page_num * PAGE_SIZE), PAGE_SIZE);
	if (IS_ERR(page)) {
		r = PTR_ERR(page);
		goto out;
	}
	if (kvm_write_guest(kvm, page_addr, page, PAGE_SIZE))
		goto out_free;
	r = 0;
out_free:
	kfree(page);
out:
	return r;
}

static bool kvm_hv_hypercall_enabled(struct kvm *kvm)
{
	return kvm->arch.hv_hypercall & HV_X64_MSR_HYPERCALL_ENABLE;
}

static bool kvm_hv_msr_partition_wide(u32 msr)
{
	bool r = false;
	switch (msr) {
	case HV_X64_MSR_GUEST_OS_ID:
	case HV_X64_MSR_HYPERCALL:
		r = true;
		break;
	}

	return r;
}

static int set_msr_hyperv_pw(struct kvm_vcpu *vcpu, u32 msr, u64 data)
{
	struct kvm *kvm = vcpu->kvm;

	switch (msr) {
	case HV_X64_MSR_GUEST_OS_ID:
		kvm->arch.hv_guest_os_id = data;
		/* setting guest os id to zero disables hypercall page */
		if (!kvm->arch.hv_guest_os_id)
			kvm->arch.hv_hypercall &= ~HV_X64_MSR_HYPERCALL_ENABLE;
		break;
	case HV_X64_MSR_HYPERCALL: {
		u64 gfn;
		unsigned long addr;
		u8 instructions[4];

		/* if guest os id is not set hypercall should remain disabled */
		if (!kvm->arch.hv_guest_os_id)
			break;
		if (!(data & HV_X64_MSR_HYPERCALL_ENABLE)) {
			kvm->arch.hv_hypercall = data;
			break;
		}
		gfn = data >> HV_X64_MSR_HYPERCALL_PAGE_ADDRESS_SHIFT;
		addr = gfn_to_hva(kvm, gfn);
		if (kvm_is_error_hva(addr))
			return 1;
		kvm_x86_ops->patch_hypercall(vcpu, instructions);
		((unsigned char *)instructions)[3] = 0xc3; /* ret */
		if (__copy_to_user((void __user *)addr, instructions, 4))
			return 1;
		kvm->arch.hv_hypercall = data;
		break;
	}
	default:
		vcpu_unimpl(vcpu, "HYPER-V unimplemented wrmsr: 0x%x "
			    "data 0x%llx\n", msr, data);
		return 1;
	}
	return 0;
}

static int set_msr_hyperv(struct kvm_vcpu *vcpu, u32 msr, u64 data)
{
	switch (msr) {
	case HV_X64_MSR_APIC_ASSIST_PAGE: {
		unsigned long addr;

		if (!(data & HV_X64_MSR_APIC_ASSIST_PAGE_ENABLE)) {
			vcpu->arch.hv_vapic = data;
			break;
		}
		addr = gfn_to_hva(vcpu->kvm, data >>
				  HV_X64_MSR_APIC_ASSIST_PAGE_ADDRESS_SHIFT);
		if (kvm_is_error_hva(addr))
			return 1;
		if (__clear_user((void __user *)addr, PAGE_SIZE))
			return 1;
		vcpu->arch.hv_vapic = data;
		break;
	}
	case HV_X64_MSR_EOI:
		return kvm_hv_vapic_msr_write(vcpu, APIC_EOI, data);
	case HV_X64_MSR_ICR:
		return kvm_hv_vapic_msr_write(vcpu, APIC_ICR, data);
	case HV_X64_MSR_TPR:
		return kvm_hv_vapic_msr_write(vcpu, APIC_TASKPRI, data);
	default:
		vcpu_unimpl(vcpu, "HYPER-V unimplemented wrmsr: 0x%x "
			    "data 0x%llx\n", msr, data);
		return 1;
	}

	return 0;
}

static int kvm_pv_enable_async_pf(struct kvm_vcpu *vcpu, u64 data)
{
	gpa_t gpa = data & ~0x3f;

	/* Bits 2:5 are reserved, Should be zero */
	if (data & 0x3c)
		return 1;

	vcpu->arch.apf.msr_val = data;

	if (!(data & KVM_ASYNC_PF_ENABLED)) {
		kvm_clear_async_pf_completion_queue(vcpu);
		kvm_async_pf_hash_reset(vcpu);
		return 0;
	}

	if (kvm_gfn_to_hva_cache_init(vcpu->kvm, &vcpu->arch.apf.data, gpa))
		return 1;

	vcpu->arch.apf.send_user_only = !(data & KVM_ASYNC_PF_SEND_ALWAYS);
	kvm_async_pf_wakeup_all(vcpu);
	return 0;
}

static void kvmclock_reset(struct kvm_vcpu *vcpu)
{
	if (vcpu->arch.time_page) {
		kvm_release_page_dirty(vcpu->arch.time_page);
		vcpu->arch.time_page = NULL;
	}
}

static void accumulate_steal_time(struct kvm_vcpu *vcpu)
{
	u64 delta;

	if (!(vcpu->arch.st.msr_val & KVM_MSR_ENABLED))
		return;

	delta = current->sched_info.run_delay - vcpu->arch.st.last_steal;
	vcpu->arch.st.last_steal = current->sched_info.run_delay;
	vcpu->arch.st.accum_steal = delta;
}

static void record_steal_time(struct kvm_vcpu *vcpu)
{
	if (!(vcpu->arch.st.msr_val & KVM_MSR_ENABLED))
		return;

	if (unlikely(kvm_read_guest_cached(vcpu->kvm, &vcpu->arch.st.stime,
		&vcpu->arch.st.steal, sizeof(struct kvm_steal_time))))
		return;

	vcpu->arch.st.steal.steal += vcpu->arch.st.accum_steal;
	vcpu->arch.st.steal.version += 2;
	vcpu->arch.st.accum_steal = 0;

	kvm_write_guest_cached(vcpu->kvm, &vcpu->arch.st.stime,
		&vcpu->arch.st.steal, sizeof(struct kvm_steal_time));
}

int kvm_set_msr_common(struct kvm_vcpu *vcpu, struct msr_data *msr_info)
{
	bool pr = false;
	u32 msr = msr_info->index;
	u64 data = msr_info->data;

	switch (msr) {
	case MSR_AMD64_NB_CFG:
	case MSR_IA32_UCODE_REV:
	case MSR_IA32_UCODE_WRITE:
	case MSR_VM_HSAVE_PA:
	case MSR_AMD64_PATCH_LOADER:
	case MSR_AMD64_BU_CFG2:
		break;

	case MSR_EFER:
		return set_efer(vcpu, data);
	case MSR_K7_HWCR:
		data &= ~(u64)0x40;	/* ignore flush filter disable */
		data &= ~(u64)0x100;	/* ignore ignne emulation enable */
		data &= ~(u64)0x8;	/* ignore TLB cache disable */
		if (data != 0) {
			vcpu_unimpl(vcpu, "unimplemented HWCR wrmsr: 0x%llx\n",
				    data);
			return 1;
		}
		break;
	case MSR_FAM10H_MMIO_CONF_BASE:
		if (data != 0) {
			vcpu_unimpl(vcpu, "unimplemented MMIO_CONF_BASE wrmsr: "
				    "0x%llx\n", data);
			return 1;
		}
		break;
	case MSR_IA32_DEBUGCTLMSR:
		if (!data) {
			/* We support the non-activated case already */
			break;
		} else if (data & ~(DEBUGCTLMSR_LBR | DEBUGCTLMSR_BTF)) {
			/* Values other than LBR and BTF are vendor-specific,
			   thus reserved and should throw a #GP */
			return 1;
		}
		vcpu_unimpl(vcpu, "%s: MSR_IA32_DEBUGCTLMSR 0x%llx, nop\n",
			    __func__, data);
		break;
<<<<<<< HEAD
	case MSR_IA32_UCODE_REV:
	case MSR_IA32_UCODE_WRITE:
	case MSR_VM_HSAVE_PA:
	case MSR_AMD64_PATCH_LOADER:
		break;
	case MSR_NHM_SNB_PKG_CST_CFG_CTL: /* 0xe2 */
=======
>>>>>>> f6161aa1
	case 0x200 ... 0x2ff:
		return set_msr_mtrr(vcpu, msr, data);
	case MSR_IA32_APICBASE:
		kvm_set_apic_base(vcpu, data);
		break;
	case APIC_BASE_MSR ... APIC_BASE_MSR + 0x3ff:
		return kvm_x2apic_msr_write(vcpu, msr, data);
	case MSR_IA32_TSCDEADLINE:
		kvm_set_lapic_tscdeadline_msr(vcpu, data);
		break;
	case MSR_IA32_TSC_ADJUST:
		if (guest_cpuid_has_tsc_adjust(vcpu)) {
			if (!msr_info->host_initiated) {
				u64 adj = data - vcpu->arch.ia32_tsc_adjust_msr;
				kvm_x86_ops->adjust_tsc_offset(vcpu, adj, true);
			}
			vcpu->arch.ia32_tsc_adjust_msr = data;
		}
		break;
	case MSR_IA32_MISC_ENABLE:
		vcpu->arch.ia32_misc_enable_msr = data;
		break;
	case MSR_KVM_WALL_CLOCK_NEW:
	case MSR_KVM_WALL_CLOCK:
		vcpu->kvm->arch.wall_clock = data;
		kvm_write_wall_clock(vcpu->kvm, data);
		break;
	case MSR_KVM_SYSTEM_TIME_NEW:
	case MSR_KVM_SYSTEM_TIME: {
		kvmclock_reset(vcpu);

		vcpu->arch.time = data;
		kvm_make_request(KVM_REQ_CLOCK_UPDATE, vcpu);

		/* we verify if the enable bit is set... */
		if (!(data & 1))
			break;

		/* ...but clean it before doing the actual write */
		vcpu->arch.time_offset = data & ~(PAGE_MASK | 1);

		vcpu->arch.time_page =
				gfn_to_page(vcpu->kvm, data >> PAGE_SHIFT);

		if (is_error_page(vcpu->arch.time_page))
			vcpu->arch.time_page = NULL;

		break;
	}
	case MSR_KVM_ASYNC_PF_EN:
		if (kvm_pv_enable_async_pf(vcpu, data))
			return 1;
		break;
	case MSR_KVM_STEAL_TIME:

		if (unlikely(!sched_info_on()))
			return 1;

		if (data & KVM_STEAL_RESERVED_MASK)
			return 1;

		if (kvm_gfn_to_hva_cache_init(vcpu->kvm, &vcpu->arch.st.stime,
							data & KVM_STEAL_VALID_BITS))
			return 1;

		vcpu->arch.st.msr_val = data;

		if (!(data & KVM_MSR_ENABLED))
			break;

		vcpu->arch.st.last_steal = current->sched_info.run_delay;

		preempt_disable();
		accumulate_steal_time(vcpu);
		preempt_enable();

		kvm_make_request(KVM_REQ_STEAL_UPDATE, vcpu);

		break;
	case MSR_KVM_PV_EOI_EN:
		if (kvm_lapic_enable_pv_eoi(vcpu, data))
			return 1;
		break;

	case MSR_IA32_MCG_CTL:
	case MSR_IA32_MCG_STATUS:
	case MSR_IA32_MC0_CTL ... MSR_IA32_MC0_CTL + 4 * KVM_MAX_MCE_BANKS - 1:
		return set_msr_mce(vcpu, msr, data);

	/* Performance counters are not protected by a CPUID bit,
	 * so we should check all of them in the generic path for the sake of
	 * cross vendor migration.
	 * Writing a zero into the event select MSRs disables them,
	 * which we perfectly emulate ;-). Any other value should be at least
	 * reported, some guests depend on them.
	 */
	case MSR_K7_EVNTSEL0:
	case MSR_K7_EVNTSEL1:
	case MSR_K7_EVNTSEL2:
	case MSR_K7_EVNTSEL3:
		if (data != 0)
			vcpu_unimpl(vcpu, "unimplemented perfctr wrmsr: "
				    "0x%x data 0x%llx\n", msr, data);
		break;
	/* at least RHEL 4 unconditionally writes to the perfctr registers,
	 * so we ignore writes to make it happy.
	 */
	case MSR_K7_PERFCTR0:
	case MSR_K7_PERFCTR1:
	case MSR_K7_PERFCTR2:
	case MSR_K7_PERFCTR3:
		vcpu_unimpl(vcpu, "unimplemented perfctr wrmsr: "
			    "0x%x data 0x%llx\n", msr, data);
		break;
	case MSR_P6_PERFCTR0:
	case MSR_P6_PERFCTR1:
		pr = true;
	case MSR_P6_EVNTSEL0:
	case MSR_P6_EVNTSEL1:
		if (kvm_pmu_msr(vcpu, msr))
			return kvm_pmu_set_msr(vcpu, msr, data);

		if (pr || data != 0)
			vcpu_unimpl(vcpu, "disabled perfctr wrmsr: "
				    "0x%x data 0x%llx\n", msr, data);
		break;
	case MSR_K7_CLK_CTL:
		/*
		 * Ignore all writes to this no longer documented MSR.
		 * Writes are only relevant for old K7 processors,
		 * all pre-dating SVM, but a recommended workaround from
		 * AMD for these chips. It is possible to specify the
		 * affected processor models on the command line, hence
		 * the need to ignore the workaround.
		 */
		break;
	case HV_X64_MSR_GUEST_OS_ID ... HV_X64_MSR_SINT15:
		if (kvm_hv_msr_partition_wide(msr)) {
			int r;
			mutex_lock(&vcpu->kvm->lock);
			r = set_msr_hyperv_pw(vcpu, msr, data);
			mutex_unlock(&vcpu->kvm->lock);
			return r;
		} else
			return set_msr_hyperv(vcpu, msr, data);
		break;
	case MSR_IA32_BBL_CR_CTL3:
		/* Drop writes to this legacy MSR -- see rdmsr
		 * counterpart for further detail.
		 */
		vcpu_unimpl(vcpu, "ignored wrmsr: 0x%x data %llx\n", msr, data);
		break;
	case MSR_AMD64_OSVW_ID_LENGTH:
		if (!guest_cpuid_has_osvw(vcpu))
			return 1;
		vcpu->arch.osvw.length = data;
		break;
	case MSR_AMD64_OSVW_STATUS:
		if (!guest_cpuid_has_osvw(vcpu))
			return 1;
		vcpu->arch.osvw.status = data;
		break;
	default:
		if (msr && (msr == vcpu->kvm->arch.xen_hvm_config.msr))
			return xen_hvm_config(vcpu, data);
		if (kvm_pmu_msr(vcpu, msr))
			return kvm_pmu_set_msr(vcpu, msr, data);
		if (!ignore_msrs) {
			vcpu_unimpl(vcpu, "unhandled wrmsr: 0x%x data %llx\n",
				    msr, data);
			return 1;
		} else {
			vcpu_unimpl(vcpu, "ignored wrmsr: 0x%x data %llx\n",
				    msr, data);
			break;
		}
	}
	return 0;
}
EXPORT_SYMBOL_GPL(kvm_set_msr_common);


/*
 * Reads an msr value (of 'msr_index') into 'pdata'.
 * Returns 0 on success, non-0 otherwise.
 * Assumes vcpu_load() was already called.
 */
int kvm_get_msr(struct kvm_vcpu *vcpu, u32 msr_index, u64 *pdata)
{
	return kvm_x86_ops->get_msr(vcpu, msr_index, pdata);
}

static int get_msr_mtrr(struct kvm_vcpu *vcpu, u32 msr, u64 *pdata)
{
	u64 *p = (u64 *)&vcpu->arch.mtrr_state.fixed_ranges;

	if (!msr_mtrr_valid(msr))
		return 1;

	if (msr == MSR_MTRRdefType)
		*pdata = vcpu->arch.mtrr_state.def_type +
			 (vcpu->arch.mtrr_state.enabled << 10);
	else if (msr == MSR_MTRRfix64K_00000)
		*pdata = p[0];
	else if (msr == MSR_MTRRfix16K_80000 || msr == MSR_MTRRfix16K_A0000)
		*pdata = p[1 + msr - MSR_MTRRfix16K_80000];
	else if (msr >= MSR_MTRRfix4K_C0000 && msr <= MSR_MTRRfix4K_F8000)
		*pdata = p[3 + msr - MSR_MTRRfix4K_C0000];
	else if (msr == MSR_IA32_CR_PAT)
		*pdata = vcpu->arch.pat;
	else {	/* Variable MTRRs */
		int idx, is_mtrr_mask;
		u64 *pt;

		idx = (msr - 0x200) / 2;
		is_mtrr_mask = msr - 0x200 - 2 * idx;
		if (!is_mtrr_mask)
			pt =
			  (u64 *)&vcpu->arch.mtrr_state.var_ranges[idx].base_lo;
		else
			pt =
			  (u64 *)&vcpu->arch.mtrr_state.var_ranges[idx].mask_lo;
		*pdata = *pt;
	}

	return 0;
}

static int get_msr_mce(struct kvm_vcpu *vcpu, u32 msr, u64 *pdata)
{
	u64 data;
	u64 mcg_cap = vcpu->arch.mcg_cap;
	unsigned bank_num = mcg_cap & 0xff;

	switch (msr) {
	case MSR_IA32_P5_MC_ADDR:
	case MSR_IA32_P5_MC_TYPE:
		data = 0;
		break;
	case MSR_IA32_MCG_CAP:
		data = vcpu->arch.mcg_cap;
		break;
	case MSR_IA32_MCG_CTL:
		if (!(mcg_cap & MCG_CTL_P))
			return 1;
		data = vcpu->arch.mcg_ctl;
		break;
	case MSR_IA32_MCG_STATUS:
		data = vcpu->arch.mcg_status;
		break;
	default:
		if (msr >= MSR_IA32_MC0_CTL &&
		    msr < MSR_IA32_MC0_CTL + 4 * bank_num) {
			u32 offset = msr - MSR_IA32_MC0_CTL;
			data = vcpu->arch.mce_banks[offset];
			break;
		}
		return 1;
	}
	*pdata = data;
	return 0;
}

static int get_msr_hyperv_pw(struct kvm_vcpu *vcpu, u32 msr, u64 *pdata)
{
	u64 data = 0;
	struct kvm *kvm = vcpu->kvm;

	switch (msr) {
	case HV_X64_MSR_GUEST_OS_ID:
		data = kvm->arch.hv_guest_os_id;
		break;
	case HV_X64_MSR_HYPERCALL:
		data = kvm->arch.hv_hypercall;
		break;
	default:
		vcpu_unimpl(vcpu, "Hyper-V unhandled rdmsr: 0x%x\n", msr);
		return 1;
	}

	*pdata = data;
	return 0;
}

static int get_msr_hyperv(struct kvm_vcpu *vcpu, u32 msr, u64 *pdata)
{
	u64 data = 0;

	switch (msr) {
	case HV_X64_MSR_VP_INDEX: {
		int r;
		struct kvm_vcpu *v;
		kvm_for_each_vcpu(r, v, vcpu->kvm)
			if (v == vcpu)
				data = r;
		break;
	}
	case HV_X64_MSR_EOI:
		return kvm_hv_vapic_msr_read(vcpu, APIC_EOI, pdata);
	case HV_X64_MSR_ICR:
		return kvm_hv_vapic_msr_read(vcpu, APIC_ICR, pdata);
	case HV_X64_MSR_TPR:
		return kvm_hv_vapic_msr_read(vcpu, APIC_TASKPRI, pdata);
	case HV_X64_MSR_APIC_ASSIST_PAGE:
		data = vcpu->arch.hv_vapic;
		break;
	default:
		vcpu_unimpl(vcpu, "Hyper-V unhandled rdmsr: 0x%x\n", msr);
		return 1;
	}
	*pdata = data;
	return 0;
}

int kvm_get_msr_common(struct kvm_vcpu *vcpu, u32 msr, u64 *pdata)
{
	u64 data;

	switch (msr) {
	case MSR_IA32_PLATFORM_ID:
	case MSR_IA32_EBL_CR_POWERON:
	case MSR_IA32_DEBUGCTLMSR:
	case MSR_IA32_LASTBRANCHFROMIP:
	case MSR_IA32_LASTBRANCHTOIP:
	case MSR_IA32_LASTINTFROMIP:
	case MSR_IA32_LASTINTTOIP:
	case MSR_K8_SYSCFG:
	case MSR_K7_HWCR:
	case MSR_VM_HSAVE_PA:
	case MSR_K7_EVNTSEL0:
	case MSR_K7_PERFCTR0:
	case MSR_K8_INT_PENDING_MSG:
	case MSR_AMD64_NB_CFG:
	case MSR_FAM10H_MMIO_CONF_BASE:
<<<<<<< HEAD
	case MSR_NHM_SNB_PKG_CST_CFG_CTL: /* 0xe2 */
=======
	case MSR_AMD64_BU_CFG2:
>>>>>>> f6161aa1
		data = 0;
		break;
	case MSR_P6_PERFCTR0:
	case MSR_P6_PERFCTR1:
	case MSR_P6_EVNTSEL0:
	case MSR_P6_EVNTSEL1:
		if (kvm_pmu_msr(vcpu, msr))
			return kvm_pmu_get_msr(vcpu, msr, pdata);
		data = 0;
		break;
	case MSR_IA32_UCODE_REV:
		data = 0x100000000ULL;
		break;
	case MSR_MTRRcap:
		data = 0x500 | KVM_NR_VAR_MTRR;
		break;
	case 0x200 ... 0x2ff:
		return get_msr_mtrr(vcpu, msr, pdata);
	case 0xcd: /* fsb frequency */
		data = 3;
		break;
		/*
		 * MSR_EBC_FREQUENCY_ID
		 * Conservative value valid for even the basic CPU models.
		 * Models 0,1: 000 in bits 23:21 indicating a bus speed of
		 * 100MHz, model 2 000 in bits 18:16 indicating 100MHz,
		 * and 266MHz for model 3, or 4. Set Core Clock
		 * Frequency to System Bus Frequency Ratio to 1 (bits
		 * 31:24) even though these are only valid for CPU
		 * models > 2, however guests may end up dividing or
		 * multiplying by zero otherwise.
		 */
	case MSR_EBC_FREQUENCY_ID:
		data = 1 << 24;
		break;
	case MSR_IA32_APICBASE:
		data = kvm_get_apic_base(vcpu);
		break;
	case APIC_BASE_MSR ... APIC_BASE_MSR + 0x3ff:
		return kvm_x2apic_msr_read(vcpu, msr, pdata);
		break;
	case MSR_IA32_TSCDEADLINE:
		data = kvm_get_lapic_tscdeadline_msr(vcpu);
		break;
	case MSR_IA32_TSC_ADJUST:
		data = (u64)vcpu->arch.ia32_tsc_adjust_msr;
		break;
	case MSR_IA32_MISC_ENABLE:
		data = vcpu->arch.ia32_misc_enable_msr;
		break;
	case MSR_IA32_PERF_STATUS:
		/* TSC increment by tick */
		data = 1000ULL;
		/* CPU multiplier */
		data |= (((uint64_t)4ULL) << 40);
		break;
	case MSR_EFER:
		data = vcpu->arch.efer;
		break;
	case MSR_KVM_WALL_CLOCK:
	case MSR_KVM_WALL_CLOCK_NEW:
		data = vcpu->kvm->arch.wall_clock;
		break;
	case MSR_KVM_SYSTEM_TIME:
	case MSR_KVM_SYSTEM_TIME_NEW:
		data = vcpu->arch.time;
		break;
	case MSR_KVM_ASYNC_PF_EN:
		data = vcpu->arch.apf.msr_val;
		break;
	case MSR_KVM_STEAL_TIME:
		data = vcpu->arch.st.msr_val;
		break;
	case MSR_KVM_PV_EOI_EN:
		data = vcpu->arch.pv_eoi.msr_val;
		break;
	case MSR_IA32_P5_MC_ADDR:
	case MSR_IA32_P5_MC_TYPE:
	case MSR_IA32_MCG_CAP:
	case MSR_IA32_MCG_CTL:
	case MSR_IA32_MCG_STATUS:
	case MSR_IA32_MC0_CTL ... MSR_IA32_MC0_CTL + 4 * KVM_MAX_MCE_BANKS - 1:
		return get_msr_mce(vcpu, msr, pdata);
	case MSR_K7_CLK_CTL:
		/*
		 * Provide expected ramp-up count for K7. All other
		 * are set to zero, indicating minimum divisors for
		 * every field.
		 *
		 * This prevents guest kernels on AMD host with CPU
		 * type 6, model 8 and higher from exploding due to
		 * the rdmsr failing.
		 */
		data = 0x20000000;
		break;
	case HV_X64_MSR_GUEST_OS_ID ... HV_X64_MSR_SINT15:
		if (kvm_hv_msr_partition_wide(msr)) {
			int r;
			mutex_lock(&vcpu->kvm->lock);
			r = get_msr_hyperv_pw(vcpu, msr, pdata);
			mutex_unlock(&vcpu->kvm->lock);
			return r;
		} else
			return get_msr_hyperv(vcpu, msr, pdata);
		break;
	case MSR_IA32_BBL_CR_CTL3:
		/* This legacy MSR exists but isn't fully documented in current
		 * silicon.  It is however accessed by winxp in very narrow
		 * scenarios where it sets bit #19, itself documented as
		 * a "reserved" bit.  Best effort attempt to source coherent
		 * read data here should the balance of the register be
		 * interpreted by the guest:
		 *
		 * L2 cache control register 3: 64GB range, 256KB size,
		 * enabled, latency 0x1, configured
		 */
		data = 0xbe702111;
		break;
	case MSR_AMD64_OSVW_ID_LENGTH:
		if (!guest_cpuid_has_osvw(vcpu))
			return 1;
		data = vcpu->arch.osvw.length;
		break;
	case MSR_AMD64_OSVW_STATUS:
		if (!guest_cpuid_has_osvw(vcpu))
			return 1;
		data = vcpu->arch.osvw.status;
		break;
	default:
		if (kvm_pmu_msr(vcpu, msr))
			return kvm_pmu_get_msr(vcpu, msr, pdata);
		if (!ignore_msrs) {
			vcpu_unimpl(vcpu, "unhandled rdmsr: 0x%x\n", msr);
			return 1;
		} else {
			vcpu_unimpl(vcpu, "ignored rdmsr: 0x%x\n", msr);
			data = 0;
		}
		break;
	}
	*pdata = data;
	return 0;
}
EXPORT_SYMBOL_GPL(kvm_get_msr_common);

/*
 * Read or write a bunch of msrs. All parameters are kernel addresses.
 *
 * @return number of msrs set successfully.
 */
static int __msr_io(struct kvm_vcpu *vcpu, struct kvm_msrs *msrs,
		    struct kvm_msr_entry *entries,
		    int (*do_msr)(struct kvm_vcpu *vcpu,
				  unsigned index, u64 *data))
{
	int i, idx;

	idx = srcu_read_lock(&vcpu->kvm->srcu);
	for (i = 0; i < msrs->nmsrs; ++i)
		if (do_msr(vcpu, entries[i].index, &entries[i].data))
			break;
	srcu_read_unlock(&vcpu->kvm->srcu, idx);

	return i;
}

/*
 * Read or write a bunch of msrs. Parameters are user addresses.
 *
 * @return number of msrs set successfully.
 */
static int msr_io(struct kvm_vcpu *vcpu, struct kvm_msrs __user *user_msrs,
		  int (*do_msr)(struct kvm_vcpu *vcpu,
				unsigned index, u64 *data),
		  int writeback)
{
	struct kvm_msrs msrs;
	struct kvm_msr_entry *entries;
	int r, n;
	unsigned size;

	r = -EFAULT;
	if (copy_from_user(&msrs, user_msrs, sizeof msrs))
		goto out;

	r = -E2BIG;
	if (msrs.nmsrs >= MAX_IO_MSRS)
		goto out;

	size = sizeof(struct kvm_msr_entry) * msrs.nmsrs;
	entries = memdup_user(user_msrs->entries, size);
	if (IS_ERR(entries)) {
		r = PTR_ERR(entries);
		goto out;
	}

	r = n = __msr_io(vcpu, &msrs, entries, do_msr);
	if (r < 0)
		goto out_free;

	r = -EFAULT;
	if (writeback && copy_to_user(user_msrs->entries, entries, size))
		goto out_free;

	r = n;

out_free:
	kfree(entries);
out:
	return r;
}

int kvm_dev_ioctl_check_extension(long ext)
{
	int r;

	switch (ext) {
	case KVM_CAP_IRQCHIP:
	case KVM_CAP_HLT:
	case KVM_CAP_MMU_SHADOW_CACHE_CONTROL:
	case KVM_CAP_SET_TSS_ADDR:
	case KVM_CAP_EXT_CPUID:
	case KVM_CAP_CLOCKSOURCE:
	case KVM_CAP_PIT:
	case KVM_CAP_NOP_IO_DELAY:
	case KVM_CAP_MP_STATE:
	case KVM_CAP_SYNC_MMU:
	case KVM_CAP_USER_NMI:
	case KVM_CAP_REINJECT_CONTROL:
	case KVM_CAP_IRQ_INJECT_STATUS:
	case KVM_CAP_ASSIGN_DEV_IRQ:
	case KVM_CAP_IRQFD:
	case KVM_CAP_IOEVENTFD:
	case KVM_CAP_PIT2:
	case KVM_CAP_PIT_STATE2:
	case KVM_CAP_SET_IDENTITY_MAP_ADDR:
	case KVM_CAP_XEN_HVM:
	case KVM_CAP_ADJUST_CLOCK:
	case KVM_CAP_VCPU_EVENTS:
	case KVM_CAP_HYPERV:
	case KVM_CAP_HYPERV_VAPIC:
	case KVM_CAP_HYPERV_SPIN:
	case KVM_CAP_PCI_SEGMENT:
	case KVM_CAP_DEBUGREGS:
	case KVM_CAP_X86_ROBUST_SINGLESTEP:
	case KVM_CAP_XSAVE:
	case KVM_CAP_ASYNC_PF:
	case KVM_CAP_GET_TSC_KHZ:
	case KVM_CAP_PCI_2_3:
	case KVM_CAP_KVMCLOCK_CTRL:
	case KVM_CAP_READONLY_MEM:
	case KVM_CAP_IRQFD_RESAMPLE:
		r = 1;
		break;
	case KVM_CAP_COALESCED_MMIO:
		r = KVM_COALESCED_MMIO_PAGE_OFFSET;
		break;
	case KVM_CAP_VAPIC:
		r = !kvm_x86_ops->cpu_has_accelerated_tpr();
		break;
	case KVM_CAP_NR_VCPUS:
		r = KVM_SOFT_MAX_VCPUS;
		break;
	case KVM_CAP_MAX_VCPUS:
		r = KVM_MAX_VCPUS;
		break;
	case KVM_CAP_NR_MEMSLOTS:
		r = KVM_USER_MEM_SLOTS;
		break;
	case KVM_CAP_PV_MMU:	/* obsolete */
		r = 0;
		break;
	case KVM_CAP_IOMMU:
		r = iommu_present(&pci_bus_type);
		break;
	case KVM_CAP_MCE:
		r = KVM_MAX_MCE_BANKS;
		break;
	case KVM_CAP_XCRS:
		r = cpu_has_xsave;
		break;
	case KVM_CAP_TSC_CONTROL:
		r = kvm_has_tsc_control;
		break;
	case KVM_CAP_TSC_DEADLINE_TIMER:
		r = boot_cpu_has(X86_FEATURE_TSC_DEADLINE_TIMER);
		break;
	default:
		r = 0;
		break;
	}
	return r;

}

long kvm_arch_dev_ioctl(struct file *filp,
			unsigned int ioctl, unsigned long arg)
{
	void __user *argp = (void __user *)arg;
	long r;

	switch (ioctl) {
	case KVM_GET_MSR_INDEX_LIST: {
		struct kvm_msr_list __user *user_msr_list = argp;
		struct kvm_msr_list msr_list;
		unsigned n;

		r = -EFAULT;
		if (copy_from_user(&msr_list, user_msr_list, sizeof msr_list))
			goto out;
		n = msr_list.nmsrs;
		msr_list.nmsrs = num_msrs_to_save + ARRAY_SIZE(emulated_msrs);
		if (copy_to_user(user_msr_list, &msr_list, sizeof msr_list))
			goto out;
		r = -E2BIG;
		if (n < msr_list.nmsrs)
			goto out;
		r = -EFAULT;
		if (copy_to_user(user_msr_list->indices, &msrs_to_save,
				 num_msrs_to_save * sizeof(u32)))
			goto out;
		if (copy_to_user(user_msr_list->indices + num_msrs_to_save,
				 &emulated_msrs,
				 ARRAY_SIZE(emulated_msrs) * sizeof(u32)))
			goto out;
		r = 0;
		break;
	}
	case KVM_GET_SUPPORTED_CPUID: {
		struct kvm_cpuid2 __user *cpuid_arg = argp;
		struct kvm_cpuid2 cpuid;

		r = -EFAULT;
		if (copy_from_user(&cpuid, cpuid_arg, sizeof cpuid))
			goto out;
		r = kvm_dev_ioctl_get_supported_cpuid(&cpuid,
						      cpuid_arg->entries);
		if (r)
			goto out;

		r = -EFAULT;
		if (copy_to_user(cpuid_arg, &cpuid, sizeof cpuid))
			goto out;
		r = 0;
		break;
	}
	case KVM_X86_GET_MCE_CAP_SUPPORTED: {
		u64 mce_cap;

		mce_cap = KVM_MCE_CAP_SUPPORTED;
		r = -EFAULT;
		if (copy_to_user(argp, &mce_cap, sizeof mce_cap))
			goto out;
		r = 0;
		break;
	}
	default:
		r = -EINVAL;
	}
out:
	return r;
}

static void wbinvd_ipi(void *garbage)
{
	wbinvd();
}

static bool need_emulate_wbinvd(struct kvm_vcpu *vcpu)
{
	return vcpu->kvm->arch.iommu_domain &&
		!(vcpu->kvm->arch.iommu_flags & KVM_IOMMU_CACHE_COHERENCY);
}

void kvm_arch_vcpu_load(struct kvm_vcpu *vcpu, int cpu)
{
	/* Address WBINVD may be executed by guest */
	if (need_emulate_wbinvd(vcpu)) {
		if (kvm_x86_ops->has_wbinvd_exit())
			cpumask_set_cpu(cpu, vcpu->arch.wbinvd_dirty_mask);
		else if (vcpu->cpu != -1 && vcpu->cpu != cpu)
			smp_call_function_single(vcpu->cpu,
					wbinvd_ipi, NULL, 1);
	}

	kvm_x86_ops->vcpu_load(vcpu, cpu);

	/* Apply any externally detected TSC adjustments (due to suspend) */
	if (unlikely(vcpu->arch.tsc_offset_adjustment)) {
		adjust_tsc_offset_host(vcpu, vcpu->arch.tsc_offset_adjustment);
		vcpu->arch.tsc_offset_adjustment = 0;
		set_bit(KVM_REQ_CLOCK_UPDATE, &vcpu->requests);
	}

	if (unlikely(vcpu->cpu != cpu) || check_tsc_unstable()) {
		s64 tsc_delta = !vcpu->arch.last_host_tsc ? 0 :
				native_read_tsc() - vcpu->arch.last_host_tsc;
		if (tsc_delta < 0)
			mark_tsc_unstable("KVM discovered backwards TSC");
		if (check_tsc_unstable()) {
			u64 offset = kvm_x86_ops->compute_tsc_offset(vcpu,
						vcpu->arch.last_guest_tsc);
			kvm_x86_ops->write_tsc_offset(vcpu, offset);
			vcpu->arch.tsc_catchup = 1;
		}
		/*
		 * On a host with synchronized TSC, there is no need to update
		 * kvmclock on vcpu->cpu migration
		 */
		if (!vcpu->kvm->arch.use_master_clock || vcpu->cpu == -1)
			kvm_make_request(KVM_REQ_CLOCK_UPDATE, vcpu);
		if (vcpu->cpu != cpu)
			kvm_migrate_timers(vcpu);
		vcpu->cpu = cpu;
	}

	accumulate_steal_time(vcpu);
	kvm_make_request(KVM_REQ_STEAL_UPDATE, vcpu);
}

void kvm_arch_vcpu_put(struct kvm_vcpu *vcpu)
{
	kvm_x86_ops->vcpu_put(vcpu);
	kvm_put_guest_fpu(vcpu);
	vcpu->arch.last_host_tsc = native_read_tsc();
}

static int kvm_vcpu_ioctl_get_lapic(struct kvm_vcpu *vcpu,
				    struct kvm_lapic_state *s)
{
	memcpy(s->regs, vcpu->arch.apic->regs, sizeof *s);

	return 0;
}

static int kvm_vcpu_ioctl_set_lapic(struct kvm_vcpu *vcpu,
				    struct kvm_lapic_state *s)
{
	kvm_apic_post_state_restore(vcpu, s);
	update_cr8_intercept(vcpu);

	return 0;
}

static int kvm_vcpu_ioctl_interrupt(struct kvm_vcpu *vcpu,
				    struct kvm_interrupt *irq)
{
	if (irq->irq < 0 || irq->irq >= KVM_NR_INTERRUPTS)
		return -EINVAL;
	if (irqchip_in_kernel(vcpu->kvm))
		return -ENXIO;

	kvm_queue_interrupt(vcpu, irq->irq, false);
	kvm_make_request(KVM_REQ_EVENT, vcpu);

	return 0;
}

static int kvm_vcpu_ioctl_nmi(struct kvm_vcpu *vcpu)
{
	kvm_inject_nmi(vcpu);

	return 0;
}

static int vcpu_ioctl_tpr_access_reporting(struct kvm_vcpu *vcpu,
					   struct kvm_tpr_access_ctl *tac)
{
	if (tac->flags)
		return -EINVAL;
	vcpu->arch.tpr_access_reporting = !!tac->enabled;
	return 0;
}

static int kvm_vcpu_ioctl_x86_setup_mce(struct kvm_vcpu *vcpu,
					u64 mcg_cap)
{
	int r;
	unsigned bank_num = mcg_cap & 0xff, bank;

	r = -EINVAL;
	if (!bank_num || bank_num >= KVM_MAX_MCE_BANKS)
		goto out;
	if (mcg_cap & ~(KVM_MCE_CAP_SUPPORTED | 0xff | 0xff0000))
		goto out;
	r = 0;
	vcpu->arch.mcg_cap = mcg_cap;
	/* Init IA32_MCG_CTL to all 1s */
	if (mcg_cap & MCG_CTL_P)
		vcpu->arch.mcg_ctl = ~(u64)0;
	/* Init IA32_MCi_CTL to all 1s */
	for (bank = 0; bank < bank_num; bank++)
		vcpu->arch.mce_banks[bank*4] = ~(u64)0;
out:
	return r;
}

static int kvm_vcpu_ioctl_x86_set_mce(struct kvm_vcpu *vcpu,
				      struct kvm_x86_mce *mce)
{
	u64 mcg_cap = vcpu->arch.mcg_cap;
	unsigned bank_num = mcg_cap & 0xff;
	u64 *banks = vcpu->arch.mce_banks;

	if (mce->bank >= bank_num || !(mce->status & MCI_STATUS_VAL))
		return -EINVAL;
	/*
	 * if IA32_MCG_CTL is not all 1s, the uncorrected error
	 * reporting is disabled
	 */
	if ((mce->status & MCI_STATUS_UC) && (mcg_cap & MCG_CTL_P) &&
	    vcpu->arch.mcg_ctl != ~(u64)0)
		return 0;
	banks += 4 * mce->bank;
	/*
	 * if IA32_MCi_CTL is not all 1s, the uncorrected error
	 * reporting is disabled for the bank
	 */
	if ((mce->status & MCI_STATUS_UC) && banks[0] != ~(u64)0)
		return 0;
	if (mce->status & MCI_STATUS_UC) {
		if ((vcpu->arch.mcg_status & MCG_STATUS_MCIP) ||
		    !kvm_read_cr4_bits(vcpu, X86_CR4_MCE)) {
			kvm_make_request(KVM_REQ_TRIPLE_FAULT, vcpu);
			return 0;
		}
		if (banks[1] & MCI_STATUS_VAL)
			mce->status |= MCI_STATUS_OVER;
		banks[2] = mce->addr;
		banks[3] = mce->misc;
		vcpu->arch.mcg_status = mce->mcg_status;
		banks[1] = mce->status;
		kvm_queue_exception(vcpu, MC_VECTOR);
	} else if (!(banks[1] & MCI_STATUS_VAL)
		   || !(banks[1] & MCI_STATUS_UC)) {
		if (banks[1] & MCI_STATUS_VAL)
			mce->status |= MCI_STATUS_OVER;
		banks[2] = mce->addr;
		banks[3] = mce->misc;
		banks[1] = mce->status;
	} else
		banks[1] |= MCI_STATUS_OVER;
	return 0;
}

static void kvm_vcpu_ioctl_x86_get_vcpu_events(struct kvm_vcpu *vcpu,
					       struct kvm_vcpu_events *events)
{
	process_nmi(vcpu);
	events->exception.injected =
		vcpu->arch.exception.pending &&
		!kvm_exception_is_soft(vcpu->arch.exception.nr);
	events->exception.nr = vcpu->arch.exception.nr;
	events->exception.has_error_code = vcpu->arch.exception.has_error_code;
	events->exception.pad = 0;
	events->exception.error_code = vcpu->arch.exception.error_code;

	events->interrupt.injected =
		vcpu->arch.interrupt.pending && !vcpu->arch.interrupt.soft;
	events->interrupt.nr = vcpu->arch.interrupt.nr;
	events->interrupt.soft = 0;
	events->interrupt.shadow =
		kvm_x86_ops->get_interrupt_shadow(vcpu,
			KVM_X86_SHADOW_INT_MOV_SS | KVM_X86_SHADOW_INT_STI);

	events->nmi.injected = vcpu->arch.nmi_injected;
	events->nmi.pending = vcpu->arch.nmi_pending != 0;
	events->nmi.masked = kvm_x86_ops->get_nmi_mask(vcpu);
	events->nmi.pad = 0;

	events->sipi_vector = vcpu->arch.sipi_vector;

	events->flags = (KVM_VCPUEVENT_VALID_NMI_PENDING
			 | KVM_VCPUEVENT_VALID_SIPI_VECTOR
			 | KVM_VCPUEVENT_VALID_SHADOW);
	memset(&events->reserved, 0, sizeof(events->reserved));
}

static int kvm_vcpu_ioctl_x86_set_vcpu_events(struct kvm_vcpu *vcpu,
					      struct kvm_vcpu_events *events)
{
	if (events->flags & ~(KVM_VCPUEVENT_VALID_NMI_PENDING
			      | KVM_VCPUEVENT_VALID_SIPI_VECTOR
			      | KVM_VCPUEVENT_VALID_SHADOW))
		return -EINVAL;

	process_nmi(vcpu);
	vcpu->arch.exception.pending = events->exception.injected;
	vcpu->arch.exception.nr = events->exception.nr;
	vcpu->arch.exception.has_error_code = events->exception.has_error_code;
	vcpu->arch.exception.error_code = events->exception.error_code;

	vcpu->arch.interrupt.pending = events->interrupt.injected;
	vcpu->arch.interrupt.nr = events->interrupt.nr;
	vcpu->arch.interrupt.soft = events->interrupt.soft;
	if (events->flags & KVM_VCPUEVENT_VALID_SHADOW)
		kvm_x86_ops->set_interrupt_shadow(vcpu,
						  events->interrupt.shadow);

	vcpu->arch.nmi_injected = events->nmi.injected;
	if (events->flags & KVM_VCPUEVENT_VALID_NMI_PENDING)
		vcpu->arch.nmi_pending = events->nmi.pending;
	kvm_x86_ops->set_nmi_mask(vcpu, events->nmi.masked);

	if (events->flags & KVM_VCPUEVENT_VALID_SIPI_VECTOR)
		vcpu->arch.sipi_vector = events->sipi_vector;

	kvm_make_request(KVM_REQ_EVENT, vcpu);

	return 0;
}

static void kvm_vcpu_ioctl_x86_get_debugregs(struct kvm_vcpu *vcpu,
					     struct kvm_debugregs *dbgregs)
{
	memcpy(dbgregs->db, vcpu->arch.db, sizeof(vcpu->arch.db));
	dbgregs->dr6 = vcpu->arch.dr6;
	dbgregs->dr7 = vcpu->arch.dr7;
	dbgregs->flags = 0;
	memset(&dbgregs->reserved, 0, sizeof(dbgregs->reserved));
}

static int kvm_vcpu_ioctl_x86_set_debugregs(struct kvm_vcpu *vcpu,
					    struct kvm_debugregs *dbgregs)
{
	if (dbgregs->flags)
		return -EINVAL;

	memcpy(vcpu->arch.db, dbgregs->db, sizeof(vcpu->arch.db));
	vcpu->arch.dr6 = dbgregs->dr6;
	vcpu->arch.dr7 = dbgregs->dr7;

	return 0;
}

static void kvm_vcpu_ioctl_x86_get_xsave(struct kvm_vcpu *vcpu,
					 struct kvm_xsave *guest_xsave)
{
	if (cpu_has_xsave)
		memcpy(guest_xsave->region,
			&vcpu->arch.guest_fpu.state->xsave,
			xstate_size);
	else {
		memcpy(guest_xsave->region,
			&vcpu->arch.guest_fpu.state->fxsave,
			sizeof(struct i387_fxsave_struct));
		*(u64 *)&guest_xsave->region[XSAVE_HDR_OFFSET / sizeof(u32)] =
			XSTATE_FPSSE;
	}
}

static int kvm_vcpu_ioctl_x86_set_xsave(struct kvm_vcpu *vcpu,
					struct kvm_xsave *guest_xsave)
{
	u64 xstate_bv =
		*(u64 *)&guest_xsave->region[XSAVE_HDR_OFFSET / sizeof(u32)];

	if (cpu_has_xsave)
		memcpy(&vcpu->arch.guest_fpu.state->xsave,
			guest_xsave->region, xstate_size);
	else {
		if (xstate_bv & ~XSTATE_FPSSE)
			return -EINVAL;
		memcpy(&vcpu->arch.guest_fpu.state->fxsave,
			guest_xsave->region, sizeof(struct i387_fxsave_struct));
	}
	return 0;
}

static void kvm_vcpu_ioctl_x86_get_xcrs(struct kvm_vcpu *vcpu,
					struct kvm_xcrs *guest_xcrs)
{
	if (!cpu_has_xsave) {
		guest_xcrs->nr_xcrs = 0;
		return;
	}

	guest_xcrs->nr_xcrs = 1;
	guest_xcrs->flags = 0;
	guest_xcrs->xcrs[0].xcr = XCR_XFEATURE_ENABLED_MASK;
	guest_xcrs->xcrs[0].value = vcpu->arch.xcr0;
}

static int kvm_vcpu_ioctl_x86_set_xcrs(struct kvm_vcpu *vcpu,
				       struct kvm_xcrs *guest_xcrs)
{
	int i, r = 0;

	if (!cpu_has_xsave)
		return -EINVAL;

	if (guest_xcrs->nr_xcrs > KVM_MAX_XCRS || guest_xcrs->flags)
		return -EINVAL;

	for (i = 0; i < guest_xcrs->nr_xcrs; i++)
		/* Only support XCR0 currently */
		if (guest_xcrs->xcrs[0].xcr == XCR_XFEATURE_ENABLED_MASK) {
			r = __kvm_set_xcr(vcpu, XCR_XFEATURE_ENABLED_MASK,
				guest_xcrs->xcrs[0].value);
			break;
		}
	if (r)
		r = -EINVAL;
	return r;
}

/*
 * kvm_set_guest_paused() indicates to the guest kernel that it has been
 * stopped by the hypervisor.  This function will be called from the host only.
 * EINVAL is returned when the host attempts to set the flag for a guest that
 * does not support pv clocks.
 */
static int kvm_set_guest_paused(struct kvm_vcpu *vcpu)
{
	if (!vcpu->arch.time_page)
		return -EINVAL;
	vcpu->arch.pvclock_set_guest_stopped_request = true;
	kvm_make_request(KVM_REQ_CLOCK_UPDATE, vcpu);
	return 0;
}

long kvm_arch_vcpu_ioctl(struct file *filp,
			 unsigned int ioctl, unsigned long arg)
{
	struct kvm_vcpu *vcpu = filp->private_data;
	void __user *argp = (void __user *)arg;
	int r;
	union {
		struct kvm_lapic_state *lapic;
		struct kvm_xsave *xsave;
		struct kvm_xcrs *xcrs;
		void *buffer;
	} u;

	u.buffer = NULL;
	switch (ioctl) {
	case KVM_GET_LAPIC: {
		r = -EINVAL;
		if (!vcpu->arch.apic)
			goto out;
		u.lapic = kzalloc(sizeof(struct kvm_lapic_state), GFP_KERNEL);

		r = -ENOMEM;
		if (!u.lapic)
			goto out;
		r = kvm_vcpu_ioctl_get_lapic(vcpu, u.lapic);
		if (r)
			goto out;
		r = -EFAULT;
		if (copy_to_user(argp, u.lapic, sizeof(struct kvm_lapic_state)))
			goto out;
		r = 0;
		break;
	}
	case KVM_SET_LAPIC: {
		r = -EINVAL;
		if (!vcpu->arch.apic)
			goto out;
		u.lapic = memdup_user(argp, sizeof(*u.lapic));
		if (IS_ERR(u.lapic))
			return PTR_ERR(u.lapic);

		r = kvm_vcpu_ioctl_set_lapic(vcpu, u.lapic);
		break;
	}
	case KVM_INTERRUPT: {
		struct kvm_interrupt irq;

		r = -EFAULT;
		if (copy_from_user(&irq, argp, sizeof irq))
			goto out;
		r = kvm_vcpu_ioctl_interrupt(vcpu, &irq);
		break;
	}
	case KVM_NMI: {
		r = kvm_vcpu_ioctl_nmi(vcpu);
		break;
	}
	case KVM_SET_CPUID: {
		struct kvm_cpuid __user *cpuid_arg = argp;
		struct kvm_cpuid cpuid;

		r = -EFAULT;
		if (copy_from_user(&cpuid, cpuid_arg, sizeof cpuid))
			goto out;
		r = kvm_vcpu_ioctl_set_cpuid(vcpu, &cpuid, cpuid_arg->entries);
		break;
	}
	case KVM_SET_CPUID2: {
		struct kvm_cpuid2 __user *cpuid_arg = argp;
		struct kvm_cpuid2 cpuid;

		r = -EFAULT;
		if (copy_from_user(&cpuid, cpuid_arg, sizeof cpuid))
			goto out;
		r = kvm_vcpu_ioctl_set_cpuid2(vcpu, &cpuid,
					      cpuid_arg->entries);
		break;
	}
	case KVM_GET_CPUID2: {
		struct kvm_cpuid2 __user *cpuid_arg = argp;
		struct kvm_cpuid2 cpuid;

		r = -EFAULT;
		if (copy_from_user(&cpuid, cpuid_arg, sizeof cpuid))
			goto out;
		r = kvm_vcpu_ioctl_get_cpuid2(vcpu, &cpuid,
					      cpuid_arg->entries);
		if (r)
			goto out;
		r = -EFAULT;
		if (copy_to_user(cpuid_arg, &cpuid, sizeof cpuid))
			goto out;
		r = 0;
		break;
	}
	case KVM_GET_MSRS:
		r = msr_io(vcpu, argp, kvm_get_msr, 1);
		break;
	case KVM_SET_MSRS:
		r = msr_io(vcpu, argp, do_set_msr, 0);
		break;
	case KVM_TPR_ACCESS_REPORTING: {
		struct kvm_tpr_access_ctl tac;

		r = -EFAULT;
		if (copy_from_user(&tac, argp, sizeof tac))
			goto out;
		r = vcpu_ioctl_tpr_access_reporting(vcpu, &tac);
		if (r)
			goto out;
		r = -EFAULT;
		if (copy_to_user(argp, &tac, sizeof tac))
			goto out;
		r = 0;
		break;
	};
	case KVM_SET_VAPIC_ADDR: {
		struct kvm_vapic_addr va;

		r = -EINVAL;
		if (!irqchip_in_kernel(vcpu->kvm))
			goto out;
		r = -EFAULT;
		if (copy_from_user(&va, argp, sizeof va))
			goto out;
		r = 0;
		kvm_lapic_set_vapic_addr(vcpu, va.vapic_addr);
		break;
	}
	case KVM_X86_SETUP_MCE: {
		u64 mcg_cap;

		r = -EFAULT;
		if (copy_from_user(&mcg_cap, argp, sizeof mcg_cap))
			goto out;
		r = kvm_vcpu_ioctl_x86_setup_mce(vcpu, mcg_cap);
		break;
	}
	case KVM_X86_SET_MCE: {
		struct kvm_x86_mce mce;

		r = -EFAULT;
		if (copy_from_user(&mce, argp, sizeof mce))
			goto out;
		r = kvm_vcpu_ioctl_x86_set_mce(vcpu, &mce);
		break;
	}
	case KVM_GET_VCPU_EVENTS: {
		struct kvm_vcpu_events events;

		kvm_vcpu_ioctl_x86_get_vcpu_events(vcpu, &events);

		r = -EFAULT;
		if (copy_to_user(argp, &events, sizeof(struct kvm_vcpu_events)))
			break;
		r = 0;
		break;
	}
	case KVM_SET_VCPU_EVENTS: {
		struct kvm_vcpu_events events;

		r = -EFAULT;
		if (copy_from_user(&events, argp, sizeof(struct kvm_vcpu_events)))
			break;

		r = kvm_vcpu_ioctl_x86_set_vcpu_events(vcpu, &events);
		break;
	}
	case KVM_GET_DEBUGREGS: {
		struct kvm_debugregs dbgregs;

		kvm_vcpu_ioctl_x86_get_debugregs(vcpu, &dbgregs);

		r = -EFAULT;
		if (copy_to_user(argp, &dbgregs,
				 sizeof(struct kvm_debugregs)))
			break;
		r = 0;
		break;
	}
	case KVM_SET_DEBUGREGS: {
		struct kvm_debugregs dbgregs;

		r = -EFAULT;
		if (copy_from_user(&dbgregs, argp,
				   sizeof(struct kvm_debugregs)))
			break;

		r = kvm_vcpu_ioctl_x86_set_debugregs(vcpu, &dbgregs);
		break;
	}
	case KVM_GET_XSAVE: {
		u.xsave = kzalloc(sizeof(struct kvm_xsave), GFP_KERNEL);
		r = -ENOMEM;
		if (!u.xsave)
			break;

		kvm_vcpu_ioctl_x86_get_xsave(vcpu, u.xsave);

		r = -EFAULT;
		if (copy_to_user(argp, u.xsave, sizeof(struct kvm_xsave)))
			break;
		r = 0;
		break;
	}
	case KVM_SET_XSAVE: {
		u.xsave = memdup_user(argp, sizeof(*u.xsave));
		if (IS_ERR(u.xsave))
			return PTR_ERR(u.xsave);

		r = kvm_vcpu_ioctl_x86_set_xsave(vcpu, u.xsave);
		break;
	}
	case KVM_GET_XCRS: {
		u.xcrs = kzalloc(sizeof(struct kvm_xcrs), GFP_KERNEL);
		r = -ENOMEM;
		if (!u.xcrs)
			break;

		kvm_vcpu_ioctl_x86_get_xcrs(vcpu, u.xcrs);

		r = -EFAULT;
		if (copy_to_user(argp, u.xcrs,
				 sizeof(struct kvm_xcrs)))
			break;
		r = 0;
		break;
	}
	case KVM_SET_XCRS: {
		u.xcrs = memdup_user(argp, sizeof(*u.xcrs));
		if (IS_ERR(u.xcrs))
			return PTR_ERR(u.xcrs);

		r = kvm_vcpu_ioctl_x86_set_xcrs(vcpu, u.xcrs);
		break;
	}
	case KVM_SET_TSC_KHZ: {
		u32 user_tsc_khz;

		r = -EINVAL;
		user_tsc_khz = (u32)arg;

		if (user_tsc_khz >= kvm_max_guest_tsc_khz)
			goto out;

		if (user_tsc_khz == 0)
			user_tsc_khz = tsc_khz;

		kvm_set_tsc_khz(vcpu, user_tsc_khz);

		r = 0;
		goto out;
	}
	case KVM_GET_TSC_KHZ: {
		r = vcpu->arch.virtual_tsc_khz;
		goto out;
	}
	case KVM_KVMCLOCK_CTRL: {
		r = kvm_set_guest_paused(vcpu);
		goto out;
	}
	default:
		r = -EINVAL;
	}
out:
	kfree(u.buffer);
	return r;
}

int kvm_arch_vcpu_fault(struct kvm_vcpu *vcpu, struct vm_fault *vmf)
{
	return VM_FAULT_SIGBUS;
}

static int kvm_vm_ioctl_set_tss_addr(struct kvm *kvm, unsigned long addr)
{
	int ret;

	if (addr > (unsigned int)(-3 * PAGE_SIZE))
		return -EINVAL;
	ret = kvm_x86_ops->set_tss_addr(kvm, addr);
	return ret;
}

static int kvm_vm_ioctl_set_identity_map_addr(struct kvm *kvm,
					      u64 ident_addr)
{
	kvm->arch.ept_identity_map_addr = ident_addr;
	return 0;
}

static int kvm_vm_ioctl_set_nr_mmu_pages(struct kvm *kvm,
					  u32 kvm_nr_mmu_pages)
{
	if (kvm_nr_mmu_pages < KVM_MIN_ALLOC_MMU_PAGES)
		return -EINVAL;

	mutex_lock(&kvm->slots_lock);

	kvm_mmu_change_mmu_pages(kvm, kvm_nr_mmu_pages);
	kvm->arch.n_requested_mmu_pages = kvm_nr_mmu_pages;

	mutex_unlock(&kvm->slots_lock);
	return 0;
}

static int kvm_vm_ioctl_get_nr_mmu_pages(struct kvm *kvm)
{
	return kvm->arch.n_max_mmu_pages;
}

static int kvm_vm_ioctl_get_irqchip(struct kvm *kvm, struct kvm_irqchip *chip)
{
	int r;

	r = 0;
	switch (chip->chip_id) {
	case KVM_IRQCHIP_PIC_MASTER:
		memcpy(&chip->chip.pic,
			&pic_irqchip(kvm)->pics[0],
			sizeof(struct kvm_pic_state));
		break;
	case KVM_IRQCHIP_PIC_SLAVE:
		memcpy(&chip->chip.pic,
			&pic_irqchip(kvm)->pics[1],
			sizeof(struct kvm_pic_state));
		break;
	case KVM_IRQCHIP_IOAPIC:
		r = kvm_get_ioapic(kvm, &chip->chip.ioapic);
		break;
	default:
		r = -EINVAL;
		break;
	}
	return r;
}

static int kvm_vm_ioctl_set_irqchip(struct kvm *kvm, struct kvm_irqchip *chip)
{
	int r;

	r = 0;
	switch (chip->chip_id) {
	case KVM_IRQCHIP_PIC_MASTER:
		spin_lock(&pic_irqchip(kvm)->lock);
		memcpy(&pic_irqchip(kvm)->pics[0],
			&chip->chip.pic,
			sizeof(struct kvm_pic_state));
		spin_unlock(&pic_irqchip(kvm)->lock);
		break;
	case KVM_IRQCHIP_PIC_SLAVE:
		spin_lock(&pic_irqchip(kvm)->lock);
		memcpy(&pic_irqchip(kvm)->pics[1],
			&chip->chip.pic,
			sizeof(struct kvm_pic_state));
		spin_unlock(&pic_irqchip(kvm)->lock);
		break;
	case KVM_IRQCHIP_IOAPIC:
		r = kvm_set_ioapic(kvm, &chip->chip.ioapic);
		break;
	default:
		r = -EINVAL;
		break;
	}
	kvm_pic_update_irq(pic_irqchip(kvm));
	return r;
}

static int kvm_vm_ioctl_get_pit(struct kvm *kvm, struct kvm_pit_state *ps)
{
	int r = 0;

	mutex_lock(&kvm->arch.vpit->pit_state.lock);
	memcpy(ps, &kvm->arch.vpit->pit_state, sizeof(struct kvm_pit_state));
	mutex_unlock(&kvm->arch.vpit->pit_state.lock);
	return r;
}

static int kvm_vm_ioctl_set_pit(struct kvm *kvm, struct kvm_pit_state *ps)
{
	int r = 0;

	mutex_lock(&kvm->arch.vpit->pit_state.lock);
	memcpy(&kvm->arch.vpit->pit_state, ps, sizeof(struct kvm_pit_state));
	kvm_pit_load_count(kvm, 0, ps->channels[0].count, 0);
	mutex_unlock(&kvm->arch.vpit->pit_state.lock);
	return r;
}

static int kvm_vm_ioctl_get_pit2(struct kvm *kvm, struct kvm_pit_state2 *ps)
{
	int r = 0;

	mutex_lock(&kvm->arch.vpit->pit_state.lock);
	memcpy(ps->channels, &kvm->arch.vpit->pit_state.channels,
		sizeof(ps->channels));
	ps->flags = kvm->arch.vpit->pit_state.flags;
	mutex_unlock(&kvm->arch.vpit->pit_state.lock);
	memset(&ps->reserved, 0, sizeof(ps->reserved));
	return r;
}

static int kvm_vm_ioctl_set_pit2(struct kvm *kvm, struct kvm_pit_state2 *ps)
{
	int r = 0, start = 0;
	u32 prev_legacy, cur_legacy;
	mutex_lock(&kvm->arch.vpit->pit_state.lock);
	prev_legacy = kvm->arch.vpit->pit_state.flags & KVM_PIT_FLAGS_HPET_LEGACY;
	cur_legacy = ps->flags & KVM_PIT_FLAGS_HPET_LEGACY;
	if (!prev_legacy && cur_legacy)
		start = 1;
	memcpy(&kvm->arch.vpit->pit_state.channels, &ps->channels,
	       sizeof(kvm->arch.vpit->pit_state.channels));
	kvm->arch.vpit->pit_state.flags = ps->flags;
	kvm_pit_load_count(kvm, 0, kvm->arch.vpit->pit_state.channels[0].count, start);
	mutex_unlock(&kvm->arch.vpit->pit_state.lock);
	return r;
}

static int kvm_vm_ioctl_reinject(struct kvm *kvm,
				 struct kvm_reinject_control *control)
{
	if (!kvm->arch.vpit)
		return -ENXIO;
	mutex_lock(&kvm->arch.vpit->pit_state.lock);
	kvm->arch.vpit->pit_state.reinject = control->pit_reinject;
	mutex_unlock(&kvm->arch.vpit->pit_state.lock);
	return 0;
}

/**
 * kvm_vm_ioctl_get_dirty_log - get and clear the log of dirty pages in a slot
 * @kvm: kvm instance
 * @log: slot id and address to which we copy the log
 *
 * We need to keep it in mind that VCPU threads can write to the bitmap
 * concurrently.  So, to avoid losing data, we keep the following order for
 * each bit:
 *
 *   1. Take a snapshot of the bit and clear it if needed.
 *   2. Write protect the corresponding page.
 *   3. Flush TLB's if needed.
 *   4. Copy the snapshot to the userspace.
 *
 * Between 2 and 3, the guest may write to the page using the remaining TLB
 * entry.  This is not a problem because the page will be reported dirty at
 * step 4 using the snapshot taken before and step 3 ensures that successive
 * writes will be logged for the next call.
 */
int kvm_vm_ioctl_get_dirty_log(struct kvm *kvm, struct kvm_dirty_log *log)
{
	int r;
	struct kvm_memory_slot *memslot;
	unsigned long n, i;
	unsigned long *dirty_bitmap;
	unsigned long *dirty_bitmap_buffer;
	bool is_dirty = false;

	mutex_lock(&kvm->slots_lock);

	r = -EINVAL;
	if (log->slot >= KVM_USER_MEM_SLOTS)
		goto out;

	memslot = id_to_memslot(kvm->memslots, log->slot);

	dirty_bitmap = memslot->dirty_bitmap;
	r = -ENOENT;
	if (!dirty_bitmap)
		goto out;

	n = kvm_dirty_bitmap_bytes(memslot);

	dirty_bitmap_buffer = dirty_bitmap + n / sizeof(long);
	memset(dirty_bitmap_buffer, 0, n);

	spin_lock(&kvm->mmu_lock);

	for (i = 0; i < n / sizeof(long); i++) {
		unsigned long mask;
		gfn_t offset;

		if (!dirty_bitmap[i])
			continue;

		is_dirty = true;

		mask = xchg(&dirty_bitmap[i], 0);
		dirty_bitmap_buffer[i] = mask;

		offset = i * BITS_PER_LONG;
		kvm_mmu_write_protect_pt_masked(kvm, memslot, offset, mask);
	}
	if (is_dirty)
		kvm_flush_remote_tlbs(kvm);

	spin_unlock(&kvm->mmu_lock);

	r = -EFAULT;
	if (copy_to_user(log->dirty_bitmap, dirty_bitmap_buffer, n))
		goto out;

	r = 0;
out:
	mutex_unlock(&kvm->slots_lock);
	return r;
}

int kvm_vm_ioctl_irq_line(struct kvm *kvm, struct kvm_irq_level *irq_event)
{
	if (!irqchip_in_kernel(kvm))
		return -ENXIO;

	irq_event->status = kvm_set_irq(kvm, KVM_USERSPACE_IRQ_SOURCE_ID,
					irq_event->irq, irq_event->level);
	return 0;
}

long kvm_arch_vm_ioctl(struct file *filp,
		       unsigned int ioctl, unsigned long arg)
{
	struct kvm *kvm = filp->private_data;
	void __user *argp = (void __user *)arg;
	int r = -ENOTTY;
	/*
	 * This union makes it completely explicit to gcc-3.x
	 * that these two variables' stack usage should be
	 * combined, not added together.
	 */
	union {
		struct kvm_pit_state ps;
		struct kvm_pit_state2 ps2;
		struct kvm_pit_config pit_config;
	} u;

	switch (ioctl) {
	case KVM_SET_TSS_ADDR:
		r = kvm_vm_ioctl_set_tss_addr(kvm, arg);
		break;
	case KVM_SET_IDENTITY_MAP_ADDR: {
		u64 ident_addr;

		r = -EFAULT;
		if (copy_from_user(&ident_addr, argp, sizeof ident_addr))
			goto out;
		r = kvm_vm_ioctl_set_identity_map_addr(kvm, ident_addr);
		break;
	}
	case KVM_SET_NR_MMU_PAGES:
		r = kvm_vm_ioctl_set_nr_mmu_pages(kvm, arg);
		break;
	case KVM_GET_NR_MMU_PAGES:
		r = kvm_vm_ioctl_get_nr_mmu_pages(kvm);
		break;
	case KVM_CREATE_IRQCHIP: {
		struct kvm_pic *vpic;

		mutex_lock(&kvm->lock);
		r = -EEXIST;
		if (kvm->arch.vpic)
			goto create_irqchip_unlock;
		r = -EINVAL;
		if (atomic_read(&kvm->online_vcpus))
			goto create_irqchip_unlock;
		r = -ENOMEM;
		vpic = kvm_create_pic(kvm);
		if (vpic) {
			r = kvm_ioapic_init(kvm);
			if (r) {
				mutex_lock(&kvm->slots_lock);
				kvm_io_bus_unregister_dev(kvm, KVM_PIO_BUS,
							  &vpic->dev_master);
				kvm_io_bus_unregister_dev(kvm, KVM_PIO_BUS,
							  &vpic->dev_slave);
				kvm_io_bus_unregister_dev(kvm, KVM_PIO_BUS,
							  &vpic->dev_eclr);
				mutex_unlock(&kvm->slots_lock);
				kfree(vpic);
				goto create_irqchip_unlock;
			}
		} else
			goto create_irqchip_unlock;
		smp_wmb();
		kvm->arch.vpic = vpic;
		smp_wmb();
		r = kvm_setup_default_irq_routing(kvm);
		if (r) {
			mutex_lock(&kvm->slots_lock);
			mutex_lock(&kvm->irq_lock);
			kvm_ioapic_destroy(kvm);
			kvm_destroy_pic(kvm);
			mutex_unlock(&kvm->irq_lock);
			mutex_unlock(&kvm->slots_lock);
		}
	create_irqchip_unlock:
		mutex_unlock(&kvm->lock);
		break;
	}
	case KVM_CREATE_PIT:
		u.pit_config.flags = KVM_PIT_SPEAKER_DUMMY;
		goto create_pit;
	case KVM_CREATE_PIT2:
		r = -EFAULT;
		if (copy_from_user(&u.pit_config, argp,
				   sizeof(struct kvm_pit_config)))
			goto out;
	create_pit:
		mutex_lock(&kvm->slots_lock);
		r = -EEXIST;
		if (kvm->arch.vpit)
			goto create_pit_unlock;
		r = -ENOMEM;
		kvm->arch.vpit = kvm_create_pit(kvm, u.pit_config.flags);
		if (kvm->arch.vpit)
			r = 0;
	create_pit_unlock:
		mutex_unlock(&kvm->slots_lock);
		break;
	case KVM_GET_IRQCHIP: {
		/* 0: PIC master, 1: PIC slave, 2: IOAPIC */
		struct kvm_irqchip *chip;

		chip = memdup_user(argp, sizeof(*chip));
		if (IS_ERR(chip)) {
			r = PTR_ERR(chip);
			goto out;
		}

		r = -ENXIO;
		if (!irqchip_in_kernel(kvm))
			goto get_irqchip_out;
		r = kvm_vm_ioctl_get_irqchip(kvm, chip);
		if (r)
			goto get_irqchip_out;
		r = -EFAULT;
		if (copy_to_user(argp, chip, sizeof *chip))
			goto get_irqchip_out;
		r = 0;
	get_irqchip_out:
		kfree(chip);
		break;
	}
	case KVM_SET_IRQCHIP: {
		/* 0: PIC master, 1: PIC slave, 2: IOAPIC */
		struct kvm_irqchip *chip;

		chip = memdup_user(argp, sizeof(*chip));
		if (IS_ERR(chip)) {
			r = PTR_ERR(chip);
			goto out;
		}

		r = -ENXIO;
		if (!irqchip_in_kernel(kvm))
			goto set_irqchip_out;
		r = kvm_vm_ioctl_set_irqchip(kvm, chip);
		if (r)
			goto set_irqchip_out;
		r = 0;
	set_irqchip_out:
		kfree(chip);
		break;
	}
	case KVM_GET_PIT: {
		r = -EFAULT;
		if (copy_from_user(&u.ps, argp, sizeof(struct kvm_pit_state)))
			goto out;
		r = -ENXIO;
		if (!kvm->arch.vpit)
			goto out;
		r = kvm_vm_ioctl_get_pit(kvm, &u.ps);
		if (r)
			goto out;
		r = -EFAULT;
		if (copy_to_user(argp, &u.ps, sizeof(struct kvm_pit_state)))
			goto out;
		r = 0;
		break;
	}
	case KVM_SET_PIT: {
		r = -EFAULT;
		if (copy_from_user(&u.ps, argp, sizeof u.ps))
			goto out;
		r = -ENXIO;
		if (!kvm->arch.vpit)
			goto out;
		r = kvm_vm_ioctl_set_pit(kvm, &u.ps);
		break;
	}
	case KVM_GET_PIT2: {
		r = -ENXIO;
		if (!kvm->arch.vpit)
			goto out;
		r = kvm_vm_ioctl_get_pit2(kvm, &u.ps2);
		if (r)
			goto out;
		r = -EFAULT;
		if (copy_to_user(argp, &u.ps2, sizeof(u.ps2)))
			goto out;
		r = 0;
		break;
	}
	case KVM_SET_PIT2: {
		r = -EFAULT;
		if (copy_from_user(&u.ps2, argp, sizeof(u.ps2)))
			goto out;
		r = -ENXIO;
		if (!kvm->arch.vpit)
			goto out;
		r = kvm_vm_ioctl_set_pit2(kvm, &u.ps2);
		break;
	}
	case KVM_REINJECT_CONTROL: {
		struct kvm_reinject_control control;
		r =  -EFAULT;
		if (copy_from_user(&control, argp, sizeof(control)))
			goto out;
		r = kvm_vm_ioctl_reinject(kvm, &control);
		break;
	}
	case KVM_XEN_HVM_CONFIG: {
		r = -EFAULT;
		if (copy_from_user(&kvm->arch.xen_hvm_config, argp,
				   sizeof(struct kvm_xen_hvm_config)))
			goto out;
		r = -EINVAL;
		if (kvm->arch.xen_hvm_config.flags)
			goto out;
		r = 0;
		break;
	}
	case KVM_SET_CLOCK: {
		struct kvm_clock_data user_ns;
		u64 now_ns;
		s64 delta;

		r = -EFAULT;
		if (copy_from_user(&user_ns, argp, sizeof(user_ns)))
			goto out;

		r = -EINVAL;
		if (user_ns.flags)
			goto out;

		r = 0;
		local_irq_disable();
		now_ns = get_kernel_ns();
		delta = user_ns.clock - now_ns;
		local_irq_enable();
		kvm->arch.kvmclock_offset = delta;
		break;
	}
	case KVM_GET_CLOCK: {
		struct kvm_clock_data user_ns;
		u64 now_ns;

		local_irq_disable();
		now_ns = get_kernel_ns();
		user_ns.clock = kvm->arch.kvmclock_offset + now_ns;
		local_irq_enable();
		user_ns.flags = 0;
		memset(&user_ns.pad, 0, sizeof(user_ns.pad));

		r = -EFAULT;
		if (copy_to_user(argp, &user_ns, sizeof(user_ns)))
			goto out;
		r = 0;
		break;
	}

	default:
		;
	}
out:
	return r;
}

static void kvm_init_msr_list(void)
{
	u32 dummy[2];
	unsigned i, j;

	/* skip the first msrs in the list. KVM-specific */
	for (i = j = KVM_SAVE_MSRS_BEGIN; i < ARRAY_SIZE(msrs_to_save); i++) {
		if (rdmsr_safe(msrs_to_save[i], &dummy[0], &dummy[1]) < 0)
			continue;
		if (j < i)
			msrs_to_save[j] = msrs_to_save[i];
		j++;
	}
	num_msrs_to_save = j;
}

static int vcpu_mmio_write(struct kvm_vcpu *vcpu, gpa_t addr, int len,
			   const void *v)
{
	int handled = 0;
	int n;

	do {
		n = min(len, 8);
		if (!(vcpu->arch.apic &&
		      !kvm_iodevice_write(&vcpu->arch.apic->dev, addr, n, v))
		    && kvm_io_bus_write(vcpu->kvm, KVM_MMIO_BUS, addr, n, v))
			break;
		handled += n;
		addr += n;
		len -= n;
		v += n;
	} while (len);

	return handled;
}

static int vcpu_mmio_read(struct kvm_vcpu *vcpu, gpa_t addr, int len, void *v)
{
	int handled = 0;
	int n;

	do {
		n = min(len, 8);
		if (!(vcpu->arch.apic &&
		      !kvm_iodevice_read(&vcpu->arch.apic->dev, addr, n, v))
		    && kvm_io_bus_read(vcpu->kvm, KVM_MMIO_BUS, addr, n, v))
			break;
		trace_kvm_mmio(KVM_TRACE_MMIO_READ, n, addr, *(u64 *)v);
		handled += n;
		addr += n;
		len -= n;
		v += n;
	} while (len);

	return handled;
}

static void kvm_set_segment(struct kvm_vcpu *vcpu,
			struct kvm_segment *var, int seg)
{
	kvm_x86_ops->set_segment(vcpu, var, seg);
}

void kvm_get_segment(struct kvm_vcpu *vcpu,
		     struct kvm_segment *var, int seg)
{
	kvm_x86_ops->get_segment(vcpu, var, seg);
}

gpa_t translate_nested_gpa(struct kvm_vcpu *vcpu, gpa_t gpa, u32 access)
{
	gpa_t t_gpa;
	struct x86_exception exception;

	BUG_ON(!mmu_is_nested(vcpu));

	/* NPT walks are always user-walks */
	access |= PFERR_USER_MASK;
	t_gpa  = vcpu->arch.mmu.gva_to_gpa(vcpu, gpa, access, &exception);

	return t_gpa;
}

gpa_t kvm_mmu_gva_to_gpa_read(struct kvm_vcpu *vcpu, gva_t gva,
			      struct x86_exception *exception)
{
	u32 access = (kvm_x86_ops->get_cpl(vcpu) == 3) ? PFERR_USER_MASK : 0;
	return vcpu->arch.walk_mmu->gva_to_gpa(vcpu, gva, access, exception);
}

 gpa_t kvm_mmu_gva_to_gpa_fetch(struct kvm_vcpu *vcpu, gva_t gva,
				struct x86_exception *exception)
{
	u32 access = (kvm_x86_ops->get_cpl(vcpu) == 3) ? PFERR_USER_MASK : 0;
	access |= PFERR_FETCH_MASK;
	return vcpu->arch.walk_mmu->gva_to_gpa(vcpu, gva, access, exception);
}

gpa_t kvm_mmu_gva_to_gpa_write(struct kvm_vcpu *vcpu, gva_t gva,
			       struct x86_exception *exception)
{
	u32 access = (kvm_x86_ops->get_cpl(vcpu) == 3) ? PFERR_USER_MASK : 0;
	access |= PFERR_WRITE_MASK;
	return vcpu->arch.walk_mmu->gva_to_gpa(vcpu, gva, access, exception);
}

/* uses this to access any guest's mapped memory without checking CPL */
gpa_t kvm_mmu_gva_to_gpa_system(struct kvm_vcpu *vcpu, gva_t gva,
				struct x86_exception *exception)
{
	return vcpu->arch.walk_mmu->gva_to_gpa(vcpu, gva, 0, exception);
}

static int kvm_read_guest_virt_helper(gva_t addr, void *val, unsigned int bytes,
				      struct kvm_vcpu *vcpu, u32 access,
				      struct x86_exception *exception)
{
	void *data = val;
	int r = X86EMUL_CONTINUE;

	while (bytes) {
		gpa_t gpa = vcpu->arch.walk_mmu->gva_to_gpa(vcpu, addr, access,
							    exception);
		unsigned offset = addr & (PAGE_SIZE-1);
		unsigned toread = min(bytes, (unsigned)PAGE_SIZE - offset);
		int ret;

		if (gpa == UNMAPPED_GVA)
			return X86EMUL_PROPAGATE_FAULT;
		ret = kvm_read_guest(vcpu->kvm, gpa, data, toread);
		if (ret < 0) {
			r = X86EMUL_IO_NEEDED;
			goto out;
		}

		bytes -= toread;
		data += toread;
		addr += toread;
	}
out:
	return r;
}

/* used for instruction fetching */
static int kvm_fetch_guest_virt(struct x86_emulate_ctxt *ctxt,
				gva_t addr, void *val, unsigned int bytes,
				struct x86_exception *exception)
{
	struct kvm_vcpu *vcpu = emul_to_vcpu(ctxt);
	u32 access = (kvm_x86_ops->get_cpl(vcpu) == 3) ? PFERR_USER_MASK : 0;

	return kvm_read_guest_virt_helper(addr, val, bytes, vcpu,
					  access | PFERR_FETCH_MASK,
					  exception);
}

int kvm_read_guest_virt(struct x86_emulate_ctxt *ctxt,
			       gva_t addr, void *val, unsigned int bytes,
			       struct x86_exception *exception)
{
	struct kvm_vcpu *vcpu = emul_to_vcpu(ctxt);
	u32 access = (kvm_x86_ops->get_cpl(vcpu) == 3) ? PFERR_USER_MASK : 0;

	return kvm_read_guest_virt_helper(addr, val, bytes, vcpu, access,
					  exception);
}
EXPORT_SYMBOL_GPL(kvm_read_guest_virt);

static int kvm_read_guest_virt_system(struct x86_emulate_ctxt *ctxt,
				      gva_t addr, void *val, unsigned int bytes,
				      struct x86_exception *exception)
{
	struct kvm_vcpu *vcpu = emul_to_vcpu(ctxt);
	return kvm_read_guest_virt_helper(addr, val, bytes, vcpu, 0, exception);
}

int kvm_write_guest_virt_system(struct x86_emulate_ctxt *ctxt,
				       gva_t addr, void *val,
				       unsigned int bytes,
				       struct x86_exception *exception)
{
	struct kvm_vcpu *vcpu = emul_to_vcpu(ctxt);
	void *data = val;
	int r = X86EMUL_CONTINUE;

	while (bytes) {
		gpa_t gpa =  vcpu->arch.walk_mmu->gva_to_gpa(vcpu, addr,
							     PFERR_WRITE_MASK,
							     exception);
		unsigned offset = addr & (PAGE_SIZE-1);
		unsigned towrite = min(bytes, (unsigned)PAGE_SIZE - offset);
		int ret;

		if (gpa == UNMAPPED_GVA)
			return X86EMUL_PROPAGATE_FAULT;
		ret = kvm_write_guest(vcpu->kvm, gpa, data, towrite);
		if (ret < 0) {
			r = X86EMUL_IO_NEEDED;
			goto out;
		}

		bytes -= towrite;
		data += towrite;
		addr += towrite;
	}
out:
	return r;
}
EXPORT_SYMBOL_GPL(kvm_write_guest_virt_system);

static int vcpu_mmio_gva_to_gpa(struct kvm_vcpu *vcpu, unsigned long gva,
				gpa_t *gpa, struct x86_exception *exception,
				bool write)
{
	u32 access = ((kvm_x86_ops->get_cpl(vcpu) == 3) ? PFERR_USER_MASK : 0)
		| (write ? PFERR_WRITE_MASK : 0);

	if (vcpu_match_mmio_gva(vcpu, gva)
	    && !permission_fault(vcpu->arch.walk_mmu, vcpu->arch.access, access)) {
		*gpa = vcpu->arch.mmio_gfn << PAGE_SHIFT |
					(gva & (PAGE_SIZE - 1));
		trace_vcpu_match_mmio(gva, *gpa, write, false);
		return 1;
	}

	*gpa = vcpu->arch.walk_mmu->gva_to_gpa(vcpu, gva, access, exception);

	if (*gpa == UNMAPPED_GVA)
		return -1;

	/* For APIC access vmexit */
	if ((*gpa & PAGE_MASK) == APIC_DEFAULT_PHYS_BASE)
		return 1;

	if (vcpu_match_mmio_gpa(vcpu, *gpa)) {
		trace_vcpu_match_mmio(gva, *gpa, write, true);
		return 1;
	}

	return 0;
}

int emulator_write_phys(struct kvm_vcpu *vcpu, gpa_t gpa,
			const void *val, int bytes)
{
	int ret;

	ret = kvm_write_guest(vcpu->kvm, gpa, val, bytes);
	if (ret < 0)
		return 0;
	kvm_mmu_pte_write(vcpu, gpa, val, bytes);
	return 1;
}

struct read_write_emulator_ops {
	int (*read_write_prepare)(struct kvm_vcpu *vcpu, void *val,
				  int bytes);
	int (*read_write_emulate)(struct kvm_vcpu *vcpu, gpa_t gpa,
				  void *val, int bytes);
	int (*read_write_mmio)(struct kvm_vcpu *vcpu, gpa_t gpa,
			       int bytes, void *val);
	int (*read_write_exit_mmio)(struct kvm_vcpu *vcpu, gpa_t gpa,
				    void *val, int bytes);
	bool write;
};

static int read_prepare(struct kvm_vcpu *vcpu, void *val, int bytes)
{
	if (vcpu->mmio_read_completed) {
		trace_kvm_mmio(KVM_TRACE_MMIO_READ, bytes,
			       vcpu->mmio_fragments[0].gpa, *(u64 *)val);
		vcpu->mmio_read_completed = 0;
		return 1;
	}

	return 0;
}

static int read_emulate(struct kvm_vcpu *vcpu, gpa_t gpa,
			void *val, int bytes)
{
	return !kvm_read_guest(vcpu->kvm, gpa, val, bytes);
}

static int write_emulate(struct kvm_vcpu *vcpu, gpa_t gpa,
			 void *val, int bytes)
{
	return emulator_write_phys(vcpu, gpa, val, bytes);
}

static int write_mmio(struct kvm_vcpu *vcpu, gpa_t gpa, int bytes, void *val)
{
	trace_kvm_mmio(KVM_TRACE_MMIO_WRITE, bytes, gpa, *(u64 *)val);
	return vcpu_mmio_write(vcpu, gpa, bytes, val);
}

static int read_exit_mmio(struct kvm_vcpu *vcpu, gpa_t gpa,
			  void *val, int bytes)
{
	trace_kvm_mmio(KVM_TRACE_MMIO_READ_UNSATISFIED, bytes, gpa, 0);
	return X86EMUL_IO_NEEDED;
}

static int write_exit_mmio(struct kvm_vcpu *vcpu, gpa_t gpa,
			   void *val, int bytes)
{
	struct kvm_mmio_fragment *frag = &vcpu->mmio_fragments[0];

	memcpy(vcpu->run->mmio.data, frag->data, min(8u, frag->len));
	return X86EMUL_CONTINUE;
}

static const struct read_write_emulator_ops read_emultor = {
	.read_write_prepare = read_prepare,
	.read_write_emulate = read_emulate,
	.read_write_mmio = vcpu_mmio_read,
	.read_write_exit_mmio = read_exit_mmio,
};

static const struct read_write_emulator_ops write_emultor = {
	.read_write_emulate = write_emulate,
	.read_write_mmio = write_mmio,
	.read_write_exit_mmio = write_exit_mmio,
	.write = true,
};

static int emulator_read_write_onepage(unsigned long addr, void *val,
				       unsigned int bytes,
				       struct x86_exception *exception,
				       struct kvm_vcpu *vcpu,
				       const struct read_write_emulator_ops *ops)
{
	gpa_t gpa;
	int handled, ret;
	bool write = ops->write;
	struct kvm_mmio_fragment *frag;

	ret = vcpu_mmio_gva_to_gpa(vcpu, addr, &gpa, exception, write);

	if (ret < 0)
		return X86EMUL_PROPAGATE_FAULT;

	/* For APIC access vmexit */
	if (ret)
		goto mmio;

	if (ops->read_write_emulate(vcpu, gpa, val, bytes))
		return X86EMUL_CONTINUE;

mmio:
	/*
	 * Is this MMIO handled locally?
	 */
	handled = ops->read_write_mmio(vcpu, gpa, bytes, val);
	if (handled == bytes)
		return X86EMUL_CONTINUE;

	gpa += handled;
	bytes -= handled;
	val += handled;

	WARN_ON(vcpu->mmio_nr_fragments >= KVM_MAX_MMIO_FRAGMENTS);
	frag = &vcpu->mmio_fragments[vcpu->mmio_nr_fragments++];
	frag->gpa = gpa;
	frag->data = val;
	frag->len = bytes;
	return X86EMUL_CONTINUE;
}

int emulator_read_write(struct x86_emulate_ctxt *ctxt, unsigned long addr,
			void *val, unsigned int bytes,
			struct x86_exception *exception,
			const struct read_write_emulator_ops *ops)
{
	struct kvm_vcpu *vcpu = emul_to_vcpu(ctxt);
	gpa_t gpa;
	int rc;

	if (ops->read_write_prepare &&
		  ops->read_write_prepare(vcpu, val, bytes))
		return X86EMUL_CONTINUE;

	vcpu->mmio_nr_fragments = 0;

	/* Crossing a page boundary? */
	if (((addr + bytes - 1) ^ addr) & PAGE_MASK) {
		int now;

		now = -addr & ~PAGE_MASK;
		rc = emulator_read_write_onepage(addr, val, now, exception,
						 vcpu, ops);

		if (rc != X86EMUL_CONTINUE)
			return rc;
		addr += now;
		val += now;
		bytes -= now;
	}

	rc = emulator_read_write_onepage(addr, val, bytes, exception,
					 vcpu, ops);
	if (rc != X86EMUL_CONTINUE)
		return rc;

	if (!vcpu->mmio_nr_fragments)
		return rc;

	gpa = vcpu->mmio_fragments[0].gpa;

	vcpu->mmio_needed = 1;
	vcpu->mmio_cur_fragment = 0;

	vcpu->run->mmio.len = min(8u, vcpu->mmio_fragments[0].len);
	vcpu->run->mmio.is_write = vcpu->mmio_is_write = ops->write;
	vcpu->run->exit_reason = KVM_EXIT_MMIO;
	vcpu->run->mmio.phys_addr = gpa;

	return ops->read_write_exit_mmio(vcpu, gpa, val, bytes);
}

static int emulator_read_emulated(struct x86_emulate_ctxt *ctxt,
				  unsigned long addr,
				  void *val,
				  unsigned int bytes,
				  struct x86_exception *exception)
{
	return emulator_read_write(ctxt, addr, val, bytes,
				   exception, &read_emultor);
}

int emulator_write_emulated(struct x86_emulate_ctxt *ctxt,
			    unsigned long addr,
			    const void *val,
			    unsigned int bytes,
			    struct x86_exception *exception)
{
	return emulator_read_write(ctxt, addr, (void *)val, bytes,
				   exception, &write_emultor);
}

#define CMPXCHG_TYPE(t, ptr, old, new) \
	(cmpxchg((t *)(ptr), *(t *)(old), *(t *)(new)) == *(t *)(old))

#ifdef CONFIG_X86_64
#  define CMPXCHG64(ptr, old, new) CMPXCHG_TYPE(u64, ptr, old, new)
#else
#  define CMPXCHG64(ptr, old, new) \
	(cmpxchg64((u64 *)(ptr), *(u64 *)(old), *(u64 *)(new)) == *(u64 *)(old))
#endif

static int emulator_cmpxchg_emulated(struct x86_emulate_ctxt *ctxt,
				     unsigned long addr,
				     const void *old,
				     const void *new,
				     unsigned int bytes,
				     struct x86_exception *exception)
{
	struct kvm_vcpu *vcpu = emul_to_vcpu(ctxt);
	gpa_t gpa;
	struct page *page;
	char *kaddr;
	bool exchanged;

	/* guests cmpxchg8b have to be emulated atomically */
	if (bytes > 8 || (bytes & (bytes - 1)))
		goto emul_write;

	gpa = kvm_mmu_gva_to_gpa_write(vcpu, addr, NULL);

	if (gpa == UNMAPPED_GVA ||
	    (gpa & PAGE_MASK) == APIC_DEFAULT_PHYS_BASE)
		goto emul_write;

	if (((gpa + bytes - 1) & PAGE_MASK) != (gpa & PAGE_MASK))
		goto emul_write;

	page = gfn_to_page(vcpu->kvm, gpa >> PAGE_SHIFT);
	if (is_error_page(page))
		goto emul_write;

	kaddr = kmap_atomic(page);
	kaddr += offset_in_page(gpa);
	switch (bytes) {
	case 1:
		exchanged = CMPXCHG_TYPE(u8, kaddr, old, new);
		break;
	case 2:
		exchanged = CMPXCHG_TYPE(u16, kaddr, old, new);
		break;
	case 4:
		exchanged = CMPXCHG_TYPE(u32, kaddr, old, new);
		break;
	case 8:
		exchanged = CMPXCHG64(kaddr, old, new);
		break;
	default:
		BUG();
	}
	kunmap_atomic(kaddr);
	kvm_release_page_dirty(page);

	if (!exchanged)
		return X86EMUL_CMPXCHG_FAILED;

	kvm_mmu_pte_write(vcpu, gpa, new, bytes);

	return X86EMUL_CONTINUE;

emul_write:
	printk_once(KERN_WARNING "kvm: emulating exchange as write\n");

	return emulator_write_emulated(ctxt, addr, new, bytes, exception);
}

static int kernel_pio(struct kvm_vcpu *vcpu, void *pd)
{
	/* TODO: String I/O for in kernel device */
	int r;

	if (vcpu->arch.pio.in)
		r = kvm_io_bus_read(vcpu->kvm, KVM_PIO_BUS, vcpu->arch.pio.port,
				    vcpu->arch.pio.size, pd);
	else
		r = kvm_io_bus_write(vcpu->kvm, KVM_PIO_BUS,
				     vcpu->arch.pio.port, vcpu->arch.pio.size,
				     pd);
	return r;
}

static int emulator_pio_in_out(struct kvm_vcpu *vcpu, int size,
			       unsigned short port, void *val,
			       unsigned int count, bool in)
{
	trace_kvm_pio(!in, port, size, count);

	vcpu->arch.pio.port = port;
	vcpu->arch.pio.in = in;
	vcpu->arch.pio.count  = count;
	vcpu->arch.pio.size = size;

	if (!kernel_pio(vcpu, vcpu->arch.pio_data)) {
		vcpu->arch.pio.count = 0;
		return 1;
	}

	vcpu->run->exit_reason = KVM_EXIT_IO;
	vcpu->run->io.direction = in ? KVM_EXIT_IO_IN : KVM_EXIT_IO_OUT;
	vcpu->run->io.size = size;
	vcpu->run->io.data_offset = KVM_PIO_PAGE_OFFSET * PAGE_SIZE;
	vcpu->run->io.count = count;
	vcpu->run->io.port = port;

	return 0;
}

static int emulator_pio_in_emulated(struct x86_emulate_ctxt *ctxt,
				    int size, unsigned short port, void *val,
				    unsigned int count)
{
	struct kvm_vcpu *vcpu = emul_to_vcpu(ctxt);
	int ret;

	if (vcpu->arch.pio.count)
		goto data_avail;

	ret = emulator_pio_in_out(vcpu, size, port, val, count, true);
	if (ret) {
data_avail:
		memcpy(val, vcpu->arch.pio_data, size * count);
		vcpu->arch.pio.count = 0;
		return 1;
	}

	return 0;
}

static int emulator_pio_out_emulated(struct x86_emulate_ctxt *ctxt,
				     int size, unsigned short port,
				     const void *val, unsigned int count)
{
	struct kvm_vcpu *vcpu = emul_to_vcpu(ctxt);

	memcpy(vcpu->arch.pio_data, val, size * count);
	return emulator_pio_in_out(vcpu, size, port, (void *)val, count, false);
}

static unsigned long get_segment_base(struct kvm_vcpu *vcpu, int seg)
{
	return kvm_x86_ops->get_segment_base(vcpu, seg);
}

static void emulator_invlpg(struct x86_emulate_ctxt *ctxt, ulong address)
{
	kvm_mmu_invlpg(emul_to_vcpu(ctxt), address);
}

int kvm_emulate_wbinvd(struct kvm_vcpu *vcpu)
{
	if (!need_emulate_wbinvd(vcpu))
		return X86EMUL_CONTINUE;

	if (kvm_x86_ops->has_wbinvd_exit()) {
		int cpu = get_cpu();

		cpumask_set_cpu(cpu, vcpu->arch.wbinvd_dirty_mask);
		smp_call_function_many(vcpu->arch.wbinvd_dirty_mask,
				wbinvd_ipi, NULL, 1);
		put_cpu();
		cpumask_clear(vcpu->arch.wbinvd_dirty_mask);
	} else
		wbinvd();
	return X86EMUL_CONTINUE;
}
EXPORT_SYMBOL_GPL(kvm_emulate_wbinvd);

static void emulator_wbinvd(struct x86_emulate_ctxt *ctxt)
{
	kvm_emulate_wbinvd(emul_to_vcpu(ctxt));
}

int emulator_get_dr(struct x86_emulate_ctxt *ctxt, int dr, unsigned long *dest)
{
	return _kvm_get_dr(emul_to_vcpu(ctxt), dr, dest);
}

int emulator_set_dr(struct x86_emulate_ctxt *ctxt, int dr, unsigned long value)
{

	return __kvm_set_dr(emul_to_vcpu(ctxt), dr, value);
}

static u64 mk_cr_64(u64 curr_cr, u32 new_val)
{
	return (curr_cr & ~((1ULL << 32) - 1)) | new_val;
}

static unsigned long emulator_get_cr(struct x86_emulate_ctxt *ctxt, int cr)
{
	struct kvm_vcpu *vcpu = emul_to_vcpu(ctxt);
	unsigned long value;

	switch (cr) {
	case 0:
		value = kvm_read_cr0(vcpu);
		break;
	case 2:
		value = vcpu->arch.cr2;
		break;
	case 3:
		value = kvm_read_cr3(vcpu);
		break;
	case 4:
		value = kvm_read_cr4(vcpu);
		break;
	case 8:
		value = kvm_get_cr8(vcpu);
		break;
	default:
		kvm_err("%s: unexpected cr %u\n", __func__, cr);
		return 0;
	}

	return value;
}

static int emulator_set_cr(struct x86_emulate_ctxt *ctxt, int cr, ulong val)
{
	struct kvm_vcpu *vcpu = emul_to_vcpu(ctxt);
	int res = 0;

	switch (cr) {
	case 0:
		res = kvm_set_cr0(vcpu, mk_cr_64(kvm_read_cr0(vcpu), val));
		break;
	case 2:
		vcpu->arch.cr2 = val;
		break;
	case 3:
		res = kvm_set_cr3(vcpu, val);
		break;
	case 4:
		res = kvm_set_cr4(vcpu, mk_cr_64(kvm_read_cr4(vcpu), val));
		break;
	case 8:
		res = kvm_set_cr8(vcpu, val);
		break;
	default:
		kvm_err("%s: unexpected cr %u\n", __func__, cr);
		res = -1;
	}

	return res;
}

static void emulator_set_rflags(struct x86_emulate_ctxt *ctxt, ulong val)
{
	kvm_set_rflags(emul_to_vcpu(ctxt), val);
}

static int emulator_get_cpl(struct x86_emulate_ctxt *ctxt)
{
	return kvm_x86_ops->get_cpl(emul_to_vcpu(ctxt));
}

static void emulator_get_gdt(struct x86_emulate_ctxt *ctxt, struct desc_ptr *dt)
{
	kvm_x86_ops->get_gdt(emul_to_vcpu(ctxt), dt);
}

static void emulator_get_idt(struct x86_emulate_ctxt *ctxt, struct desc_ptr *dt)
{
	kvm_x86_ops->get_idt(emul_to_vcpu(ctxt), dt);
}

static void emulator_set_gdt(struct x86_emulate_ctxt *ctxt, struct desc_ptr *dt)
{
	kvm_x86_ops->set_gdt(emul_to_vcpu(ctxt), dt);
}

static void emulator_set_idt(struct x86_emulate_ctxt *ctxt, struct desc_ptr *dt)
{
	kvm_x86_ops->set_idt(emul_to_vcpu(ctxt), dt);
}

static unsigned long emulator_get_cached_segment_base(
	struct x86_emulate_ctxt *ctxt, int seg)
{
	return get_segment_base(emul_to_vcpu(ctxt), seg);
}

static bool emulator_get_segment(struct x86_emulate_ctxt *ctxt, u16 *selector,
				 struct desc_struct *desc, u32 *base3,
				 int seg)
{
	struct kvm_segment var;

	kvm_get_segment(emul_to_vcpu(ctxt), &var, seg);
	*selector = var.selector;

	if (var.unusable) {
		memset(desc, 0, sizeof(*desc));
		return false;
	}

	if (var.g)
		var.limit >>= 12;
	set_desc_limit(desc, var.limit);
	set_desc_base(desc, (unsigned long)var.base);
#ifdef CONFIG_X86_64
	if (base3)
		*base3 = var.base >> 32;
#endif
	desc->type = var.type;
	desc->s = var.s;
	desc->dpl = var.dpl;
	desc->p = var.present;
	desc->avl = var.avl;
	desc->l = var.l;
	desc->d = var.db;
	desc->g = var.g;

	return true;
}

static void emulator_set_segment(struct x86_emulate_ctxt *ctxt, u16 selector,
				 struct desc_struct *desc, u32 base3,
				 int seg)
{
	struct kvm_vcpu *vcpu = emul_to_vcpu(ctxt);
	struct kvm_segment var;

	var.selector = selector;
	var.base = get_desc_base(desc);
#ifdef CONFIG_X86_64
	var.base |= ((u64)base3) << 32;
#endif
	var.limit = get_desc_limit(desc);
	if (desc->g)
		var.limit = (var.limit << 12) | 0xfff;
	var.type = desc->type;
	var.present = desc->p;
	var.dpl = desc->dpl;
	var.db = desc->d;
	var.s = desc->s;
	var.l = desc->l;
	var.g = desc->g;
	var.avl = desc->avl;
	var.present = desc->p;
	var.unusable = !var.present;
	var.padding = 0;

	kvm_set_segment(vcpu, &var, seg);
	return;
}

static int emulator_get_msr(struct x86_emulate_ctxt *ctxt,
			    u32 msr_index, u64 *pdata)
{
	return kvm_get_msr(emul_to_vcpu(ctxt), msr_index, pdata);
}

static int emulator_set_msr(struct x86_emulate_ctxt *ctxt,
			    u32 msr_index, u64 data)
{
	struct msr_data msr;

	msr.data = data;
	msr.index = msr_index;
	msr.host_initiated = false;
	return kvm_set_msr(emul_to_vcpu(ctxt), &msr);
}

static int emulator_read_pmc(struct x86_emulate_ctxt *ctxt,
			     u32 pmc, u64 *pdata)
{
	return kvm_pmu_read_pmc(emul_to_vcpu(ctxt), pmc, pdata);
}

static void emulator_halt(struct x86_emulate_ctxt *ctxt)
{
	emul_to_vcpu(ctxt)->arch.halt_request = 1;
}

static void emulator_get_fpu(struct x86_emulate_ctxt *ctxt)
{
	preempt_disable();
	kvm_load_guest_fpu(emul_to_vcpu(ctxt));
	/*
	 * CR0.TS may reference the host fpu state, not the guest fpu state,
	 * so it may be clear at this point.
	 */
	clts();
}

static void emulator_put_fpu(struct x86_emulate_ctxt *ctxt)
{
	preempt_enable();
}

static int emulator_intercept(struct x86_emulate_ctxt *ctxt,
			      struct x86_instruction_info *info,
			      enum x86_intercept_stage stage)
{
	return kvm_x86_ops->check_intercept(emul_to_vcpu(ctxt), info, stage);
}

static void emulator_get_cpuid(struct x86_emulate_ctxt *ctxt,
			       u32 *eax, u32 *ebx, u32 *ecx, u32 *edx)
{
	kvm_cpuid(emul_to_vcpu(ctxt), eax, ebx, ecx, edx);
}

static ulong emulator_read_gpr(struct x86_emulate_ctxt *ctxt, unsigned reg)
{
	return kvm_register_read(emul_to_vcpu(ctxt), reg);
}

static void emulator_write_gpr(struct x86_emulate_ctxt *ctxt, unsigned reg, ulong val)
{
	kvm_register_write(emul_to_vcpu(ctxt), reg, val);
}

static const struct x86_emulate_ops emulate_ops = {
	.read_gpr            = emulator_read_gpr,
	.write_gpr           = emulator_write_gpr,
	.read_std            = kvm_read_guest_virt_system,
	.write_std           = kvm_write_guest_virt_system,
	.fetch               = kvm_fetch_guest_virt,
	.read_emulated       = emulator_read_emulated,
	.write_emulated      = emulator_write_emulated,
	.cmpxchg_emulated    = emulator_cmpxchg_emulated,
	.invlpg              = emulator_invlpg,
	.pio_in_emulated     = emulator_pio_in_emulated,
	.pio_out_emulated    = emulator_pio_out_emulated,
	.get_segment         = emulator_get_segment,
	.set_segment         = emulator_set_segment,
	.get_cached_segment_base = emulator_get_cached_segment_base,
	.get_gdt             = emulator_get_gdt,
	.get_idt	     = emulator_get_idt,
	.set_gdt             = emulator_set_gdt,
	.set_idt	     = emulator_set_idt,
	.get_cr              = emulator_get_cr,
	.set_cr              = emulator_set_cr,
	.set_rflags          = emulator_set_rflags,
	.cpl                 = emulator_get_cpl,
	.get_dr              = emulator_get_dr,
	.set_dr              = emulator_set_dr,
	.set_msr             = emulator_set_msr,
	.get_msr             = emulator_get_msr,
	.read_pmc            = emulator_read_pmc,
	.halt                = emulator_halt,
	.wbinvd              = emulator_wbinvd,
	.fix_hypercall       = emulator_fix_hypercall,
	.get_fpu             = emulator_get_fpu,
	.put_fpu             = emulator_put_fpu,
	.intercept           = emulator_intercept,
	.get_cpuid           = emulator_get_cpuid,
};

static void toggle_interruptibility(struct kvm_vcpu *vcpu, u32 mask)
{
	u32 int_shadow = kvm_x86_ops->get_interrupt_shadow(vcpu, mask);
	/*
	 * an sti; sti; sequence only disable interrupts for the first
	 * instruction. So, if the last instruction, be it emulated or
	 * not, left the system with the INT_STI flag enabled, it
	 * means that the last instruction is an sti. We should not
	 * leave the flag on in this case. The same goes for mov ss
	 */
	if (!(int_shadow & mask))
		kvm_x86_ops->set_interrupt_shadow(vcpu, mask);
}

static void inject_emulated_exception(struct kvm_vcpu *vcpu)
{
	struct x86_emulate_ctxt *ctxt = &vcpu->arch.emulate_ctxt;
	if (ctxt->exception.vector == PF_VECTOR)
		kvm_propagate_fault(vcpu, &ctxt->exception);
	else if (ctxt->exception.error_code_valid)
		kvm_queue_exception_e(vcpu, ctxt->exception.vector,
				      ctxt->exception.error_code);
	else
		kvm_queue_exception(vcpu, ctxt->exception.vector);
}

static void init_decode_cache(struct x86_emulate_ctxt *ctxt)
{
	memset(&ctxt->twobyte, 0,
	       (void *)&ctxt->_regs - (void *)&ctxt->twobyte);

	ctxt->fetch.start = 0;
	ctxt->fetch.end = 0;
	ctxt->io_read.pos = 0;
	ctxt->io_read.end = 0;
	ctxt->mem_read.pos = 0;
	ctxt->mem_read.end = 0;
}

static void init_emulate_ctxt(struct kvm_vcpu *vcpu)
{
	struct x86_emulate_ctxt *ctxt = &vcpu->arch.emulate_ctxt;
	int cs_db, cs_l;

	kvm_x86_ops->get_cs_db_l_bits(vcpu, &cs_db, &cs_l);

	ctxt->eflags = kvm_get_rflags(vcpu);
	ctxt->eip = kvm_rip_read(vcpu);
	ctxt->mode = (!is_protmode(vcpu))		? X86EMUL_MODE_REAL :
		     (ctxt->eflags & X86_EFLAGS_VM)	? X86EMUL_MODE_VM86 :
		     cs_l				? X86EMUL_MODE_PROT64 :
		     cs_db				? X86EMUL_MODE_PROT32 :
							  X86EMUL_MODE_PROT16;
	ctxt->guest_mode = is_guest_mode(vcpu);

	init_decode_cache(ctxt);
	vcpu->arch.emulate_regs_need_sync_from_vcpu = false;
}

int kvm_inject_realmode_interrupt(struct kvm_vcpu *vcpu, int irq, int inc_eip)
{
	struct x86_emulate_ctxt *ctxt = &vcpu->arch.emulate_ctxt;
	int ret;

	init_emulate_ctxt(vcpu);

	ctxt->op_bytes = 2;
	ctxt->ad_bytes = 2;
	ctxt->_eip = ctxt->eip + inc_eip;
	ret = emulate_int_real(ctxt, irq);

	if (ret != X86EMUL_CONTINUE)
		return EMULATE_FAIL;

	ctxt->eip = ctxt->_eip;
	kvm_rip_write(vcpu, ctxt->eip);
	kvm_set_rflags(vcpu, ctxt->eflags);

	if (irq == NMI_VECTOR)
		vcpu->arch.nmi_pending = 0;
	else
		vcpu->arch.interrupt.pending = false;

	return EMULATE_DONE;
}
EXPORT_SYMBOL_GPL(kvm_inject_realmode_interrupt);

static int handle_emulation_failure(struct kvm_vcpu *vcpu)
{
	int r = EMULATE_DONE;

	++vcpu->stat.insn_emulation_fail;
	trace_kvm_emulate_insn_failed(vcpu);
	if (!is_guest_mode(vcpu)) {
		vcpu->run->exit_reason = KVM_EXIT_INTERNAL_ERROR;
		vcpu->run->internal.suberror = KVM_INTERNAL_ERROR_EMULATION;
		vcpu->run->internal.ndata = 0;
		r = EMULATE_FAIL;
	}
	kvm_queue_exception(vcpu, UD_VECTOR);

	return r;
}

static bool reexecute_instruction(struct kvm_vcpu *vcpu, gva_t cr2,
				  bool write_fault_to_shadow_pgtable)
{
	gpa_t gpa = cr2;
	pfn_t pfn;

	if (!vcpu->arch.mmu.direct_map) {
		/*
		 * Write permission should be allowed since only
		 * write access need to be emulated.
		 */
		gpa = kvm_mmu_gva_to_gpa_write(vcpu, cr2, NULL);

		/*
		 * If the mapping is invalid in guest, let cpu retry
		 * it to generate fault.
		 */
		if (gpa == UNMAPPED_GVA)
			return true;
	}

	/*
	 * Do not retry the unhandleable instruction if it faults on the
	 * readonly host memory, otherwise it will goto a infinite loop:
	 * retry instruction -> write #PF -> emulation fail -> retry
	 * instruction -> ...
	 */
	pfn = gfn_to_pfn(vcpu->kvm, gpa_to_gfn(gpa));

	/*
	 * If the instruction failed on the error pfn, it can not be fixed,
	 * report the error to userspace.
	 */
	if (is_error_noslot_pfn(pfn))
		return false;

	kvm_release_pfn_clean(pfn);

	/* The instructions are well-emulated on direct mmu. */
	if (vcpu->arch.mmu.direct_map) {
		unsigned int indirect_shadow_pages;

		spin_lock(&vcpu->kvm->mmu_lock);
		indirect_shadow_pages = vcpu->kvm->arch.indirect_shadow_pages;
		spin_unlock(&vcpu->kvm->mmu_lock);

		if (indirect_shadow_pages)
			kvm_mmu_unprotect_page(vcpu->kvm, gpa_to_gfn(gpa));

		return true;
	}

	/*
	 * if emulation was due to access to shadowed page table
	 * and it failed try to unshadow page and re-enter the
	 * guest to let CPU execute the instruction.
	 */
	kvm_mmu_unprotect_page(vcpu->kvm, gpa_to_gfn(gpa));

	/*
	 * If the access faults on its page table, it can not
	 * be fixed by unprotecting shadow page and it should
	 * be reported to userspace.
	 */
	return !write_fault_to_shadow_pgtable;
}

static bool retry_instruction(struct x86_emulate_ctxt *ctxt,
			      unsigned long cr2,  int emulation_type)
{
	struct kvm_vcpu *vcpu = emul_to_vcpu(ctxt);
	unsigned long last_retry_eip, last_retry_addr, gpa = cr2;

	last_retry_eip = vcpu->arch.last_retry_eip;
	last_retry_addr = vcpu->arch.last_retry_addr;

	/*
	 * If the emulation is caused by #PF and it is non-page_table
	 * writing instruction, it means the VM-EXIT is caused by shadow
	 * page protected, we can zap the shadow page and retry this
	 * instruction directly.
	 *
	 * Note: if the guest uses a non-page-table modifying instruction
	 * on the PDE that points to the instruction, then we will unmap
	 * the instruction and go to an infinite loop. So, we cache the
	 * last retried eip and the last fault address, if we meet the eip
	 * and the address again, we can break out of the potential infinite
	 * loop.
	 */
	vcpu->arch.last_retry_eip = vcpu->arch.last_retry_addr = 0;

	if (!(emulation_type & EMULTYPE_RETRY))
		return false;

	if (x86_page_table_writing_insn(ctxt))
		return false;

	if (ctxt->eip == last_retry_eip && last_retry_addr == cr2)
		return false;

	vcpu->arch.last_retry_eip = ctxt->eip;
	vcpu->arch.last_retry_addr = cr2;

	if (!vcpu->arch.mmu.direct_map)
		gpa = kvm_mmu_gva_to_gpa_write(vcpu, cr2, NULL);

	kvm_mmu_unprotect_page(vcpu->kvm, gpa_to_gfn(gpa));

	return true;
}

static int complete_emulated_mmio(struct kvm_vcpu *vcpu);
static int complete_emulated_pio(struct kvm_vcpu *vcpu);

int x86_emulate_instruction(struct kvm_vcpu *vcpu,
			    unsigned long cr2,
			    int emulation_type,
			    void *insn,
			    int insn_len)
{
	int r;
	struct x86_emulate_ctxt *ctxt = &vcpu->arch.emulate_ctxt;
	bool writeback = true;
	bool write_fault_to_spt = vcpu->arch.write_fault_to_shadow_pgtable;

	/*
	 * Clear write_fault_to_shadow_pgtable here to ensure it is
	 * never reused.
	 */
	vcpu->arch.write_fault_to_shadow_pgtable = false;
	kvm_clear_exception_queue(vcpu);

	if (!(emulation_type & EMULTYPE_NO_DECODE)) {
		init_emulate_ctxt(vcpu);
		ctxt->interruptibility = 0;
		ctxt->have_exception = false;
		ctxt->perm_ok = false;

		ctxt->only_vendor_specific_insn
			= emulation_type & EMULTYPE_TRAP_UD;

		r = x86_decode_insn(ctxt, insn, insn_len);

		trace_kvm_emulate_insn_start(vcpu);
		++vcpu->stat.insn_emulation;
		if (r != EMULATION_OK)  {
			if (emulation_type & EMULTYPE_TRAP_UD)
				return EMULATE_FAIL;
			if (reexecute_instruction(vcpu, cr2,
						  write_fault_to_spt))
				return EMULATE_DONE;
			if (emulation_type & EMULTYPE_SKIP)
				return EMULATE_FAIL;
			return handle_emulation_failure(vcpu);
		}
	}

	if (emulation_type & EMULTYPE_SKIP) {
		kvm_rip_write(vcpu, ctxt->_eip);
		return EMULATE_DONE;
	}

	if (retry_instruction(ctxt, cr2, emulation_type))
		return EMULATE_DONE;

	/* this is needed for vmware backdoor interface to work since it
	   changes registers values  during IO operation */
	if (vcpu->arch.emulate_regs_need_sync_from_vcpu) {
		vcpu->arch.emulate_regs_need_sync_from_vcpu = false;
		emulator_invalidate_register_cache(ctxt);
	}

restart:
	r = x86_emulate_insn(ctxt);

	if (r == EMULATION_INTERCEPTED)
		return EMULATE_DONE;

	if (r == EMULATION_FAILED) {
		if (reexecute_instruction(vcpu, cr2, write_fault_to_spt))
			return EMULATE_DONE;

		return handle_emulation_failure(vcpu);
	}

	if (ctxt->have_exception) {
		inject_emulated_exception(vcpu);
		r = EMULATE_DONE;
	} else if (vcpu->arch.pio.count) {
		if (!vcpu->arch.pio.in)
			vcpu->arch.pio.count = 0;
		else {
			writeback = false;
			vcpu->arch.complete_userspace_io = complete_emulated_pio;
		}
		r = EMULATE_DO_MMIO;
	} else if (vcpu->mmio_needed) {
		if (!vcpu->mmio_is_write)
			writeback = false;
		r = EMULATE_DO_MMIO;
		vcpu->arch.complete_userspace_io = complete_emulated_mmio;
	} else if (r == EMULATION_RESTART)
		goto restart;
	else
		r = EMULATE_DONE;

	if (writeback) {
		toggle_interruptibility(vcpu, ctxt->interruptibility);
		kvm_set_rflags(vcpu, ctxt->eflags);
		kvm_make_request(KVM_REQ_EVENT, vcpu);
		vcpu->arch.emulate_regs_need_sync_to_vcpu = false;
		kvm_rip_write(vcpu, ctxt->eip);
	} else
		vcpu->arch.emulate_regs_need_sync_to_vcpu = true;

	return r;
}
EXPORT_SYMBOL_GPL(x86_emulate_instruction);

int kvm_fast_pio_out(struct kvm_vcpu *vcpu, int size, unsigned short port)
{
	unsigned long val = kvm_register_read(vcpu, VCPU_REGS_RAX);
	int ret = emulator_pio_out_emulated(&vcpu->arch.emulate_ctxt,
					    size, port, &val, 1);
	/* do not return to emulator after return from userspace */
	vcpu->arch.pio.count = 0;
	return ret;
}
EXPORT_SYMBOL_GPL(kvm_fast_pio_out);

static void tsc_bad(void *info)
{
	__this_cpu_write(cpu_tsc_khz, 0);
}

static void tsc_khz_changed(void *data)
{
	struct cpufreq_freqs *freq = data;
	unsigned long khz = 0;

	if (data)
		khz = freq->new;
	else if (!boot_cpu_has(X86_FEATURE_CONSTANT_TSC))
		khz = cpufreq_quick_get(raw_smp_processor_id());
	if (!khz)
		khz = tsc_khz;
	__this_cpu_write(cpu_tsc_khz, khz);
}

static int kvmclock_cpufreq_notifier(struct notifier_block *nb, unsigned long val,
				     void *data)
{
	struct cpufreq_freqs *freq = data;
	struct kvm *kvm;
	struct kvm_vcpu *vcpu;
	int i, send_ipi = 0;

	/*
	 * We allow guests to temporarily run on slowing clocks,
	 * provided we notify them after, or to run on accelerating
	 * clocks, provided we notify them before.  Thus time never
	 * goes backwards.
	 *
	 * However, we have a problem.  We can't atomically update
	 * the frequency of a given CPU from this function; it is
	 * merely a notifier, which can be called from any CPU.
	 * Changing the TSC frequency at arbitrary points in time
	 * requires a recomputation of local variables related to
	 * the TSC for each VCPU.  We must flag these local variables
	 * to be updated and be sure the update takes place with the
	 * new frequency before any guests proceed.
	 *
	 * Unfortunately, the combination of hotplug CPU and frequency
	 * change creates an intractable locking scenario; the order
	 * of when these callouts happen is undefined with respect to
	 * CPU hotplug, and they can race with each other.  As such,
	 * merely setting per_cpu(cpu_tsc_khz) = X during a hotadd is
	 * undefined; you can actually have a CPU frequency change take
	 * place in between the computation of X and the setting of the
	 * variable.  To protect against this problem, all updates of
	 * the per_cpu tsc_khz variable are done in an interrupt
	 * protected IPI, and all callers wishing to update the value
	 * must wait for a synchronous IPI to complete (which is trivial
	 * if the caller is on the CPU already).  This establishes the
	 * necessary total order on variable updates.
	 *
	 * Note that because a guest time update may take place
	 * anytime after the setting of the VCPU's request bit, the
	 * correct TSC value must be set before the request.  However,
	 * to ensure the update actually makes it to any guest which
	 * starts running in hardware virtualization between the set
	 * and the acquisition of the spinlock, we must also ping the
	 * CPU after setting the request bit.
	 *
	 */

	if (val == CPUFREQ_PRECHANGE && freq->old > freq->new)
		return 0;
	if (val == CPUFREQ_POSTCHANGE && freq->old < freq->new)
		return 0;

	smp_call_function_single(freq->cpu, tsc_khz_changed, freq, 1);

	raw_spin_lock(&kvm_lock);
	list_for_each_entry(kvm, &vm_list, vm_list) {
		kvm_for_each_vcpu(i, vcpu, kvm) {
			if (vcpu->cpu != freq->cpu)
				continue;
			kvm_make_request(KVM_REQ_CLOCK_UPDATE, vcpu);
			if (vcpu->cpu != smp_processor_id())
				send_ipi = 1;
		}
	}
	raw_spin_unlock(&kvm_lock);

	if (freq->old < freq->new && send_ipi) {
		/*
		 * We upscale the frequency.  Must make the guest
		 * doesn't see old kvmclock values while running with
		 * the new frequency, otherwise we risk the guest sees
		 * time go backwards.
		 *
		 * In case we update the frequency for another cpu
		 * (which might be in guest context) send an interrupt
		 * to kick the cpu out of guest context.  Next time
		 * guest context is entered kvmclock will be updated,
		 * so the guest will not see stale values.
		 */
		smp_call_function_single(freq->cpu, tsc_khz_changed, freq, 1);
	}
	return 0;
}

static struct notifier_block kvmclock_cpufreq_notifier_block = {
	.notifier_call  = kvmclock_cpufreq_notifier
};

static int kvmclock_cpu_notifier(struct notifier_block *nfb,
					unsigned long action, void *hcpu)
{
	unsigned int cpu = (unsigned long)hcpu;

	switch (action) {
		case CPU_ONLINE:
		case CPU_DOWN_FAILED:
			smp_call_function_single(cpu, tsc_khz_changed, NULL, 1);
			break;
		case CPU_DOWN_PREPARE:
			smp_call_function_single(cpu, tsc_bad, NULL, 1);
			break;
	}
	return NOTIFY_OK;
}

static struct notifier_block kvmclock_cpu_notifier_block = {
	.notifier_call  = kvmclock_cpu_notifier,
	.priority = -INT_MAX
};

static void kvm_timer_init(void)
{
	int cpu;

	max_tsc_khz = tsc_khz;
	register_hotcpu_notifier(&kvmclock_cpu_notifier_block);
	if (!boot_cpu_has(X86_FEATURE_CONSTANT_TSC)) {
#ifdef CONFIG_CPU_FREQ
		struct cpufreq_policy policy;
		memset(&policy, 0, sizeof(policy));
		cpu = get_cpu();
		cpufreq_get_policy(&policy, cpu);
		if (policy.cpuinfo.max_freq)
			max_tsc_khz = policy.cpuinfo.max_freq;
		put_cpu();
#endif
		cpufreq_register_notifier(&kvmclock_cpufreq_notifier_block,
					  CPUFREQ_TRANSITION_NOTIFIER);
	}
	pr_debug("kvm: max_tsc_khz = %ld\n", max_tsc_khz);
	for_each_online_cpu(cpu)
		smp_call_function_single(cpu, tsc_khz_changed, NULL, 1);
}

static DEFINE_PER_CPU(struct kvm_vcpu *, current_vcpu);

int kvm_is_in_guest(void)
{
	return __this_cpu_read(current_vcpu) != NULL;
}

static int kvm_is_user_mode(void)
{
	int user_mode = 3;

	if (__this_cpu_read(current_vcpu))
		user_mode = kvm_x86_ops->get_cpl(__this_cpu_read(current_vcpu));

	return user_mode != 0;
}

static unsigned long kvm_get_guest_ip(void)
{
	unsigned long ip = 0;

	if (__this_cpu_read(current_vcpu))
		ip = kvm_rip_read(__this_cpu_read(current_vcpu));

	return ip;
}

static struct perf_guest_info_callbacks kvm_guest_cbs = {
	.is_in_guest		= kvm_is_in_guest,
	.is_user_mode		= kvm_is_user_mode,
	.get_guest_ip		= kvm_get_guest_ip,
};

void kvm_before_handle_nmi(struct kvm_vcpu *vcpu)
{
	__this_cpu_write(current_vcpu, vcpu);
}
EXPORT_SYMBOL_GPL(kvm_before_handle_nmi);

void kvm_after_handle_nmi(struct kvm_vcpu *vcpu)
{
	__this_cpu_write(current_vcpu, NULL);
}
EXPORT_SYMBOL_GPL(kvm_after_handle_nmi);

static void kvm_set_mmio_spte_mask(void)
{
	u64 mask;
	int maxphyaddr = boot_cpu_data.x86_phys_bits;

	/*
	 * Set the reserved bits and the present bit of an paging-structure
	 * entry to generate page fault with PFER.RSV = 1.
	 */
	mask = ((1ull << (62 - maxphyaddr + 1)) - 1) << maxphyaddr;
	mask |= 1ull;

#ifdef CONFIG_X86_64
	/*
	 * If reserved bit is not supported, clear the present bit to disable
	 * mmio page fault.
	 */
	if (maxphyaddr == 52)
		mask &= ~1ull;
#endif

	kvm_mmu_set_mmio_spte_mask(mask);
}

#ifdef CONFIG_X86_64
static void pvclock_gtod_update_fn(struct work_struct *work)
{
	struct kvm *kvm;

	struct kvm_vcpu *vcpu;
	int i;

	raw_spin_lock(&kvm_lock);
	list_for_each_entry(kvm, &vm_list, vm_list)
		kvm_for_each_vcpu(i, vcpu, kvm)
			set_bit(KVM_REQ_MASTERCLOCK_UPDATE, &vcpu->requests);
	atomic_set(&kvm_guest_has_master_clock, 0);
	raw_spin_unlock(&kvm_lock);
}

static DECLARE_WORK(pvclock_gtod_work, pvclock_gtod_update_fn);

/*
 * Notification about pvclock gtod data update.
 */
static int pvclock_gtod_notify(struct notifier_block *nb, unsigned long unused,
			       void *priv)
{
	struct pvclock_gtod_data *gtod = &pvclock_gtod_data;
	struct timekeeper *tk = priv;

	update_pvclock_gtod(tk);

	/* disable master clock if host does not trust, or does not
	 * use, TSC clocksource
	 */
	if (gtod->clock.vclock_mode != VCLOCK_TSC &&
	    atomic_read(&kvm_guest_has_master_clock) != 0)
		queue_work(system_long_wq, &pvclock_gtod_work);

	return 0;
}

static struct notifier_block pvclock_gtod_notifier = {
	.notifier_call = pvclock_gtod_notify,
};
#endif

int kvm_arch_init(void *opaque)
{
	int r;
	struct kvm_x86_ops *ops = (struct kvm_x86_ops *)opaque;

	if (kvm_x86_ops) {
		printk(KERN_ERR "kvm: already loaded the other module\n");
		r = -EEXIST;
		goto out;
	}

	if (!ops->cpu_has_kvm_support()) {
		printk(KERN_ERR "kvm: no hardware support\n");
		r = -EOPNOTSUPP;
		goto out;
	}
	if (ops->disabled_by_bios()) {
		printk(KERN_ERR "kvm: disabled by bios\n");
		r = -EOPNOTSUPP;
		goto out;
	}

	r = -ENOMEM;
	shared_msrs = alloc_percpu(struct kvm_shared_msrs);
	if (!shared_msrs) {
		printk(KERN_ERR "kvm: failed to allocate percpu kvm_shared_msrs\n");
		goto out;
	}

	r = kvm_mmu_module_init();
	if (r)
		goto out_free_percpu;

	kvm_set_mmio_spte_mask();
	kvm_init_msr_list();

	kvm_x86_ops = ops;
	kvm_mmu_set_mask_ptes(PT_USER_MASK, PT_ACCESSED_MASK,
			PT_DIRTY_MASK, PT64_NX_MASK, 0);

	kvm_timer_init();

	perf_register_guest_info_callbacks(&kvm_guest_cbs);

	if (cpu_has_xsave)
		host_xcr0 = xgetbv(XCR_XFEATURE_ENABLED_MASK);

	kvm_lapic_init();
#ifdef CONFIG_X86_64
	pvclock_gtod_register_notifier(&pvclock_gtod_notifier);
#endif

	return 0;

out_free_percpu:
	free_percpu(shared_msrs);
out:
	return r;
}

void kvm_arch_exit(void)
{
	perf_unregister_guest_info_callbacks(&kvm_guest_cbs);

	if (!boot_cpu_has(X86_FEATURE_CONSTANT_TSC))
		cpufreq_unregister_notifier(&kvmclock_cpufreq_notifier_block,
					    CPUFREQ_TRANSITION_NOTIFIER);
	unregister_hotcpu_notifier(&kvmclock_cpu_notifier_block);
#ifdef CONFIG_X86_64
	pvclock_gtod_unregister_notifier(&pvclock_gtod_notifier);
#endif
	kvm_x86_ops = NULL;
	kvm_mmu_module_exit();
	free_percpu(shared_msrs);
}

int kvm_emulate_halt(struct kvm_vcpu *vcpu)
{
	++vcpu->stat.halt_exits;
	if (irqchip_in_kernel(vcpu->kvm)) {
		vcpu->arch.mp_state = KVM_MP_STATE_HALTED;
		return 1;
	} else {
		vcpu->run->exit_reason = KVM_EXIT_HLT;
		return 0;
	}
}
EXPORT_SYMBOL_GPL(kvm_emulate_halt);

int kvm_hv_hypercall(struct kvm_vcpu *vcpu)
{
	u64 param, ingpa, outgpa, ret;
	uint16_t code, rep_idx, rep_cnt, res = HV_STATUS_SUCCESS, rep_done = 0;
	bool fast, longmode;
	int cs_db, cs_l;

	/*
	 * hypercall generates UD from non zero cpl and real mode
	 * per HYPER-V spec
	 */
	if (kvm_x86_ops->get_cpl(vcpu) != 0 || !is_protmode(vcpu)) {
		kvm_queue_exception(vcpu, UD_VECTOR);
		return 0;
	}

	kvm_x86_ops->get_cs_db_l_bits(vcpu, &cs_db, &cs_l);
	longmode = is_long_mode(vcpu) && cs_l == 1;

	if (!longmode) {
		param = ((u64)kvm_register_read(vcpu, VCPU_REGS_RDX) << 32) |
			(kvm_register_read(vcpu, VCPU_REGS_RAX) & 0xffffffff);
		ingpa = ((u64)kvm_register_read(vcpu, VCPU_REGS_RBX) << 32) |
			(kvm_register_read(vcpu, VCPU_REGS_RCX) & 0xffffffff);
		outgpa = ((u64)kvm_register_read(vcpu, VCPU_REGS_RDI) << 32) |
			(kvm_register_read(vcpu, VCPU_REGS_RSI) & 0xffffffff);
	}
#ifdef CONFIG_X86_64
	else {
		param = kvm_register_read(vcpu, VCPU_REGS_RCX);
		ingpa = kvm_register_read(vcpu, VCPU_REGS_RDX);
		outgpa = kvm_register_read(vcpu, VCPU_REGS_R8);
	}
#endif

	code = param & 0xffff;
	fast = (param >> 16) & 0x1;
	rep_cnt = (param >> 32) & 0xfff;
	rep_idx = (param >> 48) & 0xfff;

	trace_kvm_hv_hypercall(code, fast, rep_cnt, rep_idx, ingpa, outgpa);

	switch (code) {
	case HV_X64_HV_NOTIFY_LONG_SPIN_WAIT:
		kvm_vcpu_on_spin(vcpu);
		break;
	default:
		res = HV_STATUS_INVALID_HYPERCALL_CODE;
		break;
	}

	ret = res | (((u64)rep_done & 0xfff) << 32);
	if (longmode) {
		kvm_register_write(vcpu, VCPU_REGS_RAX, ret);
	} else {
		kvm_register_write(vcpu, VCPU_REGS_RDX, ret >> 32);
		kvm_register_write(vcpu, VCPU_REGS_RAX, ret & 0xffffffff);
	}

	return 1;
}

int kvm_emulate_hypercall(struct kvm_vcpu *vcpu)
{
	unsigned long nr, a0, a1, a2, a3, ret;
	int r = 1;

	if (kvm_hv_hypercall_enabled(vcpu->kvm))
		return kvm_hv_hypercall(vcpu);

	nr = kvm_register_read(vcpu, VCPU_REGS_RAX);
	a0 = kvm_register_read(vcpu, VCPU_REGS_RBX);
	a1 = kvm_register_read(vcpu, VCPU_REGS_RCX);
	a2 = kvm_register_read(vcpu, VCPU_REGS_RDX);
	a3 = kvm_register_read(vcpu, VCPU_REGS_RSI);

	trace_kvm_hypercall(nr, a0, a1, a2, a3);

	if (!is_long_mode(vcpu)) {
		nr &= 0xFFFFFFFF;
		a0 &= 0xFFFFFFFF;
		a1 &= 0xFFFFFFFF;
		a2 &= 0xFFFFFFFF;
		a3 &= 0xFFFFFFFF;
	}

	if (kvm_x86_ops->get_cpl(vcpu) != 0) {
		ret = -KVM_EPERM;
		goto out;
	}

	switch (nr) {
	case KVM_HC_VAPIC_POLL_IRQ:
		ret = 0;
		break;
	default:
		ret = -KVM_ENOSYS;
		break;
	}
out:
	kvm_register_write(vcpu, VCPU_REGS_RAX, ret);
	++vcpu->stat.hypercalls;
	return r;
}
EXPORT_SYMBOL_GPL(kvm_emulate_hypercall);

static int emulator_fix_hypercall(struct x86_emulate_ctxt *ctxt)
{
	struct kvm_vcpu *vcpu = emul_to_vcpu(ctxt);
	char instruction[3];
	unsigned long rip = kvm_rip_read(vcpu);

	/*
	 * Blow out the MMU to ensure that no other VCPU has an active mapping
	 * to ensure that the updated hypercall appears atomically across all
	 * VCPUs.
	 */
	kvm_mmu_zap_all(vcpu->kvm);

	kvm_x86_ops->patch_hypercall(vcpu, instruction);

	return emulator_write_emulated(ctxt, rip, instruction, 3, NULL);
}

/*
 * Check if userspace requested an interrupt window, and that the
 * interrupt window is open.
 *
 * No need to exit to userspace if we already have an interrupt queued.
 */
static int dm_request_for_irq_injection(struct kvm_vcpu *vcpu)
{
	return (!irqchip_in_kernel(vcpu->kvm) && !kvm_cpu_has_interrupt(vcpu) &&
		vcpu->run->request_interrupt_window &&
		kvm_arch_interrupt_allowed(vcpu));
}

static void post_kvm_run_save(struct kvm_vcpu *vcpu)
{
	struct kvm_run *kvm_run = vcpu->run;

	kvm_run->if_flag = (kvm_get_rflags(vcpu) & X86_EFLAGS_IF) != 0;
	kvm_run->cr8 = kvm_get_cr8(vcpu);
	kvm_run->apic_base = kvm_get_apic_base(vcpu);
	if (irqchip_in_kernel(vcpu->kvm))
		kvm_run->ready_for_interrupt_injection = 1;
	else
		kvm_run->ready_for_interrupt_injection =
			kvm_arch_interrupt_allowed(vcpu) &&
			!kvm_cpu_has_interrupt(vcpu) &&
			!kvm_event_needs_reinjection(vcpu);
}

static int vapic_enter(struct kvm_vcpu *vcpu)
{
	struct kvm_lapic *apic = vcpu->arch.apic;
	struct page *page;

	if (!apic || !apic->vapic_addr)
		return 0;

	page = gfn_to_page(vcpu->kvm, apic->vapic_addr >> PAGE_SHIFT);
	if (is_error_page(page))
		return -EFAULT;

	vcpu->arch.apic->vapic_page = page;
	return 0;
}

static void vapic_exit(struct kvm_vcpu *vcpu)
{
	struct kvm_lapic *apic = vcpu->arch.apic;
	int idx;

	if (!apic || !apic->vapic_addr)
		return;

	idx = srcu_read_lock(&vcpu->kvm->srcu);
	kvm_release_page_dirty(apic->vapic_page);
	mark_page_dirty(vcpu->kvm, apic->vapic_addr >> PAGE_SHIFT);
	srcu_read_unlock(&vcpu->kvm->srcu, idx);
}

static void update_cr8_intercept(struct kvm_vcpu *vcpu)
{
	int max_irr, tpr;

	if (!kvm_x86_ops->update_cr8_intercept)
		return;

	if (!vcpu->arch.apic)
		return;

	if (!vcpu->arch.apic->vapic_addr)
		max_irr = kvm_lapic_find_highest_irr(vcpu);
	else
		max_irr = -1;

	if (max_irr != -1)
		max_irr >>= 4;

	tpr = kvm_lapic_get_cr8(vcpu);

	kvm_x86_ops->update_cr8_intercept(vcpu, tpr, max_irr);
}

static void inject_pending_event(struct kvm_vcpu *vcpu)
{
	/* try to reinject previous events if any */
	if (vcpu->arch.exception.pending) {
		trace_kvm_inj_exception(vcpu->arch.exception.nr,
					vcpu->arch.exception.has_error_code,
					vcpu->arch.exception.error_code);
		kvm_x86_ops->queue_exception(vcpu, vcpu->arch.exception.nr,
					  vcpu->arch.exception.has_error_code,
					  vcpu->arch.exception.error_code,
					  vcpu->arch.exception.reinject);
		return;
	}

	if (vcpu->arch.nmi_injected) {
		kvm_x86_ops->set_nmi(vcpu);
		return;
	}

	if (vcpu->arch.interrupt.pending) {
		kvm_x86_ops->set_irq(vcpu);
		return;
	}

	/* try to inject new event if pending */
	if (vcpu->arch.nmi_pending) {
		if (kvm_x86_ops->nmi_allowed(vcpu)) {
			--vcpu->arch.nmi_pending;
			vcpu->arch.nmi_injected = true;
			kvm_x86_ops->set_nmi(vcpu);
		}
	} else if (kvm_cpu_has_injectable_intr(vcpu)) {
		if (kvm_x86_ops->interrupt_allowed(vcpu)) {
			kvm_queue_interrupt(vcpu, kvm_cpu_get_interrupt(vcpu),
					    false);
			kvm_x86_ops->set_irq(vcpu);
		}
	}
}

static void kvm_load_guest_xcr0(struct kvm_vcpu *vcpu)
{
	if (kvm_read_cr4_bits(vcpu, X86_CR4_OSXSAVE) &&
			!vcpu->guest_xcr0_loaded) {
		/* kvm_set_xcr() also depends on this */
		xsetbv(XCR_XFEATURE_ENABLED_MASK, vcpu->arch.xcr0);
		vcpu->guest_xcr0_loaded = 1;
	}
}

static void kvm_put_guest_xcr0(struct kvm_vcpu *vcpu)
{
	if (vcpu->guest_xcr0_loaded) {
		if (vcpu->arch.xcr0 != host_xcr0)
			xsetbv(XCR_XFEATURE_ENABLED_MASK, host_xcr0);
		vcpu->guest_xcr0_loaded = 0;
	}
}

static void process_nmi(struct kvm_vcpu *vcpu)
{
	unsigned limit = 2;

	/*
	 * x86 is limited to one NMI running, and one NMI pending after it.
	 * If an NMI is already in progress, limit further NMIs to just one.
	 * Otherwise, allow two (and we'll inject the first one immediately).
	 */
	if (kvm_x86_ops->get_nmi_mask(vcpu) || vcpu->arch.nmi_injected)
		limit = 1;

	vcpu->arch.nmi_pending += atomic_xchg(&vcpu->arch.nmi_queued, 0);
	vcpu->arch.nmi_pending = min(vcpu->arch.nmi_pending, limit);
	kvm_make_request(KVM_REQ_EVENT, vcpu);
}

static void kvm_gen_update_masterclock(struct kvm *kvm)
{
#ifdef CONFIG_X86_64
	int i;
	struct kvm_vcpu *vcpu;
	struct kvm_arch *ka = &kvm->arch;

	spin_lock(&ka->pvclock_gtod_sync_lock);
	kvm_make_mclock_inprogress_request(kvm);
	/* no guest entries from this point */
	pvclock_update_vm_gtod_copy(kvm);

	kvm_for_each_vcpu(i, vcpu, kvm)
		set_bit(KVM_REQ_CLOCK_UPDATE, &vcpu->requests);

	/* guest entries allowed */
	kvm_for_each_vcpu(i, vcpu, kvm)
		clear_bit(KVM_REQ_MCLOCK_INPROGRESS, &vcpu->requests);

	spin_unlock(&ka->pvclock_gtod_sync_lock);
#endif
}

static void update_eoi_exitmap(struct kvm_vcpu *vcpu)
{
	u64 eoi_exit_bitmap[4];

	memset(eoi_exit_bitmap, 0, 32);

	kvm_ioapic_calculate_eoi_exitmap(vcpu, eoi_exit_bitmap);
	kvm_x86_ops->load_eoi_exitmap(vcpu, eoi_exit_bitmap);
}

static int vcpu_enter_guest(struct kvm_vcpu *vcpu)
{
	int r;
	bool req_int_win = !irqchip_in_kernel(vcpu->kvm) &&
		vcpu->run->request_interrupt_window;
	bool req_immediate_exit = 0;

	if (vcpu->requests) {
		if (kvm_check_request(KVM_REQ_MMU_RELOAD, vcpu))
			kvm_mmu_unload(vcpu);
		if (kvm_check_request(KVM_REQ_MIGRATE_TIMER, vcpu))
			__kvm_migrate_timers(vcpu);
		if (kvm_check_request(KVM_REQ_MASTERCLOCK_UPDATE, vcpu))
			kvm_gen_update_masterclock(vcpu->kvm);
		if (kvm_check_request(KVM_REQ_CLOCK_UPDATE, vcpu)) {
			r = kvm_guest_time_update(vcpu);
			if (unlikely(r))
				goto out;
		}
		if (kvm_check_request(KVM_REQ_MMU_SYNC, vcpu))
			kvm_mmu_sync_roots(vcpu);
		if (kvm_check_request(KVM_REQ_TLB_FLUSH, vcpu))
			kvm_x86_ops->tlb_flush(vcpu);
		if (kvm_check_request(KVM_REQ_REPORT_TPR_ACCESS, vcpu)) {
			vcpu->run->exit_reason = KVM_EXIT_TPR_ACCESS;
			r = 0;
			goto out;
		}
		if (kvm_check_request(KVM_REQ_TRIPLE_FAULT, vcpu)) {
			vcpu->run->exit_reason = KVM_EXIT_SHUTDOWN;
			r = 0;
			goto out;
		}
		if (kvm_check_request(KVM_REQ_DEACTIVATE_FPU, vcpu)) {
			vcpu->fpu_active = 0;
			kvm_x86_ops->fpu_deactivate(vcpu);
		}
		if (kvm_check_request(KVM_REQ_APF_HALT, vcpu)) {
			/* Page is swapped out. Do synthetic halt */
			vcpu->arch.apf.halted = true;
			r = 1;
			goto out;
		}
		if (kvm_check_request(KVM_REQ_STEAL_UPDATE, vcpu))
			record_steal_time(vcpu);
		if (kvm_check_request(KVM_REQ_NMI, vcpu))
			process_nmi(vcpu);
		req_immediate_exit =
			kvm_check_request(KVM_REQ_IMMEDIATE_EXIT, vcpu);
		if (kvm_check_request(KVM_REQ_PMU, vcpu))
			kvm_handle_pmu_event(vcpu);
		if (kvm_check_request(KVM_REQ_PMI, vcpu))
			kvm_deliver_pmi(vcpu);
		if (kvm_check_request(KVM_REQ_EOIBITMAP, vcpu))
			update_eoi_exitmap(vcpu);
	}

	if (kvm_check_request(KVM_REQ_EVENT, vcpu) || req_int_win) {
		inject_pending_event(vcpu);

		/* enable NMI/IRQ window open exits if needed */
		if (vcpu->arch.nmi_pending)
			kvm_x86_ops->enable_nmi_window(vcpu);
		else if (kvm_cpu_has_injectable_intr(vcpu) || req_int_win)
			kvm_x86_ops->enable_irq_window(vcpu);

		if (kvm_lapic_enabled(vcpu)) {
			/*
			 * Update architecture specific hints for APIC
			 * virtual interrupt delivery.
			 */
			if (kvm_x86_ops->hwapic_irr_update)
				kvm_x86_ops->hwapic_irr_update(vcpu,
					kvm_lapic_find_highest_irr(vcpu));
			update_cr8_intercept(vcpu);
			kvm_lapic_sync_to_vapic(vcpu);
		}
	}

	r = kvm_mmu_reload(vcpu);
	if (unlikely(r)) {
		goto cancel_injection;
	}

	preempt_disable();

	kvm_x86_ops->prepare_guest_switch(vcpu);
	if (vcpu->fpu_active)
		kvm_load_guest_fpu(vcpu);
	kvm_load_guest_xcr0(vcpu);

	vcpu->mode = IN_GUEST_MODE;

	/* We should set ->mode before check ->requests,
	 * see the comment in make_all_cpus_request.
	 */
	smp_mb();

	local_irq_disable();

	if (vcpu->mode == EXITING_GUEST_MODE || vcpu->requests
	    || need_resched() || signal_pending(current)) {
		vcpu->mode = OUTSIDE_GUEST_MODE;
		smp_wmb();
		local_irq_enable();
		preempt_enable();
		r = 1;
		goto cancel_injection;
	}

	srcu_read_unlock(&vcpu->kvm->srcu, vcpu->srcu_idx);

	if (req_immediate_exit)
		smp_send_reschedule(vcpu->cpu);

	kvm_guest_enter();

	if (unlikely(vcpu->arch.switch_db_regs)) {
		set_debugreg(0, 7);
		set_debugreg(vcpu->arch.eff_db[0], 0);
		set_debugreg(vcpu->arch.eff_db[1], 1);
		set_debugreg(vcpu->arch.eff_db[2], 2);
		set_debugreg(vcpu->arch.eff_db[3], 3);
	}

	trace_kvm_entry(vcpu->vcpu_id);
	kvm_x86_ops->run(vcpu);

	/*
	 * If the guest has used debug registers, at least dr7
	 * will be disabled while returning to the host.
	 * If we don't have active breakpoints in the host, we don't
	 * care about the messed up debug address registers. But if
	 * we have some of them active, restore the old state.
	 */
	if (hw_breakpoint_active())
		hw_breakpoint_restore();

	vcpu->arch.last_guest_tsc = kvm_x86_ops->read_l1_tsc(vcpu,
							   native_read_tsc());

	vcpu->mode = OUTSIDE_GUEST_MODE;
	smp_wmb();
	local_irq_enable();

	++vcpu->stat.exits;

	/*
	 * We must have an instruction between local_irq_enable() and
	 * kvm_guest_exit(), so the timer interrupt isn't delayed by
	 * the interrupt shadow.  The stat.exits increment will do nicely.
	 * But we need to prevent reordering, hence this barrier():
	 */
	barrier();

	kvm_guest_exit();

	preempt_enable();

	vcpu->srcu_idx = srcu_read_lock(&vcpu->kvm->srcu);

	/*
	 * Profile KVM exit RIPs:
	 */
	if (unlikely(prof_on == KVM_PROFILING)) {
		unsigned long rip = kvm_rip_read(vcpu);
		profile_hit(KVM_PROFILING, (void *)rip);
	}

	if (unlikely(vcpu->arch.tsc_always_catchup))
		kvm_make_request(KVM_REQ_CLOCK_UPDATE, vcpu);

	if (vcpu->arch.apic_attention)
		kvm_lapic_sync_from_vapic(vcpu);

	r = kvm_x86_ops->handle_exit(vcpu);
	return r;

cancel_injection:
	kvm_x86_ops->cancel_injection(vcpu);
	if (unlikely(vcpu->arch.apic_attention))
		kvm_lapic_sync_from_vapic(vcpu);
out:
	return r;
}


static int __vcpu_run(struct kvm_vcpu *vcpu)
{
	int r;
	struct kvm *kvm = vcpu->kvm;

	if (unlikely(vcpu->arch.mp_state == KVM_MP_STATE_SIPI_RECEIVED)) {
		pr_debug("vcpu %d received sipi with vector # %x\n",
			 vcpu->vcpu_id, vcpu->arch.sipi_vector);
		kvm_lapic_reset(vcpu);
		r = kvm_vcpu_reset(vcpu);
		if (r)
			return r;
		vcpu->arch.mp_state = KVM_MP_STATE_RUNNABLE;
	}

	vcpu->srcu_idx = srcu_read_lock(&kvm->srcu);
	r = vapic_enter(vcpu);
	if (r) {
		srcu_read_unlock(&kvm->srcu, vcpu->srcu_idx);
		return r;
	}

	r = 1;
	while (r > 0) {
		if (vcpu->arch.mp_state == KVM_MP_STATE_RUNNABLE &&
		    !vcpu->arch.apf.halted)
			r = vcpu_enter_guest(vcpu);
		else {
			srcu_read_unlock(&kvm->srcu, vcpu->srcu_idx);
			kvm_vcpu_block(vcpu);
			vcpu->srcu_idx = srcu_read_lock(&kvm->srcu);
			if (kvm_check_request(KVM_REQ_UNHALT, vcpu))
			{
				switch(vcpu->arch.mp_state) {
				case KVM_MP_STATE_HALTED:
					vcpu->arch.mp_state =
						KVM_MP_STATE_RUNNABLE;
				case KVM_MP_STATE_RUNNABLE:
					vcpu->arch.apf.halted = false;
					break;
				case KVM_MP_STATE_SIPI_RECEIVED:
				default:
					r = -EINTR;
					break;
				}
			}
		}

		if (r <= 0)
			break;

		clear_bit(KVM_REQ_PENDING_TIMER, &vcpu->requests);
		if (kvm_cpu_has_pending_timer(vcpu))
			kvm_inject_pending_timer_irqs(vcpu);

		if (dm_request_for_irq_injection(vcpu)) {
			r = -EINTR;
			vcpu->run->exit_reason = KVM_EXIT_INTR;
			++vcpu->stat.request_irq_exits;
		}

		kvm_check_async_pf_completion(vcpu);

		if (signal_pending(current)) {
			r = -EINTR;
			vcpu->run->exit_reason = KVM_EXIT_INTR;
			++vcpu->stat.signal_exits;
		}
		if (need_resched()) {
			srcu_read_unlock(&kvm->srcu, vcpu->srcu_idx);
			kvm_resched(vcpu);
			vcpu->srcu_idx = srcu_read_lock(&kvm->srcu);
		}
	}

	srcu_read_unlock(&kvm->srcu, vcpu->srcu_idx);

	vapic_exit(vcpu);

	return r;
}

static inline int complete_emulated_io(struct kvm_vcpu *vcpu)
{
	int r;
	vcpu->srcu_idx = srcu_read_lock(&vcpu->kvm->srcu);
	r = emulate_instruction(vcpu, EMULTYPE_NO_DECODE);
	srcu_read_unlock(&vcpu->kvm->srcu, vcpu->srcu_idx);
	if (r != EMULATE_DONE)
		return 0;
	return 1;
}

static int complete_emulated_pio(struct kvm_vcpu *vcpu)
{
	BUG_ON(!vcpu->arch.pio.count);

	return complete_emulated_io(vcpu);
}

/*
 * Implements the following, as a state machine:
 *
 * read:
 *   for each fragment
 *     for each mmio piece in the fragment
 *       write gpa, len
 *       exit
 *       copy data
 *   execute insn
 *
 * write:
 *   for each fragment
 *     for each mmio piece in the fragment
 *       write gpa, len
 *       copy data
 *       exit
 */
static int complete_emulated_mmio(struct kvm_vcpu *vcpu)
{
	struct kvm_run *run = vcpu->run;
	struct kvm_mmio_fragment *frag;
	unsigned len;

	BUG_ON(!vcpu->mmio_needed);

	/* Complete previous fragment */
	frag = &vcpu->mmio_fragments[vcpu->mmio_cur_fragment];
	len = min(8u, frag->len);
	if (!vcpu->mmio_is_write)
		memcpy(frag->data, run->mmio.data, len);

	if (frag->len <= 8) {
		/* Switch to the next fragment. */
		frag++;
		vcpu->mmio_cur_fragment++;
	} else {
		/* Go forward to the next mmio piece. */
		frag->data += len;
		frag->gpa += len;
		frag->len -= len;
	}

	if (vcpu->mmio_cur_fragment == vcpu->mmio_nr_fragments) {
		vcpu->mmio_needed = 0;
		if (vcpu->mmio_is_write)
			return 1;
		vcpu->mmio_read_completed = 1;
		return complete_emulated_io(vcpu);
	}

	run->exit_reason = KVM_EXIT_MMIO;
	run->mmio.phys_addr = frag->gpa;
	if (vcpu->mmio_is_write)
		memcpy(run->mmio.data, frag->data, min(8u, frag->len));
	run->mmio.len = min(8u, frag->len);
	run->mmio.is_write = vcpu->mmio_is_write;
	vcpu->arch.complete_userspace_io = complete_emulated_mmio;
	return 0;
}


int kvm_arch_vcpu_ioctl_run(struct kvm_vcpu *vcpu, struct kvm_run *kvm_run)
{
	int r;
	sigset_t sigsaved;

	if (!tsk_used_math(current) && init_fpu(current))
		return -ENOMEM;

	if (vcpu->sigset_active)
		sigprocmask(SIG_SETMASK, &vcpu->sigset, &sigsaved);

	if (unlikely(vcpu->arch.mp_state == KVM_MP_STATE_UNINITIALIZED)) {
		kvm_vcpu_block(vcpu);
		clear_bit(KVM_REQ_UNHALT, &vcpu->requests);
		r = -EAGAIN;
		goto out;
	}

	/* re-sync apic's tpr */
	if (!irqchip_in_kernel(vcpu->kvm)) {
		if (kvm_set_cr8(vcpu, kvm_run->cr8) != 0) {
			r = -EINVAL;
			goto out;
		}
	}

	if (unlikely(vcpu->arch.complete_userspace_io)) {
		int (*cui)(struct kvm_vcpu *) = vcpu->arch.complete_userspace_io;
		vcpu->arch.complete_userspace_io = NULL;
		r = cui(vcpu);
		if (r <= 0)
			goto out;
	} else
		WARN_ON(vcpu->arch.pio.count || vcpu->mmio_needed);

	r = __vcpu_run(vcpu);

out:
	post_kvm_run_save(vcpu);
	if (vcpu->sigset_active)
		sigprocmask(SIG_SETMASK, &sigsaved, NULL);

	return r;
}

int kvm_arch_vcpu_ioctl_get_regs(struct kvm_vcpu *vcpu, struct kvm_regs *regs)
{
	if (vcpu->arch.emulate_regs_need_sync_to_vcpu) {
		/*
		 * We are here if userspace calls get_regs() in the middle of
		 * instruction emulation. Registers state needs to be copied
		 * back from emulation context to vcpu. Userspace shouldn't do
		 * that usually, but some bad designed PV devices (vmware
		 * backdoor interface) need this to work
		 */
		emulator_writeback_register_cache(&vcpu->arch.emulate_ctxt);
		vcpu->arch.emulate_regs_need_sync_to_vcpu = false;
	}
	regs->rax = kvm_register_read(vcpu, VCPU_REGS_RAX);
	regs->rbx = kvm_register_read(vcpu, VCPU_REGS_RBX);
	regs->rcx = kvm_register_read(vcpu, VCPU_REGS_RCX);
	regs->rdx = kvm_register_read(vcpu, VCPU_REGS_RDX);
	regs->rsi = kvm_register_read(vcpu, VCPU_REGS_RSI);
	regs->rdi = kvm_register_read(vcpu, VCPU_REGS_RDI);
	regs->rsp = kvm_register_read(vcpu, VCPU_REGS_RSP);
	regs->rbp = kvm_register_read(vcpu, VCPU_REGS_RBP);
#ifdef CONFIG_X86_64
	regs->r8 = kvm_register_read(vcpu, VCPU_REGS_R8);
	regs->r9 = kvm_register_read(vcpu, VCPU_REGS_R9);
	regs->r10 = kvm_register_read(vcpu, VCPU_REGS_R10);
	regs->r11 = kvm_register_read(vcpu, VCPU_REGS_R11);
	regs->r12 = kvm_register_read(vcpu, VCPU_REGS_R12);
	regs->r13 = kvm_register_read(vcpu, VCPU_REGS_R13);
	regs->r14 = kvm_register_read(vcpu, VCPU_REGS_R14);
	regs->r15 = kvm_register_read(vcpu, VCPU_REGS_R15);
#endif

	regs->rip = kvm_rip_read(vcpu);
	regs->rflags = kvm_get_rflags(vcpu);

	return 0;
}

int kvm_arch_vcpu_ioctl_set_regs(struct kvm_vcpu *vcpu, struct kvm_regs *regs)
{
	vcpu->arch.emulate_regs_need_sync_from_vcpu = true;
	vcpu->arch.emulate_regs_need_sync_to_vcpu = false;

	kvm_register_write(vcpu, VCPU_REGS_RAX, regs->rax);
	kvm_register_write(vcpu, VCPU_REGS_RBX, regs->rbx);
	kvm_register_write(vcpu, VCPU_REGS_RCX, regs->rcx);
	kvm_register_write(vcpu, VCPU_REGS_RDX, regs->rdx);
	kvm_register_write(vcpu, VCPU_REGS_RSI, regs->rsi);
	kvm_register_write(vcpu, VCPU_REGS_RDI, regs->rdi);
	kvm_register_write(vcpu, VCPU_REGS_RSP, regs->rsp);
	kvm_register_write(vcpu, VCPU_REGS_RBP, regs->rbp);
#ifdef CONFIG_X86_64
	kvm_register_write(vcpu, VCPU_REGS_R8, regs->r8);
	kvm_register_write(vcpu, VCPU_REGS_R9, regs->r9);
	kvm_register_write(vcpu, VCPU_REGS_R10, regs->r10);
	kvm_register_write(vcpu, VCPU_REGS_R11, regs->r11);
	kvm_register_write(vcpu, VCPU_REGS_R12, regs->r12);
	kvm_register_write(vcpu, VCPU_REGS_R13, regs->r13);
	kvm_register_write(vcpu, VCPU_REGS_R14, regs->r14);
	kvm_register_write(vcpu, VCPU_REGS_R15, regs->r15);
#endif

	kvm_rip_write(vcpu, regs->rip);
	kvm_set_rflags(vcpu, regs->rflags);

	vcpu->arch.exception.pending = false;

	kvm_make_request(KVM_REQ_EVENT, vcpu);

	return 0;
}

void kvm_get_cs_db_l_bits(struct kvm_vcpu *vcpu, int *db, int *l)
{
	struct kvm_segment cs;

	kvm_get_segment(vcpu, &cs, VCPU_SREG_CS);
	*db = cs.db;
	*l = cs.l;
}
EXPORT_SYMBOL_GPL(kvm_get_cs_db_l_bits);

int kvm_arch_vcpu_ioctl_get_sregs(struct kvm_vcpu *vcpu,
				  struct kvm_sregs *sregs)
{
	struct desc_ptr dt;

	kvm_get_segment(vcpu, &sregs->cs, VCPU_SREG_CS);
	kvm_get_segment(vcpu, &sregs->ds, VCPU_SREG_DS);
	kvm_get_segment(vcpu, &sregs->es, VCPU_SREG_ES);
	kvm_get_segment(vcpu, &sregs->fs, VCPU_SREG_FS);
	kvm_get_segment(vcpu, &sregs->gs, VCPU_SREG_GS);
	kvm_get_segment(vcpu, &sregs->ss, VCPU_SREG_SS);

	kvm_get_segment(vcpu, &sregs->tr, VCPU_SREG_TR);
	kvm_get_segment(vcpu, &sregs->ldt, VCPU_SREG_LDTR);

	kvm_x86_ops->get_idt(vcpu, &dt);
	sregs->idt.limit = dt.size;
	sregs->idt.base = dt.address;
	kvm_x86_ops->get_gdt(vcpu, &dt);
	sregs->gdt.limit = dt.size;
	sregs->gdt.base = dt.address;

	sregs->cr0 = kvm_read_cr0(vcpu);
	sregs->cr2 = vcpu->arch.cr2;
	sregs->cr3 = kvm_read_cr3(vcpu);
	sregs->cr4 = kvm_read_cr4(vcpu);
	sregs->cr8 = kvm_get_cr8(vcpu);
	sregs->efer = vcpu->arch.efer;
	sregs->apic_base = kvm_get_apic_base(vcpu);

	memset(sregs->interrupt_bitmap, 0, sizeof sregs->interrupt_bitmap);

	if (vcpu->arch.interrupt.pending && !vcpu->arch.interrupt.soft)
		set_bit(vcpu->arch.interrupt.nr,
			(unsigned long *)sregs->interrupt_bitmap);

	return 0;
}

int kvm_arch_vcpu_ioctl_get_mpstate(struct kvm_vcpu *vcpu,
				    struct kvm_mp_state *mp_state)
{
	mp_state->mp_state = vcpu->arch.mp_state;
	return 0;
}

int kvm_arch_vcpu_ioctl_set_mpstate(struct kvm_vcpu *vcpu,
				    struct kvm_mp_state *mp_state)
{
	vcpu->arch.mp_state = mp_state->mp_state;
	kvm_make_request(KVM_REQ_EVENT, vcpu);
	return 0;
}

int kvm_task_switch(struct kvm_vcpu *vcpu, u16 tss_selector, int idt_index,
		    int reason, bool has_error_code, u32 error_code)
{
	struct x86_emulate_ctxt *ctxt = &vcpu->arch.emulate_ctxt;
	int ret;

	init_emulate_ctxt(vcpu);

	ret = emulator_task_switch(ctxt, tss_selector, idt_index, reason,
				   has_error_code, error_code);

	if (ret)
		return EMULATE_FAIL;

	kvm_rip_write(vcpu, ctxt->eip);
	kvm_set_rflags(vcpu, ctxt->eflags);
	kvm_make_request(KVM_REQ_EVENT, vcpu);
	return EMULATE_DONE;
}
EXPORT_SYMBOL_GPL(kvm_task_switch);

int kvm_arch_vcpu_ioctl_set_sregs(struct kvm_vcpu *vcpu,
				  struct kvm_sregs *sregs)
{
	int mmu_reset_needed = 0;
	int pending_vec, max_bits, idx;
	struct desc_ptr dt;

	if (!guest_cpuid_has_xsave(vcpu) && (sregs->cr4 & X86_CR4_OSXSAVE))
		return -EINVAL;

	dt.size = sregs->idt.limit;
	dt.address = sregs->idt.base;
	kvm_x86_ops->set_idt(vcpu, &dt);
	dt.size = sregs->gdt.limit;
	dt.address = sregs->gdt.base;
	kvm_x86_ops->set_gdt(vcpu, &dt);

	vcpu->arch.cr2 = sregs->cr2;
	mmu_reset_needed |= kvm_read_cr3(vcpu) != sregs->cr3;
	vcpu->arch.cr3 = sregs->cr3;
	__set_bit(VCPU_EXREG_CR3, (ulong *)&vcpu->arch.regs_avail);

	kvm_set_cr8(vcpu, sregs->cr8);

	mmu_reset_needed |= vcpu->arch.efer != sregs->efer;
	kvm_x86_ops->set_efer(vcpu, sregs->efer);
	kvm_set_apic_base(vcpu, sregs->apic_base);

	mmu_reset_needed |= kvm_read_cr0(vcpu) != sregs->cr0;
	kvm_x86_ops->set_cr0(vcpu, sregs->cr0);
	vcpu->arch.cr0 = sregs->cr0;

	mmu_reset_needed |= kvm_read_cr4(vcpu) != sregs->cr4;
	kvm_x86_ops->set_cr4(vcpu, sregs->cr4);
	if (sregs->cr4 & X86_CR4_OSXSAVE)
		kvm_update_cpuid(vcpu);

	idx = srcu_read_lock(&vcpu->kvm->srcu);
	if (!is_long_mode(vcpu) && is_pae(vcpu)) {
		load_pdptrs(vcpu, vcpu->arch.walk_mmu, kvm_read_cr3(vcpu));
		mmu_reset_needed = 1;
	}
	srcu_read_unlock(&vcpu->kvm->srcu, idx);

	if (mmu_reset_needed)
		kvm_mmu_reset_context(vcpu);

	max_bits = KVM_NR_INTERRUPTS;
	pending_vec = find_first_bit(
		(const unsigned long *)sregs->interrupt_bitmap, max_bits);
	if (pending_vec < max_bits) {
		kvm_queue_interrupt(vcpu, pending_vec, false);
		pr_debug("Set back pending irq %d\n", pending_vec);
	}

	kvm_set_segment(vcpu, &sregs->cs, VCPU_SREG_CS);
	kvm_set_segment(vcpu, &sregs->ds, VCPU_SREG_DS);
	kvm_set_segment(vcpu, &sregs->es, VCPU_SREG_ES);
	kvm_set_segment(vcpu, &sregs->fs, VCPU_SREG_FS);
	kvm_set_segment(vcpu, &sregs->gs, VCPU_SREG_GS);
	kvm_set_segment(vcpu, &sregs->ss, VCPU_SREG_SS);

	kvm_set_segment(vcpu, &sregs->tr, VCPU_SREG_TR);
	kvm_set_segment(vcpu, &sregs->ldt, VCPU_SREG_LDTR);

	update_cr8_intercept(vcpu);

	/* Older userspace won't unhalt the vcpu on reset. */
	if (kvm_vcpu_is_bsp(vcpu) && kvm_rip_read(vcpu) == 0xfff0 &&
	    sregs->cs.selector == 0xf000 && sregs->cs.base == 0xffff0000 &&
	    !is_protmode(vcpu))
		vcpu->arch.mp_state = KVM_MP_STATE_RUNNABLE;

	kvm_make_request(KVM_REQ_EVENT, vcpu);

	return 0;
}

int kvm_arch_vcpu_ioctl_set_guest_debug(struct kvm_vcpu *vcpu,
					struct kvm_guest_debug *dbg)
{
	unsigned long rflags;
	int i, r;

	if (dbg->control & (KVM_GUESTDBG_INJECT_DB | KVM_GUESTDBG_INJECT_BP)) {
		r = -EBUSY;
		if (vcpu->arch.exception.pending)
			goto out;
		if (dbg->control & KVM_GUESTDBG_INJECT_DB)
			kvm_queue_exception(vcpu, DB_VECTOR);
		else
			kvm_queue_exception(vcpu, BP_VECTOR);
	}

	/*
	 * Read rflags as long as potentially injected trace flags are still
	 * filtered out.
	 */
	rflags = kvm_get_rflags(vcpu);

	vcpu->guest_debug = dbg->control;
	if (!(vcpu->guest_debug & KVM_GUESTDBG_ENABLE))
		vcpu->guest_debug = 0;

	if (vcpu->guest_debug & KVM_GUESTDBG_USE_HW_BP) {
		for (i = 0; i < KVM_NR_DB_REGS; ++i)
			vcpu->arch.eff_db[i] = dbg->arch.debugreg[i];
		vcpu->arch.guest_debug_dr7 = dbg->arch.debugreg[7];
	} else {
		for (i = 0; i < KVM_NR_DB_REGS; i++)
			vcpu->arch.eff_db[i] = vcpu->arch.db[i];
	}
	kvm_update_dr7(vcpu);

	if (vcpu->guest_debug & KVM_GUESTDBG_SINGLESTEP)
		vcpu->arch.singlestep_rip = kvm_rip_read(vcpu) +
			get_segment_base(vcpu, VCPU_SREG_CS);

	/*
	 * Trigger an rflags update that will inject or remove the trace
	 * flags.
	 */
	kvm_set_rflags(vcpu, rflags);

	kvm_x86_ops->update_db_bp_intercept(vcpu);

	r = 0;

out:

	return r;
}

/*
 * Translate a guest virtual address to a guest physical address.
 */
int kvm_arch_vcpu_ioctl_translate(struct kvm_vcpu *vcpu,
				    struct kvm_translation *tr)
{
	unsigned long vaddr = tr->linear_address;
	gpa_t gpa;
	int idx;

	idx = srcu_read_lock(&vcpu->kvm->srcu);
	gpa = kvm_mmu_gva_to_gpa_system(vcpu, vaddr, NULL);
	srcu_read_unlock(&vcpu->kvm->srcu, idx);
	tr->physical_address = gpa;
	tr->valid = gpa != UNMAPPED_GVA;
	tr->writeable = 1;
	tr->usermode = 0;

	return 0;
}

int kvm_arch_vcpu_ioctl_get_fpu(struct kvm_vcpu *vcpu, struct kvm_fpu *fpu)
{
	struct i387_fxsave_struct *fxsave =
			&vcpu->arch.guest_fpu.state->fxsave;

	memcpy(fpu->fpr, fxsave->st_space, 128);
	fpu->fcw = fxsave->cwd;
	fpu->fsw = fxsave->swd;
	fpu->ftwx = fxsave->twd;
	fpu->last_opcode = fxsave->fop;
	fpu->last_ip = fxsave->rip;
	fpu->last_dp = fxsave->rdp;
	memcpy(fpu->xmm, fxsave->xmm_space, sizeof fxsave->xmm_space);

	return 0;
}

int kvm_arch_vcpu_ioctl_set_fpu(struct kvm_vcpu *vcpu, struct kvm_fpu *fpu)
{
	struct i387_fxsave_struct *fxsave =
			&vcpu->arch.guest_fpu.state->fxsave;

	memcpy(fxsave->st_space, fpu->fpr, 128);
	fxsave->cwd = fpu->fcw;
	fxsave->swd = fpu->fsw;
	fxsave->twd = fpu->ftwx;
	fxsave->fop = fpu->last_opcode;
	fxsave->rip = fpu->last_ip;
	fxsave->rdp = fpu->last_dp;
	memcpy(fxsave->xmm_space, fpu->xmm, sizeof fxsave->xmm_space);

	return 0;
}

int fx_init(struct kvm_vcpu *vcpu)
{
	int err;

	err = fpu_alloc(&vcpu->arch.guest_fpu);
	if (err)
		return err;

	fpu_finit(&vcpu->arch.guest_fpu);

	/*
	 * Ensure guest xcr0 is valid for loading
	 */
	vcpu->arch.xcr0 = XSTATE_FP;

	vcpu->arch.cr0 |= X86_CR0_ET;

	return 0;
}
EXPORT_SYMBOL_GPL(fx_init);

static void fx_free(struct kvm_vcpu *vcpu)
{
	fpu_free(&vcpu->arch.guest_fpu);
}

void kvm_load_guest_fpu(struct kvm_vcpu *vcpu)
{
	if (vcpu->guest_fpu_loaded)
		return;

	/*
	 * Restore all possible states in the guest,
	 * and assume host would use all available bits.
	 * Guest xcr0 would be loaded later.
	 */
	kvm_put_guest_xcr0(vcpu);
	vcpu->guest_fpu_loaded = 1;
	__kernel_fpu_begin();
	fpu_restore_checking(&vcpu->arch.guest_fpu);
	trace_kvm_fpu(1);
}

void kvm_put_guest_fpu(struct kvm_vcpu *vcpu)
{
	kvm_put_guest_xcr0(vcpu);

	if (!vcpu->guest_fpu_loaded)
		return;

	vcpu->guest_fpu_loaded = 0;
	fpu_save_init(&vcpu->arch.guest_fpu);
	__kernel_fpu_end();
	++vcpu->stat.fpu_reload;
	kvm_make_request(KVM_REQ_DEACTIVATE_FPU, vcpu);
	trace_kvm_fpu(0);
}

void kvm_arch_vcpu_free(struct kvm_vcpu *vcpu)
{
	kvmclock_reset(vcpu);

	free_cpumask_var(vcpu->arch.wbinvd_dirty_mask);
	fx_free(vcpu);
	kvm_x86_ops->vcpu_free(vcpu);
}

struct kvm_vcpu *kvm_arch_vcpu_create(struct kvm *kvm,
						unsigned int id)
{
	if (check_tsc_unstable() && atomic_read(&kvm->online_vcpus) != 0)
		printk_once(KERN_WARNING
		"kvm: SMP vm created on host with unstable TSC; "
		"guest TSC will not be reliable\n");
	return kvm_x86_ops->vcpu_create(kvm, id);
}

int kvm_arch_vcpu_setup(struct kvm_vcpu *vcpu)
{
	int r;

	vcpu->arch.mtrr_state.have_fixed = 1;
	r = vcpu_load(vcpu);
	if (r)
		return r;
	r = kvm_vcpu_reset(vcpu);
	if (r == 0)
		r = kvm_mmu_setup(vcpu);
	vcpu_put(vcpu);

	return r;
}

int kvm_arch_vcpu_postcreate(struct kvm_vcpu *vcpu)
{
	int r;
	struct msr_data msr;

	r = vcpu_load(vcpu);
	if (r)
		return r;
	msr.data = 0x0;
	msr.index = MSR_IA32_TSC;
	msr.host_initiated = true;
	kvm_write_tsc(vcpu, &msr);
	vcpu_put(vcpu);

	return r;
}

void kvm_arch_vcpu_destroy(struct kvm_vcpu *vcpu)
{
	int r;
	vcpu->arch.apf.msr_val = 0;

	r = vcpu_load(vcpu);
	BUG_ON(r);
	kvm_mmu_unload(vcpu);
	vcpu_put(vcpu);

	fx_free(vcpu);
	kvm_x86_ops->vcpu_free(vcpu);
}

static int kvm_vcpu_reset(struct kvm_vcpu *vcpu)
{
	atomic_set(&vcpu->arch.nmi_queued, 0);
	vcpu->arch.nmi_pending = 0;
	vcpu->arch.nmi_injected = false;

	memset(vcpu->arch.db, 0, sizeof(vcpu->arch.db));
	vcpu->arch.dr6 = DR6_FIXED_1;
	vcpu->arch.dr7 = DR7_FIXED_1;
	kvm_update_dr7(vcpu);

	kvm_make_request(KVM_REQ_EVENT, vcpu);
	vcpu->arch.apf.msr_val = 0;
	vcpu->arch.st.msr_val = 0;

	kvmclock_reset(vcpu);

	kvm_clear_async_pf_completion_queue(vcpu);
	kvm_async_pf_hash_reset(vcpu);
	vcpu->arch.apf.halted = false;

	kvm_pmu_reset(vcpu);

	memset(vcpu->arch.regs, 0, sizeof(vcpu->arch.regs));
	vcpu->arch.regs_avail = ~0;
	vcpu->arch.regs_dirty = ~0;

	return kvm_x86_ops->vcpu_reset(vcpu);
}

int kvm_arch_hardware_enable(void *garbage)
{
	struct kvm *kvm;
	struct kvm_vcpu *vcpu;
	int i;
	int ret;
	u64 local_tsc;
	u64 max_tsc = 0;
	bool stable, backwards_tsc = false;

	kvm_shared_msr_cpu_online();
	ret = kvm_x86_ops->hardware_enable(garbage);
	if (ret != 0)
		return ret;

	local_tsc = native_read_tsc();
	stable = !check_tsc_unstable();
	list_for_each_entry(kvm, &vm_list, vm_list) {
		kvm_for_each_vcpu(i, vcpu, kvm) {
			if (!stable && vcpu->cpu == smp_processor_id())
				set_bit(KVM_REQ_CLOCK_UPDATE, &vcpu->requests);
			if (stable && vcpu->arch.last_host_tsc > local_tsc) {
				backwards_tsc = true;
				if (vcpu->arch.last_host_tsc > max_tsc)
					max_tsc = vcpu->arch.last_host_tsc;
			}
		}
	}

	/*
	 * Sometimes, even reliable TSCs go backwards.  This happens on
	 * platforms that reset TSC during suspend or hibernate actions, but
	 * maintain synchronization.  We must compensate.  Fortunately, we can
	 * detect that condition here, which happens early in CPU bringup,
	 * before any KVM threads can be running.  Unfortunately, we can't
	 * bring the TSCs fully up to date with real time, as we aren't yet far
	 * enough into CPU bringup that we know how much real time has actually
	 * elapsed; our helper function, get_kernel_ns() will be using boot
	 * variables that haven't been updated yet.
	 *
	 * So we simply find the maximum observed TSC above, then record the
	 * adjustment to TSC in each VCPU.  When the VCPU later gets loaded,
	 * the adjustment will be applied.  Note that we accumulate
	 * adjustments, in case multiple suspend cycles happen before some VCPU
	 * gets a chance to run again.  In the event that no KVM threads get a
	 * chance to run, we will miss the entire elapsed period, as we'll have
	 * reset last_host_tsc, so VCPUs will not have the TSC adjusted and may
	 * loose cycle time.  This isn't too big a deal, since the loss will be
	 * uniform across all VCPUs (not to mention the scenario is extremely
	 * unlikely). It is possible that a second hibernate recovery happens
	 * much faster than a first, causing the observed TSC here to be
	 * smaller; this would require additional padding adjustment, which is
	 * why we set last_host_tsc to the local tsc observed here.
	 *
	 * N.B. - this code below runs only on platforms with reliable TSC,
	 * as that is the only way backwards_tsc is set above.  Also note
	 * that this runs for ALL vcpus, which is not a bug; all VCPUs should
	 * have the same delta_cyc adjustment applied if backwards_tsc
	 * is detected.  Note further, this adjustment is only done once,
	 * as we reset last_host_tsc on all VCPUs to stop this from being
	 * called multiple times (one for each physical CPU bringup).
	 *
	 * Platforms with unreliable TSCs don't have to deal with this, they
	 * will be compensated by the logic in vcpu_load, which sets the TSC to
	 * catchup mode.  This will catchup all VCPUs to real time, but cannot
	 * guarantee that they stay in perfect synchronization.
	 */
	if (backwards_tsc) {
		u64 delta_cyc = max_tsc - local_tsc;
		list_for_each_entry(kvm, &vm_list, vm_list) {
			kvm_for_each_vcpu(i, vcpu, kvm) {
				vcpu->arch.tsc_offset_adjustment += delta_cyc;
				vcpu->arch.last_host_tsc = local_tsc;
				set_bit(KVM_REQ_MASTERCLOCK_UPDATE,
					&vcpu->requests);
			}

			/*
			 * We have to disable TSC offset matching.. if you were
			 * booting a VM while issuing an S4 host suspend....
			 * you may have some problem.  Solving this issue is
			 * left as an exercise to the reader.
			 */
			kvm->arch.last_tsc_nsec = 0;
			kvm->arch.last_tsc_write = 0;
		}

	}
	return 0;
}

void kvm_arch_hardware_disable(void *garbage)
{
	kvm_x86_ops->hardware_disable(garbage);
	drop_user_return_notifiers(garbage);
}

int kvm_arch_hardware_setup(void)
{
	return kvm_x86_ops->hardware_setup();
}

void kvm_arch_hardware_unsetup(void)
{
	kvm_x86_ops->hardware_unsetup();
}

void kvm_arch_check_processor_compat(void *rtn)
{
	kvm_x86_ops->check_processor_compatibility(rtn);
}

bool kvm_vcpu_compatible(struct kvm_vcpu *vcpu)
{
	return irqchip_in_kernel(vcpu->kvm) == (vcpu->arch.apic != NULL);
}

struct static_key kvm_no_apic_vcpu __read_mostly;

int kvm_arch_vcpu_init(struct kvm_vcpu *vcpu)
{
	struct page *page;
	struct kvm *kvm;
	int r;

	BUG_ON(vcpu->kvm == NULL);
	kvm = vcpu->kvm;

	vcpu->arch.emulate_ctxt.ops = &emulate_ops;
	if (!irqchip_in_kernel(kvm) || kvm_vcpu_is_bsp(vcpu))
		vcpu->arch.mp_state = KVM_MP_STATE_RUNNABLE;
	else
		vcpu->arch.mp_state = KVM_MP_STATE_UNINITIALIZED;

	page = alloc_page(GFP_KERNEL | __GFP_ZERO);
	if (!page) {
		r = -ENOMEM;
		goto fail;
	}
	vcpu->arch.pio_data = page_address(page);

	kvm_set_tsc_khz(vcpu, max_tsc_khz);

	r = kvm_mmu_create(vcpu);
	if (r < 0)
		goto fail_free_pio_data;

	if (irqchip_in_kernel(kvm)) {
		r = kvm_create_lapic(vcpu);
		if (r < 0)
			goto fail_mmu_destroy;
	} else
		static_key_slow_inc(&kvm_no_apic_vcpu);

	vcpu->arch.mce_banks = kzalloc(KVM_MAX_MCE_BANKS * sizeof(u64) * 4,
				       GFP_KERNEL);
	if (!vcpu->arch.mce_banks) {
		r = -ENOMEM;
		goto fail_free_lapic;
	}
	vcpu->arch.mcg_cap = KVM_MAX_MCE_BANKS;

	if (!zalloc_cpumask_var(&vcpu->arch.wbinvd_dirty_mask, GFP_KERNEL))
		goto fail_free_mce_banks;

	r = fx_init(vcpu);
	if (r)
		goto fail_free_wbinvd_dirty_mask;

	vcpu->arch.ia32_tsc_adjust_msr = 0x0;
	kvm_async_pf_hash_reset(vcpu);
	kvm_pmu_init(vcpu);

	return 0;
fail_free_wbinvd_dirty_mask:
	free_cpumask_var(vcpu->arch.wbinvd_dirty_mask);
fail_free_mce_banks:
	kfree(vcpu->arch.mce_banks);
fail_free_lapic:
	kvm_free_lapic(vcpu);
fail_mmu_destroy:
	kvm_mmu_destroy(vcpu);
fail_free_pio_data:
	free_page((unsigned long)vcpu->arch.pio_data);
fail:
	return r;
}

void kvm_arch_vcpu_uninit(struct kvm_vcpu *vcpu)
{
	int idx;

	kvm_pmu_destroy(vcpu);
	kfree(vcpu->arch.mce_banks);
	kvm_free_lapic(vcpu);
	idx = srcu_read_lock(&vcpu->kvm->srcu);
	kvm_mmu_destroy(vcpu);
	srcu_read_unlock(&vcpu->kvm->srcu, idx);
	free_page((unsigned long)vcpu->arch.pio_data);
	if (!irqchip_in_kernel(vcpu->kvm))
		static_key_slow_dec(&kvm_no_apic_vcpu);
}

int kvm_arch_init_vm(struct kvm *kvm, unsigned long type)
{
	if (type)
		return -EINVAL;

	INIT_LIST_HEAD(&kvm->arch.active_mmu_pages);
	INIT_LIST_HEAD(&kvm->arch.assigned_dev_head);

	/* Reserve bit 0 of irq_sources_bitmap for userspace irq source */
	set_bit(KVM_USERSPACE_IRQ_SOURCE_ID, &kvm->arch.irq_sources_bitmap);
	/* Reserve bit 1 of irq_sources_bitmap for irqfd-resampler */
	set_bit(KVM_IRQFD_RESAMPLE_IRQ_SOURCE_ID,
		&kvm->arch.irq_sources_bitmap);

	raw_spin_lock_init(&kvm->arch.tsc_write_lock);
	mutex_init(&kvm->arch.apic_map_lock);
	spin_lock_init(&kvm->arch.pvclock_gtod_sync_lock);

	pvclock_update_vm_gtod_copy(kvm);

	return 0;
}

static void kvm_unload_vcpu_mmu(struct kvm_vcpu *vcpu)
{
	int r;
	r = vcpu_load(vcpu);
	BUG_ON(r);
	kvm_mmu_unload(vcpu);
	vcpu_put(vcpu);
}

static void kvm_free_vcpus(struct kvm *kvm)
{
	unsigned int i;
	struct kvm_vcpu *vcpu;

	/*
	 * Unpin any mmu pages first.
	 */
	kvm_for_each_vcpu(i, vcpu, kvm) {
		kvm_clear_async_pf_completion_queue(vcpu);
		kvm_unload_vcpu_mmu(vcpu);
	}
	kvm_for_each_vcpu(i, vcpu, kvm)
		kvm_arch_vcpu_free(vcpu);

	mutex_lock(&kvm->lock);
	for (i = 0; i < atomic_read(&kvm->online_vcpus); i++)
		kvm->vcpus[i] = NULL;

	atomic_set(&kvm->online_vcpus, 0);
	mutex_unlock(&kvm->lock);
}

void kvm_arch_sync_events(struct kvm *kvm)
{
	kvm_free_all_assigned_devices(kvm);
	kvm_free_pit(kvm);
}

void kvm_arch_destroy_vm(struct kvm *kvm)
{
	kvm_iommu_unmap_guest(kvm);
	kfree(kvm->arch.vpic);
	kfree(kvm->arch.vioapic);
	kvm_free_vcpus(kvm);
	if (kvm->arch.apic_access_page)
		put_page(kvm->arch.apic_access_page);
	if (kvm->arch.ept_identity_pagetable)
		put_page(kvm->arch.ept_identity_pagetable);
	kfree(rcu_dereference_check(kvm->arch.apic_map, 1));
}

void kvm_arch_free_memslot(struct kvm_memory_slot *free,
			   struct kvm_memory_slot *dont)
{
	int i;

	for (i = 0; i < KVM_NR_PAGE_SIZES; ++i) {
		if (!dont || free->arch.rmap[i] != dont->arch.rmap[i]) {
			kvm_kvfree(free->arch.rmap[i]);
			free->arch.rmap[i] = NULL;
		}
		if (i == 0)
			continue;

		if (!dont || free->arch.lpage_info[i - 1] !=
			     dont->arch.lpage_info[i - 1]) {
			kvm_kvfree(free->arch.lpage_info[i - 1]);
			free->arch.lpage_info[i - 1] = NULL;
		}
	}
}

int kvm_arch_create_memslot(struct kvm_memory_slot *slot, unsigned long npages)
{
	int i;

	for (i = 0; i < KVM_NR_PAGE_SIZES; ++i) {
		unsigned long ugfn;
		int lpages;
		int level = i + 1;

		lpages = gfn_to_index(slot->base_gfn + npages - 1,
				      slot->base_gfn, level) + 1;

		slot->arch.rmap[i] =
			kvm_kvzalloc(lpages * sizeof(*slot->arch.rmap[i]));
		if (!slot->arch.rmap[i])
			goto out_free;
		if (i == 0)
			continue;

		slot->arch.lpage_info[i - 1] = kvm_kvzalloc(lpages *
					sizeof(*slot->arch.lpage_info[i - 1]));
		if (!slot->arch.lpage_info[i - 1])
			goto out_free;

		if (slot->base_gfn & (KVM_PAGES_PER_HPAGE(level) - 1))
			slot->arch.lpage_info[i - 1][0].write_count = 1;
		if ((slot->base_gfn + npages) & (KVM_PAGES_PER_HPAGE(level) - 1))
			slot->arch.lpage_info[i - 1][lpages - 1].write_count = 1;
		ugfn = slot->userspace_addr >> PAGE_SHIFT;
		/*
		 * If the gfn and userspace address are not aligned wrt each
		 * other, or if explicitly asked to, disable large page
		 * support for this slot
		 */
		if ((slot->base_gfn ^ ugfn) & (KVM_PAGES_PER_HPAGE(level) - 1) ||
		    !kvm_largepages_enabled()) {
			unsigned long j;

			for (j = 0; j < lpages; ++j)
				slot->arch.lpage_info[i - 1][j].write_count = 1;
		}
	}

	return 0;

out_free:
	for (i = 0; i < KVM_NR_PAGE_SIZES; ++i) {
		kvm_kvfree(slot->arch.rmap[i]);
		slot->arch.rmap[i] = NULL;
		if (i == 0)
			continue;

		kvm_kvfree(slot->arch.lpage_info[i - 1]);
		slot->arch.lpage_info[i - 1] = NULL;
	}
	return -ENOMEM;
}

int kvm_arch_prepare_memory_region(struct kvm *kvm,
				struct kvm_memory_slot *memslot,
				struct kvm_memory_slot old,
				struct kvm_userspace_memory_region *mem,
				bool user_alloc)
{
	int npages = memslot->npages;

	/*
	 * Only private memory slots need to be mapped here since
	 * KVM_SET_MEMORY_REGION ioctl is no longer supported.
	 */
	if ((memslot->id >= KVM_USER_MEM_SLOTS) && npages && !old.npages) {
		unsigned long userspace_addr;

		/*
		 * MAP_SHARED to prevent internal slot pages from being moved
		 * by fork()/COW.
		 */
		userspace_addr = vm_mmap(NULL, 0, npages * PAGE_SIZE,
					 PROT_READ | PROT_WRITE,
					 MAP_SHARED | MAP_ANONYMOUS, 0);

		if (IS_ERR((void *)userspace_addr))
			return PTR_ERR((void *)userspace_addr);

		memslot->userspace_addr = userspace_addr;
	}

	return 0;
}

void kvm_arch_commit_memory_region(struct kvm *kvm,
				struct kvm_userspace_memory_region *mem,
				struct kvm_memory_slot old,
				bool user_alloc)
{

	int nr_mmu_pages = 0, npages = mem->memory_size >> PAGE_SHIFT;

	if ((mem->slot >= KVM_USER_MEM_SLOTS) && old.npages && !npages) {
		int ret;

		ret = vm_munmap(old.userspace_addr,
				old.npages * PAGE_SIZE);
		if (ret < 0)
			printk(KERN_WARNING
			       "kvm_vm_ioctl_set_memory_region: "
			       "failed to munmap memory\n");
	}

	if (!kvm->arch.n_requested_mmu_pages)
		nr_mmu_pages = kvm_mmu_calculate_mmu_pages(kvm);

	if (nr_mmu_pages)
		kvm_mmu_change_mmu_pages(kvm, nr_mmu_pages);
	/*
	 * Write protect all pages for dirty logging.
	 * Existing largepage mappings are destroyed here and new ones will
	 * not be created until the end of the logging.
	 */
	if (npages && (mem->flags & KVM_MEM_LOG_DIRTY_PAGES))
		kvm_mmu_slot_remove_write_access(kvm, mem->slot);
	/*
	 * If memory slot is created, or moved, we need to clear all
	 * mmio sptes.
	 */
	if (npages && old.base_gfn != mem->guest_phys_addr >> PAGE_SHIFT) {
		kvm_mmu_zap_all(kvm);
		kvm_reload_remote_mmus(kvm);
	}
}

void kvm_arch_flush_shadow_all(struct kvm *kvm)
{
	kvm_mmu_zap_all(kvm);
	kvm_reload_remote_mmus(kvm);
}

void kvm_arch_flush_shadow_memslot(struct kvm *kvm,
				   struct kvm_memory_slot *slot)
{
	kvm_arch_flush_shadow_all(kvm);
}

int kvm_arch_vcpu_runnable(struct kvm_vcpu *vcpu)
{
	return (vcpu->arch.mp_state == KVM_MP_STATE_RUNNABLE &&
		!vcpu->arch.apf.halted)
		|| !list_empty_careful(&vcpu->async_pf.done)
		|| vcpu->arch.mp_state == KVM_MP_STATE_SIPI_RECEIVED
		|| atomic_read(&vcpu->arch.nmi_queued) ||
		(kvm_arch_interrupt_allowed(vcpu) &&
		 kvm_cpu_has_interrupt(vcpu));
}

int kvm_arch_vcpu_should_kick(struct kvm_vcpu *vcpu)
{
	return kvm_vcpu_exiting_guest_mode(vcpu) == IN_GUEST_MODE;
}

int kvm_arch_interrupt_allowed(struct kvm_vcpu *vcpu)
{
	return kvm_x86_ops->interrupt_allowed(vcpu);
}

bool kvm_is_linear_rip(struct kvm_vcpu *vcpu, unsigned long linear_rip)
{
	unsigned long current_rip = kvm_rip_read(vcpu) +
		get_segment_base(vcpu, VCPU_SREG_CS);

	return current_rip == linear_rip;
}
EXPORT_SYMBOL_GPL(kvm_is_linear_rip);

unsigned long kvm_get_rflags(struct kvm_vcpu *vcpu)
{
	unsigned long rflags;

	rflags = kvm_x86_ops->get_rflags(vcpu);
	if (vcpu->guest_debug & KVM_GUESTDBG_SINGLESTEP)
		rflags &= ~X86_EFLAGS_TF;
	return rflags;
}
EXPORT_SYMBOL_GPL(kvm_get_rflags);

void kvm_set_rflags(struct kvm_vcpu *vcpu, unsigned long rflags)
{
	if (vcpu->guest_debug & KVM_GUESTDBG_SINGLESTEP &&
	    kvm_is_linear_rip(vcpu, vcpu->arch.singlestep_rip))
		rflags |= X86_EFLAGS_TF;
	kvm_x86_ops->set_rflags(vcpu, rflags);
	kvm_make_request(KVM_REQ_EVENT, vcpu);
}
EXPORT_SYMBOL_GPL(kvm_set_rflags);

void kvm_arch_async_page_ready(struct kvm_vcpu *vcpu, struct kvm_async_pf *work)
{
	int r;

	if ((vcpu->arch.mmu.direct_map != work->arch.direct_map) ||
	      is_error_page(work->page))
		return;

	r = kvm_mmu_reload(vcpu);
	if (unlikely(r))
		return;

	if (!vcpu->arch.mmu.direct_map &&
	      work->arch.cr3 != vcpu->arch.mmu.get_cr3(vcpu))
		return;

	vcpu->arch.mmu.page_fault(vcpu, work->gva, 0, true);
}

static inline u32 kvm_async_pf_hash_fn(gfn_t gfn)
{
	return hash_32(gfn & 0xffffffff, order_base_2(ASYNC_PF_PER_VCPU));
}

static inline u32 kvm_async_pf_next_probe(u32 key)
{
	return (key + 1) & (roundup_pow_of_two(ASYNC_PF_PER_VCPU) - 1);
}

static void kvm_add_async_pf_gfn(struct kvm_vcpu *vcpu, gfn_t gfn)
{
	u32 key = kvm_async_pf_hash_fn(gfn);

	while (vcpu->arch.apf.gfns[key] != ~0)
		key = kvm_async_pf_next_probe(key);

	vcpu->arch.apf.gfns[key] = gfn;
}

static u32 kvm_async_pf_gfn_slot(struct kvm_vcpu *vcpu, gfn_t gfn)
{
	int i;
	u32 key = kvm_async_pf_hash_fn(gfn);

	for (i = 0; i < roundup_pow_of_two(ASYNC_PF_PER_VCPU) &&
		     (vcpu->arch.apf.gfns[key] != gfn &&
		      vcpu->arch.apf.gfns[key] != ~0); i++)
		key = kvm_async_pf_next_probe(key);

	return key;
}

bool kvm_find_async_pf_gfn(struct kvm_vcpu *vcpu, gfn_t gfn)
{
	return vcpu->arch.apf.gfns[kvm_async_pf_gfn_slot(vcpu, gfn)] == gfn;
}

static void kvm_del_async_pf_gfn(struct kvm_vcpu *vcpu, gfn_t gfn)
{
	u32 i, j, k;

	i = j = kvm_async_pf_gfn_slot(vcpu, gfn);
	while (true) {
		vcpu->arch.apf.gfns[i] = ~0;
		do {
			j = kvm_async_pf_next_probe(j);
			if (vcpu->arch.apf.gfns[j] == ~0)
				return;
			k = kvm_async_pf_hash_fn(vcpu->arch.apf.gfns[j]);
			/*
			 * k lies cyclically in ]i,j]
			 * |    i.k.j |
			 * |....j i.k.| or  |.k..j i...|
			 */
		} while ((i <= j) ? (i < k && k <= j) : (i < k || k <= j));
		vcpu->arch.apf.gfns[i] = vcpu->arch.apf.gfns[j];
		i = j;
	}
}

static int apf_put_user(struct kvm_vcpu *vcpu, u32 val)
{

	return kvm_write_guest_cached(vcpu->kvm, &vcpu->arch.apf.data, &val,
				      sizeof(val));
}

void kvm_arch_async_page_not_present(struct kvm_vcpu *vcpu,
				     struct kvm_async_pf *work)
{
	struct x86_exception fault;

	trace_kvm_async_pf_not_present(work->arch.token, work->gva);
	kvm_add_async_pf_gfn(vcpu, work->arch.gfn);

	if (!(vcpu->arch.apf.msr_val & KVM_ASYNC_PF_ENABLED) ||
	    (vcpu->arch.apf.send_user_only &&
	     kvm_x86_ops->get_cpl(vcpu) == 0))
		kvm_make_request(KVM_REQ_APF_HALT, vcpu);
	else if (!apf_put_user(vcpu, KVM_PV_REASON_PAGE_NOT_PRESENT)) {
		fault.vector = PF_VECTOR;
		fault.error_code_valid = true;
		fault.error_code = 0;
		fault.nested_page_fault = false;
		fault.address = work->arch.token;
		kvm_inject_page_fault(vcpu, &fault);
	}
}

void kvm_arch_async_page_present(struct kvm_vcpu *vcpu,
				 struct kvm_async_pf *work)
{
	struct x86_exception fault;

	trace_kvm_async_pf_ready(work->arch.token, work->gva);
	if (is_error_page(work->page))
		work->arch.token = ~0; /* broadcast wakeup */
	else
		kvm_del_async_pf_gfn(vcpu, work->arch.gfn);

	if ((vcpu->arch.apf.msr_val & KVM_ASYNC_PF_ENABLED) &&
	    !apf_put_user(vcpu, KVM_PV_REASON_PAGE_READY)) {
		fault.vector = PF_VECTOR;
		fault.error_code_valid = true;
		fault.error_code = 0;
		fault.nested_page_fault = false;
		fault.address = work->arch.token;
		kvm_inject_page_fault(vcpu, &fault);
	}
	vcpu->arch.apf.halted = false;
	vcpu->arch.mp_state = KVM_MP_STATE_RUNNABLE;
}

bool kvm_arch_can_inject_async_page_present(struct kvm_vcpu *vcpu)
{
	if (!(vcpu->arch.apf.msr_val & KVM_ASYNC_PF_ENABLED))
		return true;
	else
		return !kvm_event_needs_reinjection(vcpu) &&
			kvm_x86_ops->interrupt_allowed(vcpu);
}

EXPORT_TRACEPOINT_SYMBOL_GPL(kvm_exit);
EXPORT_TRACEPOINT_SYMBOL_GPL(kvm_inj_virq);
EXPORT_TRACEPOINT_SYMBOL_GPL(kvm_page_fault);
EXPORT_TRACEPOINT_SYMBOL_GPL(kvm_msr);
EXPORT_TRACEPOINT_SYMBOL_GPL(kvm_cr);
EXPORT_TRACEPOINT_SYMBOL_GPL(kvm_nested_vmrun);
EXPORT_TRACEPOINT_SYMBOL_GPL(kvm_nested_vmexit);
EXPORT_TRACEPOINT_SYMBOL_GPL(kvm_nested_vmexit_inject);
EXPORT_TRACEPOINT_SYMBOL_GPL(kvm_nested_intr_vmexit);
EXPORT_TRACEPOINT_SYMBOL_GPL(kvm_invlpga);
EXPORT_TRACEPOINT_SYMBOL_GPL(kvm_skinit);
EXPORT_TRACEPOINT_SYMBOL_GPL(kvm_nested_intercepts);<|MERGE_RESOLUTION|>--- conflicted
+++ resolved
@@ -1918,15 +1918,7 @@
 		vcpu_unimpl(vcpu, "%s: MSR_IA32_DEBUGCTLMSR 0x%llx, nop\n",
 			    __func__, data);
 		break;
-<<<<<<< HEAD
-	case MSR_IA32_UCODE_REV:
-	case MSR_IA32_UCODE_WRITE:
-	case MSR_VM_HSAVE_PA:
-	case MSR_AMD64_PATCH_LOADER:
-		break;
 	case MSR_NHM_SNB_PKG_CST_CFG_CTL: /* 0xe2 */
-=======
->>>>>>> f6161aa1
 	case 0x200 ... 0x2ff:
 		return set_msr_mtrr(vcpu, msr, data);
 	case MSR_IA32_APICBASE:
@@ -2261,11 +2253,8 @@
 	case MSR_K8_INT_PENDING_MSG:
 	case MSR_AMD64_NB_CFG:
 	case MSR_FAM10H_MMIO_CONF_BASE:
-<<<<<<< HEAD
+	case MSR_AMD64_BU_CFG2:
 	case MSR_NHM_SNB_PKG_CST_CFG_CTL: /* 0xe2 */
-=======
-	case MSR_AMD64_BU_CFG2:
->>>>>>> f6161aa1
 		data = 0;
 		break;
 	case MSR_P6_PERFCTR0:
