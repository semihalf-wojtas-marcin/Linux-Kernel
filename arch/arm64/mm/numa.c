--- conflicted
+++ resolved
@@ -222,16 +222,11 @@
 	void *nd;
 	int tnid;
 
-<<<<<<< HEAD
-	pr_info("Initmem setup node %d [mem %#010Lx-%#010Lx]\n",
-		nid, start_pfn << PAGE_SHIFT, (end_pfn << PAGE_SHIFT) - 1);
-=======
 	if (start_pfn < end_pfn)
 		pr_info("Initmem setup node %d [mem %#010Lx-%#010Lx]\n", nid,
 			start_pfn << PAGE_SHIFT, (end_pfn << PAGE_SHIFT) - 1);
 	else
 		pr_info("Initmem setup node %d [<memory-less node>]\n", nid);
->>>>>>> a894fe9e
 
 	nd_pa = memblock_alloc_try_nid(nd_size, SMP_CACHE_BYTES, nid);
 	nd = __va(nd_pa);
