/*
 * arch/sh/mm/hugetlbpage.c
 *
 * SuperH HugeTLB page support.
 *
 * Cloned from sparc64 by Paul Mundt.
 *
 * Copyright (C) 2002, 2003 David S. Miller (davem@redhat.com)
 */

#include <linux/config.h>
#include <linux/init.h>
#include <linux/fs.h>
#include <linux/mm.h>
#include <linux/hugetlb.h>
#include <linux/pagemap.h>
#include <linux/smp_lock.h>
#include <linux/slab.h>
#include <linux/sysctl.h>

#include <asm/mman.h>
#include <asm/pgalloc.h>
#include <asm/tlb.h>
#include <asm/tlbflush.h>
#include <asm/cacheflush.h>

static pte_t *huge_pte_alloc(struct mm_struct *mm, unsigned long addr)
{
	pgd_t *pgd;
	pmd_t *pmd;
	pte_t *pte = NULL;

	pgd = pgd_offset(mm, addr);
	if (pgd) {
		pmd = pmd_alloc(mm, pgd, addr);
		if (pmd)
			pte = pte_alloc_map(mm, pmd, addr);
	}
	return pte;
}

static pte_t *huge_pte_offset(struct mm_struct *mm, unsigned long addr)
{
	pgd_t *pgd;
	pmd_t *pmd;
	pte_t *pte = NULL;

	pgd = pgd_offset(mm, addr);
	if (pgd) {
		pmd = pmd_offset(pgd, addr);
		if (pmd)
			pte = pte_offset_map(pmd, addr);
	}
	return pte;
}

#define mk_pte_huge(entry) do { pte_val(entry) |= _PAGE_SZHUGE; } while (0)

static void set_huge_pte(struct mm_struct *mm, struct vm_area_struct *vma,
			 struct page *page, pte_t * page_table, int write_access)
{
	unsigned long i;
	pte_t entry;

	mm->rss += (HPAGE_SIZE / PAGE_SIZE);

	if (write_access)
		entry = pte_mkwrite(pte_mkdirty(mk_pte(page,
						       vma->vm_page_prot)));
	else
		entry = pte_wrprotect(mk_pte(page, vma->vm_page_prot));
	entry = pte_mkyoung(entry);
	mk_pte_huge(entry);

	for (i = 0; i < (1 << HUGETLB_PAGE_ORDER); i++) {
		set_pte(page_table, entry);
		page_table++;

		pte_val(entry) += PAGE_SIZE;
	}
}

/*
 * This function checks for proper alignment of input addr and len parameters.
 */
int is_aligned_hugepage_range(unsigned long addr, unsigned long len)
{
	if (len & ~HPAGE_MASK)
		return -EINVAL;
	if (addr & ~HPAGE_MASK)
		return -EINVAL;
	return 0;
}

int copy_hugetlb_page_range(struct mm_struct *dst, struct mm_struct *src,
			    struct vm_area_struct *vma)
{
	pte_t *src_pte, *dst_pte, entry;
	struct page *ptepage;
	unsigned long addr = vma->vm_start;
	unsigned long end = vma->vm_end;
	int i;

	while (addr < end) {
		dst_pte = huge_pte_alloc(dst, addr);
		if (!dst_pte)
			goto nomem;
		src_pte = huge_pte_offset(src, addr);
		BUG_ON(!src_pte || pte_none(*src_pte));
		entry = *src_pte;
		ptepage = pte_page(entry);
		get_page(ptepage);
		for (i = 0; i < (1 << HUGETLB_PAGE_ORDER); i++) {
			set_pte(dst_pte, entry);
			pte_val(entry) += PAGE_SIZE;
			dst_pte++;
		}
		dst->rss += (HPAGE_SIZE / PAGE_SIZE);
		addr += HPAGE_SIZE;
	}
	return 0;

nomem:
	return -ENOMEM;
}

int follow_hugetlb_page(struct mm_struct *mm, struct vm_area_struct *vma,
			struct page **pages, struct vm_area_struct **vmas,
			unsigned long *position, int *length, int i)
{
	unsigned long vaddr = *position;
	int remainder = *length;

	WARN_ON(!is_vm_hugetlb_page(vma));

	while (vaddr < vma->vm_end && remainder) {
		if (pages) {
			pte_t *pte;
			struct page *page;

			pte = huge_pte_offset(mm, vaddr);

			/* hugetlb should be locked, and hence, prefaulted */
			BUG_ON(!pte || pte_none(*pte));

			page = pte_page(*pte);

			WARN_ON(!PageCompound(page));

			get_page(page);
			pages[i] = page;
		}

		if (vmas)
			vmas[i] = vma;

		vaddr += PAGE_SIZE;
		--remainder;
		++i;
	}

	*length = remainder;
	*position = vaddr;

	return i;
}

struct page *follow_huge_addr(struct mm_struct *mm,
			      unsigned long address, int write)
{
	return ERR_PTR(-EINVAL);
}

int pmd_huge(pmd_t pmd)
{
	return 0;
}

struct page *follow_huge_pmd(struct mm_struct *mm, unsigned long address,
			     pmd_t *pmd, int write)
{
	return NULL;
}

<<<<<<< HEAD
static void free_huge_page(struct page *page)
{
	BUG_ON(page_count(page));
	BUG_ON(page->mapping);

	INIT_LIST_HEAD(&page->list);
	page[1].mapping = NULL;

	spin_lock(&htlbpage_lock);
	enqueue_huge_page(page);
	htlbpagemem++;
	spin_unlock(&htlbpage_lock);
}

void huge_page_release(struct page *page)
{
	if (!put_page_testzero(page))
		return;

	free_huge_page(page);
}

=======
>>>>>>> 30e74fea
void unmap_hugepage_range(struct vm_area_struct *vma,
			  unsigned long start, unsigned long end)
{
	struct mm_struct *mm = vma->vm_mm;
	unsigned long address;
	pte_t *pte;
	struct page *page;
	int i;

	BUG_ON(start & (HPAGE_SIZE - 1));
	BUG_ON(end & (HPAGE_SIZE - 1));

	for (address = start; address < end; address += HPAGE_SIZE) {
		pte = huge_pte_offset(mm, address);
		BUG_ON(!pte);
		if (pte_none(*pte))
			continue;
		page = pte_page(*pte);
		put_page(page);
		for (i = 0; i < (1 << HUGETLB_PAGE_ORDER); i++) {
			pte_clear(pte);
			pte++;
		}
	}
	mm->rss -= (end - start) >> PAGE_SHIFT;
	flush_tlb_range(vma, start, end);
}

int hugetlb_prefault(struct address_space *mapping, struct vm_area_struct *vma)
{
	struct mm_struct *mm = current->mm;
	unsigned long addr;
	int ret = 0;

	BUG_ON(vma->vm_start & ~HPAGE_MASK);
	BUG_ON(vma->vm_end & ~HPAGE_MASK);

	spin_lock(&mm->page_table_lock);
	for (addr = vma->vm_start; addr < vma->vm_end; addr += HPAGE_SIZE) {
		unsigned long idx;
		pte_t *pte = huge_pte_alloc(mm, addr);
		struct page *page;

		if (!pte) {
			ret = -ENOMEM;
			goto out;
		}
		if (!pte_none(*pte))
			continue;

		idx = ((addr - vma->vm_start) >> HPAGE_SHIFT)
			+ (vma->vm_pgoff >> (HPAGE_SHIFT - PAGE_SHIFT));
		page = find_get_page(mapping, idx);
		if (!page) {
			/* charge the fs quota first */
			if (hugetlb_get_quota(mapping)) {
				ret = -ENOMEM;
				goto out;
			}
			page = alloc_huge_page();
			if (!page) {
				hugetlb_put_quota(mapping);
				ret = -ENOMEM;
				goto out;
			}
			ret = add_to_page_cache(page, mapping, idx, GFP_ATOMIC);
			if (! ret) {
				unlock_page(page);
			} else {
				hugetlb_put_quota(mapping);
				free_huge_page(page);
				goto out;
			}
		}
		set_huge_pte(mm, vma, page, pte, vma->vm_flags & VM_WRITE);
	}
out:
	spin_unlock(&mm->page_table_lock);
	return ret;
}<|MERGE_RESOLUTION|>--- conflicted
+++ resolved
@@ -182,31 +182,6 @@
 	return NULL;
 }
 
-<<<<<<< HEAD
-static void free_huge_page(struct page *page)
-{
-	BUG_ON(page_count(page));
-	BUG_ON(page->mapping);
-
-	INIT_LIST_HEAD(&page->list);
-	page[1].mapping = NULL;
-
-	spin_lock(&htlbpage_lock);
-	enqueue_huge_page(page);
-	htlbpagemem++;
-	spin_unlock(&htlbpage_lock);
-}
-
-void huge_page_release(struct page *page)
-{
-	if (!put_page_testzero(page))
-		return;
-
-	free_huge_page(page);
-}
-
-=======
->>>>>>> 30e74fea
 void unmap_hugepage_range(struct vm_area_struct *vma,
 			  unsigned long start, unsigned long end)
 {
