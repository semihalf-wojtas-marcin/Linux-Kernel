--- conflicted
+++ resolved
@@ -96,13 +96,6 @@
 	  Generic x86-64 CPU.
 
 endchoice
-
-config X86_64_XEN
-	bool "Enable Xen compatible kernel"
-	select SWIOTLB if XEN_PHYSDEV_ACCESS
-	select DUMMY_IOMMU if XEN_PHYSDEV_ACCESS
-	help
-	  This option will compile a kernel compatible with Xen hypervisor
 
 #
 # Define implied options from the CPU selection here
@@ -175,17 +168,10 @@
 
 config X86_IO_APIC
 	bool
-	depends !XEN_UNPRIVILEGED_GUEST
-	default y
-
-config X86_XEN_GENAPIC
-	bool
-	depends X86_64_XEN
-	default XEN_PRIVILEGED_GUEST || SMP
+	default y
 
 config X86_LOCAL_APIC
 	bool
-	depends !XEN_UNPRIVILEGED_GUEST
 	default y
 
 config MTRR
@@ -230,7 +216,7 @@
 
 config SCHED_SMT
 	bool "SMT (Hyperthreading) scheduler support"
-	depends on SMP && !X86_64_XEN
+	depends on SMP
 	default n
 	help
 	  SMT scheduler support improves the CPU scheduler's decision making
@@ -240,16 +226,9 @@
 
 source "kernel/Kconfig.preempt"
 
-<<<<<<< HEAD
-config K8_NUMA
-       bool "K8 NUMA support"
-       select NUMA
-       depends on SMP && !X86_64_XEN
-=======
 config NUMA
        bool "Non Uniform Memory Access (NUMA) Support"
        depends on SMP
->>>>>>> 5666c094
        help
 	 Enable NUMA (Non Uniform Memory Access) support. The kernel 
 	 will try to allocate memory used by a CPU on the local memory 
@@ -281,14 +260,8 @@
 	 Enable ACPI SRAT based node topology detection.
 
 config NUMA_EMU
-<<<<<<< HEAD
-	bool "NUMA emulation support"
-	select NUMA
-	depends on SMP && !X86_64_XEN
-=======
 	bool "NUMA emulation"
 	depends on NUMA
->>>>>>> 5666c094
 	help
 	  Enable NUMA emulation. A flat machine will be split
 	  into virtual nodes when booted with "numa=fake=N", where N is the
@@ -345,7 +318,6 @@
 
 config HPET_TIMER
 	bool
-	depends on !X86_64_XEN
 	default y
 	help
 	  Use the IA-PC HPET (High Precision Event Timer) to manage
@@ -377,7 +349,7 @@
 config GART_IOMMU
 	bool "IOMMU support"
 	default y
-	depends on PCI && !X86_64_XEN
+	depends on PCI
 	help
 	  Support the IOMMU. Needed to run systems with more than 3GB of memory
 	  properly with 32-bit PCI devices that do not support DAC (Double Address
@@ -404,7 +376,6 @@
 
 config X86_MCE
 	bool "Machine check support" if EMBEDDED
-	depends on !X86_64_XEN
 	default y
 	help
 	   Include a machine check error handler to report hardware errors.
@@ -414,7 +385,7 @@
 
 config X86_MCE_INTEL
 	bool "Intel MCE features"
-	depends on X86_MCE && X86_LOCAL_APIC && !X86_64_XEN
+	depends on X86_MCE && X86_LOCAL_APIC
 	default y
 	help
 	   Additional support for intel specific MCE features such as
@@ -500,11 +471,9 @@
 
 menu "Power management options"
 
-if !X86_64_XEN
 source kernel/power/Kconfig
 
 source "drivers/acpi/Kconfig"
-endif
 
 source "arch/x86_64/kernel/cpufreq/Kconfig"
 
@@ -535,7 +504,6 @@
 	 from i386. Requires that the driver writer used memory barriers
 	 properly.
 
-if !X86_64_XEN
 source "drivers/pci/pcie/Kconfig"
 
 source "drivers/pci/Kconfig"
@@ -543,7 +511,6 @@
 source "drivers/pcmcia/Kconfig"
 
 source "drivers/pci/hotplug/Kconfig"
-endif
 
 endmenu
 
@@ -611,6 +578,4 @@
 
 source "crypto/Kconfig"
 
-source "drivers/xen/Kconfig"
-
 source "lib/Kconfig"