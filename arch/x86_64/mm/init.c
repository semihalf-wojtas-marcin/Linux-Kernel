--- conflicted
+++ resolved
@@ -182,11 +182,7 @@
 	{}
 }; 
 
-<<<<<<< HEAD
-static __meminit void *alloc_low_page(int *index, unsigned long *phys) 
-=======
 static __meminit void *alloc_low_page(int *index, unsigned long *phys)
->>>>>>> 2664b250
 { 
 	struct temp_map *ti;
 	int i; 
@@ -252,11 +248,7 @@
 phys_pmd_update(pud_t *pud, unsigned long address, unsigned long end)
 {
 	pmd_t *pmd = pmd_offset(pud, (unsigned long)__va(address));
-<<<<<<< HEAD
-	
-=======
-
->>>>>>> 2664b250
+
 	if (pmd_none(*pmd)) {
 		spin_lock(&init_mm.page_table_lock);
 		phys_pmd_init(pmd, address, end);
@@ -285,11 +277,7 @@
 		if (paddr >= end)
 			break;
 
-<<<<<<< HEAD
-		if (!after_bootmem && !e820_mapped(paddr, paddr+PUD_SIZE, 0)) { 
-=======
 		if (!after_bootmem && !e820_mapped(paddr, paddr+PUD_SIZE, 0)) {
->>>>>>> 2664b250
 			set_pud(pud, __pud(0)); 
 			continue;
 		} 
@@ -489,19 +477,11 @@
 	__flush_tlb_all();
 } 
 
-<<<<<<< HEAD
-/* 
+/*
  * Memory hotplug specific functions
  * These are only for non-NUMA machines right now.
  */
 #ifdef CONFIG_ACPI_HOTPLUG_MEMORY
-=======
-/*
- * Memory hotplug specific functions
- * These are only for non-NUMA machines right now.
- */
-#ifdef CONFIG_MEMORY_HOTPLUG
->>>>>>> 2664b250
 
 void online_page(struct page *page)
 {
@@ -512,7 +492,6 @@
 	num_physpages++;
 }
 
-<<<<<<< HEAD
 /* You can only add memory you reserved during boot */
 int add_memory(u64 start, u64 size)
 {
@@ -531,27 +510,6 @@
 	return ret;
 }
 
-=======
-int add_memory(u64 start, u64 size)
-{
-	struct pglist_data *pgdat = NODE_DATA(0);
-	struct zone *zone = pgdat->node_zones + MAX_NR_ZONES-2;
-	unsigned long start_pfn = start >> PAGE_SHIFT;
-	unsigned long nr_pages = size >> PAGE_SHIFT;
-	int ret;
-
-	ret = __add_pages(zone, start_pfn, nr_pages);
-	if (ret)
-		goto error;
-
-	init_memory_mapping(start, (start + size -1));
-
-	return ret;
-error:
-	printk("%s: Problem encountered in __add_pages!\n", __func__);
-	return ret;
-}
->>>>>>> 2664b250
 EXPORT_SYMBOL_GPL(add_memory);
 
 int remove_memory(u64 start, u64 size)
@@ -668,13 +626,8 @@
 #ifdef CONFIG_BLK_DEV_INITRD
 void free_initrd_mem(unsigned long start, unsigned long end)
 {
-<<<<<<< HEAD
-	if (__pa(start) < __pa((unsigned long)&_end))
-=======
 	if (start >= end)
->>>>>>> 2664b250
 		return;
-
 	printk ("Freeing initrd memory: %ldk freed\n", (end - start) >> 10);
 	for (; start < end; start += PAGE_SIZE) {
 		ClearPageReserved(virt_to_page(start));
