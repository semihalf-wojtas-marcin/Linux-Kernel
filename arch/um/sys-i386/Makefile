obj-y = bugs.o checksum.o extable.o fault.o ksyms.o ldt.o module.o \
	ptrace.o ptrace_user.o semaphore.o sigcontext.o syscalls.o sysrq.o

obj-$(CONFIG_HIGHMEM) += highmem.o

USER_OBJS := bugs.o ptrace_user.o sigcontext.o fault.o
USER_OBJS := $(foreach file,$(USER_OBJS),$(obj)/$(file))

SYMLINKS = semaphore.c highmem.c module.c
<<<<<<< HEAD
=======
SYMLINKS := $(foreach f,$(SYMLINKS),$(src)/$f)
>>>>>>> 366fdb90

semaphore.c-dir = kernel
highmem.c-dir = mm
module.c-dir = kernel

define make_link
	-rm -f $1
	ln -sf $(TOPDIR)/arch/i386/$($(notdir $1)-dir)/$(notdir $1) $1
endef

$(USER_OBJS) : %.o: %.c
	$(CC) $(CFLAGS_$(notdir $@)) $(USER_CFLAGS) -c -o $@ $<

$(SYMLINKS): 
	$(call make_link,$@)

clean:
	$(MAKE) -C util clean

fastdep:

dep:

archmrproper:
	rm -f $(SYMLINKS)

archclean:

archdep:

modules:
<|MERGE_RESOLUTION|>--- conflicted
+++ resolved
@@ -7,10 +7,7 @@
 USER_OBJS := $(foreach file,$(USER_OBJS),$(obj)/$(file))
 
 SYMLINKS = semaphore.c highmem.c module.c
-<<<<<<< HEAD
-=======
 SYMLINKS := $(foreach f,$(SYMLINKS),$(src)/$f)
->>>>>>> 366fdb90
 
 semaphore.c-dir = kernel
 highmem.c-dir = mm
