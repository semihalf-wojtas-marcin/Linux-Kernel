--- conflicted
+++ resolved
@@ -42,11 +42,7 @@
 		if(ptrace(PTRACE_POKEUSER, pid, &dummy->u_debugreg[i],
 			  regs[i]) < 0)
 			printk("write_debugregs - ptrace failed on "
-<<<<<<< HEAD
-			       "register %d, value = 0x%x, errno = %d\n", i, 
-=======
 			       "register %d, value = 0x%x, errno = %d\n", i,
->>>>>>> 9d53e4dd
 			       regs[i], errno);
 	}
 }
