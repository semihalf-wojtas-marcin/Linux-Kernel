# 
# Copyright (C) 2002 Jeff Dike (jdike@karaya.com)
# Licensed under the GPL
#
<<<<<<< HEAD

EXTRA_TARGETS	:= unmap_fin.o
=======
>>>>>>> 7d3b09a2

obj-y = checksum.o config.o exec_kern.o exitcode.o frame_kern.o frame.o \
	helper.o init_task.o irq.o irq_user.o ksyms.o mem.o mem_user.o \
	process.o process_kern.o ptrace.o reboot.o resource.o sigio_user.o \
	sigio_kern.o signal_kern.o signal_user.o smp.o syscall_kern.o \
	syscall_user.o sysrq.o sys_call_table.o tempfile.o time.o \
	time_kern.o tlb.o trap_kern.o trap_user.o um_arch.o \
	umid.o user_util.o

obj-$(CONFIG_BLK_DEV_INITRD) += initrd_kern.o initrd_user.o
obj-$(CONFIG_GPROF)	+= gprof_syms.o
obj-$(CONFIG_GCOV)	+= gmon_syms.o
obj-$(CONFIG_TTY_LOG)	+= tty_log.o

obj-$(CONFIG_MODE_TT) += tt/
obj-$(CONFIG_MODE_SKAS) += skas/

user-objs-$(CONFIG_TTY_LOG) += tty_log.o

# user_syms.o not included here because Rules.make has its own ideas about
# building anything in export-objs
<<<<<<< HEAD

USER_OBJS := $(filter %_user.o,$(obj-y))  $(user-objs-y) config.o helper.o \
	process.o tempfile.o time.o tty_log.o umid.o user_util.o user_syms.o
USER_OBJS := $(foreach file,$(USER_OBJS),$(obj)/$(file))
=======
>>>>>>> 7d3b09a2

USER_OBJS := $(filter %_user.o,$(obj-y))  $(user-objs-y) config.o helper.o \
	process.o tempfile.o time.o tty_log.o umid.o user_util.o user_syms.o
USER_OBJS := $(foreach file,$(USER_OBJS),$(obj)/$(file))

DMODULES-$(CONFIG_MODULES) = -D__CONFIG_MODULES__
DMODVERSIONS-$(CONFIG_MODVERSIONS) = -D__CONFIG_MODVERSIONS__

export-objs-$(CONFIG_GPROF) += gprof_syms.o
export-objs-$(CONFIG_GCOV) += gmon_syms.o

export-objs := ksyms.o process_kern.o signal_kern.o $(export-objs-y)

CFLAGS_user_syms.o = -D__AUTOCONF_INCLUDED__ $(DMODULES-y) $(DMODVERSIONS-y) \
	-I/usr/include -I../include

CFLAGS_frame.o := $(patsubst -fomit-frame-pointer,,$(USER_CFLAGS))

$(USER_OBJS) : %.o: %.c
	$(CC) $(CFLAGS_$@) $(USER_CFLAGS) -c -o $@ $<

<<<<<<< HEAD
$(obj)/unmap.o: $(src)/unmap.c
	$(CC) $(UNMAP_CFLAGS) -c -o $@ $<

$(obj)/unmap_fin.o : $(src)/unmap.o
	ld -r -o $@ $< -lc -L/usr/lib

=======
>>>>>>> 7d3b09a2
# This has to be separate because it needs be compiled with frame pointers
# regardless of how the rest of the kernel is built.

$(obj)/frame.o: $(src)/frame.c
	$(CC) $(CFLAGS_$(notdir $@)) -c -o $@ $<

QUOTE = 'my $$config=`cat $(TOPDIR)/.config`; $$config =~ s/"/\\"/g ; while(<STDIN>) { $$_ =~ s/CONFIG/$$config/; print $$_ }'

$(obj)/config.c : $(src)/config.c.in $(TOPDIR)/.config
	$(PERL) -e $(QUOTE) < $(src)/config.c.in > $@

$(obj)/config.o : $(obj)/config.c

clean:
	rm -f config.c
	for dir in $(subdir-y) ; do $(MAKE) -C $$dir clean; done

modules:

fastdep:

dep:

archmrproper: clean
<|MERGE_RESOLUTION|>--- conflicted
+++ resolved
@@ -2,11 +2,6 @@
 # Copyright (C) 2002 Jeff Dike (jdike@karaya.com)
 # Licensed under the GPL
 #
-<<<<<<< HEAD
-
-EXTRA_TARGETS	:= unmap_fin.o
-=======
->>>>>>> 7d3b09a2
 
 obj-y = checksum.o config.o exec_kern.o exitcode.o frame_kern.o frame.o \
 	helper.o init_task.o irq.o irq_user.o ksyms.o mem.o mem_user.o \
@@ -28,13 +23,6 @@
 
 # user_syms.o not included here because Rules.make has its own ideas about
 # building anything in export-objs
-<<<<<<< HEAD
-
-USER_OBJS := $(filter %_user.o,$(obj-y))  $(user-objs-y) config.o helper.o \
-	process.o tempfile.o time.o tty_log.o umid.o user_util.o user_syms.o
-USER_OBJS := $(foreach file,$(USER_OBJS),$(obj)/$(file))
-=======
->>>>>>> 7d3b09a2
 
 USER_OBJS := $(filter %_user.o,$(obj-y))  $(user-objs-y) config.o helper.o \
 	process.o tempfile.o time.o tty_log.o umid.o user_util.o user_syms.o
@@ -56,15 +44,6 @@
 $(USER_OBJS) : %.o: %.c
 	$(CC) $(CFLAGS_$@) $(USER_CFLAGS) -c -o $@ $<
 
-<<<<<<< HEAD
-$(obj)/unmap.o: $(src)/unmap.c
-	$(CC) $(UNMAP_CFLAGS) -c -o $@ $<
-
-$(obj)/unmap_fin.o : $(src)/unmap.o
-	ld -r -o $@ $< -lc -L/usr/lib
-
-=======
->>>>>>> 7d3b09a2
 # This has to be separate because it needs be compiled with frame pointers
 # regardless of how the rest of the kernel is built.
 
