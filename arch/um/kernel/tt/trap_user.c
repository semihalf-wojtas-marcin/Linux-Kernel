/* 
 * Copyright (C) 2002 Jeff Dike (jdike@karaya.com)
 * Licensed under the GPL
 */

#include <stdlib.h>
#include <errno.h>
#include <signal.h>
#include <asm/sigcontext.h>
#include "sysdep/ptrace.h"
#include "signal_user.h"
#include "user_util.h"
#include "kern_util.h"
#include "task.h"
#include "tt.h"

void sig_handler_common_tt(int sig, void *sc_ptr)
{
	struct sigcontext *sc = sc_ptr;
	struct tt_regs save_regs, *r;
	struct signal_info *info;
	int save_errno = errno, is_user;

	unprotect_kernel_mem();

	/* This is done because to allow SIGSEGV to be delivered inside a SEGV
	 * handler.  This can happen in copy_user, and if SEGV is disabled,
	 * the process will die.
	 */
	if(sig == SIGSEGV)
		change_sig(SIGSEGV, 1);

<<<<<<< HEAD
=======
	/* This is done because to allow SIGSEGV to be delivered inside a SEGV
	 * handler.  This can happen in copy_user, and if SEGV is disabled,
	 * the process will die.
	 */
	if(sig == SIGSEGV)
		change_sig(SIGSEGV, 1);

>>>>>>> 9d53e4dd
	r = &TASK_REGS(get_current())->tt;
	save_regs = *r;
	is_user = user_context(SC_SP(sc));
	r->sc = sc;
	if(sig != SIGUSR2) 
		r->syscall = -1;

	info = &sig_info[sig];
	if(!info->is_irq) unblock_signals();

	(*info->handler)(sig, (union uml_pt_regs *) r);

	if(is_user){
		interrupt_end();
		block_signals();
		set_user_mode(NULL);
	}
	*r = save_regs;
	errno = save_errno;
	if(is_user) protect_kernel_mem();
}

/*
 * Overrides for Emacs so that we follow Linus's tabbing style.
 * Emacs will notice this stuff at the end of the file and automatically
 * adjust the settings for this buffer only.  This must remain at the end
 * of the file.
 * ---------------------------------------------------------------------------
 * Local variables:
 * c-file-style: "linux"
 * End:
 */<|MERGE_RESOLUTION|>--- conflicted
+++ resolved
@@ -30,8 +30,6 @@
 	if(sig == SIGSEGV)
 		change_sig(SIGSEGV, 1);
 
-<<<<<<< HEAD
-=======
 	/* This is done because to allow SIGSEGV to be delivered inside a SEGV
 	 * handler.  This can happen in copy_user, and if SEGV is disabled,
 	 * the process will die.
@@ -39,7 +37,6 @@
 	if(sig == SIGSEGV)
 		change_sig(SIGSEGV, 1);
 
->>>>>>> 9d53e4dd
 	r = &TASK_REGS(get_current())->tt;
 	save_regs = *r;
 	is_user = user_context(SC_SP(sc));
