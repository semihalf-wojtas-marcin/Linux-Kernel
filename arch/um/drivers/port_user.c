/* 
 * Copyright (C) 2001 Jeff Dike (jdike@karaya.com)
 * Licensed under the GPL
 */

#include <stdio.h>
#include <stddef.h>
#include <stdlib.h>
#include <string.h>
#include <errno.h>
#include <unistd.h>
#include <termios.h>
#include <sys/socket.h>
#include <sys/un.h>
#include <netinet/in.h>
#include "user_util.h"
#include "kern_util.h"
#include "user.h"
#include "chan_user.h"
#include "port.h"
#include "helper.h"
#include "os.h"

struct port_chan {
	int raw;
	struct termios tt;
	void *kernel_data;
	char dev[sizeof("32768\0")];
};

void *port_init(char *str, int device, struct chan_opts *opts)
{
	struct port_chan *data;
	void *kern_data;
	char *end;
	int port;

	if(*str != ':'){
		printk("port_init : channel type 'port' must specify a "
		       "port number\n");
		return(NULL);
	}
	str++;
	port = strtoul(str, &end, 0);
	if((*end != '\0') || (end == str)){
		printk("port_init : couldn't parse port '%s'\n", str);
		return(NULL);
	}

	if((kern_data = port_data(port)) == NULL) 
		return(NULL);

	if((data = um_kmalloc(sizeof(*data))) == NULL) 
		goto err;

	*data = ((struct port_chan) { .raw  		= opts->raw,
				      .kernel_data 	= kern_data });
	sprintf(data->dev, "%d", port);

<<<<<<< HEAD
	if((data = um_kmalloc(sizeof(*data))) == NULL) return(NULL);
	*data = ((struct port_chan) { raw : 		opts->raw,
				      kernel_data :	kern_data });
	sprintf(data->dev, "%d", port);
	
=======
>>>>>>> 629efb70
	return(data);
 err:
	port_kern_free(kern_data);
	return(NULL);
}

void port_free(void *d)
{
	struct port_chan *data = d;

	port_kern_free(data->kernel_data);
	kfree(data);
}

int port_open(int input, int output, int primary, void *d, char **dev_out)
{
	struct port_chan *data = d;
	int fd;

	fd = port_wait(data->kernel_data);
	if((fd >= 0) && data->raw){
		tcgetattr(fd, &data->tt);
		raw(fd, 0);
	}
	*dev_out = data->dev;
	return(fd);
}

void port_close(int fd, void *d)
{
	struct port_chan *data = d;

	port_remove_dev(data->kernel_data);
	close(fd);
}

int port_console_write(int fd, const char *buf, int n, void *d)
{
	struct port_chan *data = d;

	return(generic_console_write(fd, buf, n, &data->tt));
}

struct chan_ops port_ops = {
<<<<<<< HEAD
	type:		"port",
	init:		port_init,
	open:		port_open,
	close:		port_close,
	read:	        generic_read,
	write:		generic_write,
	console_write:	port_console_write,
	window_size:	generic_window_size,
	free:		port_free,
	winch:		1,
=======
	.type		= "port",
	.init		= port_init,
	.open		= port_open,
	.close		= port_close,
	.read	        = generic_read,
	.write		= generic_write,
	.console_write	= port_console_write,
	.window_size	= generic_window_size,
	.free		= port_free,
	.winch		= 1,
>>>>>>> 629efb70
};

int port_listen_fd(int port)
{
	struct sockaddr_in addr;
	int fd, err;

	fd = socket(PF_INET, SOCK_STREAM, 0);
	if(fd == -1) 
		return(-errno);

	addr.sin_family = AF_INET;
	addr.sin_port = htons(port);
	addr.sin_addr.s_addr = htonl(INADDR_ANY);
	if(bind(fd, (struct sockaddr *) &addr, sizeof(addr)) < 0){
		err = -errno;
		goto out;
	}
  
	if((listen(fd, 1) < 0) || (os_set_fd_block(fd, 0))){
		err = -errno;
		goto out;
	}

	return(fd);
 out:
	os_close_file(fd);
	return(err);
}

struct port_pre_exec_data {
	int sock_fd;
	int pipe_fd;
};

void port_pre_exec(void *arg)
{
	struct port_pre_exec_data *data = arg;

	dup2(data->sock_fd, 0);
	dup2(data->sock_fd, 1);
	dup2(data->sock_fd, 2);
	close(data->sock_fd);
	dup2(data->pipe_fd, 3);
	os_shutdown_socket(3, 1, 0);
	close(data->pipe_fd);
}

int port_connection(int fd, int *socket, int *pid_out)
{
	int new, err;
	char *argv[] = { "/usr/sbin/in.telnetd", "-L", 
			 "/usr/lib/uml/port-helper", NULL };
	struct port_pre_exec_data data;

	if((new = os_accept_connection(fd)) < 0)
		return(-errno);

	err = os_pipe(socket, 0, 0);
	if(err) 
		goto out_close;

	data = ((struct port_pre_exec_data)
		{ .sock_fd  		= new,
		  .pipe_fd 		= socket[1] });

	err = run_helper(port_pre_exec, &data, argv, NULL);
	if(err < 0) 
		goto out_shutdown;

	*pid_out = err;
	return(new);

 out_shutdown:
	os_shutdown_socket(socket[0], 1, 1);
	close(socket[0]);
	os_shutdown_socket(socket[1], 1, 1);	
	close(socket[1]);
 out_close:
	close(new);
	return(err);
}

/*
 * Overrides for Emacs so that we follow Linus's tabbing style.
 * Emacs will notice this stuff at the end of the file and automatically
 * adjust the settings for this buffer only.  This must remain at the end
 * of the file.
 * ---------------------------------------------------------------------------
 * Local variables:
 * c-file-style: "linux"
 * End:
 */<|MERGE_RESOLUTION|>--- conflicted
+++ resolved
@@ -57,14 +57,6 @@
 				      .kernel_data 	= kern_data });
 	sprintf(data->dev, "%d", port);
 
-<<<<<<< HEAD
-	if((data = um_kmalloc(sizeof(*data))) == NULL) return(NULL);
-	*data = ((struct port_chan) { raw : 		opts->raw,
-				      kernel_data :	kern_data });
-	sprintf(data->dev, "%d", port);
-	
-=======
->>>>>>> 629efb70
 	return(data);
  err:
 	port_kern_free(kern_data);
@@ -109,18 +101,6 @@
 }
 
 struct chan_ops port_ops = {
-<<<<<<< HEAD
-	type:		"port",
-	init:		port_init,
-	open:		port_open,
-	close:		port_close,
-	read:	        generic_read,
-	write:		generic_write,
-	console_write:	port_console_write,
-	window_size:	generic_window_size,
-	free:		port_free,
-	winch:		1,
-=======
 	.type		= "port",
 	.init		= port_init,
 	.open		= port_open,
@@ -131,7 +111,6 @@
 	.window_size	= generic_window_size,
 	.free		= port_free,
 	.winch		= 1,
->>>>>>> 629efb70
 };
 
 int port_listen_fd(int port)
