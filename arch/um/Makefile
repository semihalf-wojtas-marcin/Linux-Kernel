# 
# Copyright (C) 2002 Jeff Dike (jdike@karaya.com)
# Licensed under the GPL
#

ARCH_DIR = arch/um
OS := $(shell uname -s)

# Recalculate MODLIB to reflect the EXTRAVERSION changes (via KERNELRELEASE)
# The way the toplevel Makefile is written EXTRAVERSION is not supposed
# to be changed outside the toplevel Makefile, but recalculating MODLIB is
# a sufficient workaround until we no longer need architecture dependent
# EXTRAVERSION...
MODLIB := $(INSTALL_MOD_PATH)/lib/modules/$(KERNELRELEASE)

ifeq ($(CONFIG_DEBUGSYM),y)
CFLAGS := $(subst -fomit-frame-pointer,,$(CFLAGS))
endif

CFLAGS-$(CONFIG_DEBUGSYM) += -g
<<<<<<< HEAD
CFLAGS-$(CONFIG_GCOV) += -fprofile-arcs -ftest-coverage
CFLAGS-$(CONFIG_GPROF) += $(PROFILE)
LINK-$(CONFIG_GPROF) += $(PROFILE) -Wl,--wrap,__monstartup
=======
>>>>>>> 7d3b09a2

core-y			+= $(ARCH_DIR)/kernel/		 \
			   $(ARCH_DIR)/drivers/          \
			   $(ARCH_DIR)/sys-$(SUBARCH)/

<<<<<<< HEAD
ARCH_INCLUDE = -I$(ARCH_DIR)/include
MODE_INCLUDE = -I$(ARCH_DIR)/kernel/tt/include \
	-I$(ARCH_DIR)/kernel/skas/include
=======
# Have to precede the include because the included Makefiles reference them.
SYMLINK_HEADERS = include/asm-um/archparam.h include/asm-um/system.h \
	include/asm-um/sigcontext.h include/asm-um/processor.h \
	include/asm-um/ptrace.h include/asm-um/arch-signal.h

ARCH_SYMLINKS = include/asm-um/arch $(ARCH_DIR)/include/sysdep $(ARCH_DIR)/os \
	$(SYMLINK_HEADERS) $(ARCH_DIR)/include/uml-config.h

GEN_HEADERS += $(ARCH_DIR)/include/task.h $(ARCH_DIR)/include/kern_constants.h

include $(ARCH_DIR)/Makefile-$(SUBARCH)
include $(ARCH_DIR)/Makefile-os-$(OS)

MAKEFILE-$(CONFIG_MODE_TT) += Makefile-tt
MAKEFILE-$(CONFIG_MODE_SKAS) += Makefile-skas

ifneq ($(MAKEFILE-y),)
  include $(addprefix $(ARCH_DIR)/,$(MAKEFILE-y))
endif

EXTRAVERSION := $(EXTRAVERSION)-1um

ARCH_INCLUDE = -I$(ARCH_DIR)/include
>>>>>>> 7d3b09a2

# -Derrno=kernel_errno - This turns all kernel references to errno into
# kernel_errno to separate them from the libc errno.  This allows -fno-common
# in CFLAGS.  Otherwise, it would cause ld to complain about the two different
# errnos.

CFLAGS += $(CFLAGS-y) -D__arch_um__ -DSUBARCH=\"$(SUBARCH)\" \
	-D_LARGEFILE64_SOURCE $(ARCH_INCLUDE) -Derrno=kernel_errno \
	$(MODE_INCLUDE)

LINK_WRAPS = -Wl,--wrap,malloc -Wl,--wrap,free -Wl,--wrap,calloc

SIZE = (($(CONFIG_NEST_LEVEL) + $(CONFIG_KERNEL_HALF_GIGS)) * 0x20000000)

<<<<<<< HEAD
SYMLINK_HEADERS = include/asm-um/archparam.h include/asm-um/system.h \
	include/asm-um/sigcontext.h include/asm-um/processor.h \
	include/asm-um/ptrace.h include/asm-um/arch-signal.h

ARCH_SYMLINKS = include/asm-um/arch $(ARCH_DIR)/include/sysdep $(ARCH_DIR)/os \
	$(SYMLINK_HEADERS) $(ARCH_DIR)/include/uml-config.h

ifeq ($(CONFIG_MODE_SKAS), y)
GEN_HEADERS = $(ARCH_DIR)/kernel/skas/include/skas_ptregs.h

$(SYS_HEADERS) : $(ARCH_DIR)/kernel/skas/include/skas_ptregs.h
endif

GEN_HEADERS += $(ARCH_DIR)/include/task.h $(ARCH_DIR)/include/kern_constants.h
=======
ifeq ($(CONFIG_MODE_SKAS), y)
$(SYS_HEADERS) : $(ARCH_DIR)/kernel/skas/include/skas_ptregs.h
endif
>>>>>>> 7d3b09a2

include/linux/version.h: arch/$(ARCH)/Makefile

$(ARCH_DIR)/vmlinux.lds.S :
	touch $@

prepare: $(ARCH_SYMLINKS) $(SYS_HEADERS) $(GEN_HEADERS)

LDFLAGS_vmlinux = -r

vmlinux: $(ARCH_DIR)/main.o 

# These aren't in Makefile-tt because they are needed in the !CONFIG_MODE_TT +
# CONFIG_MODE_SKAS + CONFIG_STATIC_LINK case.

LINK_TT = -static
LD_SCRIPT_TT := uml.lds.s

ifeq ($(CONFIG_STATIC_LINK),y)
  LINK-y += $(LINK_TT)
  LD_SCRIPT-y := $(LD_SCRIPT_TT)
else
ifeq ($(CONFIG_MODE_TT),y)
  LINK-y += $(LINK_TT)
  LD_SCRIPT-y := $(LD_SCRIPT_TT)
else
ifeq ($(CONFIG_MODE_SKAS),y)
  LINK-y += $(LINK_SKAS)
  LD_SCRIPT-y := $(LD_SCRIPT_SKAS)
endif
endif
endif

CPP_MODE_TT := $(shell [ "$(CONFIG_MODE_TT)" = "y" ] && echo -DMODE_TT)
CONFIG_KERNEL_STACK_ORDER ?= 2
STACK_SIZE := $(shell echo $$[ 4096 * (1 << $(CONFIG_KERNEL_STACK_ORDER)) ] )

AFLAGS_$(LD_SCRIPT-y:.s=).o = -U$(SUBARCH) \
	-DSTART=$$(($(TOP_ADDR) - $(SIZE))) -DELF_ARCH=$(ELF_ARCH) \
	-DELF_FORMAT=\"$(ELF_FORMAT)\" $(CPP_MODE_TT) \
	-DKERNEL_STACK_SIZE=$(STACK_SIZE) -P -C -Uum

LD_SCRIPT-y := $(ARCH_DIR)/$(LD_SCRIPT-y)

<<<<<<< HEAD
linux: $(ARCH_DIR)/uml.lds.s vmlinux
	$(CC) -Wl,-T,$(ARCH_DIR)/uml.lds.s -static $(LINK-y) $(LINK_WRAPS) \
		-o linux $(ARCH_DIR)/main.o vmlinux -L/usr/lib -lutil
=======
$(LD_SCRIPT-y) : $(LD_SCRIPT-y:.s=.S) scripts FORCE
	$(call if_changed_dep,as_s_S)
>>>>>>> 7d3b09a2

linux: vmlinux $(LD_SCRIPT-y)
	$(CC) -Wl,-T,$(LD_SCRIPT-y) $(LINK-y) $(LINK_WRAPS) \
		-o linux $(ARCH_DIR)/main.o vmlinux -L/usr/lib -lutil

USER_CFLAGS := $(patsubst -I%,,$(CFLAGS))
USER_CFLAGS := $(patsubst -Derrno=kernel_errno,,$(USER_CFLAGS))
USER_CFLAGS := $(patsubst -D__KERNEL__,,$(USER_CFLAGS)) $(ARCH_INCLUDE) \
	$(MODE_INCLUDE)

# To get a definition of F_SETSIG
USER_CFLAGS += -D_GNU_SOURCE

<<<<<<< HEAD
CLEAN_FILES += linux x.i gmon.out $(ARCH_DIR)/link.ld $(GEN_HEADERS)
=======
CLEAN_FILES += linux x.i gmon.out $(ARCH_DIR)/uml.lds.s \
	$(ARCH_DIR)/dyn_link.ld.s $(GEN_HEADERS)
>>>>>>> 7d3b09a2

$(ARCH_DIR)/main.o: $(ARCH_DIR)/main.c
	$(CC) $(USER_CFLAGS) $(EXTRA_CFLAGS) -c -o $@ $<

archmrproper:
	for d in $(ARCH_SUBDIRS) $(ARCH_DIR)/util; \
	do \
		$(MAKE) -C $$d archmrproper; \
	done
	rm -f $(CLEAN_FILES) $(SYMLINK_HEADERS) $(ARCH_SYMLINKS) include/asm \
		$(addprefix $(ARCH_DIR)/kernel/,$(KERN_SYMLINKS))

archclean: sysclean
	for d in $(ARCH_SUBDIRS) $(ARCH_DIR)/util; \
	do \
		$(MAKE) -C $$d clean; \
	done
	find . \( -name '*.bb' -o -name '*.bbg' -o -name '*.da' \
		-o -name '*.gcov' \) -type f -print | xargs rm -f
	rm -f linux x.i gmon.out $(ARCH_DIR)/link.ld $(GEN_HEADERS)

archdep: 
	for d in $(ARCH_SUBDIRS); do $(MAKE) -C $$d fastdep; done

$(SYMLINK_HEADERS):
	cd $(TOPDIR)/$(dir $@) ; \
	ln -sf $(basename $(notdir $@))-$(SUBARCH)$(suffix $@) $(notdir $@)

include/asm-um/arch:
	cd $(TOPDIR)/include/asm-um && ln -sf ../asm-$(SUBARCH) arch

$(ARCH_DIR)/include/sysdep:
	cd $(ARCH_DIR)/include && ln -sf sysdep-$(SUBARCH) sysdep

$(ARCH_DIR)/os:
	cd $(ARCH_DIR) && ln -sf os-$(OS) os

$(ARCH_DIR)/include/uml-config.h :
	ln -sf $(TOPDIR)/include/linux/autoconf.h $@

$(ARCH_DIR)/include/task.h : $(ARCH_DIR)/util/mk_task
	$< > $@

$(ARCH_DIR)/include/kern_constants.h : $(ARCH_DIR)/util/mk_constants
	$< > $@

$(ARCH_DIR)/util/mk_task : $(ARCH_DIR)/kernel/skas/include/skas_ptregs.h \
	$(ARCH_DIR)/util FORCE ;

$(ARCH_DIR)/util: FORCE
	@$(call descend,$@,)

$(ARCH_DIR)/kernel/skas/include/skas_ptregs.h :
	$(MAKE) -C $(ARCH_DIR)/kernel/skas include/skas_ptregs.h

export SUBARCH USER_CFLAGS OS<|MERGE_RESOLUTION|>--- conflicted
+++ resolved
@@ -18,22 +18,11 @@
 endif
 
 CFLAGS-$(CONFIG_DEBUGSYM) += -g
-<<<<<<< HEAD
-CFLAGS-$(CONFIG_GCOV) += -fprofile-arcs -ftest-coverage
-CFLAGS-$(CONFIG_GPROF) += $(PROFILE)
-LINK-$(CONFIG_GPROF) += $(PROFILE) -Wl,--wrap,__monstartup
-=======
->>>>>>> 7d3b09a2
 
 core-y			+= $(ARCH_DIR)/kernel/		 \
 			   $(ARCH_DIR)/drivers/          \
 			   $(ARCH_DIR)/sys-$(SUBARCH)/
 
-<<<<<<< HEAD
-ARCH_INCLUDE = -I$(ARCH_DIR)/include
-MODE_INCLUDE = -I$(ARCH_DIR)/kernel/tt/include \
-	-I$(ARCH_DIR)/kernel/skas/include
-=======
 # Have to precede the include because the included Makefiles reference them.
 SYMLINK_HEADERS = include/asm-um/archparam.h include/asm-um/system.h \
 	include/asm-um/sigcontext.h include/asm-um/processor.h \
@@ -57,7 +46,6 @@
 EXTRAVERSION := $(EXTRAVERSION)-1um
 
 ARCH_INCLUDE = -I$(ARCH_DIR)/include
->>>>>>> 7d3b09a2
 
 # -Derrno=kernel_errno - This turns all kernel references to errno into
 # kernel_errno to separate them from the libc errno.  This allows -fno-common
@@ -72,26 +60,9 @@
 
 SIZE = (($(CONFIG_NEST_LEVEL) + $(CONFIG_KERNEL_HALF_GIGS)) * 0x20000000)
 
-<<<<<<< HEAD
-SYMLINK_HEADERS = include/asm-um/archparam.h include/asm-um/system.h \
-	include/asm-um/sigcontext.h include/asm-um/processor.h \
-	include/asm-um/ptrace.h include/asm-um/arch-signal.h
-
-ARCH_SYMLINKS = include/asm-um/arch $(ARCH_DIR)/include/sysdep $(ARCH_DIR)/os \
-	$(SYMLINK_HEADERS) $(ARCH_DIR)/include/uml-config.h
-
-ifeq ($(CONFIG_MODE_SKAS), y)
-GEN_HEADERS = $(ARCH_DIR)/kernel/skas/include/skas_ptregs.h
-
-$(SYS_HEADERS) : $(ARCH_DIR)/kernel/skas/include/skas_ptregs.h
-endif
-
-GEN_HEADERS += $(ARCH_DIR)/include/task.h $(ARCH_DIR)/include/kern_constants.h
-=======
 ifeq ($(CONFIG_MODE_SKAS), y)
 $(SYS_HEADERS) : $(ARCH_DIR)/kernel/skas/include/skas_ptregs.h
 endif
->>>>>>> 7d3b09a2
 
 include/linux/version.h: arch/$(ARCH)/Makefile
 
@@ -136,14 +107,8 @@
 
 LD_SCRIPT-y := $(ARCH_DIR)/$(LD_SCRIPT-y)
 
-<<<<<<< HEAD
-linux: $(ARCH_DIR)/uml.lds.s vmlinux
-	$(CC) -Wl,-T,$(ARCH_DIR)/uml.lds.s -static $(LINK-y) $(LINK_WRAPS) \
-		-o linux $(ARCH_DIR)/main.o vmlinux -L/usr/lib -lutil
-=======
 $(LD_SCRIPT-y) : $(LD_SCRIPT-y:.s=.S) scripts FORCE
 	$(call if_changed_dep,as_s_S)
->>>>>>> 7d3b09a2
 
 linux: vmlinux $(LD_SCRIPT-y)
 	$(CC) -Wl,-T,$(LD_SCRIPT-y) $(LINK-y) $(LINK_WRAPS) \
@@ -157,12 +122,8 @@
 # To get a definition of F_SETSIG
 USER_CFLAGS += -D_GNU_SOURCE
 
-<<<<<<< HEAD
-CLEAN_FILES += linux x.i gmon.out $(ARCH_DIR)/link.ld $(GEN_HEADERS)
-=======
 CLEAN_FILES += linux x.i gmon.out $(ARCH_DIR)/uml.lds.s \
 	$(ARCH_DIR)/dyn_link.ld.s $(GEN_HEADERS)
->>>>>>> 7d3b09a2
 
 $(ARCH_DIR)/main.o: $(ARCH_DIR)/main.c
 	$(CC) $(USER_CFLAGS) $(EXTRA_CFLAGS) -c -o $@ $<
@@ -215,7 +176,4 @@
 $(ARCH_DIR)/util: FORCE
 	@$(call descend,$@,)
 
-$(ARCH_DIR)/kernel/skas/include/skas_ptregs.h :
-	$(MAKE) -C $(ARCH_DIR)/kernel/skas include/skas_ptregs.h
-
 export SUBARCH USER_CFLAGS OS