--- conflicted
+++ resolved
@@ -11,10 +11,7 @@
 endif
 
 CFLAGS += -U__$(SUBARCH)__ -U$(SUBARCH)
-<<<<<<< HEAD
-=======
 ARCH_USER_CFLAGS :=
->>>>>>> 9d53e4dd
 
 ifneq ($(CONFIG_GPROF),y)
 ARCH_CFLAGS += -DUM_FASTCALL
