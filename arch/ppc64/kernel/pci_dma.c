/*
 * pci_dma.c
 * Copyright (C) 2001 Mike Corrigan & Dave Engebretsen, IBM Corporation
 *
 * Dynamic DMA mapping support.
 * 
 * Manages the TCE space assigned to this partition.
 * 
 * This program is free software; you can redistribute it and/or modify
 * it under the terms of the GNU General Public License as published by
 * the Free Software Foundation; either version 2 of the License, or
 * (at your option) any later version.
 * 
 * This program is distributed in the hope that it will be useful,
 * but WITHOUT ANY WARRANTY; without even the implied warranty of
 * MERCHANTABILITY or FITNESS FOR A PARTICULAR PURPOSE.  See the
 * GNU General Public License for more details.
 * 
 * You should have received a copy of the GNU General Public License
 * along with this program; if not, write to the Free Software
 * Foundation, Inc., 59 Temple Place, Suite 330, Boston, MA  02111-1307 USA
 */

#include <linux/config.h>
#include <linux/init.h>
#include <linux/types.h>
#include <linux/slab.h>
#include <linux/mm.h>
#include <linux/spinlock.h>
#include <linux/string.h>
#include <linux/pci.h>
#include <asm/io.h>
#include <asm/prom.h>
#include <asm/rtas.h>
#include <asm/ppcdebug.h>

#include <asm/iSeries/HvCallXm.h>
#include <asm/iSeries/LparData.h>
#include <asm/pci_dma.h>
#include <asm/pci-bridge.h>
#include <asm/iSeries/iSeries_pci.h>

#include <asm/machdep.h>

#include "pci.h"

/* #define DEBUG_TCE 1   */
/* #define MONITOR_TCE 1 */ /* Turn on to sanity check TCE generation. */


/* Initialize so this guy does not end up in the BSS section.
 * Only used to pass OF initialization data set in prom.c into the main 
 * kernel code -- data ultimately copied into tceTables[].
 */
extern struct _of_tce_table of_tce_table[];

extern struct pci_controller* hose_head;
extern struct pci_controller** hose_tail;
extern struct list_head iSeries_Global_Device_List;

struct TceTable   virtBusVethTceTable;	/* Tce table for virtual ethernet */
struct TceTable   virtBusVioTceTable;	/* Tce table for virtual I/O */

struct iSeries_Device_Node iSeries_veth_dev_node = { .LogicalSlot = 0xFF, .DevTceTable = &virtBusVethTceTable };
struct iSeries_Device_Node iSeries_vio_dev_node  = { .LogicalSlot = 0xFF, .DevTceTable = &virtBusVioTceTable };

struct pci_dev    iSeries_veth_dev_st = { .sysdata = &iSeries_veth_dev_node };
struct pci_dev    iSeries_vio_dev_st  = { .sysdata = &iSeries_vio_dev_node  };

struct pci_dev  * iSeries_veth_dev = &iSeries_veth_dev_st;
struct pci_dev  * iSeries_vio_dev  = &iSeries_vio_dev_st;

/* Device TceTable is stored in Device Node */
/* struct TceTable * tceTables[256]; */	/* Tce tables for 256 busses
					 * Bus 255 is the virtual bus
					 * zero indicates no bus defined
					 */
/* allocates a contiguous range of tces (power-of-2 size) */
static inline long alloc_tce_range(struct TceTable *, 
				   unsigned order );

/* allocates a contiguous range of tces (power-of-2 size)
 * assumes lock already held
 */
static long alloc_tce_range_nolock(struct TceTable *, 
				   unsigned order );

/* frees a contiguous range of tces (power-of-2 size) */
static inline void free_tce_range(struct TceTable *, 
				  long tcenum, 
				  unsigned order );

/* frees a contiguous rnage of tces (power-of-2 size)
 * assumes lock already held
 */
void free_tce_range_nolock(struct TceTable *, 
			   long tcenum, 
			   unsigned order );

/* allocates a range of tces and sets them to the pages  */
<<<<<<< HEAD
/*static*/ inline dma_addr_t get_tces( struct TceTable *, 
=======
inline dma_addr_t get_tces( struct TceTable *, 
>>>>>>> 740ba8b9
				   unsigned order, 
				   void *page, 
				   unsigned numPages,
				   int direction );

static long test_tce_range( struct TceTable *, 
			    long tcenum, 
			    unsigned order );

static void getTceTableParmsiSeries(struct iSeries_Device_Node* DevNode,
				      struct TceTable *tce_table_parms );

static void getTceTableParmsPSeries( struct pci_controller *phb, 
				     struct device_node *dn,
				     struct TceTable *tce_table_parms );

static void getTceTableParmsPSeriesLP(struct pci_controller *phb,
				    struct device_node *dn,
				    struct TceTable *newTceTable );

static struct TceTable* findHwTceTable(struct TceTable * newTceTable );

void create_pci_bus_tce_table( unsigned long token );

u8 iSeries_Get_Bus( struct pci_dev * dv )
{
	return 0;
}

static inline struct TceTable *get_tce_table(struct pci_dev *dev)
{
	if (!dev)
		dev = ppc64_isabridge_dev;
	if (!dev)
		return NULL;
	if (systemcfg->platform == PLATFORM_ISERIES_LPAR) {
 		return ISERIES_DEVNODE(dev)->DevTceTable;
	} else {
		return PCI_GET_DN(dev)->tce_table;
	}
}

static unsigned long __inline__ count_leading_zeros64( unsigned long x )
{
	unsigned long lz;
	asm("cntlzd %0,%1" : "=r"(lz) : "r"(x));
	return lz;
}

#ifdef CONFIG_PPC_ISERIES
static void tce_build_iSeries(struct TceTable *tbl, long tcenum, 
			       unsigned long uaddr, int direction )
{
	u64 setTceRc;
	union Tce tce;
	
	PPCDBG(PPCDBG_TCE, "build_tce: uaddr = 0x%lx\n", uaddr);
	PPCDBG(PPCDBG_TCE, "\ttcenum = 0x%lx, tbl = 0x%lx, index=%lx\n", 
	       tcenum, tbl, tbl->index);

	tce.wholeTce = 0;
	tce.tceBits.rpn = (virt_to_absolute(uaddr)) >> PAGE_SHIFT;

	/* If for virtual bus */
	if ( tbl->tceType == TCE_VB ) {
		tce.tceBits.valid = 1;
		tce.tceBits.allIo = 1;
		if ( direction != PCI_DMA_TODEVICE )
			tce.tceBits.readWrite = 1;
	} else {
		/* If for PCI bus */
		tce.tceBits.readWrite = 1; // Read allowed 
		if ( direction != PCI_DMA_TODEVICE )
			tce.tceBits.pciWrite = 1;
	}

	setTceRc = HvCallXm_setTce((u64)tbl->index, 
				   (u64)tcenum, 
				   tce.wholeTce );
	if(setTceRc) {
		panic("PCI_DMA: HvCallXm_setTce failed, Rc: 0x%lx\n", setTceRc);
	}
}
#endif

#ifdef CONFIG_PPC_PSERIES
static void tce_build_pSeries(struct TceTable *tbl, long tcenum, 
			       unsigned long uaddr, int direction )
{
	union Tce tce;
	union Tce *tce_addr;
	
	PPCDBG(PPCDBG_TCE, "build_tce: uaddr = 0x%lx\n", uaddr);
	PPCDBG(PPCDBG_TCE, "\ttcenum = 0x%lx, tbl = 0x%lx, index=%lx\n", 
	       tcenum, tbl, tbl->index);

	tce.wholeTce = 0;
	tce.tceBits.rpn = (virt_to_absolute(uaddr)) >> PAGE_SHIFT;

	tce.tceBits.readWrite = 1; // Read allowed 
	if ( direction != PCI_DMA_TODEVICE ) tce.tceBits.pciWrite = 1;

	tce_addr = ((union Tce *)tbl->base) + tcenum;
	*tce_addr = (union Tce)tce.wholeTce;
}
#endif

/* 
 * Build a TceTable structure.  This contains a multi-level bit map which
 * is used to manage allocation of the tce space.
 */
<<<<<<< HEAD
/*static*/ struct TceTable *build_tce_table( struct TceTable * tbl )
=======
struct TceTable *build_tce_table( struct TceTable * tbl )
>>>>>>> 740ba8b9
{
	unsigned long bits, bytes, totalBytes;
	unsigned long numBits[NUM_TCE_LEVELS], numBytes[NUM_TCE_LEVELS];
	unsigned i, k, m;
	unsigned char * pos, * p, b;

	PPCDBG(PPCDBG_TCEINIT, "build_tce_table: tbl = 0x%lx\n", tbl);
	spin_lock_init( &(tbl->lock) );
	
	tbl->mlbm.maxLevel = 0;

	/* Compute number of bits and bytes for each level of the
	 * multi-level bit map
	 */ 
	totalBytes = 0;
	bits = tbl->size * (PAGE_SIZE / sizeof( union Tce ));
	
	for ( i=0; i<NUM_TCE_LEVELS; ++i ) {
		bytes = ((bits+63)/64) * 8;
		PPCDBG(PPCDBG_TCEINIT, "build_tce_table: level %d bits=%ld, bytes=%ld\n", i, bits, bytes );
		numBits[i] = bits;
		numBytes[i] = bytes;
		bits /= 2;
		totalBytes += bytes;
	}
	PPCDBG(PPCDBG_TCEINIT, "build_tce_table: totalBytes=%ld\n", totalBytes );
	
	pos = (char *)__get_free_pages( GFP_ATOMIC, get_order( totalBytes ));
 
	if ( pos == NULL ) {
		panic("PCI_DMA: Allocation failed in build_tce_table!\n");
	}

	/* For each level, fill in the pointer to the bit map,
	 * and turn on the last bit in the bit map (if the
	 * number of bits in the map is odd).  The highest
	 * level will get all of its bits turned on.
	 */
	memset( pos, 0, totalBytes );
	for (i=0; i<NUM_TCE_LEVELS; ++i) {
		if ( numBytes[i] ) {
			tbl->mlbm.level[i].map = pos;
			tbl->mlbm.maxLevel = i;

			if ( numBits[i] & 1 ) {
				p = pos + numBytes[i] - 1;
				m = (( numBits[i] % 8) - 1) & 7;
				*p = 0x80 >> m;
				PPCDBG(PPCDBG_TCEINIT, "build_tce_table: level %d last bit %x\n", i, 0x80>>m );
			}
		}
		else
			tbl->mlbm.level[i].map = 0;
		pos += numBytes[i];
		tbl->mlbm.level[i].numBits = numBits[i];
		tbl->mlbm.level[i].numBytes = numBytes[i];
	}

	/* For the highest level, turn on all the bits */
	
	i = tbl->mlbm.maxLevel;
	p = tbl->mlbm.level[i].map;
	m = numBits[i];
	PPCDBG(PPCDBG_TCEINIT, "build_tce_table: highest level (%d) has all bits set\n", i);
	for (k=0; k<numBytes[i]; ++k) {
		if ( m >= 8 ) {
			/* handle full bytes */
			*p++ = 0xff;
			m -= 8;
		}
		else if(m>0) {
			/* handle the last partial byte */
			b = 0x80;
			*p = 0;
			while (m) {
				*p |= b;
				b >>= 1;
				--m;
			}
		} else {
			break;
		}
	}

	return tbl;
}

static inline long alloc_tce_range( struct TceTable *tbl, unsigned order )
{
	long retval;
	unsigned long flags;
	
	/* Lock the tce allocation bitmap */
	spin_lock_irqsave( &(tbl->lock), flags );

	/* Do the actual work */
	retval = alloc_tce_range_nolock( tbl, order );
	
	/* Unlock the tce allocation bitmap */
	spin_unlock_irqrestore( &(tbl->lock), flags );

	return retval;
}

static long alloc_tce_range_nolock( struct TceTable *tbl, unsigned order )
{
	unsigned long numBits, numBytes;
	unsigned long i, bit, block, mask;
	long tcenum;
	u64 * map;

	/* If the order (power of 2 size) requested is larger than our
	 * biggest, indicate failure
	 */
	if(order >= NUM_TCE_LEVELS) {
		/* This can happen if block of TCE's are not found. This code      */
		/*  maybe in a recursive loop looking up the bit map for the range.*/
		panic("PCI_DMA: alloc_tce_range_nolock: invalid order: %d\n",order);
	}
	
	numBits =  tbl->mlbm.level[order].numBits;
	numBytes = tbl->mlbm.level[order].numBytes;
	map =      (u64 *)tbl->mlbm.level[order].map;

	/* Initialize return value to -1 (failure) */
	tcenum = -1;

	/* Loop through the bytes of the bitmap */
	for (i=0; i<numBytes/8; ++i) {
		if ( *map ) {
			/* A free block is found, compute the block
			 * number (of this size)
			 */
			bit = count_leading_zeros64( *map );
			block = (i * 64) + bit;    /* Bit count to free entry */

			/* turn off the bit in the map to indicate
			 * that the block is now in use
			 */
			mask = 0x1UL << (63 - bit);
			*map &= ~mask;

			/* compute the index into our tce table for
			 * the first tce in the block
			 */
			PPCDBG(PPCDBG_TCE, "alloc_tce_range_nolock: allocating block %ld, (byte=%ld, bit=%ld) order %d\n", block, i, bit, order );
			tcenum = block << order;
			return tcenum;
		}
		++map;
	}

#ifdef DEBUG_TCE
	if ( tcenum == -1 ) {
		PPCDBG(PPCDBG_TCE, "alloc_tce_range_nolock: no available blocks of order = %d\n", order );
		if ( order < tbl->mlbm.maxLevel ) {
			PPCDBG(PPCDBG_TCE, "alloc_tce_range_nolock: trying next bigger size\n" );
		}
		else {
			panic("PCI_DMA: alloc_tce_range_nolock: maximum size reached...failing\n");
		}
	}
#endif	
	
	/* If no block of the requested size was found, try the next
	 * size bigger.  If one of those is found, return the second
	 * half of the block to freespace and keep the first half
	 */
	if((tcenum == -1) && (order < (NUM_TCE_LEVELS - 1))) {
		tcenum = alloc_tce_range_nolock( tbl, order+1 );
		if ( tcenum != -1 ) {
			free_tce_range_nolock( tbl, tcenum+(1<<order), order );
		}
	}
	
	/* Return the index of the first tce in the block
	 * (or -1 if we failed)
	 */
	return tcenum;
}

static inline void free_tce_range(struct TceTable *tbl, 
				  long tcenum, unsigned order )
{
	unsigned long flags;

	/* Lock the tce allocation bitmap */
	spin_lock_irqsave( &(tbl->lock), flags );

	/* Do the actual work */
	free_tce_range_nolock( tbl, tcenum, order );
	
	/* Unlock the tce allocation bitmap */
	spin_unlock_irqrestore( &(tbl->lock), flags );

}

void free_tce_range_nolock(struct TceTable *tbl, 
			   long tcenum, unsigned order )
{
	unsigned long block;
	unsigned byte, bit, mask, b;
	unsigned char  * map, * bytep;

	if (order >= NUM_TCE_LEVELS) {
		panic("PCI_DMA: free_tce_range: invalid order: 0x%x\n",order);
		return;
	}

	block = tcenum >> order;

#ifdef MONITOR_TCE
	if ( tcenum != (block << order ) ) {
		printk("PCI_DMA: Free_tce_range: tcenum %lx misaligned for order %x\n",tcenum, order);
		return;
	}
	if ( block >= tbl->mlbm.level[order].numBits ) {
		printk("PCI_DMA: Free_tce_range: tcenum %lx is outside the range of this map (order %x, numBits %lx\n", 
		       tcenum, order, tbl->mlbm.level[order].numBits );
		return;
	}
	if ( test_tce_range( tbl, tcenum, order ) ) {
		printk("PCI_DMA: Freeing range not allocated: tTceTable %p, tcenum %lx, order %x\n",tbl, tcenum, order );
		return;
	}
#endif

	map = tbl->mlbm.level[order].map;
	byte  = block / 8;
	bit   = block % 8;
	mask  = 0x80 >> bit;
	bytep = map + byte;

#ifdef DEBUG_TCE
	PPCDBG(PPCDBG_TCE,"free_tce_range_nolock: freeing block %ld (byte=%d, bit=%d) of order %d\n",
	       block, byte, bit, order);
#endif	

#ifdef MONITOR_TCE
	if ( *bytep & mask ) {
		panic("PCI_DMA: Tce already free: TceTable %p, tcenum %lx, order %x\n",tbl,tcenum,order);
	}
#endif	

	*bytep |= mask;

	/* If there is a higher level in the bit map than this we may be
	 * able to buddy up this block with its partner.
	 *   If this is the highest level we can't buddy up
	 *   If this level has an odd number of bits and
	 *      we are freeing the last block we can't buddy up
	 * Don't buddy up if it's in the first 1/4 of the level
	 */
	if (( order < tbl->mlbm.maxLevel ) &&
	    ( block > (tbl->mlbm.level[order].numBits/4) ) &&
	    (( block < tbl->mlbm.level[order].numBits-1 ) ||
	      ( 0 == ( tbl->mlbm.level[order].numBits & 1)))) {
		/* See if we can buddy up the block we just freed */
		bit  &= 6;		/* get to the first of the buddy bits */
		mask  = 0xc0 >> bit;	/* build two bit mask */
		b     = *bytep & mask;	/* Get the two bits */
		if ( 0 == (b ^ mask) ) { /* If both bits are on */
			/* both of the buddy blocks are free we can combine them */
			*bytep ^= mask;	/* turn off the two bits */
			block = ( byte * 8 ) + bit; /* block of first of buddies */
			tcenum = block << order;
			/* free the buddied block */
			PPCDBG(PPCDBG_TCE, 
			       "free_tce_range: buddying blocks %ld & %ld\n",
			       block, block+1);
			free_tce_range_nolock( tbl, tcenum, order+1 ); 
		}	
	}
}

static long test_tce_range( struct TceTable *tbl, long tcenum, unsigned order )
{
	unsigned long block;
	unsigned byte, bit, mask, b;
	long	retval, retLeft, retRight;
	unsigned char  * map;
	
	map = tbl->mlbm.level[order].map;
	block = tcenum >> order;
	byte = block / 8;		/* Byte within bitmap */
	bit  = block % 8;		/* Bit within byte */
	mask = 0x80 >> bit;		
	b    = (*(map+byte) & mask );	/* 0 if block is allocated, else free */
	if ( b ) 
		retval = 1;		/* 1 == block is free */
	else
		retval = 0;		/* 0 == block is allocated */
	/* Test bits at all levels below this to ensure that all agree */

	if (order) {
		retLeft  = test_tce_range( tbl, tcenum, order-1 );
		retRight = test_tce_range( tbl, tcenum+(1<<(order-1)), order-1 );
		if ( retLeft || retRight ) {
			retval = 2;		
		}
	}

	/* Test bits at all levels above this to ensure that all agree */
	
	return retval;
}

<<<<<<< HEAD
/*static*/ inline dma_addr_t get_tces( struct TceTable *tbl, unsigned order, void *page, unsigned numPages, int direction )
=======
inline dma_addr_t get_tces( struct TceTable *tbl, unsigned order, void *page, unsigned numPages, int direction )
>>>>>>> 740ba8b9
{
	long tcenum;
	unsigned long uaddr;
	unsigned i;
	dma_addr_t retTce = NO_TCE;

	uaddr = (unsigned long)page & PAGE_MASK;
	
	/* Allocate a range of tces */
	tcenum = alloc_tce_range( tbl, order );
	if ( tcenum != -1 ) {
		/* We got the tces we wanted */
		tcenum += tbl->startOffset;	/* Offset into real TCE table */
		retTce = tcenum << PAGE_SHIFT;	/* Set the return dma address */
		/* Setup a tce for each page */
		for (i=0; i<numPages; ++i) {
			ppc_md.tce_build(tbl, tcenum, uaddr, direction); 
			++tcenum;
			uaddr += PAGE_SIZE;
		}
		/* Make sure the update is visible to hardware. 
		   sync required to synchronize the update to 
		   the TCE table with the MMIO that will send
		   the bus address to the IOA */
		__asm__ __volatile__ ("sync" : : : "memory");
	}
	else {
		panic("PCI_DMA: Tce Allocation failure in get_tces. 0x%p\n",tbl);
	}

	return retTce; 
}

#ifdef CONFIG_PPC_ISERIES
static void tce_free_one_iSeries( struct TceTable *tbl, long tcenum )
{
	u64 set_tce_rc;
	union Tce tce;
	tce.wholeTce = 0;
	set_tce_rc = HvCallXm_setTce((u64)tbl->index,
				   (u64)tcenum,
				   tce.wholeTce);
	if ( set_tce_rc ) 
		panic("PCI_DMA: HvCallXm_setTce failed, Rc: 0x%lx\n", set_tce_rc);

}
#endif

#ifdef CONFIG_PPC_PSERIES
static void tce_free_one_pSeries( struct TceTable *tbl, long tcenum )
{
	union Tce tce;
	union Tce *tce_addr;

	tce.wholeTce = 0;

	tce_addr  = ((union Tce *)tbl->base) + tcenum;
	*tce_addr = (union Tce)tce.wholeTce;

}
#endif

<<<<<<< HEAD
/*static*/ void tce_free(struct TceTable *tbl, dma_addr_t dma_addr, 
=======
void tce_free(struct TceTable *tbl, dma_addr_t dma_addr, 
>>>>>>> 740ba8b9
			     unsigned order, unsigned num_pages)
{
	long tcenum, total_tces, free_tce;
	unsigned i;

	total_tces = (tbl->size * (PAGE_SIZE / sizeof(union Tce)));
	
	tcenum = dma_addr >> PAGE_SHIFT;
	free_tce = tcenum - tbl->startOffset;

	if ( ( (free_tce + num_pages) > total_tces ) ||
	     ( tcenum < tbl->startOffset ) ) {
		printk("tce_free: invalid tcenum\n");
		printk("\ttcenum    = 0x%lx\n", tcenum); 
		printk("\tTCE Table = 0x%lx\n", (u64)tbl);
		printk("\tbus#      = 0x%lx\n", (u64)tbl->busNumber );
		printk("\tsize      = 0x%lx\n", (u64)tbl->size);
		printk("\tstartOff  = 0x%lx\n", (u64)tbl->startOffset );
		printk("\tindex     = 0x%lx\n", (u64)tbl->index);
		return;
	}
	
	for (i=0; i<num_pages; ++i) {
		ppc_md.tce_free_one(tbl, tcenum);
		++tcenum;
	}

	/* No sync (to make TCE change visible) is required here.
	   The lwsync when acquiring the lock in free_tce_range
	   is sufficient to synchronize with the bitmap.
	*/

	free_tce_range( tbl, free_tce, order );
}

#ifdef CONFIG_PPC_ISERIES
void __init create_virtual_bus_tce_table(void)
{
	struct TceTable *t;
	struct TceTableManagerCB virtBusTceTableParms;
	u64 absParmsPtr;

	virtBusTceTableParms.busNumber = 255;	/* Bus 255 is the virtual bus */
	virtBusTceTableParms.virtualBusFlag = 0xff; /* Ask for virtual bus */
	
	absParmsPtr = virt_to_absolute( (u64)&virtBusTceTableParms );
	HvCallXm_getTceTableParms( absParmsPtr );
	
	virtBusVethTceTable.size = virtBusTceTableParms.size / 2;
	virtBusVethTceTable.busNumber = virtBusTceTableParms.busNumber;
	virtBusVethTceTable.startOffset = virtBusTceTableParms.startOffset;
	virtBusVethTceTable.index = virtBusTceTableParms.index;
	virtBusVethTceTable.tceType = TCE_VB;

	virtBusVioTceTable.size = virtBusTceTableParms.size - virtBusVethTceTable.size;
	virtBusVioTceTable.busNumber = virtBusTceTableParms.busNumber;
	virtBusVioTceTable.startOffset = virtBusTceTableParms.startOffset +
			virtBusVethTceTable.size * (PAGE_SIZE/sizeof(union Tce));
	virtBusVioTceTable.index = virtBusTceTableParms.index;
	virtBusVioTceTable.tceType = TCE_VB; 

	t = build_tce_table( &virtBusVethTceTable );
	if ( t ) {
		/* tceTables[255] = t; */
		//VirtBusVethTceTable = t;
		printk( "Virtual Bus VETH TCE table built successfully.\n");
		printk( "  TCE table size = %ld entries\n", 
				(unsigned long)t->size*(PAGE_SIZE/sizeof(union Tce)) );
		printk( "  TCE table token = %d\n",
				(unsigned)t->index );
		printk( "  TCE table start entry = 0x%lx\n",
				(unsigned long)t->startOffset );
	}
	else printk( "Virtual Bus VETH TCE table failed.\n");

	t = build_tce_table( &virtBusVioTceTable );
	if ( t ) {
		//VirtBusVioTceTable = t;
		printk( "Virtual Bus VIO TCE table built successfully.\n");
		printk( "  TCE table size = %ld entries\n", 
				(unsigned long)t->size*(PAGE_SIZE/sizeof(union Tce)) );
		printk( "  TCE table token = %d\n",
				(unsigned)t->index );
		printk( "  TCE table start entry = 0x%lx\n",
				(unsigned long)t->startOffset );
	}
	else printk( "Virtual Bus VIO TCE table failed.\n");
}
#endif

void create_tce_tables_for_buses(struct list_head *bus_list)
{
	struct pci_controller* phb;
	struct device_node *dn, *first_dn;
	int num_slots, num_slots_ilog2;
	int first_phb = 1;

	for (phb=hose_head;phb;phb=phb->next) {
		first_dn = ((struct device_node *)phb->arch_data)->child;
		/* Carve 2GB into the largest dma_window_size possible */
		for (dn = first_dn, num_slots = 0; dn != NULL; dn = dn->sibling)
			num_slots++;
		num_slots_ilog2 = __ilog2(num_slots);
		if ((1<<num_slots_ilog2) != num_slots)
			num_slots_ilog2++;
		phb->dma_window_size = 1 << (22 - num_slots_ilog2);
		/* Reserve 16MB of DMA space on the first PHB.
		 * We should probably be more careful and use firmware props.
		 * In reality this space is remapped, not lost.  But we don't
		 * want to get that smart to handle it -- too much work.
		 */
		phb->dma_window_base_cur = first_phb ? (1 << 12) : 0;
		first_phb = 0;
		for (dn = first_dn, num_slots = 0; dn != NULL; dn = dn->sibling) {
			create_pci_bus_tce_table((unsigned long)dn);
		}
	}
}

void create_tce_tables_for_busesLP(struct list_head *bus_list)
{
	struct list_head *ln;
	struct pci_bus *bus;
	struct device_node *busdn;
	u32 *dma_window;
	for (ln=bus_list->next; ln != bus_list; ln=ln->next) {
		bus = pci_bus_b(ln);
		busdn = PCI_GET_DN(bus);
		dma_window = (u32 *)get_property(busdn, "ibm,dma-window", 0);
		if (dma_window) {
			/* Bussubno hasn't been copied yet.
			 * Do it now because getTceTableParmsPSeriesLP needs it.
			 */
			busdn->bussubno = bus->number;
			create_pci_bus_tce_table((unsigned long)busdn);
		}
		/* look for a window on a bridge even if the PHB had one */
		create_tce_tables_for_busesLP(&bus->children);
	}
}

void create_tce_tables(void) {
	struct pci_dev *dev = NULL;
	struct device_node *dn, *mydn;

	if (systemcfg->platform == PLATFORM_PSERIES_LPAR) {
		create_tce_tables_for_busesLP(&pci_root_buses);
	}
	else {
		create_tce_tables_for_buses(&pci_root_buses);
	}
	/* Now copy the tce_table ptr from the bus devices down to every
	 * pci device_node.  This means get_tce_table() won't need to search
	 * up the device tree to find it.
	 */
	while ((dev = pci_find_device(PCI_ANY_ID, PCI_ANY_ID, dev)) != NULL) {
		mydn = dn = PCI_GET_DN(dev);
		while (dn && dn->tce_table == NULL)
			dn = dn->parent;
		if (dn) {
			mydn->tce_table = dn->tce_table;
		}
	}
}


/*
 * iSeries token = iSeries_device_Node*
 * pSeries token = pci_controller*
 *
 */
void create_pci_bus_tce_table( unsigned long token ) {
	struct TceTable * newTceTable;

	PPCDBG(PPCDBG_TCE, "Entering create_pci_bus_tce_table.\n");
	PPCDBG(PPCDBG_TCE, "\ttoken = 0x%lx\n", token);

	newTceTable = (struct TceTable *)kmalloc( sizeof(struct TceTable), GFP_KERNEL );

	/*****************************************************************/
 	/* For the iSeries machines, the HvTce Table can be one of three */
 	/* flavors,                                                      */
 	/* - Single bus TCE table,                                       */
 	/* - Tce Table Share between buses,                              */
 	/* - Tce Table per logical slot.                                 */
	/*****************************************************************/
	if(systemcfg->platform == PLATFORM_ISERIES_LPAR) {

		struct iSeries_Device_Node* DevNode = (struct iSeries_Device_Node*)token;
		getTceTableParmsiSeries(DevNode,newTceTable);

		/* Look for existing TCE table for this device.          */
		DevNode->DevTceTable = findHwTceTable(newTceTable );
		if( DevNode->DevTceTable == NULL) {
			DevNode->DevTceTable = build_tce_table( newTceTable );
		}
		else {
		    /* We're using a shared table, free this new one.    */
		    kfree(newTceTable);
		}
		printk("Pci Device 0x%p TceTable: %p\n",DevNode,DevNode->DevTceTable);
 		return;
	}
	/* pSeries Leg */
	else {
		struct device_node *dn;
		struct pci_controller *phb;

		dn = (struct device_node *)token;
		phb = dn->phb;
		if (systemcfg->platform == PLATFORM_PSERIES)
			getTceTableParmsPSeries(phb, dn, newTceTable);
		else
			getTceTableParmsPSeriesLP(phb, dn, newTceTable);

		dn->tce_table  = build_tce_table( newTceTable );
	}
}

/***********************************************************************/
/* This function compares the known Tce tables to find a TceTable that */
/* has already been built for hardware TCEs.                           */
/* Search the complete(all devices) for a TCE table assigned.  If the  */
/* startOffset, index, and size match, then the TCE for this device has*/
/* already been built and it should be shared with this device         */
/***********************************************************************/
static struct TceTable* findHwTceTable(struct TceTable * newTceTable )
{
#ifdef CONFIG_PPC_ISERIES
	struct list_head* Device_Node_Ptr    = iSeries_Global_Device_List.next;
	/* Cache the compare values. */
	u64  startOffset = newTceTable->startOffset;
	u64  index       = newTceTable->index;
	u64  size        = newTceTable->size;

	while(Device_Node_Ptr != &iSeries_Global_Device_List) {
		struct iSeries_Device_Node* CmprNode = (struct iSeries_Device_Node*)Device_Node_Ptr;
		if( CmprNode->DevTceTable != NULL &&
		    CmprNode->DevTceTable->tceType == TCE_PCI) {
			if( CmprNode->DevTceTable->startOffset == startOffset &&
			    CmprNode->DevTceTable->index       == index       &&
			    CmprNode->DevTceTable->size        == size        ) {
				printk("PCI TCE table matches 0x%p \n",CmprNode->DevTceTable);
				return CmprNode->DevTceTable;
			}
		}
		/* Get next Device Node in List             */
		Device_Node_Ptr = Device_Node_Ptr->next;
	}
#endif
	return NULL;
}

/***********************************************************************/
/* Call Hv with the architected data structure to get TCE table info.  */
/* info. Put the returned data into the Linux representation of the    */
/* TCE table data.                                                     */
/* The Hardware Tce table comes in three flavors.                      */ 
/* 1. TCE table shared between Buses.                                  */
/* 2. TCE table per Bus.                                               */
/* 3. TCE Table per IOA.                                               */
/***********************************************************************/
static void getTceTableParmsiSeries(struct iSeries_Device_Node* DevNode,
				    struct TceTable* newTceTable )
{
#ifdef CONFIG_PPC_ISERIES
	struct TceTableManagerCB* pciBusTceTableParms = (struct TceTableManagerCB*)kmalloc( sizeof(struct TceTableManagerCB), GFP_KERNEL );
	if(pciBusTceTableParms == NULL) panic("PCI_DMA: TCE Table Allocation failed.");

	memset( (void*)pciBusTceTableParms,0,sizeof(struct TceTableManagerCB) );
	pciBusTceTableParms->busNumber      = ISERIES_BUS(DevNode);
	pciBusTceTableParms->logicalSlot    = DevNode->LogicalSlot;
	pciBusTceTableParms->virtualBusFlag = 0;

	HvCallXm_getTceTableParms( REALADDR(pciBusTceTableParms) );

        /* PciTceTableParms Bus:0x18 Slot:0x04 Start:0x000000 Offset:0x04c000 Size:0x0020 */
	printk("PciTceTableParms Bus:0x%02lx Slot:0x%02x Start:0x%06lx Offset:0x%06lx Size:0x%04lx\n",
	       pciBusTceTableParms->busNumber,
	       pciBusTceTableParms->logicalSlot,
	       pciBusTceTableParms->start,
	       pciBusTceTableParms->startOffset,
	       pciBusTceTableParms->size);

	if(pciBusTceTableParms->size == 0) {
		printk("PCI_DMA: Possible Structure mismatch, 0x%p\n",pciBusTceTableParms);
		panic( "PCI_DMA: pciBusTceTableParms->size is zero, halt here!");
	}

	newTceTable->size        = pciBusTceTableParms->size;
	newTceTable->busNumber   = pciBusTceTableParms->busNumber;
	newTceTable->startOffset = pciBusTceTableParms->startOffset;
	newTceTable->index       = pciBusTceTableParms->index;
	newTceTable->tceType     = TCE_PCI;

	kfree(pciBusTceTableParms);
#endif
}

static void getTceTableParmsPSeries(struct pci_controller *phb,
				    struct device_node *dn,
				    struct TceTable *newTceTable ) {
	phandle node;
	unsigned long i;

	node = ((struct device_node *)(phb->arch_data))->node;

	PPCDBG(PPCDBG_TCEINIT, "getTceTableParms: start\n"); 
	PPCDBG(PPCDBG_TCEINIT, "\tof_tce_table = 0x%lx\n", of_tce_table); 
	PPCDBG(PPCDBG_TCEINIT, "\tphb          = 0x%lx\n", phb); 
	PPCDBG(PPCDBG_TCEINIT, "\tdn           = 0x%lx\n", dn); 
	PPCDBG(PPCDBG_TCEINIT, "\tdn->name     = %s\n", dn->name); 
	PPCDBG(PPCDBG_TCEINIT, "\tdn->full_name= %s\n", dn->full_name); 
	PPCDBG(PPCDBG_TCEINIT, "\tnewTceTable  = 0x%lx\n", newTceTable); 
	PPCDBG(PPCDBG_TCEINIT, "\tdma_window_size = 0x%lx\n", phb->dma_window_size); 

	i = 0;
	while(of_tce_table[i].node) {
		PPCDBG(PPCDBG_TCEINIT, "\tof_tce_table[%d].node = 0x%lx\n", 
		       i, of_tce_table[i].node);
		PPCDBG(PPCDBG_TCEINIT, "\tof_tce_table[%d].base = 0x%lx\n", 
		       i, of_tce_table[i].base);
		PPCDBG(PPCDBG_TCEINIT, "\tof_tce_table[%d].size = 0x%lx\n", 
		       i, of_tce_table[i].size >> PAGE_SHIFT);
		PPCDBG(PPCDBG_TCEINIT, "\tphb->arch_data->node = 0x%lx\n", 
		       node);

		if(of_tce_table[i].node == node) {
			memset((void *)of_tce_table[i].base, 
			       0, of_tce_table[i].size);
			newTceTable->busNumber = phb->bus->number;

			/* Units of tce entries.                        */
			newTceTable->startOffset = phb->dma_window_base_cur;

			/* Adjust the current table offset to the next  */
			/* region.  Measured in TCE entries. Force an   */
			/* alignment to the size alloted per IOA. This  */
			/* makes it easier to remove the 1st 16MB.      */
			phb->dma_window_base_cur += (phb->dma_window_size>>3);
			phb->dma_window_base_cur &= 
				~((phb->dma_window_size>>3)-1);

			/* Set the tce table size - measured in units   */
			/* of pages of tce table.                       */
			newTceTable->size = ((phb->dma_window_base_cur -
					      newTceTable->startOffset) << 3)
					      >> PAGE_SHIFT;

			/* Test if we are going over 2GB of DMA space.  */
			if(phb->dma_window_base_cur > (1 << 19)) { 
				panic("PCI_DMA: Unexpected number of IOAs under this PHB.\n"); 
			}

			newTceTable->base = of_tce_table[i].base;
			newTceTable->index = 0;
			
			PPCDBG(PPCDBG_TCEINIT, 
			       "\tnewTceTable->base        = 0x%lx\n",
			       newTceTable->base);
			PPCDBG(PPCDBG_TCEINIT, 
			       "\tnewTceTable->startOffset = 0x%lx"
			       "(# tce entries)\n", 
			       newTceTable->startOffset);
			PPCDBG(PPCDBG_TCEINIT, 
			       "\tnewTceTable->size        = 0x%lx"
			       "(# pages of tce table)\n", 
			       newTceTable->size);
		}
		i++;
	}
}

/*
 * getTceTableParmsPSeriesLP
 *
 * Function: On pSeries LPAR systems, return TCE table info, given a pci bus.
 *
 * ToDo: properly interpret the ibm,dma-window property.  The definition is:
 *	logical-bus-number	(1 word)
 *	phys-address		(#address-cells words)
 *	size			(#cell-size words)
 *
 * Currently we hard code these sizes (more or less).
 */
static void getTceTableParmsPSeriesLP(struct pci_controller *phb,
				    struct device_node *dn,
				    struct TceTable *newTceTable ) {
	u32 *dma_window = (u32 *)get_property(dn, "ibm,dma-window", 0);
	if (!dma_window) {
		panic("PCI_DMA: getTceTableParmsPSeriesLP: device %s has no ibm,dma-window property!\n", dn->full_name);
	}

	newTceTable->busNumber = dn->bussubno;
	newTceTable->size = (((((unsigned long)dma_window[4] << 32) | (unsigned long)dma_window[5]) >> PAGE_SHIFT) << 3) >> PAGE_SHIFT;
	newTceTable->startOffset = ((((unsigned long)dma_window[2] << 32) | (unsigned long)dma_window[3]) >> 12);
	newTceTable->base = 0;
	newTceTable->index = dma_window[0];
	PPCDBG(PPCDBG_TCEINIT, "getTceTableParmsPSeriesLP for bus 0x%lx:\n", dn->bussubno);
	PPCDBG(PPCDBG_TCEINIT, "\tDevice = %s\n", dn->full_name);
	PPCDBG(PPCDBG_TCEINIT, "\tnewTceTable->index       = 0x%lx\n", newTceTable->index);
	PPCDBG(PPCDBG_TCEINIT, "\tnewTceTable->startOffset = 0x%lx\n", newTceTable->startOffset);
	PPCDBG(PPCDBG_TCEINIT, "\tnewTceTable->size        = 0x%lx\n", newTceTable->size);
}

/* Allocates a contiguous real buffer and creates TCEs over it.
 * Returns the virtual address of the buffer and sets dma_handle
 * to the dma address (tce) of the first page.
 */
void *pci_alloc_consistent(struct pci_dev *hwdev, size_t size,
			   dma_addr_t *dma_handle)
{
	struct TceTable * tbl;
	void *ret = NULL;
	unsigned order, nPages;
	dma_addr_t tce;

	PPCDBG(PPCDBG_TCE, "pci_alloc_consistent:\n");
	PPCDBG(PPCDBG_TCE, "\thwdev      = 0x%16.16lx\n", hwdev);
	PPCDBG(PPCDBG_TCE, "\tsize       = 0x%16.16lx\n", size);
	PPCDBG(PPCDBG_TCE, "\tdma_handle = 0x%16.16lx\n", dma_handle);	

	size = PAGE_ALIGN(size);
	order = get_order(size);
	nPages = 1 << order;

 	/* Client asked for way to much space.  This is checked later anyway */
	/* It is easier to debug here for the drivers than in the tce tables.*/
 	if(order >= NUM_TCE_LEVELS) {
 		printk("PCI_DMA: pci_alloc_consistent size to large: 0x%lx \n",size);
 		return (void *)NO_TCE;
 	}

	tbl = get_tce_table(hwdev); 

	if ( tbl ) {
		/* Alloc enough pages (and possibly more) */
		ret = (void *)__get_free_pages( GFP_ATOMIC, order );
		if ( ret ) {
			/* Page allocation succeeded */
			memset(ret, 0, nPages << PAGE_SHIFT);
			/* Set up tces to cover the allocated range */
			tce = get_tces( tbl, order, ret, nPages, PCI_DMA_BIDIRECTIONAL );
			if ( tce == NO_TCE ) {
				PPCDBG(PPCDBG_TCE, "pci_alloc_consistent: get_tces failed\n" );
				free_pages( (unsigned long)ret, order );
				ret = NULL;
			}
			else
			{
				*dma_handle = tce;
			}
		}
		else PPCDBG(PPCDBG_TCE, "pci_alloc_consistent: __get_free_pages failed for order = %d\n", order);
	}
	else PPCDBG(PPCDBG_TCE, "pci_alloc_consistent: get_tce_table failed for 0x%016lx\n", hwdev);

	PPCDBG(PPCDBG_TCE, "\tpci_alloc_consistent: dma_handle = 0x%16.16lx\n", *dma_handle);	
	PPCDBG(PPCDBG_TCE, "\tpci_alloc_consistent: return     = 0x%16.16lx\n", ret);	
	return ret;
}

void pci_free_consistent(struct pci_dev *hwdev, size_t size,
			 void *vaddr, dma_addr_t dma_handle)
{
	struct TceTable * tbl;
	unsigned order, nPages;
	
	PPCDBG(PPCDBG_TCE, "pci_free_consistent:\n");
	PPCDBG(PPCDBG_TCE, "\thwdev = 0x%16.16lx, size = 0x%16.16lx, dma_handle = 0x%16.16lx, vaddr = 0x%16.16lx\n", hwdev, size, dma_handle, vaddr);	

	size = PAGE_ALIGN(size);
	order = get_order(size);
	nPages = 1 << order;

 	/* Client asked for way to much space.  This is checked later anyway */
	/* It is easier to debug here for the drivers than in the tce tables.*/
 	if(order >= NUM_TCE_LEVELS) {
 		printk("PCI_DMA: pci_free_consistent size to large: 0x%lx \n",size);
 		return;
 	}
	
	tbl = get_tce_table(hwdev); 

	if ( tbl ) {
		tce_free(tbl, dma_handle, order, nPages);
		free_pages( (unsigned long)vaddr, order );
	}
}

/* Creates TCEs for a user provided buffer.  The user buffer must be 
 * contiguous real kernel storage (not vmalloc).  The address of the buffer
 * passed here is the kernel (virtual) address of the buffer.  The buffer
 * need not be page aligned, the dma_addr_t returned will point to the same
 * byte within the page as vaddr.
 */
dma_addr_t pci_map_single(struct pci_dev *hwdev, void *vaddr, 
			  size_t size, int direction )
{
	struct TceTable * tbl;
	dma_addr_t dma_handle = NO_TCE;
	unsigned long uaddr;
	unsigned order, nPages;

	PPCDBG(PPCDBG_TCE, "pci_map_single:\n");
	PPCDBG(PPCDBG_TCE, "\thwdev = 0x%16.16lx, size = 0x%16.16lx, direction = 0x%16.16lx, vaddr = 0x%16.16lx\n", hwdev, size, direction, vaddr);	
	if ( direction == PCI_DMA_NONE )
		BUG();
	
	uaddr = (unsigned long)vaddr;
	nPages = PAGE_ALIGN( uaddr + size ) - ( uaddr & PAGE_MASK );
	order = get_order( nPages & PAGE_MASK );
	nPages >>= PAGE_SHIFT;
	
 	/* Client asked for way to much space.  This is checked later anyway */
	/* It is easier to debug here for the drivers than in the tce tables.*/
 	if(order >= NUM_TCE_LEVELS) {
 		printk("PCI_DMA: pci_map_single size to large: 0x%lx \n",size);
 		return NO_TCE;
 	}

	tbl = get_tce_table(hwdev); 

	if ( tbl ) {
		dma_handle = get_tces( tbl, order, vaddr, nPages, direction );
		dma_handle |= ( uaddr & ~PAGE_MASK );
	}

	return dma_handle;
}

void pci_unmap_single( struct pci_dev *hwdev, dma_addr_t dma_handle, size_t size, int direction )
{
	struct TceTable * tbl;
	unsigned order, nPages;
	
	PPCDBG(PPCDBG_TCE, "pci_unmap_single:\n");
	PPCDBG(PPCDBG_TCE, "\thwdev = 0x%16.16lx, size = 0x%16.16lx, direction = 0x%16.16lx, dma_handle = 0x%16.16lx\n", hwdev, size, direction, dma_handle);	
	if ( direction == PCI_DMA_NONE )
		BUG();

	nPages = PAGE_ALIGN( dma_handle + size ) - ( dma_handle & PAGE_MASK );
	order = get_order( nPages & PAGE_MASK );
	nPages >>= PAGE_SHIFT;

 	/* Client asked for way to much space.  This is checked later anyway */
	/* It is easier to debug here for the drivers than in the tce tables.*/
 	if(order >= NUM_TCE_LEVELS) {
 		printk("PCI_DMA: pci_unmap_single 0x%lx size too"
			" large: 0x%lx \n", (long)dma_handle, (long)size);
 		return;
 	}
	
	tbl = get_tce_table(hwdev); 

	if ( tbl ) 
		tce_free(tbl, dma_handle, order, nPages);

}

#if 0
/* Figure out how many TCEs are actually going to be required
 * to map this scatterlist.  This code is not optimal.  It 
 * takes into account the case where entry n ends in the same
 * page in which entry n+1 starts.  It does not handle the 
 * general case of entry n ending in the same page in which 
 * entry m starts.   
 */
static unsigned long num_tces_sg( struct scatterlist *sg, int nents )
{
	unsigned long nTces, numPages, startPage, endPage, prevEndPage;
	unsigned i;

	prevEndPage = 0;
	nTces = 0;

	for (i=0; i<nents; ++i) {
		/* Compute the starting page number and
		 * the ending page number for this entry
		 */
		startPage = (unsigned long)sg->address >> PAGE_SHIFT;
		endPage = ((unsigned long)sg->address + sg->length - 1) >> PAGE_SHIFT;
		numPages = endPage - startPage + 1;
		/* Simple optimization: if the previous entry ended
		 * in the same page in which this entry starts
		 * then we can reduce the required pages by one.
		 * This matches assumptions in fill_scatterlist_sg and
		 * create_tces_sg
		 */
		if ( startPage == prevEndPage )
			--numPages;
		nTces += numPages;
		prevEndPage = endPage;
		sg++;
	}
	return nTces;
}

/* Fill in the dma data in the scatterlist
 * return the number of dma sg entries created
 */
static unsigned fill_scatterlist_sg( struct scatterlist *sg, int nents, 
				 dma_addr_t dma_addr , unsigned long numTces)
{
	struct scatterlist *dma_sg;
	u32 cur_start_dma;
	unsigned long cur_len_dma, cur_end_virt, uaddr;
	unsigned num_dma_ents;

	dma_sg = sg;
	num_dma_ents = 1;

	/* Process the first sg entry */
	cur_start_dma = dma_addr + ((unsigned long)sg->address & (~PAGE_MASK));
	cur_len_dma = sg->length;
	/* cur_end_virt holds the address of the byte immediately after the
	 * end of the current buffer.
	 */
	cur_end_virt = (unsigned long)sg->address + cur_len_dma;
	/* Later code assumes that unused sg->dma_address and sg->dma_length
	 * fields will be zero.  Other archs seem to assume that the user
	 * (device driver) guarantees that...I don't want to depend on that
	 */
	sg->dma_address = sg->dma_length = 0;
	
	/* Process the rest of the sg entries */
	while (--nents) {
		++sg;
		/* Clear possibly unused fields. Note: sg >= dma_sg so
		 * this can't be clearing a field we've already set
		 */
		sg->dma_address = sg->dma_length = 0;

		/* Check if it is possible to make this next entry
		 * contiguous (in dma space) with the previous entry.
		 */
		
		/* The entries can be contiguous in dma space if
		 * the previous entry ends immediately before the
		 * start of the current entry (in virtual space)
		 * or if the previous entry ends at a page boundary
		 * and the current entry starts at a page boundary.
		 */
		uaddr = (unsigned long)sg->address;
		if ( ( uaddr != cur_end_virt ) &&
		     ( ( ( uaddr | cur_end_virt ) & (~PAGE_MASK) ) ||
		       ( ( uaddr & PAGE_MASK ) == ( ( cur_end_virt-1 ) & PAGE_MASK ) ) ) ) {
			/* This entry can not be contiguous in dma space.
			 * save the previous dma entry and start a new one
			 */
			dma_sg->dma_address = cur_start_dma;
			dma_sg->dma_length  = cur_len_dma;

			++dma_sg;
			++num_dma_ents;
			
			cur_start_dma += cur_len_dma-1;
			/* If the previous entry ends and this entry starts
			 * in the same page then they share a tce.  In that
			 * case don't bump cur_start_dma to the next page 
			 * in dma space.  This matches assumptions made in
			 * num_tces_sg and create_tces_sg.
			 */
			if ((uaddr & PAGE_MASK) == ((cur_end_virt-1) & PAGE_MASK))
				cur_start_dma &= PAGE_MASK;
			else
				cur_start_dma = PAGE_ALIGN(cur_start_dma+1);
			cur_start_dma += ( uaddr & (~PAGE_MASK) );
			cur_len_dma = 0;
		}
		/* Accumulate the length of this entry for the next 
		 * dma entry
		 */
		cur_len_dma += sg->length;
		cur_end_virt = uaddr + sg->length;
	}
	/* Fill in the last dma entry */
	dma_sg->dma_address = cur_start_dma;
	dma_sg->dma_length  = cur_len_dma;

	if ((((cur_start_dma +cur_len_dma - 1)>> PAGE_SHIFT) - (dma_addr >> PAGE_SHIFT) + 1) != numTces)
	  {
	    PPCDBG(PPCDBG_TCE, "fill_scatterlist_sg: numTces %ld, used tces %d\n",
		   numTces,
		   (unsigned)(((cur_start_dma + cur_len_dma - 1) >> PAGE_SHIFT) - (dma_addr >> PAGE_SHIFT) + 1));
	  }
	

	return num_dma_ents;
}

/* Call the hypervisor to create the TCE entries.
 * return the number of TCEs created
 */
static dma_addr_t create_tces_sg( struct TceTable *tbl, struct scatterlist *sg, 
		   int nents, unsigned numTces, int direction )
{
	unsigned order, i, j;
	unsigned long startPage, endPage, prevEndPage, numPages, uaddr;
	long tcenum, starttcenum;
	dma_addr_t dmaAddr;

	dmaAddr = NO_TCE;

	order = get_order( numTces << PAGE_SHIFT );
 	/* Client asked for way to much space.  This is checked later anyway */
	/* It is easier to debug here for the drivers than in the tce tables.*/
 	if(order >= NUM_TCE_LEVELS) {
		printk("PCI_DMA: create_tces_sg size to large: 0x%x \n",(numTces << PAGE_SHIFT));
 		return NO_TCE;
 	}

	/* allocate a block of tces */
	tcenum = alloc_tce_range( tbl, order );
	if ( tcenum != -1 ) {
		tcenum += tbl->startOffset;
		starttcenum = tcenum;
		dmaAddr = tcenum << PAGE_SHIFT;
		prevEndPage = 0;
		for (j=0; j<nents; ++j) {
			startPage = (unsigned long)sg->address >> PAGE_SHIFT;
			endPage = ((unsigned long)sg->address + sg->length - 1) >> PAGE_SHIFT;
			numPages = endPage - startPage + 1;
			
			uaddr = (unsigned long)sg->address;

			/* If the previous entry ended in the same page that
			 * the current page starts then they share that
			 * tce and we reduce the number of tces we need
			 * by one.  This matches assumptions made in
			 * num_tces_sg and fill_scatterlist_sg
			 */
			if ( startPage == prevEndPage ) {
				--numPages;
				uaddr += PAGE_SIZE;
			}
			
			for (i=0; i<numPages; ++i) {
			  ppc_md.tce_build(tbl, tcenum, uaddr, direction); 
			  ++tcenum;
			  uaddr += PAGE_SIZE;
			}
		
			prevEndPage = endPage;
			sg++;
		}
		/* Make sure the update is visible to hardware. 
		   sync required to synchronize the update to 
		   the TCE table with the MMIO that will send
		   the bus address to the IOA */
		__asm__ __volatile__ ("sync" : : : "memory");

		if ((tcenum - starttcenum) != numTces)
	    		PPCDBG(PPCDBG_TCE, "create_tces_sg: numTces %d, tces used %d\n",
		   		numTces, (unsigned)(tcenum - starttcenum));

	}

	return dmaAddr;
}

int pci_map_sg( struct pci_dev *hwdev, struct scatterlist *sg, int nents, int direction )
{
	struct TceTable * tbl;
	unsigned numTces;
	int num_dma;
	dma_addr_t dma_handle;

	PPCDBG(PPCDBG_TCE, "pci_map_sg:\n");
	PPCDBG(PPCDBG_TCE, "\thwdev = 0x%16.16lx, sg = 0x%16.16lx, direction = 0x%16.16lx, nents = 0x%16.16lx\n", hwdev, sg, direction, nents);	
	/* Fast path for a single entry scatterlist */
	if ( nents == 1 ) {
		sg->dma_address = pci_map_single( hwdev, sg->address, 
					sg->length, direction );
		sg->dma_length = sg->length;
		return 1;
	}
	
	if ( direction == PCI_DMA_NONE )
		BUG();
	
	tbl = get_tce_table(hwdev); 

	if ( tbl ) {
		/* Compute the number of tces required */
		numTces = num_tces_sg( sg, nents );
		/* Create the tces and get the dma address */ 
		dma_handle = create_tces_sg( tbl, sg, nents, numTces, direction );

		/* Fill in the dma scatterlist */
		num_dma = fill_scatterlist_sg( sg, nents, dma_handle, numTces );
	}

	return num_dma;
}

void pci_unmap_sg( struct pci_dev *hwdev, struct scatterlist *sg, int nelms, int direction )
{
	struct TceTable * tbl;
	unsigned order, numTces, i;
	dma_addr_t dma_end_page, dma_start_page;
	
	PPCDBG(PPCDBG_TCE, "pci_unmap_sg:\n");
	PPCDBG(PPCDBG_TCE, "\thwdev = 0x%16.16lx, sg = 0x%16.16lx, direction = 0x%16.16lx, nelms = 0x%16.16lx\n", hwdev, sg, direction, nelms);	

	if ( direction == PCI_DMA_NONE || nelms == 0 )
		BUG();

	dma_start_page = sg->dma_address & PAGE_MASK;
 	dma_end_page   = 0;
	for ( i=nelms; i>0; --i ) {
		unsigned k = i - 1;
		if ( sg[k].dma_length ) {
			dma_end_page = ( sg[k].dma_address +
					 sg[k].dma_length - 1 ) & PAGE_MASK;
			break;
		}
	}

	numTces = ((dma_end_page - dma_start_page ) >> PAGE_SHIFT) + 1;
	order = get_order( numTces << PAGE_SHIFT );

 	/* Client asked for way to much space.  This is checked later anyway */
	/* It is easier to debug here for the drivers than in the tce tables.*/
 	if(order >= NUM_TCE_LEVELS) {
 		printk("PCI_DMA: dma_start_page:0x%lx  dma_end_page:0x%lx\n",dma_start_page,dma_end_page);
		printk("PCI_DMA: pci_unmap_sg size to large: 0x%x \n",(numTces << PAGE_SHIFT));
 		return;
 	}
	
	tbl = get_tce_table(hwdev); 

	if ( tbl ) 
		tce_free( tbl, dma_start_page, order, numTces );

}
#else
int pci_map_sg(struct pci_dev *pdev, struct scatterlist *sglist, int nelems,
	       int direction)
{
	int i;

	for (i = 0; i < nelems; i++) {
		void *vaddr = page_address(sglist->page) + sglist->offset;

		sglist->dma_address = pci_map_single(pdev, vaddr,
						     sglist->length,
						     direction);
		sglist->dma_length = sglist->length;
		sglist++;
	}

	return nelems;
}

void pci_unmap_sg(struct pci_dev *pdev, struct scatterlist *sglist, int nelems,
		  int direction)
{
	while (nelems--) {
		pci_unmap_single(pdev, sglist->dma_address,
				 sglist->dma_length, direction);
		sglist++;
	}
}
#endif

#ifdef CONFIG_PPC_PSERIES
/* These are called very early. */
void tce_init_pSeries(void)
{
	ppc_md.tce_build = tce_build_pSeries;
	ppc_md.tce_free_one = tce_free_one_pSeries;
}
#endif

#ifdef CONFIG_PPC_ISERIES
void tce_init_iSeries(void)
{
	ppc_md.tce_build = tce_build_iSeries;
	ppc_md.tce_free_one = tce_free_one_iSeries;
}
#endif<|MERGE_RESOLUTION|>--- conflicted
+++ resolved
@@ -98,11 +98,7 @@
 			   unsigned order );
 
 /* allocates a range of tces and sets them to the pages  */
-<<<<<<< HEAD
-/*static*/ inline dma_addr_t get_tces( struct TceTable *, 
-=======
 inline dma_addr_t get_tces( struct TceTable *, 
->>>>>>> 740ba8b9
 				   unsigned order, 
 				   void *page, 
 				   unsigned numPages,
@@ -214,11 +210,7 @@
  * Build a TceTable structure.  This contains a multi-level bit map which
  * is used to manage allocation of the tce space.
  */
-<<<<<<< HEAD
-/*static*/ struct TceTable *build_tce_table( struct TceTable * tbl )
-=======
 struct TceTable *build_tce_table( struct TceTable * tbl )
->>>>>>> 740ba8b9
 {
 	unsigned long bits, bytes, totalBytes;
 	unsigned long numBits[NUM_TCE_LEVELS], numBytes[NUM_TCE_LEVELS];
@@ -526,11 +518,7 @@
 	return retval;
 }
 
-<<<<<<< HEAD
-/*static*/ inline dma_addr_t get_tces( struct TceTable *tbl, unsigned order, void *page, unsigned numPages, int direction )
-=======
 inline dma_addr_t get_tces( struct TceTable *tbl, unsigned order, void *page, unsigned numPages, int direction )
->>>>>>> 740ba8b9
 {
 	long tcenum;
 	unsigned long uaddr;
@@ -593,11 +581,7 @@
 }
 #endif
 
-<<<<<<< HEAD
-/*static*/ void tce_free(struct TceTable *tbl, dma_addr_t dma_addr, 
-=======
 void tce_free(struct TceTable *tbl, dma_addr_t dma_addr, 
->>>>>>> 740ba8b9
 			     unsigned order, unsigned num_pages)
 {
 	long tcenum, total_tces, free_tce;
