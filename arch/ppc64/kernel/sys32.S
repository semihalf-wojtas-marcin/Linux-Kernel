--- conflicted
+++ resolved
@@ -174,32 +174,13 @@
 
 _STATIC(do_sys_sendto) /* sys32_sendto(int, u32, compat_size_t, unsigned int, u32, int) */
 	mr		r10,r4
-<<<<<<< HEAD
-	lwa		r3,0(r10)
-	lwz		r4,4(r10)
-	lwz		r5,8(r10)
-	lwz		r6,12(r10)
-	lwz		r7,16(r10)
-	lwz		r8,20(r10)
+1:	lwa		r3,0(r10)
+2:	lwz		r4,4(r10)
+3:	lwz		r5,8(r10)
+4:	lwz		r6,12(r10)
+5:	lwz		r7,16(r10)
+6:	lwz		r8,20(r10)
 	b		.sys_sendto
-
-_STATIC(do_sys_recvfrom) /* sys32_recvfrom(int, u32, compat_size_t, unsigned int, u32, u32) */
-	mr		r10,r4
-	lwa		r3,0(r10)
-	lwz		r4,4(r10)
-	lwz		r5,8(r10)
-	lwz		r6,12(r10)
-	lwz		r7,16(r10)
-	lwz		r8,20(r10)
-	b		.sys_recvfrom
-=======
-1:	lwa		r3,0(r10)
-2:	lwz		r4,4(r10)
-3:	lwz		r5,8(r10)
-4:	lwz		r6,12(r10)
-5:	lwz		r7,16(r10)
-6:	lwa		r8,20(r10)
-	b		.sys32_sendto
 	.section	__ex_table,"a"
 	.align		3
 	.llong		1b,.do_efault
@@ -218,7 +199,7 @@
 4:	lwz		r6,12(r10)
 5:	lwz		r7,16(r10)
 6:	lwz		r8,20(r10)
-	b		.sys32_recvfrom
+	b		.sys_recvfrom
 	.section	__ex_table,"a"
 	.align		3
 	.llong		1b,.do_efault
@@ -228,7 +209,6 @@
 	.llong		5b,.do_efault
 	.llong		6b,.do_efault
 	.previous
->>>>>>> 32e278c3
 
 _STATIC(do_sys_shutdown) /* sys_shutdown(int, int) */
 	mr		r10,r4
