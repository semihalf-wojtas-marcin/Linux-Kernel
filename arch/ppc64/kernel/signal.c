/*
 *  linux/arch/ppc64/kernel/signal.c
 *
 *  PowerPC version 
 *    Copyright (C) 1995-1996 Gary Thomas (gdt@linuxppc.org)
 *
 *  Derived from "arch/i386/kernel/signal.c"
 *    Copyright (C) 1991, 1992 Linus Torvalds
 *    1997-11-28  Modified for POSIX.1b signals by Richard Henderson
 *
 *  This program is free software; you can redistribute it and/or
 *  modify it under the terms of the GNU General Public License
 *  as published by the Free Software Foundation; either version
 *  2 of the License, or (at your option) any later version.
 */

#include <linux/sched.h>
#include <linux/mm.h>
#include <linux/smp.h>
#include <linux/smp_lock.h>
#include <linux/kernel.h>
#include <linux/signal.h>
#include <linux/errno.h>
#include <linux/wait.h>
#include <linux/ptrace.h>
#include <linux/unistd.h>
#include <linux/stddef.h>
#include <linux/elf.h>
#include <linux/tty.h>
#include <linux/binfmts.h>
#include <asm/ppc32.h>
#include <asm/sigcontext.h>
#include <asm/ucontext.h>
#include <asm/uaccess.h>
#include <asm/pgtable.h>
#include <asm/ppcdebug.h>
#include <asm/unistd.h>
#include <asm/cacheflush.h>

#define DEBUG_SIG 0

#define _BLOCKABLE (~(sigmask(SIGKILL) | sigmask(SIGSTOP)))

#ifndef MIN
#define MIN(a,b) (((a) < (b)) ? (a) : (b))
#endif

#define GP_REGS_SIZE	MIN(sizeof(elf_gregset_t), sizeof(struct pt_regs))

/* 
 * These are the flags in the MSR that the user is allowed to change
 * by modifying the saved value of the MSR on the stack.  SE and BE
 * should not be in this list since gdb may want to change these.  I.e,
 * you should be able to step out of a signal handler to see what
 * instruction executes next after the signal handler completes.
 * Alternately, if you stepped into a signal handler, you should be
 * able to continue 'til the next breakpoint from within the signal
 * handler, even if the handler returns.
 */
#define MSR_USERCHANGE	(MSR_FE0 | MSR_FE1)

int do_signal(sigset_t *oldset, struct pt_regs *regs);
extern long sys_wait4(pid_t pid, unsigned int *stat_addr,
		     int options, /*unsigned long*/ struct rusage *ru);

/*
 * Atomically swap in the new signal mask, and wait for a signal.
 */
long sys_sigsuspend(old_sigset_t mask, int p2, int p3, int p4, int p6, int p7,
	       struct pt_regs *regs)
{
	sigset_t saveset;

	mask &= _BLOCKABLE;
	spin_lock_irq(&current->sigmask_lock);
	saveset = current->blocked;
	siginitset(&current->blocked, mask);
	recalc_sigpending();
	spin_unlock_irq(&current->sigmask_lock);

	regs->gpr[3] = -EINTR;
	while (1) {
		current->state = TASK_INTERRUPTIBLE;
		schedule();
		if (do_signal(&saveset, regs))
			/*
			 * If a signal handler needs to be called,
			 * do_signal() has set R3 to the signal number (the
			 * first argument of the signal handler), so don't
			 * overwrite that with EINTR !
			 * In the other cases, do_signal() doesn't touch 
			 * R3, so it's still set to -EINTR (see above).
			 */
			return regs->gpr[3];
	}
}

long sys_rt_sigsuspend(sigset_t *unewset, size_t sigsetsize, int p3, int p4, int p6,
		  int p7, struct pt_regs *regs)
{
	sigset_t saveset, newset;

	/* XXX: Don't preclude handling different sized sigset_t's.  */
	if (sigsetsize != sizeof(sigset_t))
		return -EINVAL;

	if (copy_from_user(&newset, unewset, sizeof(newset)))
		return -EFAULT;
	sigdelsetmask(&newset, ~_BLOCKABLE);

	spin_lock_irq(&current->sigmask_lock);
	saveset = current->blocked;
	current->blocked = newset;
	recalc_sigpending();
	spin_unlock_irq(&current->sigmask_lock);

	regs->gpr[3] = -EINTR;
	while (1) {
		current->state = TASK_INTERRUPTIBLE;
		schedule();
		if (do_signal(&saveset, regs))
			return regs->gpr[3];
	}
}



long sys_sigaltstack(const stack_t *uss, stack_t *uoss)
{
	struct pt_regs *regs = (struct pt_regs *) &uss;
	return do_sigaltstack(uss, uoss, regs->gpr[1]);
}

long sys_sigaction(int sig, const struct old_sigaction *act,
	      struct old_sigaction *oact)
{
	struct k_sigaction new_ka, old_ka;
	int ret;

	if (act) {
		old_sigset_t mask;
		if (verify_area(VERIFY_READ, act, sizeof(*act)) ||
		    __get_user(new_ka.sa.sa_handler, &act->sa_handler) ||
		    __get_user(new_ka.sa.sa_restorer, &act->sa_restorer))
			return -EFAULT;
		__get_user(new_ka.sa.sa_flags, &act->sa_flags);
		__get_user(mask, &act->sa_mask);
		siginitset(&new_ka.sa.sa_mask, mask);
	}

	ret = do_sigaction(sig, (act? &new_ka: NULL), (oact? &old_ka: NULL));

	if (!ret && oact) {
		if (verify_area(VERIFY_WRITE, oact, sizeof(*oact)) ||
		    __put_user(old_ka.sa.sa_handler, &oact->sa_handler) ||
		    __put_user(old_ka.sa.sa_restorer, &oact->sa_restorer))
			return -EFAULT;
		__put_user(old_ka.sa.sa_flags, &oact->sa_flags);
		__put_user(old_ka.sa.sa_mask.sig[0], &oact->sa_mask);
	}

	return ret;
}

/*
 * When we have signals to deliver, we set up on the
 * user stack, going down from the original stack pointer:
 *	a sigregs struct
 *	one or more sigcontext structs with
 *	a gap of __SIGNAL_FRAMESIZE bytes
 *
 * Each of these things must be a multiple of 16 bytes in size.
 *
 */
struct sigregs {
	elf_gregset_t	gp_regs;
	double		fp_regs[ELF_NFPREG];
	unsigned int	tramp[2];
	/* 64 bit API allows for 288 bytes below sp before 
	   decrementing it. */
	int		abigap[72];
};

struct rt_sigframe
{
	unsigned long	_unused[2];
	struct siginfo *pinfo;
	void *puc;
	struct siginfo info;
	struct ucontext uc;
};


/*
 *  When we have rt signals to deliver, we set up on the
 *  user stack, going down from the original stack pointer:
 *	   a sigregs struct
 *	   one rt_sigframe struct (siginfo + ucontext)
 *	   a gap of __SIGNAL_FRAMESIZE bytes
 *
 *  Each of these things must be a multiple of 16 bytes in size.
 *
 */

int sys_rt_sigreturn(unsigned long r3, unsigned long r4, unsigned long r5,
		     unsigned long r6, unsigned long r7, unsigned long r8,
		     struct pt_regs *regs)
{
	struct rt_sigframe *rt_sf;
	struct sigcontext_struct sigctx;
	struct sigregs *sr;
	elf_gregset_t saved_regs;  /* an array of ELF_NGREG unsigned longs */
	sigset_t set;
	stack_t st;

	rt_sf = (struct rt_sigframe *)(regs->gpr[1] + __SIGNAL_FRAMESIZE);
	if (copy_from_user(&sigctx, &rt_sf->uc.uc_mcontext, sizeof(sigctx))
	    || copy_from_user(&set, &rt_sf->uc.uc_sigmask, sizeof(set))
	    || copy_from_user(&st, &rt_sf->uc.uc_stack, sizeof(st)))
		goto badframe;
	sigdelsetmask(&set, ~_BLOCKABLE);
	spin_lock_irq(&current->sigmask_lock);
	current->blocked = set;
	recalc_sigpending();
	spin_unlock_irq(&current->sigmask_lock);
	if (regs->msr & MSR_FP)
		giveup_fpu(current);

	/* restore registers -
	 * sigctx is initialized to point to the 
	 * preamble frame (where registers are stored) 
	 * see handle_signal()
	 */
	sr = (struct sigregs *) sigctx.regs;
	if (copy_from_user(saved_regs, &sr->gp_regs, sizeof(sr->gp_regs)))
		goto badframe;
	saved_regs[PT_MSR] = (regs->msr & ~MSR_USERCHANGE)
		| (saved_regs[PT_MSR] & MSR_USERCHANGE);
	saved_regs[PT_SOFTE] = regs->softe;
	memcpy(regs, saved_regs, GP_REGS_SIZE);
	if (copy_from_user(current->thread.fpr, &sr->fp_regs,
			   sizeof(sr->fp_regs)))
		goto badframe;
	/* This function sets back the stack flags into
	   the current task structure.  */
	sys_sigaltstack(&st, NULL);

	return regs->result;

badframe:
	do_exit(SIGSEGV);
}

static void
setup_rt_frame(struct pt_regs *regs, struct sigregs *frame,
	       signed long newsp)
{
	struct rt_sigframe *rt_sf = (struct rt_sigframe *) newsp;
	/* Handler is *really* a pointer to the function descriptor for
	 * the signal routine.  The first entry in the function
	 * descriptor is the entry address of signal and the second
	 * entry is the TOC value we need to use.
	 */
        struct funct_descr_entry {
                     unsigned long entry;
                     unsigned long toc;
	};
  
	struct funct_descr_entry * funct_desc_ptr;
	unsigned long temp_ptr;

	/* Set up preamble frame */
	if (verify_area(VERIFY_WRITE, frame, sizeof(*frame)))
		goto badframe;
	if (regs->msr & MSR_FP)
		giveup_fpu(current);
	if (__copy_to_user(&frame->gp_regs, regs, GP_REGS_SIZE)
	    || __copy_to_user(&frame->fp_regs, current->thread.fpr,
			      ELF_NFPREG * sizeof(double))
	    || __put_user(0x38000000UL + __NR_rt_sigreturn, &frame->tramp[0])	/* li r0, __NR_rt_sigreturn */
	    || __put_user(0x44000002UL, &frame->tramp[1]))	/* sc */
		goto badframe;
	flush_icache_range((unsigned long) &frame->tramp[0],
			   (unsigned long) &frame->tramp[2]);
	current->thread.fpscr = 0;	/* turn off all fp exceptions */

	/* Retrieve rt_sigframe from stack and
	   set up registers for signal handler
	*/
	newsp -= __SIGNAL_FRAMESIZE;

        if ( get_user(temp_ptr, &rt_sf->uc.uc_mcontext.handler)) {
		goto badframe;
	}

        funct_desc_ptr = ( struct funct_descr_entry *) temp_ptr;
        
	if (put_user(regs->gpr[1], (unsigned long *)newsp)
	    || get_user(regs->nip, &funct_desc_ptr->entry)
            || get_user(regs->gpr[2], &funct_desc_ptr->toc)
	    || get_user(regs->gpr[3], &rt_sf->uc.uc_mcontext.signal)
	    || get_user(regs->gpr[4], (unsigned long *)&rt_sf->pinfo)
	    || get_user(regs->gpr[5], (unsigned long *)&rt_sf->puc))
		goto badframe;

	regs->gpr[1] = newsp;
	regs->gpr[6] = (unsigned long) rt_sf;
	regs->link = (unsigned long) frame->tramp;

	return;

badframe:
#if DEBUG_SIG
	printk("badframe in setup_rt_frame, regs=%p frame=%p newsp=%lx\n",
	       regs, frame, newsp);
#endif
	do_exit(SIGSEGV);
}

/*
 * Do a signal return; undo the signal stack.
 */
long sys_sigreturn(unsigned long r3, unsigned long r4, unsigned long r5,
		   unsigned long r6, unsigned long r7, unsigned long r8,
		   struct pt_regs *regs)
{
	struct sigcontext_struct *sc, sigctx;
	struct sigregs *sr;
	elf_gregset_t saved_regs;  /* an array of ELF_NGREG unsigned longs */
	sigset_t set;

	sc = (struct sigcontext_struct *)(regs->gpr[1] + __SIGNAL_FRAMESIZE);
	if (copy_from_user(&sigctx, sc, sizeof(sigctx)))
		goto badframe;

	set.sig[0] = sigctx.oldmask;
#if _NSIG_WORDS > 1
	set.sig[1] = sigctx._unused[3];
#endif
	sigdelsetmask(&set, ~_BLOCKABLE);
	spin_lock_irq(&current->sigmask_lock);
	current->blocked = set;
	recalc_sigpending();
	spin_unlock_irq(&current->sigmask_lock);
	if (regs->msr & MSR_FP )
		giveup_fpu(current);

	/* restore registers */
	sr = (struct sigregs *) sigctx.regs;
	if (copy_from_user(saved_regs, &sr->gp_regs, sizeof(sr->gp_regs)))
		goto badframe;
	saved_regs[PT_MSR] = (regs->msr & ~MSR_USERCHANGE)
		| (saved_regs[PT_MSR] & MSR_USERCHANGE);
	saved_regs[PT_SOFTE] = regs->softe;
	memcpy(regs, saved_regs, GP_REGS_SIZE);

	if (copy_from_user(current->thread.fpr, &sr->fp_regs,
			   sizeof(sr->fp_regs)))
		goto badframe;

	return regs->result;

badframe:
	do_exit(SIGSEGV);
}	

/*
 * Set up a signal frame.
 */
static void
setup_frame(struct pt_regs *regs, struct sigregs *frame,
	    unsigned long newsp)
{

	/* Handler is *really* a pointer to the function descriptor for
	 * the signal routine.  The first entry in the function
	 * descriptor is the entry address of signal and the second
	 * entry is the TOC value we need to use.
	 */
	struct funct_descr_entry {
		unsigned long entry;
		unsigned long toc;
	};
  
	struct funct_descr_entry * funct_desc_ptr;
	unsigned long temp_ptr;

	struct sigcontext_struct *sc = (struct sigcontext_struct *) newsp;
  
	if (verify_area(VERIFY_WRITE, frame, sizeof(*frame)))
		goto badframe;
	if (regs->msr & MSR_FP)
		giveup_fpu(current);
	if (__copy_to_user(&frame->gp_regs, regs, GP_REGS_SIZE)
	    || __copy_to_user(&frame->fp_regs, current->thread.fpr,
			      ELF_NFPREG * sizeof(double))
	    || __put_user(0x38000000UL + __NR_sigreturn, &frame->tramp[0])    /* li r0, __NR_sigreturn */
	    || __put_user(0x44000002UL, &frame->tramp[1]))   /* sc */
		goto badframe;
	flush_icache_range((unsigned long) &frame->tramp[0],
			   (unsigned long) &frame->tramp[2]);
	current->thread.fpscr = 0;	/* turn off all fp exceptions */

	newsp -= __SIGNAL_FRAMESIZE;
	if ( get_user(temp_ptr, &sc->handler))
		goto badframe;
  
	funct_desc_ptr = ( struct funct_descr_entry *) temp_ptr;

	if (put_user(regs->gpr[1], (unsigned long *)newsp)
	    || get_user(regs->nip, & funct_desc_ptr ->entry)
	    || get_user(regs->gpr[2],& funct_desc_ptr->toc)
	    || get_user(regs->gpr[3], &sc->signal))
		goto badframe;
	regs->gpr[1] = newsp;
	regs->gpr[4] = (unsigned long) sc;
	regs->link = (unsigned long) frame->tramp;

	return;

badframe:
#if DEBUG_SIG
	printk("badframe in setup_frame, regs=%p frame=%p newsp=%lx\n",
	       regs, frame, newsp);
#endif
	do_exit(SIGSEGV);
}

/*
 * OK, we're invoking a handler
 */
static void
handle_signal(unsigned long sig, siginfo_t *info, sigset_t *oldset,
	struct pt_regs * regs, unsigned long *newspp, unsigned long frame)
{
	struct sigcontext_struct *sc;
<<<<<<< HEAD
        struct rt_sigframe *rt_sf;
	struct k_sigaction *ka = &current->sig->action[sig-1];
=======
	struct rt_sigframe *rt_sf;
>>>>>>> 36e99837

	if (regs->trap == 0x0C00 /* System Call! */
	    && ((int)regs->result == -ERESTARTNOHAND ||
		((int)regs->result == -ERESTARTSYS &&
		 !(ka->sa.sa_flags & SA_RESTART))))
		regs->result = -EINTR;

	/* Set up Signal Frame */
	if (ka->sa.sa_flags & SA_SIGINFO) {
		/* Put a Real Time Context onto stack */
		*newspp -= sizeof(*rt_sf);
		rt_sf = (struct rt_sigframe *) *newspp;
		if (verify_area(VERIFY_WRITE, rt_sf, sizeof(*rt_sf)))
			goto badframe;

		if (__put_user((unsigned long) ka->sa.sa_handler, &rt_sf->uc.uc_mcontext.handler)
		    || __put_user(&rt_sf->info, &rt_sf->pinfo)
		    || __put_user(&rt_sf->uc, &rt_sf->puc)
		    /* Put the siginfo */
		    || __copy_to_user(&rt_sf->info, info, sizeof(*info))
		    /* Create the ucontext */
		    || __put_user(0, &rt_sf->uc.uc_flags)
		    || __put_user(0, &rt_sf->uc.uc_link)
		    || __put_user(current->sas_ss_sp, &rt_sf->uc.uc_stack.ss_sp)
		    || __put_user(sas_ss_flags(regs->gpr[1]), 
				  &rt_sf->uc.uc_stack.ss_flags)
		    || __put_user(current->sas_ss_size, &rt_sf->uc.uc_stack.ss_size)
		    || __copy_to_user(&rt_sf->uc.uc_sigmask, oldset, sizeof(*oldset))
		    /* mcontext.regs points to preamble register frame */
		    || __put_user((struct pt_regs *)frame, &rt_sf->uc.uc_mcontext.regs)
		    || __put_user(sig, &rt_sf->uc.uc_mcontext.signal))
			goto badframe;
	} else {
		/* Put a sigcontext on the stack */
		*newspp -= sizeof(*sc);
		sc = (struct sigcontext_struct *) *newspp;
		if (verify_area(VERIFY_WRITE, sc, sizeof(*sc)))
			goto badframe;
		
		if (__put_user((unsigned long) ka->sa.sa_handler, &sc->handler)
		    || __put_user(oldset->sig[0], &sc->oldmask)
#if _NSIG_WORDS > 1
		    || __put_user(oldset->sig[1], &sc->_unused[3])
#endif
		    || __put_user((struct pt_regs *)frame, &sc->regs)
		    || __put_user(sig, &sc->signal))
			goto badframe;
	}

	if (ka->sa.sa_flags & SA_ONESHOT)
		ka->sa.sa_handler = SIG_DFL;

	if (!(ka->sa.sa_flags & SA_NODEFER)) {
		spin_lock_irq(&current->sigmask_lock);
		sigorsets(&current->blocked,&current->blocked,&ka->sa.sa_mask);
		sigaddset(&current->blocked,sig);
		recalc_sigpending();
		spin_unlock_irq(&current->sigmask_lock);
	}
	return;

badframe:
#if DEBUG_SIG
	printk("badframe in handle_signal, regs=%p frame=%lx newsp=%lx\n",
	       regs, frame, *newspp);
	printk("sc=%p sig=%d ka=%p info=%p oldset=%p\n", sc, sig, ka, info, oldset);
#endif
	do_exit(SIGSEGV);
}

/*
 * Note that 'init' is a special process: it doesn't get signals it doesn't
 * want to handle. Thus you cannot kill init even with a SIGKILL even by
 * mistake.
 */
extern int do_signal32(sigset_t *oldset, struct pt_regs *regs);
int do_signal(sigset_t *oldset, struct pt_regs *regs)
{
	siginfo_t info;
	struct k_sigaction *ka;
	unsigned long frame, newsp;
	int signr;

	/*
	 * If the current thread is 32 bit - invoke the
	 * 32 bit signal handling code
	 */
	if (test_thread_flag(TIF_32BIT))
		return do_signal32(oldset, regs);

        if (!oldset)
		oldset = &current->blocked;

	newsp = frame = 0;

<<<<<<< HEAD
	signr = get_signal_to_deliver(&info, regs);
	if (signr > 0) {
		ka = &current->sig->action[signr-1];
=======
	for (;;) {
		unsigned long signr;

		spin_lock_irq(&current->sigmask_lock);
		signr = dequeue_signal(&current->blocked, &info);
		spin_unlock_irq(&current->sigmask_lock);

		if (!signr)
			break;

		if ((current->ptrace & PT_PTRACED) && signr != SIGKILL) {
			/* Let the debugger run.  */
			current->exit_code = signr;
			current->state = TASK_STOPPED;
			notify_parent(current, SIGCHLD);
			schedule();

			/* We're back.  Did the debugger cancel the sig?  */
			if (!(signr = current->exit_code))
				continue;
			current->exit_code = 0;

			/* The debugger continued.  Ignore SIGSTOP.  */
			if (signr == SIGSTOP)
				continue;

			/* Update the siginfo structure.  Is this good?  */
			if (signr != info.si_signo) {
				info.si_signo = signr;
				info.si_errno = 0;
				info.si_code = SI_USER;
				info.si_pid = current->parent->pid;
				info.si_uid = current->parent->uid;
			}

			/* If the (new) signal is now blocked, requeue it.  */
			if (sigismember(&current->blocked, signr)) {
				send_sig_info(signr, &info, current);
				continue;
			}
		}

		ka = &current->sig->action[signr-1];
		if (ka->sa.sa_handler == SIG_IGN) {
			if (signr != SIGCHLD)
				continue;
			/* Check for SIGCHLD: it's special.  */
			while (sys_wait4(-1, NULL, WNOHANG, NULL) > 0)
				/* nothing */;
			continue;
		}

		if (ka->sa.sa_handler == SIG_DFL) {
			int exit_code = signr;

			/* Init gets no signals it doesn't want.  */
			if (current->pid == 1)
				continue;

			switch (signr) {
			case SIGCONT: case SIGCHLD: case SIGWINCH: case SIGURG:
				continue;

			case SIGTSTP: case SIGTTIN: case SIGTTOU:
				if (is_orphaned_pgrp(current->pgrp))
					continue;
				/* FALLTHRU */

			case SIGSTOP:
				current->state = TASK_STOPPED;
				current->exit_code = signr;
				if (!(current->parent->sig->action[SIGCHLD-1].sa.sa_flags & SA_NOCLDSTOP))
					notify_parent(current, SIGCHLD);
				schedule();
				continue;

			case SIGQUIT: case SIGILL: case SIGTRAP:
			case SIGABRT: case SIGFPE: case SIGSEGV:
			case SIGBUS: case SIGSYS: case SIGXCPU: case SIGXFSZ:
				if (do_coredump(signr, regs))
					exit_code |= 0x80;
				/* FALLTHRU */

			default:
				sig_exit(signr, exit_code, &info);
				/* NOTREACHED */
			}
		}

>>>>>>> 36e99837
		if ( (ka->sa.sa_flags & SA_ONSTACK)
		     && (! on_sig_stack(regs->gpr[1])))
			newsp = (current->sas_ss_sp + current->sas_ss_size);
		else
			newsp = regs->gpr[1];
		newsp = frame = newsp - sizeof(struct sigregs);

		/* Whee!  Actually deliver the signal.  */
<<<<<<< HEAD
  
                PPCDBG(PPCDBG_SIGNAL, "do_signal - GOING TO RUN SIGNAL HANDLER - pid=%ld current=%lx comm=%s \n", current->pid, current, current->comm);
		handle_signal(signr, &info, oldset, regs, &newsp, frame);
                PPCDBG(PPCDBG_SIGNAL, "do_signal - after running signal handler - pid=%ld current=%lx comm=%s \n", current->pid, current, current->comm);
=======
		handle_signal(signr, ka, &info, oldset, regs, &newsp, frame);
		break;
>>>>>>> 36e99837
	}

	if (regs->trap == 0x0C00 /* System Call! */ &&
	    ((int)regs->result == -ERESTARTNOHAND ||
	     (int)regs->result == -ERESTARTSYS ||
	     (int)regs->result == -ERESTARTNOINTR)) {
		regs->gpr[3] = regs->orig_gpr3;
		regs->nip -= 4;		/* Back up & retry system call */
		regs->result = 0;
	}

	if (newsp == frame)
		return 0;		/* no signals delivered */

	if (ka->sa.sa_flags & SA_SIGINFO)
		setup_rt_frame(regs, (struct sigregs *) frame, newsp);
	else
		setup_frame(regs, (struct sigregs *) frame, newsp);
	return 1;
}<|MERGE_RESOLUTION|>--- conflicted
+++ resolved
@@ -434,12 +434,8 @@
 	struct pt_regs * regs, unsigned long *newspp, unsigned long frame)
 {
 	struct sigcontext_struct *sc;
-<<<<<<< HEAD
-        struct rt_sigframe *rt_sf;
+	struct rt_sigframe *rt_sf;
 	struct k_sigaction *ka = &current->sig->action[sig-1];
-=======
-	struct rt_sigframe *rt_sf;
->>>>>>> 36e99837
 
 	if (regs->trap == 0x0C00 /* System Call! */
 	    && ((int)regs->result == -ERESTARTNOHAND ||
@@ -535,101 +531,9 @@
 
 	newsp = frame = 0;
 
-<<<<<<< HEAD
 	signr = get_signal_to_deliver(&info, regs);
 	if (signr > 0) {
 		ka = &current->sig->action[signr-1];
-=======
-	for (;;) {
-		unsigned long signr;
-
-		spin_lock_irq(&current->sigmask_lock);
-		signr = dequeue_signal(&current->blocked, &info);
-		spin_unlock_irq(&current->sigmask_lock);
-
-		if (!signr)
-			break;
-
-		if ((current->ptrace & PT_PTRACED) && signr != SIGKILL) {
-			/* Let the debugger run.  */
-			current->exit_code = signr;
-			current->state = TASK_STOPPED;
-			notify_parent(current, SIGCHLD);
-			schedule();
-
-			/* We're back.  Did the debugger cancel the sig?  */
-			if (!(signr = current->exit_code))
-				continue;
-			current->exit_code = 0;
-
-			/* The debugger continued.  Ignore SIGSTOP.  */
-			if (signr == SIGSTOP)
-				continue;
-
-			/* Update the siginfo structure.  Is this good?  */
-			if (signr != info.si_signo) {
-				info.si_signo = signr;
-				info.si_errno = 0;
-				info.si_code = SI_USER;
-				info.si_pid = current->parent->pid;
-				info.si_uid = current->parent->uid;
-			}
-
-			/* If the (new) signal is now blocked, requeue it.  */
-			if (sigismember(&current->blocked, signr)) {
-				send_sig_info(signr, &info, current);
-				continue;
-			}
-		}
-
-		ka = &current->sig->action[signr-1];
-		if (ka->sa.sa_handler == SIG_IGN) {
-			if (signr != SIGCHLD)
-				continue;
-			/* Check for SIGCHLD: it's special.  */
-			while (sys_wait4(-1, NULL, WNOHANG, NULL) > 0)
-				/* nothing */;
-			continue;
-		}
-
-		if (ka->sa.sa_handler == SIG_DFL) {
-			int exit_code = signr;
-
-			/* Init gets no signals it doesn't want.  */
-			if (current->pid == 1)
-				continue;
-
-			switch (signr) {
-			case SIGCONT: case SIGCHLD: case SIGWINCH: case SIGURG:
-				continue;
-
-			case SIGTSTP: case SIGTTIN: case SIGTTOU:
-				if (is_orphaned_pgrp(current->pgrp))
-					continue;
-				/* FALLTHRU */
-
-			case SIGSTOP:
-				current->state = TASK_STOPPED;
-				current->exit_code = signr;
-				if (!(current->parent->sig->action[SIGCHLD-1].sa.sa_flags & SA_NOCLDSTOP))
-					notify_parent(current, SIGCHLD);
-				schedule();
-				continue;
-
-			case SIGQUIT: case SIGILL: case SIGTRAP:
-			case SIGABRT: case SIGFPE: case SIGSEGV:
-			case SIGBUS: case SIGSYS: case SIGXCPU: case SIGXFSZ:
-				if (do_coredump(signr, regs))
-					exit_code |= 0x80;
-				/* FALLTHRU */
-
-			default:
-				sig_exit(signr, exit_code, &info);
-				/* NOTREACHED */
-			}
-		}
-
->>>>>>> 36e99837
 		if ( (ka->sa.sa_flags & SA_ONSTACK)
 		     && (! on_sig_stack(regs->gpr[1])))
 			newsp = (current->sas_ss_sp + current->sas_ss_size);
@@ -638,15 +542,7 @@
 		newsp = frame = newsp - sizeof(struct sigregs);
 
 		/* Whee!  Actually deliver the signal.  */
-<<<<<<< HEAD
-  
-                PPCDBG(PPCDBG_SIGNAL, "do_signal - GOING TO RUN SIGNAL HANDLER - pid=%ld current=%lx comm=%s \n", current->pid, current, current->comm);
 		handle_signal(signr, &info, oldset, regs, &newsp, frame);
-                PPCDBG(PPCDBG_SIGNAL, "do_signal - after running signal handler - pid=%ld current=%lx comm=%s \n", current->pid, current, current->comm);
-=======
-		handle_signal(signr, ka, &info, oldset, regs, &newsp, frame);
-		break;
->>>>>>> 36e99837
 	}
 
 	if (regs->trap == 0x0C00 /* System Call! */ &&
