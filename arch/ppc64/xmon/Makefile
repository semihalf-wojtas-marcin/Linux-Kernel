# Makefile for xmon

EXTRA_CFLAGS += -mno-minimal-toc

<<<<<<< HEAD
obj-y       := start.o xmon.o ppc-dis.o ppc-opc.o subr_prf.o setjmp.o
=======
obj-y := start.o xmon.o ppc-dis.o ppc-opc.o subr_prf.o setjmp.o
>>>>>>> 67536bf2
<|MERGE_RESOLUTION|>--- conflicted
+++ resolved
@@ -2,8 +2,4 @@
 
 EXTRA_CFLAGS += -mno-minimal-toc
 
-<<<<<<< HEAD
-obj-y       := start.o xmon.o ppc-dis.o ppc-opc.o subr_prf.o setjmp.o
-=======
-obj-y := start.o xmon.o ppc-dis.o ppc-opc.o subr_prf.o setjmp.o
->>>>>>> 67536bf2
+obj-y := start.o xmon.o ppc-dis.o ppc-opc.o subr_prf.o setjmp.o