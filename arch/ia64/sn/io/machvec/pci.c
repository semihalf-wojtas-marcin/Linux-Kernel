/* 
 *
 * SNI64 specific PCI support for SNI IO.
 *
 * This file is subject to the terms and conditions of the GNU General Public
 * License.  See the file "COPYING" in the main directory of this archive
 * for more details.
 *
 * Copyright (c) 1997, 1998, 2000-2003 Silicon Graphics, Inc.  All rights reserved.
 */
#include <linux/init.h>
#include <linux/types.h>
#include <linux/config.h>
#include <linux/pci.h>
#include <asm/sn/types.h>
#include <asm/sn/sgi.h>
#include <asm/sn/io.h>
#include <asm/sn/driver.h>
#include <asm/sn/iograph.h>
#include <asm/param.h>
#include <asm/sn/pio.h>
#include <asm/sn/xtalk/xwidget.h>
#include <asm/sn/sn_private.h>
#include <asm/sn/addrs.h>
#include <asm/sn/invent.h>
#include <asm/sn/hcl.h>
#include <asm/sn/hcl_util.h>
#include <asm/sn/pci/pciio.h>
#include <asm/sn/pci/pcibr.h>
#include <asm/sn/pci/pcibr_private.h>
#include <asm/sn/pci/bridge.h>

/*
 * These routines are only used during sn_pci_init for probing each bus, and
 * can probably be removed with a little more cleanup now that the SAL routines
 * work on sn2.
 */
#ifdef CONFIG_PCI

extern vertex_hdl_t devfn_to_vertex(unsigned char bus, unsigned char devfn);

int sn_read_config(struct pci_bus *bus, unsigned int devfn, int where, int size, u32 *val)
{
	unsigned long res = 0;
	vertex_hdl_t device_vertex;

	device_vertex = devfn_to_vertex(bus->number, devfn);

	if (!device_vertex)
		return PCIBIOS_DEVICE_NOT_FOUND;

	res = pciio_config_get(device_vertex, (unsigned)where, size);
	*val = (u32)res;
	return PCIBIOS_SUCCESSFUL;
}

int sn_write_config(struct pci_bus *bus, unsigned int devfn, int where, int size, u32 val)
{
	vertex_hdl_t device_vertex;

	device_vertex = devfn_to_vertex(bus->number, devfn);

	if (!device_vertex)
		return PCIBIOS_DEVICE_NOT_FOUND;

	pciio_config_set(device_vertex, (unsigned)where, size, (uint64_t)val);
	return PCIBIOS_SUCCESSFUL;
}

struct pci_ops sn_pci_ops = {
	.read = sn_read_config,
	.write = sn_write_config,
};

<<<<<<< HEAD
/*
 * sn_pci_find_bios - SNIA64 pci_find_bios() platform specific code.
 */
void __init
sn_pci_find_bios(void)
{
	extern struct pci_ops *pci_root_ops;
	/*
	 * Go initialize our IO Infrastructure ..
	 */
	extern void sgi_master_io_infr_init(void);

	sgi_master_io_infr_init();

	/* sn_io_infrastructure_init(); */
	pci_root_ops = &sn_pci_ops;
}

void
pci_fixup_ioc3(struct pci_dev *d)
{
        int 		i;
	unsigned int 	size;

        /* IOC3 only decodes 0x20 bytes of the config space, reading
	 * beyond that is relatively benign but writing beyond that
	 * (especially the base address registers) will shut down the
	 * pci bus...so avoid doing so.
	 * NOTE: this means we can't program the intr_pin into the device,
	 *       currently we hack this with special code in 
	 *	 sgi_pci_intr_support()
	 */
        DBG("pci_fixup_ioc3: Fixing base addresses for ioc3 device %s\n", pci_name(d));

	/* I happen to know from the spec that the ioc3 needs only 0xfffff 
	 * The standard pci trick of writing ~0 to the baddr and seeing
	 * what comes back doesn't work with the ioc3
	 */
	size = 0xfffff;
	d->resource[0].end = (unsigned long) d->resource[0].start + (unsigned long) size;

	/*
	 * Zero out the resource structure .. because we did not go through 
	 * the normal PCI Infrastructure Init, garbbage are left in these 
	 * fileds.
	 */
        for (i = 1; i <= PCI_ROM_RESOURCE; i++) {
                d->resource[i].start = 0UL;
                d->resource[i].end = 0UL;
                d->resource[i].flags = 0UL;
        }

        d->subsystem_vendor = 0;
        d->subsystem_device = 0;

}

=======
>>>>>>> be8cec9c
#else
struct list_head pci_root_buses;
struct list_head pci_root_buses;
struct list_head pci_devices;
#endif /* CONFIG_PCI */<|MERGE_RESOLUTION|>--- conflicted
+++ resolved
@@ -72,66 +72,6 @@
 	.write = sn_write_config,
 };
 
-<<<<<<< HEAD
-/*
- * sn_pci_find_bios - SNIA64 pci_find_bios() platform specific code.
- */
-void __init
-sn_pci_find_bios(void)
-{
-	extern struct pci_ops *pci_root_ops;
-	/*
-	 * Go initialize our IO Infrastructure ..
-	 */
-	extern void sgi_master_io_infr_init(void);
-
-	sgi_master_io_infr_init();
-
-	/* sn_io_infrastructure_init(); */
-	pci_root_ops = &sn_pci_ops;
-}
-
-void
-pci_fixup_ioc3(struct pci_dev *d)
-{
-        int 		i;
-	unsigned int 	size;
-
-        /* IOC3 only decodes 0x20 bytes of the config space, reading
-	 * beyond that is relatively benign but writing beyond that
-	 * (especially the base address registers) will shut down the
-	 * pci bus...so avoid doing so.
-	 * NOTE: this means we can't program the intr_pin into the device,
-	 *       currently we hack this with special code in 
-	 *	 sgi_pci_intr_support()
-	 */
-        DBG("pci_fixup_ioc3: Fixing base addresses for ioc3 device %s\n", pci_name(d));
-
-	/* I happen to know from the spec that the ioc3 needs only 0xfffff 
-	 * The standard pci trick of writing ~0 to the baddr and seeing
-	 * what comes back doesn't work with the ioc3
-	 */
-	size = 0xfffff;
-	d->resource[0].end = (unsigned long) d->resource[0].start + (unsigned long) size;
-
-	/*
-	 * Zero out the resource structure .. because we did not go through 
-	 * the normal PCI Infrastructure Init, garbbage are left in these 
-	 * fileds.
-	 */
-        for (i = 1; i <= PCI_ROM_RESOURCE; i++) {
-                d->resource[i].start = 0UL;
-                d->resource[i].end = 0UL;
-                d->resource[i].flags = 0UL;
-        }
-
-        d->subsystem_vendor = 0;
-        d->subsystem_device = 0;
-
-}
-
-=======
->>>>>>> be8cec9c
 #else
 struct list_head pci_root_buses;
 struct list_head pci_root_buses;
