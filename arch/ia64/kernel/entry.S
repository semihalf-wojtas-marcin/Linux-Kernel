/*
 * ia64/kernel/entry.S
 *
 * Kernel entry points.
 *
 * Copyright (C) 1998-2003 Hewlett-Packard Co
 *	David Mosberger-Tang <davidm@hpl.hp.com>
 * Copyright (C) 1999, 2002-2003
 *	Asit Mallick <Asit.K.Mallick@intel.com>
 * 	Don Dugger <Don.Dugger@intel.com>
 *	Suresh Siddha <suresh.b.siddha@intel.com>
 *	Fenghua Yu <fenghua.yu@intel.com>
 * Copyright (C) 1999 VA Linux Systems
 * Copyright (C) 1999 Walt Drummond <drummond@valinux.com>
 */
/*
 * ia64_switch_to now places correct virtual mapping in in TR2 for
 * kernel stack. This allows us to handle interrupts without changing
 * to physical mode.
 *
 * Jonathan Nicklin	<nicklin@missioncriticallinux.com>
 * Patrick O'Rourke	<orourke@missioncriticallinux.com>
 * 11/07/2000
 */
/*
 * Global (preserved) predicate usage on syscall entry/exit path:
 *
 *	pKStk:		See entry.h.
 *	pUStk:		See entry.h.
 *	pSys:		See entry.h.
 *	pNonSys:	!pSys
 */

#include <linux/config.h>

#include <asm/asmmacro.h>
#include <asm/cache.h>
#include <asm/errno.h>
#include <asm/kregs.h>
#include <asm/offsets.h>
#include <asm/pgtable.h>
#include <asm/percpu.h>
#include <asm/processor.h>
#include <asm/thread_info.h>
#include <asm/unistd.h>

#include "minstate.h"

	/*
	 * execve() is special because in case of success, we need to
	 * setup a null register window frame.
	 */
ENTRY(ia64_execve)
	.prologue ASM_UNW_PRLG_RP|ASM_UNW_PRLG_PFS, ASM_UNW_PRLG_GRSAVE(3)
	alloc loc1=ar.pfs,3,2,4,0
	mov loc0=rp
	.body
	mov out0=in0			// filename
	;;				// stop bit between alloc and call
	mov out1=in1			// argv
	mov out2=in2			// envp
	add out3=16,sp			// regs
	br.call.sptk.many rp=sys_execve
.ret0:
#ifdef CONFIG_IA32_SUPPORT
	/*
	 * Check if we're returning to ia32 mode. If so, we need to restore ia32 registers
	 * from pt_regs.
	 */
	adds r16=PT(CR_IPSR)+16,sp
	;;
	ld8 r16=[r16]
#endif
	cmp4.ge p6,p7=r8,r0
	mov ar.pfs=loc1			// restore ar.pfs
	sxt4 r8=r8			// return 64-bit result
	;;
	stf.spill [sp]=f0
(p6)	cmp.ne pKStk,pUStk=r0,r0	// a successful execve() lands us in user-mode...
	mov rp=loc0
(p6)	mov ar.pfs=r0			// clear ar.pfs on success
(p7)	br.ret.sptk.many rp

	/*
	 * In theory, we'd have to zap this state only to prevent leaking of
	 * security sensitive state (e.g., if current->mm->dumpable is zero).  However,
	 * this executes in less than 20 cycles even on Itanium, so it's not worth
	 * optimizing for...).
	 */
	mov ar.unat=0; 		mov ar.lc=0
	mov r4=0;		mov f2=f0;		mov b1=r0
	mov r5=0;		mov f3=f0;		mov b2=r0
	mov r6=0;		mov f4=f0;		mov b3=r0
	mov r7=0;		mov f5=f0;		mov b4=r0
	ldf.fill f12=[sp];	mov f13=f0;		mov b5=r0
	ldf.fill f14=[sp];	ldf.fill f15=[sp];	mov f16=f0
	ldf.fill f17=[sp];	ldf.fill f18=[sp];	mov f19=f0
	ldf.fill f20=[sp];	ldf.fill f21=[sp];	mov f22=f0
	ldf.fill f23=[sp];	ldf.fill f24=[sp];	mov f25=f0
	ldf.fill f26=[sp];	ldf.fill f27=[sp];	mov f28=f0
	ldf.fill f29=[sp];	ldf.fill f30=[sp];	mov f31=f0
#ifdef CONFIG_IA32_SUPPORT
	tbit.nz p6,p0=r16, IA64_PSR_IS_BIT
	movl loc0=ia64_ret_from_ia32_execve
	;;
(p6)	mov rp=loc0
#endif
	br.ret.sptk.many rp
END(ia64_execve)

/*
 * sys_clone2(u64 flags, u64 ustack_base, u64 ustack_size, u64 parent_tidptr, u64 child_tidptr,
 *	      u64 tls)
 */
GLOBAL_ENTRY(sys_clone2)
	.prologue ASM_UNW_PRLG_RP|ASM_UNW_PRLG_PFS, ASM_UNW_PRLG_GRSAVE(6)
	alloc r16=ar.pfs,6,2,6,0
	DO_SAVE_SWITCH_STACK
	adds r2=PT(R16)+IA64_SWITCH_STACK_SIZE+16,sp
	mov loc0=rp
	mov loc1=r16				// save ar.pfs across do_fork
	.body
	mov out1=in1
	mov out3=in2
	tbit.nz p6,p0=in0,CLONE_SETTLS_BIT
	mov out4=in3	// parent_tidptr: valid only w/CLONE_PARENT_SETTID
	;;
(p6)	st8 [r2]=in5				// store TLS in r16 for copy_thread()
	mov out5=in4	// child_tidptr:  valid only w/CLONE_CHILD_SETTID or CLONE_CHILD_CLEARTID
	adds out2=IA64_SWITCH_STACK_SIZE+16,sp	// out2 = &regs
	dep out0=0,in0,CLONE_IDLETASK_BIT,1	// out0 = clone_flags & ~CLONE_IDLETASK
	br.call.sptk.many rp=do_fork
.ret1:	.restore sp
	adds sp=IA64_SWITCH_STACK_SIZE,sp	// pop the switch stack
	mov ar.pfs=loc1
	mov rp=loc0
	br.ret.sptk.many rp
END(sys_clone2)

/*
 * sys_clone(u64 flags, u64 ustack_base, u64 parent_tidptr, u64 child_tidptr, u64 tls)
 *	Deprecated.  Use sys_clone2() instead.
 */
GLOBAL_ENTRY(sys_clone)
	.prologue ASM_UNW_PRLG_RP|ASM_UNW_PRLG_PFS, ASM_UNW_PRLG_GRSAVE(5)
	alloc r16=ar.pfs,5,2,6,0
	DO_SAVE_SWITCH_STACK
	adds r2=PT(R16)+IA64_SWITCH_STACK_SIZE+16,sp
	mov loc0=rp
	mov loc1=r16				// save ar.pfs across do_fork
	.body
	mov out1=in1
	mov out3=16				// stacksize (compensates for 16-byte scratch area)
	tbit.nz p6,p0=in0,CLONE_SETTLS_BIT
	mov out4=in2	// parent_tidptr: valid only w/CLONE_PARENT_SETTID
	;;
(p6)	st8 [r2]=in4				// store TLS in r13 (tp)
	mov out5=in3	// child_tidptr:  valid only w/CLONE_CHILD_SETTID or CLONE_CHILD_CLEARTID
	adds out2=IA64_SWITCH_STACK_SIZE+16,sp	// out2 = &regs
	dep out0=0,in0,CLONE_IDLETASK_BIT,1	// out0 = clone_flags & ~CLONE_IDLETASK
	br.call.sptk.many rp=do_fork
.ret2:	.restore sp
	adds sp=IA64_SWITCH_STACK_SIZE,sp	// pop the switch stack
	mov ar.pfs=loc1
	mov rp=loc0
	br.ret.sptk.many rp
END(sys_clone)

/*
 * prev_task <- ia64_switch_to(struct task_struct *next)
 *	With Ingo's new scheduler, interrupts are disabled when this routine gets
 *	called.  The code starting at .map relies on this.  The rest of the code
 *	doesn't care about the interrupt masking status.
 */
GLOBAL_ENTRY(ia64_switch_to)
	.prologue
	alloc r16=ar.pfs,1,0,0,0
	DO_SAVE_SWITCH_STACK
	.body

	adds r22=IA64_TASK_THREAD_KSP_OFFSET,r13
	movl r25=init_task
	mov r27=IA64_KR(CURRENT_STACK)
	adds r21=IA64_TASK_THREAD_KSP_OFFSET,in0
<<<<<<< HEAD
	dep r20=0,in0,61,3		// physical address of "current"
=======
	dep r20=0,in0,61,3		// physical address of "next"
>>>>>>> 30e74fea
	;;
	st8 [r22]=sp			// save kernel stack pointer of old task
	shr.u r26=r20,IA64_GRANULE_SHIFT
	cmp.eq p7,p6=r25,in0
	;;
	/*
	 * If we've already mapped this task's page, we can skip doing it again.
	 */
(p6)	cmp.eq p7,p6=r26,r27
(p6)	br.cond.dpnt .map
	;;
.done:
(p6)	ssm psr.ic			// if we had to map, reenable the psr.ic bit FIRST!!!
	;;
(p6)	srlz.d
	ld8 sp=[r21]			// load kernel stack pointer of new task
	mov IA64_KR(CURRENT)=in0	// update "current" application register
	mov r8=r13			// return pointer to previously running task
	mov r13=in0			// set "current" pointer
	;;
	DO_LOAD_SWITCH_STACK

#ifdef CONFIG_SMP
	sync.i				// ensure "fc"s done by this CPU are visible on other CPUs
#endif
	br.ret.sptk.many rp		// boogie on out in new context

.map:
	rsm psr.ic			// interrupts (psr.i) are already disabled here
	movl r25=PAGE_KERNEL
	;;
	srlz.d
	or r23=r25,r20			// construct PA | page properties
	mov r25=IA64_GRANULE_SHIFT<<2
	;;
	mov cr.itir=r25
	mov cr.ifa=in0			// VA of next task...
	;;
	mov r25=IA64_TR_CURRENT_STACK
	mov IA64_KR(CURRENT_STACK)=r26	// remember last page we mapped...
	;;
	itr.d dtr[r25]=r23		// wire in new mapping...
	br.cond.sptk .done
END(ia64_switch_to)

/*
 * Note that interrupts are enabled during save_switch_stack and load_switch_stack.  This
 * means that we may get an interrupt with "sp" pointing to the new kernel stack while
 * ar.bspstore is still pointing to the old kernel backing store area.  Since ar.rsc,
 * ar.rnat, ar.bsp, and ar.bspstore are all preserved by interrupts, this is not a
 * problem.  Also, we don't need to specify unwind information for preserved registers
 * that are not modified in save_switch_stack as the right unwind information is already
 * specified at the call-site of save_switch_stack.
 */

/*
 * save_switch_stack:
 *	- r16 holds ar.pfs
 *	- b7 holds address to return to
 *	- rp (b0) holds return address to save
 */
GLOBAL_ENTRY(save_switch_stack)
	.prologue
	.altrp b7
	flushrs			// flush dirty regs to backing store (must be first in insn group)
	.save @priunat,r17
	mov r17=ar.unat		// preserve caller's
	.body
#ifdef CONFIG_ITANIUM
	adds r2=16+128,sp
	adds r3=16+64,sp
	adds r14=SW(R4)+16,sp
	;;
	st8.spill [r14]=r4,16		// spill r4
	lfetch.fault.excl.nt1 [r3],128
	;;
	lfetch.fault.excl.nt1 [r2],128
	lfetch.fault.excl.nt1 [r3],128
	;;
	lfetch.fault.excl [r2]
	lfetch.fault.excl [r3]
	adds r15=SW(R5)+16,sp
#else
	add r2=16+3*128,sp
	add r3=16,sp
	add r14=SW(R4)+16,sp
	;;
	st8.spill [r14]=r4,SW(R6)-SW(R4)	// spill r4 and prefetch offset 0x1c0
	lfetch.fault.excl.nt1 [r3],128	//		prefetch offset 0x010
	;;
	lfetch.fault.excl.nt1 [r3],128	//		prefetch offset 0x090
	lfetch.fault.excl.nt1 [r2],128	//		prefetch offset 0x190
	;;
	lfetch.fault.excl.nt1 [r3]	//		prefetch offset 0x110
	lfetch.fault.excl.nt1 [r2]	//		prefetch offset 0x210
	adds r15=SW(R5)+16,sp
#endif
	;;
	st8.spill [r15]=r5,SW(R7)-SW(R5)	// spill r5
	mov.m ar.rsc=0			// put RSE in mode: enforced lazy, little endian, pl 0
	add r2=SW(F2)+16,sp		// r2 = &sw->f2
	;;
	st8.spill [r14]=r6,SW(B0)-SW(R6)	// spill r6
	mov.m r18=ar.fpsr		// preserve fpsr
	add r3=SW(F3)+16,sp		// r3 = &sw->f3
	;;
	stf.spill [r2]=f2,32
	mov.m r19=ar.rnat
	mov r21=b0

	stf.spill [r3]=f3,32
	st8.spill [r15]=r7,SW(B2)-SW(R7)	// spill r7
	mov r22=b1
	;;
	// since we're done with the spills, read and save ar.unat:
	mov.m r29=ar.unat
	mov.m r20=ar.bspstore
	mov r23=b2
	stf.spill [r2]=f4,32
	stf.spill [r3]=f5,32
	mov r24=b3
	;;
	st8 [r14]=r21,SW(B1)-SW(B0)		// save b0
	st8 [r15]=r23,SW(B3)-SW(B2)		// save b2
	mov r25=b4
	mov r26=b5
	;;
	st8 [r14]=r22,SW(B4)-SW(B1)		// save b1
	st8 [r15]=r24,SW(AR_PFS)-SW(B3)		// save b3
	mov r21=ar.lc		// I-unit
	stf.spill [r2]=f12,32
	stf.spill [r3]=f13,32
	;;
	st8 [r14]=r25,SW(B5)-SW(B4)		// save b4
	st8 [r15]=r16,SW(AR_LC)-SW(AR_PFS)	// save ar.pfs
	stf.spill [r2]=f14,32
	stf.spill [r3]=f15,32
	;;
	st8 [r14]=r26				// save b5
	st8 [r15]=r21				// save ar.lc
	stf.spill [r2]=f16,32
	stf.spill [r3]=f17,32
	;;
	stf.spill [r2]=f18,32
	stf.spill [r3]=f19,32
	;;
	stf.spill [r2]=f20,32
	stf.spill [r3]=f21,32
	;;
	stf.spill [r2]=f22,32
	stf.spill [r3]=f23,32
	;;
	stf.spill [r2]=f24,32
	stf.spill [r3]=f25,32
	;;
	stf.spill [r2]=f26,32
	stf.spill [r3]=f27,32
	;;
	stf.spill [r2]=f28,32
	stf.spill [r3]=f29,32
	;;
	stf.spill [r2]=f30,SW(AR_UNAT)-SW(F30)
	stf.spill [r3]=f31,SW(PR)-SW(F31)
	add r14=SW(CALLER_UNAT)+16,sp
	;;
	st8 [r2]=r29,SW(AR_RNAT)-SW(AR_UNAT)	// save ar.unat
	st8 [r14]=r17,SW(AR_FPSR)-SW(CALLER_UNAT) // save caller_unat
	mov r21=pr
	;;
	st8 [r2]=r19,SW(AR_BSPSTORE)-SW(AR_RNAT) // save ar.rnat
	st8 [r3]=r21				// save predicate registers
	;;
	st8 [r2]=r20				// save ar.bspstore
	st8 [r14]=r18				// save fpsr
	mov ar.rsc=3		// put RSE back into eager mode, pl 0
	br.cond.sptk.many b7
END(save_switch_stack)

/*
 * load_switch_stack:
 *	- "invala" MUST be done at call site (normally in DO_LOAD_SWITCH_STACK)
 *	- b7 holds address to return to
 *	- must not touch r8-r11
 */
ENTRY(load_switch_stack)
	.prologue
	.altrp b7

	.body
	lfetch.fault.nt1 [sp]
	adds r2=SW(AR_BSPSTORE)+16,sp
	adds r3=SW(AR_UNAT)+16,sp
	mov ar.rsc=0						// put RSE into enforced lazy mode
	adds r14=SW(CALLER_UNAT)+16,sp
	adds r15=SW(AR_FPSR)+16,sp
	;;
	ld8 r27=[r2],(SW(B0)-SW(AR_BSPSTORE))	// bspstore
	ld8 r29=[r3],(SW(B1)-SW(AR_UNAT))	// unat
	;;
	ld8 r21=[r2],16		// restore b0
	ld8 r22=[r3],16		// restore b1
	;;
	ld8 r23=[r2],16		// restore b2
	ld8 r24=[r3],16		// restore b3
	;;
	ld8 r25=[r2],16		// restore b4
	ld8 r26=[r3],16		// restore b5
	;;
	ld8 r16=[r2],(SW(PR)-SW(AR_PFS))	// ar.pfs
	ld8 r17=[r3],(SW(AR_RNAT)-SW(AR_LC))	// ar.lc
	;;
	ld8 r28=[r2]		// restore pr
	ld8 r30=[r3]		// restore rnat
	;;
	ld8 r18=[r14],16	// restore caller's unat
	ld8 r19=[r15],24	// restore fpsr
	;;
	ldf.fill f2=[r14],32
	ldf.fill f3=[r15],32
	;;
	ldf.fill f4=[r14],32
	ldf.fill f5=[r15],32
	;;
	ldf.fill f12=[r14],32
	ldf.fill f13=[r15],32
	;;
	ldf.fill f14=[r14],32
	ldf.fill f15=[r15],32
	;;
	ldf.fill f16=[r14],32
	ldf.fill f17=[r15],32
	;;
	ldf.fill f18=[r14],32
	ldf.fill f19=[r15],32
	mov b0=r21
	;;
	ldf.fill f20=[r14],32
	ldf.fill f21=[r15],32
	mov b1=r22
	;;
	ldf.fill f22=[r14],32
	ldf.fill f23=[r15],32
	mov b2=r23
	;;
	mov ar.bspstore=r27
	mov ar.unat=r29		// establish unat holding the NaT bits for r4-r7
	mov b3=r24
	;;
	ldf.fill f24=[r14],32
	ldf.fill f25=[r15],32
	mov b4=r25
	;;
	ldf.fill f26=[r14],32
	ldf.fill f27=[r15],32
	mov b5=r26
	;;
	ldf.fill f28=[r14],32
	ldf.fill f29=[r15],32
	mov ar.pfs=r16
	;;
	ldf.fill f30=[r14],32
	ldf.fill f31=[r15],24
	mov ar.lc=r17
	;;
	ld8.fill r4=[r14],16
	ld8.fill r5=[r15],16
	mov pr=r28,-1
	;;
	ld8.fill r6=[r14],16
	ld8.fill r7=[r15],16

	mov ar.unat=r18				// restore caller's unat
	mov ar.rnat=r30				// must restore after bspstore but before rsc!
	mov ar.fpsr=r19				// restore fpsr
	mov ar.rsc=3				// put RSE back into eager mode, pl 0
	br.cond.sptk.many b7
END(load_switch_stack)

GLOBAL_ENTRY(__ia64_syscall)
	.regstk 6,0,0,0
	mov r15=in5				// put syscall number in place
	break __BREAK_SYSCALL
	movl r2=errno
	cmp.eq p6,p7=-1,r10
	;;
(p6)	st4 [r2]=r8
(p6)	mov r8=-1
	br.ret.sptk.many rp
END(__ia64_syscall)

GLOBAL_ENTRY(execve)
	mov r15=__NR_execve			// put syscall number in place
	break __BREAK_SYSCALL
	br.ret.sptk.many rp
END(execve)

GLOBAL_ENTRY(clone)
	mov r15=__NR_clone			// put syscall number in place
	break __BREAK_SYSCALL
	br.ret.sptk.many rp
END(clone)

	/*
	 * Invoke a system call, but do some tracing before and after the call.
	 * We MUST preserve the current register frame throughout this routine
	 * because some system calls (such as ia64_execve) directly
	 * manipulate ar.pfs.
	 */
GLOBAL_ENTRY(ia64_trace_syscall)
	PT_REGS_UNWIND_INFO(0)
	/*
	 * We need to preserve the scratch registers f6-f11 in case the system
	 * call is sigreturn.
	 */
	adds r16=PT(F6)+16,sp
	adds r17=PT(F7)+16,sp
	;;
 	stf.spill [r16]=f6,32
 	stf.spill [r17]=f7,32
	;;
 	stf.spill [r16]=f8,32
 	stf.spill [r17]=f9,32
	;;
 	stf.spill [r16]=f10
 	stf.spill [r17]=f11
	br.call.sptk.many rp=syscall_trace_enter // give parent a chance to catch syscall args
	adds r16=PT(F6)+16,sp
	adds r17=PT(F7)+16,sp
	;;
	ldf.fill f6=[r16],32
	ldf.fill f7=[r17],32
	;;
	ldf.fill f8=[r16],32
	ldf.fill f9=[r17],32
	;;
	ldf.fill f10=[r16]
	ldf.fill f11=[r17]
	// the syscall number may have changed, so re-load it and re-calculate the
	// syscall entry-point:
	adds r15=PT(R15)+16,sp			// r15 = &pt_regs.r15 (syscall #)
	;;
	ld8 r15=[r15]
	mov r3=NR_syscalls - 1
	;;
	adds r15=-1024,r15
	movl r16=sys_call_table
	;;
	shladd r20=r15,3,r16			// r20 = sys_call_table + 8*(syscall-1024)
	cmp.leu p6,p7=r15,r3
	;;
(p6)	ld8 r20=[r20]				// load address of syscall entry point
(p7)	movl r20=sys_ni_syscall
	;;
	mov b6=r20
	br.call.sptk.many rp=b6			// do the syscall
.strace_check_retval:
	cmp.lt p6,p0=r8,r0			// syscall failed?
	adds r2=PT(R8)+16,sp			// r2 = &pt_regs.r8
	adds r3=PT(R10)+16,sp			// r3 = &pt_regs.r10
	mov r10=0
(p6)	br.cond.sptk strace_error		// syscall failed ->
	;;					// avoid RAW on r10
.strace_save_retval:
.mem.offset 0,0; st8.spill [r2]=r8		// store return value in slot for r8
.mem.offset 8,0; st8.spill [r3]=r10		// clear error indication in slot for r10
	br.call.sptk.many rp=syscall_trace_leave // give parent a chance to catch return value
.ret3:	br.cond.sptk ia64_leave_syscall

strace_error:
	ld8 r3=[r2]				// load pt_regs.r8
	sub r9=0,r8				// negate return value to get errno value
	;;
	cmp.ne p6,p0=r3,r0			// is pt_regs.r8!=0?
	adds r3=16,r2				// r3=&pt_regs.r10
	;;
(p6)	mov r10=-1
(p6)	mov r8=r9
	br.cond.sptk .strace_save_retval
END(ia64_trace_syscall)

	/*
	 * When traced and returning from sigreturn, we invoke syscall_trace but then
	 * go straight to ia64_leave_kernel rather than ia64_leave_syscall.
	 */
GLOBAL_ENTRY(ia64_strace_leave_kernel)
	PT_REGS_UNWIND_INFO(0)
{	/*
	 * Some versions of gas generate bad unwind info if the first instruction of a
	 * procedure doesn't go into the first slot of a bundle.  This is a workaround.
	 */
	nop.m 0
	nop.i 0
	br.call.sptk.many rp=syscall_trace_leave // give parent a chance to catch return value
}
.ret4:	br.cond.sptk ia64_leave_kernel
END(ia64_strace_leave_kernel)

GLOBAL_ENTRY(ia64_ret_from_clone)
	PT_REGS_UNWIND_INFO(0)
{	/*
	 * Some versions of gas generate bad unwind info if the first instruction of a
	 * procedure doesn't go into the first slot of a bundle.  This is a workaround.
	 */
	nop.m 0
	nop.i 0
	/*
	 * We need to call schedule_tail() to complete the scheduling process.
	 * Called by ia64_switch_to() after do_fork()->copy_thread().  r8 contains the
	 * address of the previously executing task.
	 */
	br.call.sptk.many rp=ia64_invoke_schedule_tail
}
.ret8:
	adds r2=TI_FLAGS+IA64_TASK_SIZE,r13
	;;
	ld4 r2=[r2]
	;;
	mov r8=0
	and r2=_TIF_SYSCALL_TRACEAUDIT,r2
	;;
	cmp.ne p6,p0=r2,r0
(p6)	br.cond.spnt .strace_check_retval
	;;					// added stop bits to prevent r8 dependency
END(ia64_ret_from_clone)
	// fall through
GLOBAL_ENTRY(ia64_ret_from_syscall)
	PT_REGS_UNWIND_INFO(0)
	cmp.ge p6,p7=r8,r0			// syscall executed successfully?
	adds r2=PT(R8)+16,sp			// r2 = &pt_regs.r8
	adds r3=PT(R10)+16,sp			// r3 = &pt_regs.r10
	;;
.mem.offset 0,0; (p6) st8.spill [r2]=r8	// store return value in slot for r8 and set unat bit
.mem.offset 8,0; (p6) st8.spill [r3]=r0	// clear error indication in slot for r10 and set unat bit
(p7)	br.cond.spnt handle_syscall_error	// handle potential syscall failure
END(ia64_ret_from_syscall)
	// fall through
/*
 * ia64_leave_syscall(): Same as ia64_leave_kernel, except that it doesn't
 *	need to switch to bank 0 and doesn't restore the scratch registers.
 *	To avoid leaking kernel bits, the scratch registers are set to
 *	the following known-to-be-safe values:
 *
 *		  r1: restored (global pointer)
 *		  r2: cleared
 *		  r3: 1 (when returning to user-level)
 *	      r8-r11: restored (syscall return value(s))
 *		 r12: restored (user-level stack pointer)
 *		 r13: restored (user-level thread pointer)
 *		 r14: cleared
 *		 r15: restored (syscall #)
 *	     r16-r19: cleared
 *		 r20: user-level ar.fpsr
 *		 r21: user-level b0
 *		 r22: user-level b6
 *		 r23: user-level ar.bspstore
 *		 r24: user-level ar.rnat
 *		 r25: user-level ar.unat
 *		 r26: user-level ar.pfs
 *		 r27: user-level ar.rsc
 *		 r28: user-level ip
 *		 r29: user-level psr
 *		 r30: user-level cfm
 *		 r31: user-level pr
 *	      f6-f11: cleared
 *		  pr: restored (user-level pr)
 *		  b0: restored (user-level rp)
 *	          b6: restored
 *		  b7: cleared
 *	     ar.unat: restored (user-level ar.unat)
 *	      ar.pfs: restored (user-level ar.pfs)
 *	      ar.rsc: restored (user-level ar.rsc)
 *	     ar.rnat: restored (user-level ar.rnat)
 *	 ar.bspstore: restored (user-level ar.bspstore)
 *	     ar.fpsr: restored (user-level ar.fpsr)
 *	      ar.ccv: cleared
 *	      ar.csd: cleared
 *	      ar.ssd: cleared
 */
GLOBAL_ENTRY(ia64_leave_syscall)
	PT_REGS_UNWIND_INFO(0)
	/*
	 * work.need_resched etc. mustn't get changed by this CPU before it returns to
	 * user- or fsys-mode, hence we disable interrupts early on.
	 *
	 * p6 controls whether current_thread_info()->flags needs to be check for
	 * extra work.  We always check for extra work when returning to user-level.
	 * With CONFIG_PREEMPT, we also check for extra work when the preempt_count
	 * is 0.  After extra work processing has been completed, execution
	 * resumes at .work_processed_syscall with p6 set to 1 if the extra-work-check
	 * needs to be redone.
	 */
#ifdef CONFIG_PREEMPT
	rsm psr.i				// disable interrupts
	cmp.eq pLvSys,p0=r0,r0			// pLvSys=1: leave from syscall
(pKStk) adds r20=TI_PRE_COUNT+IA64_TASK_SIZE,r13
	;;
	.pred.rel.mutex pUStk,pKStk
(pKStk) ld4 r21=[r20]			// r21 <- preempt_count
(pUStk)	mov r21=0			// r21 <- 0
	;;
	cmp.eq p6,p0=r21,r0		// p6 <- pUStk || (preempt_count == 0)
#else /* !CONFIG_PREEMPT */
(pUStk)	rsm psr.i
	cmp.eq pLvSys,p0=r0,r0		// pLvSys=1: leave from syscall
(pUStk)	cmp.eq.unc p6,p0=r0,r0		// p6 <- pUStk
#endif
.work_processed_syscall:
	adds r16=PT(LOADRS)+16,r12
	adds r17=PT(AR_BSPSTORE)+16,r12
	adds r18=TI_FLAGS+IA64_TASK_SIZE,r13
	;;
(p6)	ld4 r31=[r18]				// load current_thread_info()->flags
	ld8 r19=[r16],PT(B6)-PT(LOADRS)		// load ar.rsc value for "loadrs"
	nop.i 0
	;;
	ld8 r23=[r17],PT(R9)-PT(AR_BSPSTORE)	// load ar.bspstore (may be garbage)
	ld8 r22=[r16],PT(R8)-PT(B6)		// load b6
(p6)	and r15=TIF_WORK_MASK,r31		// any work other than TIF_SYSCALL_TRACE?
	;;

	mov.m ar.ccv=r0		// clear ar.ccv
(p6)	cmp4.ne.unc p6,p0=r15, r0		// any special work pending?
(p6)	br.cond.spnt .work_pending
	;;
	// start restoring the state saved on the kernel stack (struct pt_regs):
	ld8.fill r8=[r16],16
	ld8.fill r9=[r17],16
	mov f6=f0		// clear f6
	;;
	ld8.fill r10=[r16],16
	ld8.fill r11=[r17],16
	mov f7=f0		// clear f7
	;;
	ld8 r29=[r16],16	// load cr.ipsr
	ld8 r28=[r17],16	// load cr.iip
	mov f8=f0		// clear f8
	;;
	ld8 r30=[r16],16	// load cr.ifs
	ld8 r25=[r17],16	// load ar.unat
	cmp.eq p9,p0=r0,r0	// set p9 to indicate that we should restore cr.ifs
	;;
	rsm psr.i | psr.ic	// initiate turning off of interrupt and interruption collection
	invala			// invalidate ALAT
	mov f9=f0		// clear f9

	mov.m ar.ssd=r0		// clear ar.ssd
	mov.m ar.csd=r0		// clear ar.csd
	mov f10=f0		// clear f10
	;;
	ld8 r26=[r16],16	// load ar.pfs
	ld8 r27=[r17],PT(PR)-PT(AR_RSC)	// load ar.rsc
	mov f11=f0		// clear f11
	;;
	ld8 r24=[r16],PT(B0)-PT(AR_RNAT)	// load ar.rnat (may be garbage)
	ld8 r31=[r17],PT(R1)-PT(PR)		// load predicates
(pUStk) add r14=IA64_TASK_THREAD_ON_USTACK_OFFSET,r13
	;;
	ld8 r21=[r16],PT(R12)-PT(B0) // load b0
	ld8.fill r1=[r17],16	// load r1
(pUStk) mov r3=1
	;;
	ld8.fill r12=[r16],16
	ld8.fill r13=[r17],16
	mov r2=r0		// clear r2
	;;
	ld8 r20=[r16]		// load ar.fpsr
	ld8.fill r15=[r17]	// load r15
	mov b7=r0		// clear b7
	;;
(pUStk) st1 [r14]=r3
	addl r17=THIS_CPU(ia64_phys_stacked_size_p8),r0
	;;
	mov r16=ar.bsp		// get existing backing store pointer
	srlz.i			// ensure interruption collection is off
	mov r14=r0		// clear r14
	;;
	ld4 r17=[r17]		// r17 = cpu_data->phys_stacked_size_p8
	mov b6=r22				// restore b6
	shr.u r18=r19,16	// get byte size of existing "dirty" partition
(pKStk) br.cond.dpnt.many skip_rbs_switch
(pNonSys) br.cond.dpnt.many dont_preserve_current_frame
	br.cond.sptk.many rbs_switch
END(ia64_leave_syscall)

#ifdef CONFIG_IA32_SUPPORT
GLOBAL_ENTRY(ia64_ret_from_ia32_execve)
	PT_REGS_UNWIND_INFO(0)
	adds r2=PT(R8)+16,sp			// r2 = &pt_regs.r8
	adds r3=PT(R10)+16,sp			// r3 = &pt_regs.r10
	;;
	.mem.offset 0,0
	st8.spill [r2]=r8	// store return value in slot for r8 and set unat bit
	.mem.offset 8,0
	st8.spill [r3]=r0	// clear error indication in slot for r10 and set unat bit
END(ia64_ret_from_ia32_execve_syscall)
	// fall through
#endif /* CONFIG_IA32_SUPPORT */
GLOBAL_ENTRY(ia64_leave_kernel)
	PT_REGS_UNWIND_INFO(0)
	/*
	 * work.need_resched etc. mustn't get changed by this CPU before it returns to
	 * user- or fsys-mode, hence we disable interrupts early on.
	 *
	 * p6 controls whether current_thread_info()->flags needs to be check for
	 * extra work.  We always check for extra work when returning to user-level.
	 * With CONFIG_PREEMPT, we also check for extra work when the preempt_count
	 * is 0.  After extra work processing has been completed, execution
	 * resumes at .work_processed_syscall with p6 set to 1 if the extra-work-check
	 * needs to be redone.
	 */
#ifdef CONFIG_PREEMPT
	rsm psr.i				// disable interrupts
	cmp.eq p0,pLvSys=r0,r0			// pLvSys=0: leave from kernel
(pKStk)	adds r20=TI_PRE_COUNT+IA64_TASK_SIZE,r13
	;;
	.pred.rel.mutex pUStk,pKStk
(pKStk)	ld4 r21=[r20]			// r21 <- preempt_count
(pUStk)	mov r21=0			// r21 <- 0
	;;
	cmp.eq p6,p0=r21,r0		// p6 <- pUStk || (preempt_count == 0)
#else
(pUStk)	rsm psr.i
	cmp.eq p0,pLvSys=r0,r0		// pLvSys=0: leave from kernel
(pUStk)	cmp.eq.unc p6,p0=r0,r0		// p6 <- pUStk
#endif
.work_processed_kernel:
	adds r17=TI_FLAGS+IA64_TASK_SIZE,r13
	;;
(p6)	ld4 r31=[r17]				// load current_thread_info()->flags
	adds r21=PT(PR)+16,r12
	;;

	lfetch [r21],PT(CR_IPSR)-PT(PR)
	adds r2=PT(B6)+16,r12
	adds r3=PT(R16)+16,r12
	;;
	lfetch [r21]
	ld8 r28=[r2],8		// load b6
	adds r29=PT(R24)+16,r12

	ld8.fill r16=[r3],PT(AR_CSD)-PT(R16)
	adds r30=PT(AR_CCV)+16,r12
(p6)	and r19=TIF_WORK_MASK,r31		// any work other than TIF_SYSCALL_TRACE?
	;;
	ld8.fill r24=[r29]
	ld8 r15=[r30]		// load ar.ccv
(p6)	cmp4.ne.unc p6,p0=r19, r0		// any special work pending?
	;;
	ld8 r29=[r2],16		// load b7
	ld8 r30=[r3],16		// load ar.csd
(p6)	br.cond.spnt .work_pending
	;;
	ld8 r31=[r2],16		// load ar.ssd
	ld8.fill r8=[r3],16
	;;
	ld8.fill r9=[r2],16
	ld8.fill r10=[r3],PT(R17)-PT(R10)
	;;
	ld8.fill r11=[r2],PT(R18)-PT(R11)
	ld8.fill r17=[r3],16
	;;
	ld8.fill r18=[r2],16
	ld8.fill r19=[r3],16
	;;
	ld8.fill r20=[r2],16
	ld8.fill r21=[r3],16
	mov ar.csd=r30
	mov ar.ssd=r31
	;;
	rsm psr.i | psr.ic	// initiate turning off of interrupt and interruption collection
	invala			// invalidate ALAT
	;;
	ld8.fill r22=[r2],24
	ld8.fill r23=[r3],24
	mov b6=r28
	;;
	ld8.fill r25=[r2],16
	ld8.fill r26=[r3],16
	mov b7=r29
	;;
	ld8.fill r27=[r2],16
	ld8.fill r28=[r3],16
	;;
	ld8.fill r29=[r2],16
	ld8.fill r30=[r3],24
	;;
	ld8.fill r31=[r2],PT(F9)-PT(R31)
	adds r3=PT(F10)-PT(F6),r3
	;;
	ldf.fill f9=[r2],PT(F6)-PT(F9)
	ldf.fill f10=[r3],PT(F8)-PT(F10)
	;;
	ldf.fill f6=[r2],PT(F7)-PT(F6)
	;;
	ldf.fill f7=[r2],PT(F11)-PT(F7)
	ldf.fill f8=[r3],32
	;;
	srlz.i			// ensure interruption collection is off
	mov ar.ccv=r15
	;;
	bsw.0			// switch back to bank 0 (no stop bit required beforehand...)
	;;
	ldf.fill f11=[r2]
(pUStk)	mov r18=IA64_KR(CURRENT)	// Itanium 2: 12 cycle read latency
	adds r16=PT(CR_IPSR)+16,r12
	adds r17=PT(CR_IIP)+16,r12
	;;
	ld8 r29=[r16],16	// load cr.ipsr
	ld8 r28=[r17],16	// load cr.iip
	;;
	ld8 r30=[r16],16	// load cr.ifs
	ld8 r25=[r17],16	// load ar.unat
	;;
	ld8 r26=[r16],16	// load ar.pfs
	ld8 r27=[r17],16	// load ar.rsc
	cmp.eq p9,p0=r0,r0	// set p9 to indicate that we should restore cr.ifs
	;;
	ld8 r24=[r16],16	// load ar.rnat (may be garbage)
	ld8 r23=[r17],16// load ar.bspstore (may be garbage)
	;;
	ld8 r31=[r16],16	// load predicates
	ld8 r21=[r17],16	// load b0
	;;
	ld8 r19=[r16],16	// load ar.rsc value for "loadrs"
	ld8.fill r1=[r17],16	// load r1
	;;
	ld8.fill r12=[r16],16
	ld8.fill r13=[r17],16
(pUStk)	adds r18=IA64_TASK_THREAD_ON_USTACK_OFFSET,r18
	;;
	ld8 r20=[r16],16	// ar.fpsr
	ld8.fill r15=[r17],16
	;;
	ld8.fill r14=[r16],16
	ld8.fill r2=[r17]
(pUStk)	mov r17=1
	;;
	ld8.fill r3=[r16]
(pUStk)	st1 [r18]=r17		// restore current->thread.on_ustack
	shr.u r18=r19,16	// get byte size of existing "dirty" partition
	;;
	mov r16=ar.bsp		// get existing backing store pointer
	addl r17=THIS_CPU(ia64_phys_stacked_size_p8),r0
	;;
	ld4 r17=[r17]		// r17 = cpu_data->phys_stacked_size_p8
(pKStk)	br.cond.dpnt skip_rbs_switch

	/*
	 * Restore user backing store.
	 *
	 * NOTE: alloc, loadrs, and cover can't be predicated.
	 */
(pNonSys) br.cond.dpnt dont_preserve_current_frame

rbs_switch:
	cover				// add current frame into dirty partition and set cr.ifs
	;;
	mov r19=ar.bsp			// get new backing store pointer
	sub r16=r16,r18			// krbs = old bsp - size of dirty partition
	cmp.ne p9,p0=r0,r0		// clear p9 to skip restore of cr.ifs
	;;
	sub r19=r19,r16			// calculate total byte size of dirty partition
	add r18=64,r18			// don't force in0-in7 into memory...
	;;
	shl r19=r19,16			// shift size of dirty partition into loadrs position
	;;
dont_preserve_current_frame:
	/*
	 * To prevent leaking bits between the kernel and user-space,
	 * we must clear the stacked registers in the "invalid" partition here.
	 * Not pretty, but at least it's fast (3.34 registers/cycle on Itanium,
	 * 5 registers/cycle on McKinley).
	 */
#	define pRecurse	p6
#	define pReturn	p7
#ifdef CONFIG_ITANIUM
#	define Nregs	10
#else
#	define Nregs	14
#endif
	alloc loc0=ar.pfs,2,Nregs-2,2,0
	shr.u loc1=r18,9		// RNaTslots <= floor(dirtySize / (64*8))
	sub r17=r17,r18			// r17 = (physStackedSize + 8) - dirtySize
	;;
	mov ar.rsc=r19			// load ar.rsc to be used for "loadrs"
	shladd in0=loc1,3,r17
	mov in1=0
	;;
rse_clear_invalid:
#ifdef CONFIG_ITANIUM
	// cycle 0
 { .mii
	alloc loc0=ar.pfs,2,Nregs-2,2,0
	cmp.lt pRecurse,p0=Nregs*8,in0	// if more than Nregs regs left to clear, (re)curse
	add out0=-Nregs*8,in0
}{ .mfb
	add out1=1,in1			// increment recursion count
	nop.f 0
	nop.b 0				// can't do br.call here because of alloc (WAW on CFM)
	;;
}{ .mfi	// cycle 1
	mov loc1=0
	nop.f 0
	mov loc2=0
}{ .mib
	mov loc3=0
	mov loc4=0
(pRecurse) br.call.sptk.many b0=rse_clear_invalid

}{ .mfi	// cycle 2
	mov loc5=0
	nop.f 0
	cmp.ne pReturn,p0=r0,in1	// if recursion count != 0, we need to do a br.ret
}{ .mib
	mov loc6=0
	mov loc7=0
(pReturn) br.ret.sptk.many b0
}
#else /* !CONFIG_ITANIUM */
	alloc loc0=ar.pfs,2,Nregs-2,2,0
	cmp.lt pRecurse,p0=Nregs*8,in0	// if more than Nregs regs left to clear, (re)curse
	add out0=-Nregs*8,in0
	add out1=1,in1			// increment recursion count
	mov loc1=0
	mov loc2=0
	;;
	mov loc3=0
	mov loc4=0
	mov loc5=0
	mov loc6=0
	mov loc7=0
(pRecurse) br.call.sptk.few b0=rse_clear_invalid
	;;
	mov loc8=0
	mov loc9=0
	cmp.ne pReturn,p0=r0,in1	// if recursion count != 0, we need to do a br.ret
	mov loc10=0
	mov loc11=0
(pReturn) br.ret.sptk.many b0
#endif /* !CONFIG_ITANIUM */
#	undef pRecurse
#	undef pReturn
	;;
	alloc r17=ar.pfs,0,0,0,0	// drop current register frame
	;;
	loadrs
	;;
skip_rbs_switch:
(pLvSys)	mov r19=r0		// clear r19 for leave_syscall, no-op otherwise
	mov b0=r21
	mov ar.pfs=r26
(pUStk)	mov ar.bspstore=r23
(p9)	mov cr.ifs=r30
(pLvSys)mov r16=r0		// clear r16 for leave_syscall, no-op otherwise
	mov cr.ipsr=r29
	mov ar.fpsr=r20
(pLvSys)mov r17=r0		// clear r17 for leave_syscall, no-op otherwise
	mov cr.iip=r28
	;;
(pUStk)	mov ar.rnat=r24		// must happen with RSE in lazy mode
(pLvSys)mov r18=r0		// clear r18 for leave_syscall, no-op otherwise
	mov ar.rsc=r27
	mov ar.unat=r25
	mov pr=r31,-1
	rfi

	/*
	 * On entry:
	 *	r20 = &current->thread_info->pre_count (if CONFIG_PREEMPT)
	 *	r31 = current->thread_info->flags
	 * On exit:
	 *	p6 = TRUE if work-pending-check needs to be redone
	 */
.work_pending:
	tbit.z p6,p0=r31,TIF_NEED_RESCHED		// current_thread_info()->need_resched==0?
(p6)	br.cond.sptk.few .notify
#ifdef CONFIG_PREEMPT
(pKStk) dep r21=-1,r0,PREEMPT_ACTIVE_BIT,1
	;;
(pKStk) st4 [r20]=r21
	ssm psr.i		// enable interrupts
#endif
	br.call.spnt.many rp=schedule
.ret9:	cmp.eq p6,p0=r0,r0				// p6 <- 1
	rsm psr.i		// disable interrupts
	;;
#ifdef CONFIG_PREEMPT
(pKStk)	adds r20=TI_PRE_COUNT+IA64_TASK_SIZE,r13
	;;
(pKStk)	st4 [r20]=r0		// preempt_count() <- 0
#endif
(pLvSys)br.cond.sptk.many .work_processed_syscall	// re-check
	br.cond.sptk.many .work_processed_kernel	// re-check

.notify:
(pUStk)	br.call.spnt.many rp=notify_resume_user
.ret10:	cmp.ne p6,p0=r0,r0				// p6 <- 0
(pLvSys)br.cond.sptk.many .work_processed_syscall	// don't re-check
	br.cond.sptk.many .work_processed_kernel	// don't re-check
END(ia64_leave_kernel)

ENTRY(handle_syscall_error)
	/*
	 * Some system calls (e.g., ptrace, mmap) can return arbitrary values which could
	 * lead us to mistake a negative return value as a failed syscall.  Those syscall
	 * must deposit a non-zero value in pt_regs.r8 to indicate an error.  If
	 * pt_regs.r8 is zero, we assume that the call completed successfully.
	 */
	PT_REGS_UNWIND_INFO(0)
	ld8 r3=[r2]		// load pt_regs.r8
	sub r9=0,r8		// negate return value to get errno
	;;
	mov r10=-1		// return -1 in pt_regs.r10 to indicate error
	cmp.eq p6,p7=r3,r0	// is pt_regs.r8==0?
	adds r3=16,r2		// r3=&pt_regs.r10
	;;
(p6)	mov r9=r8
(p6)	mov r10=0
	;;
.mem.offset 0,0; st8.spill [r2]=r9	// store errno in pt_regs.r8 and set unat bit
.mem.offset 8,0; st8.spill [r3]=r10	// store error indication in pt_regs.r10 and set unat bit
	br.cond.sptk ia64_leave_syscall
END(handle_syscall_error)

	/*
	 * Invoke schedule_tail(task) while preserving in0-in7, which may be needed
	 * in case a system call gets restarted.
	 */
GLOBAL_ENTRY(ia64_invoke_schedule_tail)
	.prologue ASM_UNW_PRLG_RP|ASM_UNW_PRLG_PFS, ASM_UNW_PRLG_GRSAVE(8)
	alloc loc1=ar.pfs,8,2,1,0
	mov loc0=rp
	mov out0=r8				// Address of previous task
	;;
	br.call.sptk.many rp=schedule_tail
.ret11:	mov ar.pfs=loc1
	mov rp=loc0
	br.ret.sptk.many rp
END(ia64_invoke_schedule_tail)

	/*
	 * Setup stack and call do_notify_resume_user().  Note that pSys and pNonSys need to
	 * be set up by the caller.  We declare 8 input registers so the system call
	 * args get preserved, in case we need to restart a system call.
	 */
ENTRY(notify_resume_user)
	.prologue ASM_UNW_PRLG_RP|ASM_UNW_PRLG_PFS, ASM_UNW_PRLG_GRSAVE(8)
	alloc loc1=ar.pfs,8,2,3,0 // preserve all eight input regs in case of syscall restart!
	mov r9=ar.unat
	mov loc0=rp				// save return address
	mov out0=0				// there is no "oldset"
	adds out1=8,sp				// out1=&sigscratch->ar_pfs
(pSys)	mov out2=1				// out2==1 => we're in a syscall
	;;
(pNonSys) mov out2=0				// out2==0 => not a syscall
	.fframe 16
	.spillpsp ar.unat, 16			// (note that offset is relative to psp+0x10!)
	st8 [sp]=r9,-16				// allocate space for ar.unat and save it
	st8 [out1]=loc1,-8			// save ar.pfs, out1=&sigscratch
	.body
	br.call.sptk.many rp=do_notify_resume_user
.ret15:	.restore sp
	adds sp=16,sp				// pop scratch stack space
	;;
	ld8 r9=[sp]				// load new unat from sigscratch->scratch_unat
	mov rp=loc0
	;;
	mov ar.unat=r9
	mov ar.pfs=loc1
	br.ret.sptk.many rp
END(notify_resume_user)

GLOBAL_ENTRY(sys_rt_sigsuspend)
	.prologue ASM_UNW_PRLG_RP|ASM_UNW_PRLG_PFS, ASM_UNW_PRLG_GRSAVE(8)
	alloc loc1=ar.pfs,8,2,3,0 // preserve all eight input regs in case of syscall restart!
	mov r9=ar.unat
	mov loc0=rp				// save return address
	mov out0=in0				// mask
	mov out1=in1				// sigsetsize
	adds out2=8,sp				// out2=&sigscratch->ar_pfs
	;;
	.fframe 16
	.spillpsp ar.unat, 16			// (note that offset is relative to psp+0x10!)
	st8 [sp]=r9,-16				// allocate space for ar.unat and save it
	st8 [out2]=loc1,-8			// save ar.pfs, out2=&sigscratch
	.body
	br.call.sptk.many rp=ia64_rt_sigsuspend
.ret17:	.restore sp
	adds sp=16,sp				// pop scratch stack space
	;;
	ld8 r9=[sp]				// load new unat from sw->caller_unat
	mov rp=loc0
	;;
	mov ar.unat=r9
	mov ar.pfs=loc1
	br.ret.sptk.many rp
END(sys_rt_sigsuspend)

ENTRY(sys_rt_sigreturn)
	PT_REGS_UNWIND_INFO(0)
	alloc r2=ar.pfs,0,0,1,0
	.prologue
	PT_REGS_SAVES(16)
	adds sp=-16,sp
	.body
	cmp.eq pNonSys,pSys=r0,r0		// sigreturn isn't a normal syscall...
	;;
	/*
	 * leave_kernel() restores f6-f11 from pt_regs, but since the streamlined
	 * syscall-entry path does not save them we save them here instead.  Note: we
	 * don't need to save any other registers that are not saved by the stream-lined
	 * syscall path, because restore_sigcontext() restores them.
	 */
	adds r16=PT(F6)+32,sp
	adds r17=PT(F7)+32,sp
	;;
 	stf.spill [r16]=f6,32
 	stf.spill [r17]=f7,32
	;;
 	stf.spill [r16]=f8,32
 	stf.spill [r17]=f9,32
	;;
 	stf.spill [r16]=f10
 	stf.spill [r17]=f11
	adds out0=16,sp				// out0 = &sigscratch
	br.call.sptk.many rp=ia64_rt_sigreturn
.ret19:	.restore sp 0
	adds sp=16,sp
	;;
	ld8 r9=[sp]				// load new ar.unat
	mov.sptk b7=r8,ia64_leave_kernel
	;;
	mov ar.unat=r9
	br.many b7
END(sys_rt_sigreturn)

GLOBAL_ENTRY(ia64_prepare_handle_unaligned)
	.prologue
	/*
	 * r16 = fake ar.pfs, we simply need to make sure privilege is still 0
	 */
	mov r16=r0
	DO_SAVE_SWITCH_STACK
	br.call.sptk.many rp=ia64_handle_unaligned	// stack frame setup in ivt
.ret21:	.body
	DO_LOAD_SWITCH_STACK
	br.cond.sptk.many rp				// goes to ia64_leave_kernel
END(ia64_prepare_handle_unaligned)

	//
	// unw_init_running(void (*callback)(info, arg), void *arg)
	//
#	define EXTRA_FRAME_SIZE	((UNW_FRAME_INFO_SIZE+15)&~15)

GLOBAL_ENTRY(unw_init_running)
	.prologue ASM_UNW_PRLG_RP|ASM_UNW_PRLG_PFS, ASM_UNW_PRLG_GRSAVE(2)
	alloc loc1=ar.pfs,2,3,3,0
	;;
	ld8 loc2=[in0],8
	mov loc0=rp
	mov r16=loc1
	DO_SAVE_SWITCH_STACK
	.body

	.prologue ASM_UNW_PRLG_RP|ASM_UNW_PRLG_PFS, ASM_UNW_PRLG_GRSAVE(2)
	.fframe IA64_SWITCH_STACK_SIZE+EXTRA_FRAME_SIZE
	SWITCH_STACK_SAVES(EXTRA_FRAME_SIZE)
	adds sp=-EXTRA_FRAME_SIZE,sp
	.body
	;;
	adds out0=16,sp				// &info
	mov out1=r13				// current
	adds out2=16+EXTRA_FRAME_SIZE,sp	// &switch_stack
	br.call.sptk.many rp=unw_init_frame_info
1:	adds out0=16,sp				// &info
	mov b6=loc2
	mov loc2=gp				// save gp across indirect function call
	;;
	ld8 gp=[in0]
	mov out1=in1				// arg
	br.call.sptk.many rp=b6			// invoke the callback function
1:	mov gp=loc2				// restore gp

#ifdef CONFIG_KPROBES
	// For DProbes we allow registers to be changed from
	// within unw_init_running.
	.fframe IA64_SWITCH_STACK_SIZE
	adds sp=EXTRA_FRAME_SIZE,sp
	DO_LOAD_SWITCH_STACK
#else
	// For now, we don't allow changing registers from within
	// unw_init_running; if we ever want to allow that, we'd
	// have to do a load_switch_stack here:
	.restore sp
	adds sp=IA64_SWITCH_STACK_SIZE+EXTRA_FRAME_SIZE,sp

#endif
	mov ar.pfs=loc1
	mov rp=loc0
	br.ret.sptk.many rp
END(unw_init_running)

	.rodata
	.align 8
	.globl sys_call_table
sys_call_table:
	data8 sys_ni_syscall		//  This must be sys_ni_syscall!  See ivt.S.
	data8 sys_exit				// 1025
	data8 sys_read
	data8 sys_write
	data8 sys_open
	data8 sys_close
	data8 sys_creat				// 1030
	data8 sys_link
	data8 sys_unlink
	data8 ia64_execve
	data8 sys_chdir
	data8 sys_fchdir			// 1035
	data8 sys_utimes
	data8 sys_mknod
	data8 sys_chmod
	data8 sys_chown
	data8 sys_lseek				// 1040
	data8 sys_getpid
	data8 sys_getppid
	data8 sys_mount
	data8 sys_umount
	data8 sys_setuid			// 1045
	data8 sys_getuid
	data8 sys_geteuid
	data8 sys_ptrace
	data8 sys_access
	data8 sys_sync				// 1050
	data8 sys_fsync
	data8 sys_fdatasync
	data8 sys_kill
	data8 sys_rename
	data8 sys_mkdir				// 1055
	data8 sys_rmdir
	data8 sys_dup
	data8 sys_pipe
	data8 sys_times
	data8 ia64_brk				// 1060
	data8 sys_setgid
	data8 sys_getgid
	data8 sys_getegid
	data8 sys_acct
	data8 sys_ioctl				// 1065
	data8 sys_fcntl
	data8 sys_umask
	data8 sys_chroot
	data8 sys_ustat
	data8 sys_dup2				// 1070
	data8 sys_setreuid
	data8 sys_setregid
	data8 sys_getresuid
	data8 sys_setresuid
	data8 sys_getresgid			// 1075
	data8 sys_setresgid
	data8 sys_getgroups
	data8 sys_setgroups
	data8 sys_getpgid
	data8 sys_setpgid			// 1080
	data8 sys_setsid
	data8 sys_getsid
	data8 sys_sethostname
	data8 sys_setrlimit
	data8 sys_getrlimit			// 1085
	data8 sys_getrusage
	data8 sys_gettimeofday
	data8 sys_settimeofday
	data8 sys_select
	data8 sys_poll				// 1090
	data8 sys_symlink
	data8 sys_readlink
	data8 sys_uselib
	data8 sys_swapon
	data8 sys_swapoff			// 1095
	data8 sys_reboot
	data8 sys_truncate
	data8 sys_ftruncate
	data8 sys_fchmod
	data8 sys_fchown			// 1100
	data8 ia64_getpriority
	data8 sys_setpriority
	data8 sys_statfs
	data8 sys_fstatfs
	data8 sys_gettid			// 1105
	data8 sys_semget
	data8 sys_semop
	data8 sys_semctl
	data8 sys_msgget
	data8 sys_msgsnd			// 1110
	data8 sys_msgrcv
	data8 sys_msgctl
	data8 sys_shmget
	data8 ia64_shmat
	data8 sys_shmdt				// 1115
	data8 sys_shmctl
	data8 sys_syslog
	data8 sys_setitimer
	data8 sys_getitimer
	data8 sys_ni_syscall			// 1120		/* was: ia64_oldstat */
	data8 sys_ni_syscall					/* was: ia64_oldlstat */
	data8 sys_ni_syscall					/* was: ia64_oldfstat */
	data8 sys_vhangup
	data8 sys_lchown
	data8 sys_remap_file_pages		// 1125
	data8 sys_wait4
	data8 sys_sysinfo
	data8 sys_clone
	data8 sys_setdomainname
	data8 sys_newuname			// 1130
	data8 sys_adjtimex
	data8 sys_ni_syscall					/* was: ia64_create_module */
	data8 sys_init_module
	data8 sys_delete_module
	data8 sys_ni_syscall			// 1135		/* was: sys_get_kernel_syms */
	data8 sys_ni_syscall					/* was: sys_query_module */
	data8 sys_quotactl
	data8 sys_bdflush
	data8 sys_sysfs
	data8 sys_personality			// 1140
	data8 sys_ni_syscall		// sys_afs_syscall
	data8 sys_setfsuid
	data8 sys_setfsgid
	data8 sys_getdents
	data8 sys_flock				// 1145
	data8 sys_readv
	data8 sys_writev
	data8 sys_pread64
	data8 sys_pwrite64
	data8 sys_sysctl			// 1150
	data8 sys_mmap
	data8 sys_munmap
	data8 sys_mlock
	data8 sys_mlockall
	data8 sys_mprotect			// 1155
	data8 ia64_mremap
	data8 sys_msync
	data8 sys_munlock
	data8 sys_munlockall
	data8 sys_sched_getparam		// 1160
	data8 sys_sched_setparam
	data8 sys_sched_getscheduler
	data8 sys_sched_setscheduler
	data8 sys_sched_yield
	data8 sys_sched_get_priority_max	// 1165
	data8 sys_sched_get_priority_min
	data8 sys_sched_rr_get_interval
	data8 sys_nanosleep
	data8 sys_nfsservctl
	data8 sys_prctl				// 1170
	data8 sys_getpagesize
	data8 sys_mmap2
	data8 sys_pciconfig_read
	data8 sys_pciconfig_write
	data8 sys_perfmonctl			// 1175
	data8 sys_sigaltstack
	data8 sys_rt_sigaction
	data8 sys_rt_sigpending
	data8 sys_rt_sigprocmask
	data8 sys_rt_sigqueueinfo		// 1180
	data8 sys_rt_sigreturn
	data8 sys_rt_sigsuspend
	data8 sys_rt_sigtimedwait
	data8 sys_getcwd
	data8 sys_capget			// 1185
	data8 sys_capset
	data8 sys_sendfile64
	data8 sys_ni_syscall		// sys_getpmsg (STREAMS)
	data8 sys_ni_syscall		// sys_putpmsg (STREAMS)
	data8 sys_socket			// 1190
	data8 sys_bind
	data8 sys_connect
	data8 sys_listen
	data8 sys_accept
	data8 sys_getsockname			// 1195
	data8 sys_getpeername
	data8 sys_socketpair
	data8 sys_send
	data8 sys_sendto
	data8 sys_recv				// 1200
	data8 sys_recvfrom
	data8 sys_shutdown
	data8 sys_setsockopt
	data8 sys_getsockopt
	data8 sys_sendmsg			// 1205
	data8 sys_recvmsg
	data8 sys_pivot_root
	data8 sys_mincore
	data8 sys_madvise
	data8 sys_newstat			// 1210
	data8 sys_newlstat
	data8 sys_newfstat
	data8 sys_clone2
	data8 sys_getdents64
	data8 sys_getunwind			// 1215
	data8 sys_readahead
	data8 sys_setxattr
	data8 sys_lsetxattr
	data8 sys_fsetxattr
	data8 sys_getxattr			// 1220
	data8 sys_lgetxattr
	data8 sys_fgetxattr
	data8 sys_listxattr
	data8 sys_llistxattr
	data8 sys_flistxattr			// 1225
	data8 sys_removexattr
	data8 sys_lremovexattr
	data8 sys_fremovexattr
	data8 sys_tkill
	data8 sys_futex				// 1230
	data8 sys_sched_setaffinity
	data8 sys_sched_getaffinity
	data8 sys_set_tid_address
	data8 sys_fadvise64_64
	data8 sys_tgkill 			// 1235
	data8 sys_exit_group
	data8 sys_lookup_dcookie
	data8 sys_io_setup
	data8 sys_io_destroy
	data8 sys_io_getevents			// 1240
	data8 sys_io_submit
	data8 sys_io_cancel
	data8 sys_epoll_create
	data8 sys_epoll_ctl
	data8 sys_epoll_wait			// 1245
	data8 sys_restart_syscall
	data8 sys_semtimedop
	data8 sys_timer_create
	data8 sys_timer_settime
	data8 sys_timer_gettime			// 1250
	data8 sys_timer_getoverrun
	data8 sys_timer_delete
	data8 sys_clock_settime
	data8 sys_clock_gettime
	data8 sys_clock_getres			// 1255
	data8 sys_clock_nanosleep
	data8 sys_fstatfs64
	data8 sys_statfs64
	data8 sys_mbind
	data8 sys_get_mempolicy			// 1260
	data8 sys_set_mempolicy
<<<<<<< HEAD
	data8 sys_ni_syscall
	data8 sys_ni_syscall
	data8 sys_ni_syscall
	data8 sys_ni_syscall			// 1265
	data8 sys_ni_syscall
	data8 sys_ni_syscall
	data8 sys_ni_syscall
=======
	data8 sys_mq_open
	data8 sys_mq_unlink
	data8 sys_mq_timedsend
	data8 sys_mq_timedreceive		// 1265
	data8 sys_mq_notify
	data8 sys_mq_getsetattr
	data8 sys_ni_syscall			// reserved for kexec_load
>>>>>>> 30e74fea
	data8 sys_ni_syscall
	data8 sys_ni_syscall			// 1270
	data8 sys_ni_syscall
	data8 sys_ni_syscall
	data8 sys_ni_syscall
	data8 sys_ni_syscall
	data8 sys_ni_syscall			// 1275
	data8 sys_ni_syscall
	data8 sys_ni_syscall
	data8 sys_ni_syscall
	data8 sys_ni_syscall

	.org sys_call_table + 8*NR_syscalls	// guard against failures to increase NR_syscalls<|MERGE_RESOLUTION|>--- conflicted
+++ resolved
@@ -182,11 +182,7 @@
 	movl r25=init_task
 	mov r27=IA64_KR(CURRENT_STACK)
 	adds r21=IA64_TASK_THREAD_KSP_OFFSET,in0
-<<<<<<< HEAD
-	dep r20=0,in0,61,3		// physical address of "current"
-=======
 	dep r20=0,in0,61,3		// physical address of "next"
->>>>>>> 30e74fea
 	;;
 	st8 [r22]=sp			// save kernel stack pointer of old task
 	shr.u r26=r20,IA64_GRANULE_SHIFT
@@ -1270,20 +1266,12 @@
 	br.call.sptk.many rp=b6			// invoke the callback function
 1:	mov gp=loc2				// restore gp
 
-#ifdef CONFIG_KPROBES
-	// For DProbes we allow registers to be changed from
-	// within unw_init_running.
-	.fframe IA64_SWITCH_STACK_SIZE
-	adds sp=EXTRA_FRAME_SIZE,sp
-	DO_LOAD_SWITCH_STACK
-#else
 	// For now, we don't allow changing registers from within
 	// unw_init_running; if we ever want to allow that, we'd
 	// have to do a load_switch_stack here:
 	.restore sp
 	adds sp=IA64_SWITCH_STACK_SIZE+EXTRA_FRAME_SIZE,sp
 
-#endif
 	mov ar.pfs=loc1
 	mov rp=loc0
 	br.ret.sptk.many rp
@@ -1531,15 +1519,6 @@
 	data8 sys_mbind
 	data8 sys_get_mempolicy			// 1260
 	data8 sys_set_mempolicy
-<<<<<<< HEAD
-	data8 sys_ni_syscall
-	data8 sys_ni_syscall
-	data8 sys_ni_syscall
-	data8 sys_ni_syscall			// 1265
-	data8 sys_ni_syscall
-	data8 sys_ni_syscall
-	data8 sys_ni_syscall
-=======
 	data8 sys_mq_open
 	data8 sys_mq_unlink
 	data8 sys_mq_timedsend
@@ -1547,7 +1526,6 @@
 	data8 sys_mq_notify
 	data8 sys_mq_getsetattr
 	data8 sys_ni_syscall			// reserved for kexec_load
->>>>>>> 30e74fea
 	data8 sys_ni_syscall
 	data8 sys_ni_syscall			// 1270
 	data8 sys_ni_syscall
