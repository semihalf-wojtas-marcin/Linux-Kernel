# $Id: config.in,v 1.113 2002/01/24 22:14:44 davem Exp $
# For a description of the syntax of this configuration file,
# see Documentation/kbuild/kconfig-language.txt.
#

mainmenu "Linux/SPARC Kernel Configuration"

config MMU
	bool
	default y

config UID16
	bool
	default y

config HIGHMEM
	bool
	default y

config GENERIC_ISA_DMA
	bool
	default y

source "init/Kconfig"

<<<<<<< HEAD
menu "General setup"
=======
menu "General machine setup"
>>>>>>> 8a690d16

config VT
	bool
	default y
	---help---
	  If you say Y here, you will get support for terminal devices with
	  display and keyboard devices. These are called "virtual" because you
	  can run several virtual terminals (also called virtual consoles) on
	  one physical terminal. This is rather useful, for example one
	  virtual terminal can collect system messages and warnings, another
	  one can be used for a text-mode user session, and a third could run
	  an X session, all in parallel. Switching between virtual terminals
	  is done with certain key combinations, usually Alt-<function key>.

	  The setterm command ("man setterm") can be used to change the
	  properties (such as colors or beeping) of a virtual terminal. The
	  man page console_codes(4) ("man console_codes") contains the special
	  character sequences that can be used to change those properties
	  directly. The fonts used on virtual terminals can be changed with
	  the setfont ("man setfont") command and the key bindings are defined
	  with the loadkeys ("man loadkeys") command.

	  You need at least one virtual terminal device in order to make use
	  of your keyboard and monitor. Therefore, only people configuring an
	  embedded system would want to say N here in order to save some
	  memory; the only way to log into such a system is then via a serial
	  or network connection.

	  If unsure, say Y, or else you won't be able to do much with your new
	  shiny Linux system :-)

config VT_CONSOLE
	bool
	default y
	---help---
	  The system console is the device which receives all kernel messages
	  and warnings and which allows logins in single user mode. If you
	  answer Y here, a virtual terminal (the device used to interact with
	  a physical terminal) can be used as system console. This is the most
	  common mode of operations, so you should say Y here unless you want
	  the kernel messages be output only to a serial port (in which case
	  you should say Y to "Console on serial port", below).

	  If you do say Y here, by default the currently visible virtual
	  terminal (/dev/tty0) will be used as system console. You can change
	  that with a kernel command line option such as "console=tty3" which
	  would use the third virtual terminal as system console. (Try "man
	  bootparam" or see the documentation of your boot loader (lilo or
	  loadlin) about how to pass options to the kernel at boot time.)

	  If unsure, say Y.

config HW_CONSOLE
	bool
	default y

config SMP
	bool "Symmetric multi-processing support (does not work on sun4/sun4c)"
	depends on BROKEN
	---help---
	  This enables support for systems with more than one CPU. If you have
	  a system with only one CPU, like most personal computers, say N. If
	  you have a system with more than one CPU, say Y.

	  If you say N here, the kernel will run on single and multiprocessor
	  machines, but will use only one CPU of a multiprocessor machine. If
	  you say Y here, the kernel will run on many, but not all,
	  singleprocessor machines. On a singleprocessor machine, the kernel
	  will run faster if you say N here.

	  Note that if you say Y here and choose architecture "586" or
	  "Pentium" under "Processor family", the kernel will not work on 486
	  architectures. Similarly, multiprocessor kernels for the "PPro"
	  architecture may not work on all Pentium based boards.

	  People using multiprocessor machines who say Y here should also say
	  Y to "Enhanced Real Time Clock Support", below. The "Advanced Power
	  Management" code will be disabled if you say Y here.

	  See also the <file:Documentation/smp.txt>,
	  <file:Documentation/i386/IO-APIC.txt>,
	  <file:Documentation/nmi_watchdog.txt> and the SMP-HOWTO available at
	  <http://www.tldp.org/docs.html#howto>.

	  If you don't know what to do here, say N.

config NR_CPUS
	int "Maximum number of CPUs (2-32)"
	range 2 32
	depends on SMP
	default "32"

# Identify this as a Sparc32 build
config SPARC32
	bool
	default y
	help
	  SPARC is a family of RISC microprocessors designed and marketed by
	  Sun Microsystems, incorporated.  They are very widely found in Sun
	  workstations and clones. This port covers the original 32-bit SPARC;
	  it is old and stable and usually considered one of the "big three"
	  along with the Intel and Alpha ports.  The UltraLinux project
	  maintains both the SPARC32 and SPARC64 ports; its web page is
	  available at <http://www.ultralinux.org/>.

# Global things across all Sun machines.
config ISA
	bool
	help
	  ISA is found on Espresso only and is not supported currently.
	  Say N

config EISA
	bool
	help
	  EISA is not supported.
	  Say N

config MCA
	bool
	help
	  MCA is not supported.
	  Say N

config PCMCIA
	tristate
	---help---
	  Say Y here if you want to attach PCMCIA- or PC-cards to your Linux
	  computer.  These are credit-card size devices such as network cards,
	  modems or hard drives often used with laptops computers.  There are
	  actually two varieties of these cards: the older 16 bit PCMCIA cards
	  and the newer 32 bit CardBus cards.  If you want to use CardBus
	  cards, you need to say Y here and also to "CardBus support" below.

	  To use your PC-cards, you will need supporting software from David
	  Hinds' pcmcia-cs package (see the file <file:Documentation/Changes>
	  for location).  Please also read the PCMCIA-HOWTO, available from
	  <http://www.tldp.org/docs.html#howto>.

	  To compile this driver as modules, choose M here: the
	  modules will be called pcmcia_core and ds.

config SBUS
	bool
	default y

config SBUSCHAR
	bool
	default y

config SERIAL_CONSOLE
	bool
	default y
	---help---
	  If you say Y here, it will be possible to use a serial port as the
	  system console (the system console is the device which receives all
	  kernel messages and warnings and which allows logins in single user
	  mode). This could be useful if some terminal or printer is connected
	  to that serial port.

	  Even if you say Y here, the currently visible virtual console
	  (/dev/tty0) will still be used as the system console by default, but
	  you can alter that using a kernel command line option such as
	  "console=ttyS1". (Try "man bootparam" or see the documentation of
	  your boot loader (lilo or loadlin) about how to pass options to the
	  kernel at boot time.)

	  If you don't have a VGA card installed and you say Y here, the
	  kernel will automatically use the first serial line, /dev/ttyS0, as
	  system console.

	  If unsure, say N.

config SUN_AUXIO
	bool
	default y

config SUN_IO
	bool
	default y

config RWSEM_GENERIC_SPINLOCK
	bool
	default y

config RWSEM_XCHGADD_ALGORITHM
	bool

config SUN_PM
	bool
	default y
	help
	  Enable power management and CPU standby features on supported
	  SPARC platforms.

config SUN4
	bool "Support for SUN4 machines (disables SUN4[CDM] support)"
	depends on !SMP
	help
	  Say Y here if, and only if, your machine is a sun4. Note that
	  a kernel compiled with this option will run only on sun4.
	  (And the current version will probably work only on sun4/330.)

if !SUN4

config PCI
	bool "Support for PCI and PS/2 keyboard/mouse"
	help
	  CONFIG_PCI is needed for all JavaStation's (including MrCoffee),
	  CP-1200, JavaEngine-1, Corona, Red October, and Serengeti SGSC.
	  All of these platforms are extremely obscure, so say N if unsure.

source "drivers/pci/Kconfig"

endif

config SUN_OPENPROMFS
	tristate "Openprom tree appears in /proc/openprom"
	help
	  If you say Y, the OpenPROM device tree will be available as a
	  virtual file system, which you can mount to /proc/openprom by "mount
	  -t openpromfs none /proc/openprom".

	  To compile the /proc/openprom support as a module, choose M here: the
	  module will be called openpromfs.  If unsure, choose M.

source "fs/Kconfig.binfmt"

config SUNOS_EMUL
	bool "SunOS binary emulation"
	help
	  This allows you to run most SunOS binaries.  If you want to do this,
	  say Y here and place appropriate files in /usr/gnemul/sunos. See
	  <http://www.ultralinux.org/faq.html> for more information.  If you
	  want to run SunOS binaries on an Ultra you must also say Y to
	  "Kernel support for 32-bit a.out binaries" above.

source "drivers/parport/Kconfig"

config PRINTER
	tristate "Parallel printer support"
	depends on PARPORT
	---help---
	  If you intend to attach a printer to the parallel port of your Linux
	  box (as opposed to using a serial printer; if the connector at the
	  printer has 9 or 25 holes ["female"], then it's serial), say Y.
	  Also read the Printing-HOWTO, available from
	  <http://www.tldp.org/docs.html#howto>.

	  It is possible to share one parallel port among several devices
	  (e.g. printer and ZIP drive) and it is safe to compile the
	  corresponding drivers into the kernel.  If you want to compile this
	  driver as a module however, choose M here and read
	  <file:Documentation/parport.txt>.  The module will be called lp.

	  If you have several parallel ports, you can specify which ports to
	  use with the "lp" kernel command line option.  (Try "man bootparam"
	  or see the documentation of your boot loader (lilo or loadlin) about
	  how to pass options to the kernel at boot time.)  The syntax of the
	  "lp" command line option can be found in <file:drivers/char/lp.c>.

	  If you have more than 8 printers, you need to increase the LP_NO
	  macro in lp.c and the PARPORT_MAX macro in parport.h.

endmenu

source "drivers/base/Kconfig"

source "drivers/video/Kconfig"

source "drivers/mtd/Kconfig"

source "drivers/serial/Kconfig"

if !SUN4
source "drivers/sbus/char/Kconfig"
endif

source "drivers/block/Kconfig"

# Don't frighten a common SBus user
if PCI

source "drivers/ide/Kconfig"

endif

source "drivers/isdn/Kconfig"

source "drivers/scsi/Kconfig"

source "drivers/fc4/Kconfig"

source "drivers/md/Kconfig"

source "net/Kconfig"

# This one must be before the filesystem configs. -DaveM

menu "Unix98 PTY support"

config UNIX98_PTYS
	bool "Unix98 PTY support"
	---help---
	  A pseudo terminal (PTY) is a software device consisting of two
	  halves: a master and a slave. The slave device behaves identical to
	  a physical terminal; the master device is used by a process to
	  read data from and write data to the slave, thereby emulating a
	  terminal. Typical programs for the master side are telnet servers
	  and xterms.

	  Linux has traditionally used the BSD-like names /dev/ptyxx for
	  masters and /dev/ttyxx for slaves of pseudo terminals. This scheme
	  has a number of problems. The GNU C library glibc 2.1 and later,
	  however, supports the Unix98 naming standard: in order to acquire a
	  pseudo terminal, a process opens /dev/ptmx; the number of the pseudo
	  terminal is then made available to the process and the pseudo
	  terminal slave can be accessed as /dev/pts/<number>. What was
	  traditionally /dev/ttyp2 will then be /dev/pts/2, for example.

	  The entries in /dev/pts/ are created on the fly by a virtual
	  file system; therefore, if you say Y here you should say Y to
	  "/dev/pts file system for Unix98 PTYs" as well.

	  If you want to say Y here, you need to have the C library glibc 2.1
	  or later (equal to libc-6.1, check with "ls -l /lib/libc.so.*").
	  Read the instructions in <file:Documentation/Changes> pertaining to
	  pseudo terminals. It's safe to say N.

config UNIX98_PTY_COUNT
	int "Maximum number of Unix98 PTYs in use (0-2048)"
	depends on UNIX98_PTYS
	default "256"
	help
	  The maximum number of Unix98 PTYs that can be used at any one time.
	  The default is 256, and should be enough for desktop systems. Server
	  machines which support incoming telnet/rlogin/ssh connections and/or
	  serve several X terminals may want to increase this: every incoming
	  connection and every xterm uses up one PTY.

	  When not in use, each additional set of 256 PTYs occupy
	  approximately 8 KB of kernel memory on 32-bit architectures.

endmenu

source "drivers/input/Kconfig"

source "fs/Kconfig"

source "sound/Kconfig"

source "drivers/usb/Kconfig"

source "drivers/char/watchdog/Kconfig"

source "arch/sparc/Kconfig.debug"

source "security/Kconfig"

source "crypto/Kconfig"

<<<<<<< HEAD
source "lib/Kconfig"

source "rpmify/Kconfig"
=======
source "lib/Kconfig"
>>>>>>> 8a690d16
<|MERGE_RESOLUTION|>--- conflicted
+++ resolved
@@ -23,11 +23,7 @@
 
 source "init/Kconfig"
 
-<<<<<<< HEAD
-menu "General setup"
-=======
 menu "General machine setup"
->>>>>>> 8a690d16
 
 config VT
 	bool
@@ -389,10 +385,6 @@
 
 source "crypto/Kconfig"
 
-<<<<<<< HEAD
 source "lib/Kconfig"
 
-source "rpmify/Kconfig"
-=======
-source "lib/Kconfig"
->>>>>>> 8a690d16
+source "rpmify/Kconfig"