--- conflicted
+++ resolved
@@ -174,17 +174,11 @@
 MODULE_DEVICE_TABLE(of, apc_match);
 
 static struct of_platform_driver apc_driver = {
-<<<<<<< HEAD
-	.owner		= THIS_MODULE,
-	.name		= "apc",
-	.match_table	= apc_match,
-=======
 	.driver = {
 		.name = "apc",
 		.owner = THIS_MODULE,
 		.of_match_table = apc_match,
 	},
->>>>>>> e44a21b7
 	.probe		= apc_probe,
 };
 
