--- conflicted
+++ resolved
@@ -75,15 +75,6 @@
 
 /* Ultra Low Voltage Intel Pentium M processor 1000MHz */
 static struct cpufreq_frequency_table op_1000[] =
-<<<<<<< HEAD
-  {
-    OP(600,  844),
-    OP(800,  972),
-    OP(900, 988),
-    OP(1000, 1004),
-    { .frequency = CPUFREQ_TABLE_END }
-  };
-=======
 {
 	OP(600,  844),
 	OP(800,  972),
@@ -91,7 +82,6 @@
 	OP(1000, 1004),
 	{ .frequency = CPUFREQ_TABLE_END }
 };
->>>>>>> b8645a8e
 
 /* Low Voltage Intel Pentium M processor 1.10GHz */
 static struct cpufreq_frequency_table op_1100[] =
@@ -185,11 +175,7 @@
 static const struct cpu_model models[] = 
 {
        _CPU( 900, " 900"),
-<<<<<<< HEAD
-       CPU(1000),
-=======
 	CPU(1000),
->>>>>>> b8645a8e
 	CPU(1100),
 	CPU(1200),
 	CPU(1300),
