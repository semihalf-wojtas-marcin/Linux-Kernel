/*
 *  boot.c - Architecture-Specific Low-Level ACPI Boot Support
 *
 *  Copyright (C) 2001, 2002 Paul Diefenbaugh <paul.s.diefenbaugh@intel.com>
 *  Copyright (C) 2001 Jun Nakajima <jun.nakajima@intel.com>
 *
 * ~~~~~~~~~~~~~~~~~~~~~~~~~~~~~~~~~~~~~~~~~~~~~~~~~~~~~~~~~~~~~~~~~~~~~~~~~~
 *
 *  This program is free software; you can redistribute it and/or modify
 *  it under the terms of the GNU General Public License as published by
 *  the Free Software Foundation; either version 2 of the License, or
 *  (at your option) any later version.
 *
 *  This program is distributed in the hope that it will be useful,
 *  but WITHOUT ANY WARRANTY; without even the implied warranty of
 *  MERCHANTABILITY or FITNESS FOR A PARTICULAR PURPOSE.  See the
 *  GNU General Public License for more details.
 *
 *  You should have received a copy of the GNU General Public License
 *  along with this program; if not, write to the Free Software
 *  Foundation, Inc., 59 Temple Place, Suite 330, Boston, MA  02111-1307  USA
 *
 * ~~~~~~~~~~~~~~~~~~~~~~~~~~~~~~~~~~~~~~~~~~~~~~~~~~~~~~~~~~~~~~~~~~~~~~~~~~
 */

#include <linux/init.h>
#include <linux/config.h>
#include <linux/acpi.h>
#include <linux/efi.h>
#include <linux/irq.h>
#include <asm/pgalloc.h>
#include <asm/io_apic.h>
#include <asm/apic.h>
#include <asm/io.h>
#include <asm/irq.h>
#include <asm/mpspec.h>

#ifdef CONFIG_X86_LOCAL_APIC
#include <mach_apic.h>
#include <mach_mpparse.h>
#include <asm/io_apic.h>
#endif

#define PREFIX			"ACPI: "

int acpi_noirq __initdata;	/* skip ACPI IRQ initialization */
int acpi_ht __initdata = 1;	/* enable HT */

int acpi_lapic;
int acpi_ioapic;
int acpi_strict;

#ifdef CONFIG_X86_LOCAL_APIC
static u64 acpi_lapic_addr __initdata = APIC_DEFAULT_PHYS_BASE;
#endif

/* --------------------------------------------------------------------------
                              Boot-time Configuration
   -------------------------------------------------------------------------- */

/*
 * The default interrupt routing model is PIC (8259).  This gets
 * overriden if IOAPICs are enumerated (below).
 */
enum acpi_irq_model_id		acpi_irq_model = ACPI_IRQ_MODEL_PIC;

/*
 * Temporarily use the virtual area starting from FIX_IO_APIC_BASE_END,
 * to map the target physical address. The problem is that set_fixmap()
 * provides a single page, and it is possible that the page is not
 * sufficient.
 * By using this area, we can map up to MAX_IO_APICS pages temporarily,
 * i.e. until the next __va_range() call.
 *
 * Important Safety Note:  The fixed I/O APIC page numbers are *subtracted*
 * from the fixed base.  That's why we start at FIX_IO_APIC_BASE_END and
 * count idx down while incrementing the phys address.
 */
char *__acpi_map_table(unsigned long phys, unsigned long size)
{
	unsigned long base, offset, mapped_size;
	int idx;

	if (phys + size < 8*1024*1024) 
		return __va(phys); 

	offset = phys & (PAGE_SIZE - 1);
	mapped_size = PAGE_SIZE - offset;
	set_fixmap(FIX_ACPI_END, phys);
	base = fix_to_virt(FIX_ACPI_END);

	/*
	 * Most cases can be covered by the below.
	 */
	idx = FIX_ACPI_END;
	while (mapped_size < size) {
		if (--idx < FIX_ACPI_BEGIN)
			return 0;	/* cannot handle this */
		phys += PAGE_SIZE;
		set_fixmap(idx, phys);
		mapped_size += PAGE_SIZE;
	}

	return ((unsigned char *) base + offset);
}


#ifdef CONFIG_PCI_MMCONFIG
static int __init acpi_parse_mcfg(unsigned long phys_addr, unsigned long size)
{
	struct acpi_table_mcfg *mcfg;

	if (!phys_addr || !size)
		return -EINVAL;

	mcfg = (struct acpi_table_mcfg *) __acpi_map_table(phys_addr, size);
	if (!mcfg) {
		printk(KERN_WARNING PREFIX "Unable to map MCFG\n");
		return -ENODEV;
	}

	if (mcfg->base_reserved) {
		printk(KERN_ERR PREFIX "MMCONFIG not in low 4GB of memory\n");
		return -ENODEV;
	}

	pci_mmcfg_base_addr = mcfg->base_address;

	return 0;
}
#else
#define	acpi_parse_mcfg NULL
#endif /* !CONFIG_PCI_MMCONFIG */

#ifdef CONFIG_X86_LOCAL_APIC
static int __init
acpi_parse_madt (
	unsigned long		phys_addr,
	unsigned long		size)
{
	struct acpi_table_madt	*madt = NULL;

	if (!phys_addr || !size)
		return -EINVAL;

	madt = (struct acpi_table_madt *) __acpi_map_table(phys_addr, size);
	if (!madt) {
		printk(KERN_WARNING PREFIX "Unable to map MADT\n");
		return -ENODEV;
	}

	if (madt->lapic_address) {
		acpi_lapic_addr = (u64) madt->lapic_address;

		printk(KERN_DEBUG PREFIX "Local APIC address 0x%08x\n",
			madt->lapic_address);
	}

	acpi_madt_oem_check(madt->header.oem_id, madt->header.oem_table_id);
	
	return 0;
}


static int __init
acpi_parse_lapic (
	acpi_table_entry_header *header)
{
	struct acpi_table_lapic	*processor = NULL;

	processor = (struct acpi_table_lapic*) header;
	if (!processor)
		return -EINVAL;

	acpi_table_print_madt_entry(header);

	/* no utility in registering a disabled processor */
	if (processor->flags.enabled == 0)
		return 0;

	mp_register_lapic (
		processor->id,					   /* APIC ID */
		processor->flags.enabled);			  /* Enabled? */

	return 0;
}


static int __init
acpi_parse_lapic_addr_ovr (
	acpi_table_entry_header *header)
{
	struct acpi_table_lapic_addr_ovr *lapic_addr_ovr = NULL;

	lapic_addr_ovr = (struct acpi_table_lapic_addr_ovr*) header;
	if (!lapic_addr_ovr)
		return -EINVAL;

	acpi_lapic_addr = lapic_addr_ovr->address;

	return 0;
}

static int __init
acpi_parse_lapic_nmi (
	acpi_table_entry_header *header)
{
	struct acpi_table_lapic_nmi *lapic_nmi = NULL;

	lapic_nmi = (struct acpi_table_lapic_nmi*) header;
	if (!lapic_nmi)
		return -EINVAL;

	acpi_table_print_madt_entry(header);

	if (lapic_nmi->lint != 1)
		printk(KERN_WARNING PREFIX "NMI not connected to LINT 1!\n");

	return 0;
}


#endif /*CONFIG_X86_LOCAL_APIC*/

#if defined(CONFIG_X86_IO_APIC) && defined(CONFIG_ACPI_INTERPRETER)

static int __init
acpi_parse_ioapic (
	acpi_table_entry_header *header)
{
	struct acpi_table_ioapic *ioapic = NULL;

	ioapic = (struct acpi_table_ioapic*) header;
	if (!ioapic)
		return -EINVAL;
 
	acpi_table_print_madt_entry(header);

	mp_register_ioapic (
		ioapic->id,
		ioapic->address,
		ioapic->global_irq_base);
 
	return 0;
}


static int __init
acpi_parse_int_src_ovr (
	acpi_table_entry_header *header)
{
	struct acpi_table_int_src_ovr *intsrc = NULL;

	intsrc = (struct acpi_table_int_src_ovr*) header;
	if (!intsrc)
		return -EINVAL;

	acpi_table_print_madt_entry(header);

	mp_override_legacy_irq (
		intsrc->bus_irq,
		intsrc->flags.polarity,
		intsrc->flags.trigger,
		intsrc->global_irq);

	return 0;
}


static int __init
acpi_parse_nmi_src (
	acpi_table_entry_header *header)
{
	struct acpi_table_nmi_src *nmi_src = NULL;

	nmi_src = (struct acpi_table_nmi_src*) header;
	if (!nmi_src)
		return -EINVAL;

	acpi_table_print_madt_entry(header);

	/* TBD: Support nimsrc entries? */

	return 0;
}

#endif /* CONFIG_X86_IO_APIC */

#ifdef	CONFIG_ACPI_BUS
/*
 * "acpi_pic_sci=level" (current default)
 * programs the PIC-mode SCI to Level Trigger.
 * (NO-OP if the BIOS set Level Trigger already)
 *
 * If a PIC-mode SCI is not recognized or gives spurious IRQ7's
 * it may require Edge Trigger -- use "acpi_pic_sci=edge"
 * (NO-OP if the BIOS set Edge Trigger already)
 *
 * Port 0x4d0-4d1 are ECLR1 and ECLR2, the Edge/Level Control Registers
 * for the 8259 PIC.  bit[n] = 1 means irq[n] is Level, otherwise Edge.
 * ECLR1 is IRQ's 0-7 (IRQ 0, 1, 2 must be 0)
 * ECLR2 is IRQ's 8-15 (IRQ 8, 13 must be 0)
 */

static int __initdata	acpi_pic_sci_trigger;	/* 0: level, 1: edge */

void __init
acpi_pic_sci_set_trigger(unsigned int irq)
{
	unsigned char mask = 1 << (irq & 7);
	unsigned int port = 0x4d0 + (irq >> 3);
	unsigned char val = inb(port);

	
	printk(PREFIX "IRQ%d SCI:", irq);
	if (!(val & mask)) {
		printk(" Edge");

		if (!acpi_pic_sci_trigger) {
			printk(" set to Level");
			outb(val | mask, port);
		}
	} else {
		printk(" Level");

		if (acpi_pic_sci_trigger) {
			printk(" set to Edge");
			outb(val | mask, port);
		}
	}
	printk(" Trigger.\n");
}

int __init
acpi_pic_sci_setup(char *str)
{
	while (str && *str) {
		if (strncmp(str, "level", 5) == 0)
			acpi_pic_sci_trigger = 0;	/* force level trigger */
		if (strncmp(str, "edge", 4) == 0)
			acpi_pic_sci_trigger = 1;	/* force edge trigger */
		str = strchr(str, ',');
		if (str)
			str += strspn(str, ", \t");
	}
	return 1;
}

__setup("acpi_pic_sci=", acpi_pic_sci_setup);

#endif /* CONFIG_ACPI_BUS */

#ifdef CONFIG_X86_IO_APIC
int acpi_irq_to_vector(u32 irq)
{
	if (use_pci_vector() && !platform_legacy_irq(irq))
 		irq = IO_APIC_VECTOR(irq);
	return irq;
}
#endif

static unsigned long __init
acpi_scan_rsdp (
	unsigned long		start,
	unsigned long		length)
{
	unsigned long		offset = 0;
	unsigned long		sig_len = sizeof("RSD PTR ") - 1;

	/*
	 * Scan all 16-byte boundaries of the physical memory region for the
	 * RSDP signature.
	 */
	for (offset = 0; offset < length; offset += 16) {
		if (strncmp((char *) (start + offset), "RSD PTR ", sig_len))
			continue;
		return (start + offset);
	}

	return 0;
}

static int __init acpi_parse_sbf(unsigned long phys_addr, unsigned long size)
{
	struct acpi_table_sbf *sb;

	if (!phys_addr || !size)
	return -EINVAL;

	sb = (struct acpi_table_sbf *) __acpi_map_table(phys_addr, size);
	if (!sb) {
		printk(KERN_WARNING PREFIX "Unable to map SBF\n");
		return -ENODEV;
	}

	sbf_port = sb->sbf_cmos; /* Save CMOS port */

	return 0;
}


#ifdef CONFIG_HPET_TIMER
extern unsigned long hpet_address;

static int __init acpi_parse_hpet(unsigned long phys, unsigned long size)
{
	struct acpi_table_hpet *hpet_tbl;

	if (!phys || !size)
		return -EINVAL;

	hpet_tbl = (struct acpi_table_hpet *) __acpi_map_table(phys, size);
	if (!hpet_tbl) {
		printk(KERN_WARNING PREFIX "Unable to map HPET\n");
		return -ENODEV;
	}

	if (hpet_tbl->addr.space_id != ACPI_SPACE_MEM) {
		printk(KERN_WARNING PREFIX "HPET timers must be located in "
		       "memory.\n");
		return -1;
	}

	hpet_address = hpet_tbl->addr.addrl;
	printk(KERN_INFO PREFIX "HPET id: %#x base: %#lx\n", hpet_tbl->id,
	       hpet_address);
	return 0;
}
#else
#define	acpi_parse_hpet NULL
#endif

/* detect the location of the ACPI PM Timer */
#ifdef CONFIG_X86_PM_TIMER
extern u32 pmtmr_ioport;

static int __init acpi_parse_fadt(unsigned long phys, unsigned long size)
{
	struct fadt_descriptor_rev2 *fadt =0;

	fadt = (struct fadt_descriptor_rev2*) __acpi_map_table(phys,size);
	if(!fadt) {
		printk(KERN_WARNING PREFIX "Unable to map FADT\n");
		return 0;
	}

	if (fadt->revision >= FADT2_REVISION_ID) {
		/* FADT rev. 2 */
		if (fadt->xpm_tmr_blk.address_space_id != ACPI_ADR_SPACE_SYSTEM_IO)
			return 0;

		pmtmr_ioport = fadt->xpm_tmr_blk.address;
	} else {
		/* FADT rev. 1 */
		pmtmr_ioport = fadt->V1_pm_tmr_blk;
	}
	if (pmtmr_ioport)
		printk(KERN_INFO PREFIX "PM-Timer IO Port: %#x\n", pmtmr_ioport);
	return 0;
}
#endif


unsigned long __init
acpi_find_rsdp (void)
{
	unsigned long		rsdp_phys = 0;

	if (efi_enabled) {
		if (efi.acpi20)
			return __pa(efi.acpi20);
		else if (efi.acpi)
			return __pa(efi.acpi);
	}
	/*
	 * Scan memory looking for the RSDP signature. First search EBDA (low
	 * memory) paragraphs and then search upper memory (E0000-FFFFF).
	 */
	rsdp_phys = acpi_scan_rsdp (0, 0x400);
	if (!rsdp_phys)
		rsdp_phys = acpi_scan_rsdp (0xE0000, 0xFFFFF);

	return rsdp_phys;
}

#ifdef	CONFIG_X86_LOCAL_APIC
/*
 * Parse LAPIC entries in MADT
 * returns 0 on success, < 0 on error
 */
static int __init
acpi_parse_madt_lapic_entries(void)
{
	int count;

	/* 
	 * Note that the LAPIC address is obtained from the MADT (32-bit value)
	 * and (optionally) overriden by a LAPIC_ADDR_OVR entry (64-bit value).
	 */

	count = acpi_table_parse_madt(ACPI_MADT_LAPIC_ADDR_OVR, acpi_parse_lapic_addr_ovr, 0);
	if (count < 0) {
		printk(KERN_ERR PREFIX "Error parsing LAPIC address override entry\n");
		return count;
	}

	mp_register_lapic_address(acpi_lapic_addr);

	count = acpi_table_parse_madt(ACPI_MADT_LAPIC, acpi_parse_lapic,
				       MAX_APICS);
	if (!count) { 
		printk(KERN_ERR PREFIX "No LAPIC entries present\n");
		/* TBD: Cleanup to allow fallback to MPS */
		return -ENODEV;
	}
	else if (count < 0) {
		printk(KERN_ERR PREFIX "Error parsing LAPIC entry\n");
		/* TBD: Cleanup to allow fallback to MPS */
		return count;
	}

	count = acpi_table_parse_madt(ACPI_MADT_LAPIC_NMI, acpi_parse_lapic_nmi, 0);
	if (count < 0) {
		printk(KERN_ERR PREFIX "Error parsing LAPIC NMI entry\n");
		/* TBD: Cleanup to allow fallback to MPS */
		return count;
	}
	return 0;
}
#endif /* CONFIG_X86_LOCAL_APIC */

#if defined(CONFIG_X86_IO_APIC) && defined(CONFIG_ACPI_INTERPRETER)
/*
 * Parse IOAPIC related entries in MADT
 * returns 0 on success, < 0 on error
 */
static int __init
acpi_parse_madt_ioapic_entries(void)
{
	int count;

	/*
	 * ACPI interpreter is required to complete interrupt setup,
	 * so if it is off, don't enumerate the io-apics with ACPI.
	 * If MPS is present, it will handle them,
	 * otherwise the system will stay in PIC mode
	 */
	if (acpi_disabled || acpi_noirq) {
		return -ENODEV;
        }

	/*
 	 * if "noapic" boot option, don't look for IO-APICs
	 */
	if (ioapic_setup_disabled()) {
		printk(KERN_INFO PREFIX "Skipping IOAPIC probe "
			"due to 'noapic' option.\n");
		return -ENODEV;
	}

	count = acpi_table_parse_madt(ACPI_MADT_IOAPIC, acpi_parse_ioapic, MAX_IO_APICS);
	if (!count) {
		printk(KERN_ERR PREFIX "No IOAPIC entries present\n");
		return -ENODEV;
	}
	else if (count < 0) {
		printk(KERN_ERR PREFIX "Error parsing IOAPIC entry\n");
		return count;
	}

	/* Build a default routing table for legacy (ISA) interrupts. */
	mp_config_acpi_legacy_irqs();

	count = acpi_table_parse_madt(ACPI_MADT_INT_SRC_OVR, acpi_parse_int_src_ovr, NR_IRQ_VECTORS);
	if (count < 0) {
		printk(KERN_ERR PREFIX "Error parsing interrupt source overrides entry\n");
		/* TBD: Cleanup to allow fallback to MPS */
		return count;
	}

	count = acpi_table_parse_madt(ACPI_MADT_NMI_SRC, acpi_parse_nmi_src, NR_IRQ_VECTORS);
	if (count < 0) {
		printk(KERN_ERR PREFIX "Error parsing NMI SRC entry\n");
		/* TBD: Cleanup to allow fallback to MPS */
		return count;
	}

	return 0;
}
#else
static inline int acpi_parse_madt_ioapic_entries(void)
{
	return -1;
}
#endif /* !(CONFIG_X86_IO_APIC && CONFIG_ACPI_INTERPRETER) */


static void __init
acpi_process_madt(void)
{
#ifdef CONFIG_X86_LOCAL_APIC
	int count, error;

	count = acpi_table_parse(ACPI_APIC, acpi_parse_madt);
	if (count == 1) {

		/*
		 * Parse MADT LAPIC entries
		 */
		error = acpi_parse_madt_lapic_entries();
		if (!error) {
			acpi_lapic = 1;

			/*
			 * Parse MADT IO-APIC entries
			 */
			error = acpi_parse_madt_ioapic_entries();
			if (!error) {
				acpi_irq_model = ACPI_IRQ_MODEL_IOAPIC;
				acpi_irq_balance_set(NULL);
				acpi_ioapic = 1;

				smp_found_config = 1;
				clustered_apic_check();
			}
		}
	}
#endif
	return;
}

/*
 * acpi_boot_init()
 *  called from setup_arch(), always.
 *	1. checksums all tables
 *	2. enumerates lapics
 *	3. enumerates io-apics
 *
 * side effects:
 *	acpi_lapic = 1 if LAPIC found
 *	acpi_ioapic = 1 if IOAPIC found
 *	if (acpi_lapic && acpi_ioapic) smp_found_config = 1;
 *	if acpi_blacklisted() acpi_disabled = 1;
 *	acpi_irq_model=...
 *	...
 *
 * return value: (currently ignored)
 *	0: success
 *	!0: failure
 */

int __init
acpi_boot_init (void)
{
	int error;

	/*
	 * If acpi_disabled, bail out
	 * One exception: acpi=ht continues far enough to enumerate LAPICs
	 */
	if (acpi_disabled && !acpi_ht)
		 return 1;

	/* 
	 * Initialize the ACPI boot-time table parser.
	 */
	error = acpi_table_init();
	if (error) {
		acpi_disabled = 1;
		return error;
	}

	acpi_table_parse(ACPI_BOOT, acpi_parse_sbf);

	/*
	 * blacklist may disable ACPI entirely
	 */
	error = acpi_blacklisted();
	if (error) {
		printk(KERN_WARNING PREFIX "BIOS listed in blacklist, disabling ACPI support\n");
		acpi_disabled = 1;
		return error;
	}

	/*
	 * Process the Multiple APIC Description Table (MADT), if present
	 */
	acpi_process_madt();

<<<<<<< HEAD
#ifdef CONFIG_X86_PM_TIMER
	acpi_table_parse(ACPI_FADT, acpi_parse_fadt);
#endif

#ifdef CONFIG_HPET_TIMER
	(void) acpi_table_parse(ACPI_HPET, acpi_parse_hpet);
#endif
=======
	acpi_table_parse(ACPI_HPET, acpi_parse_hpet);
>>>>>>> 19b97868

	acpi_table_parse(ACPI_MCFG, acpi_parse_mcfg);

	return 0;
}
<|MERGE_RESOLUTION|>--- conflicted
+++ resolved
@@ -427,7 +427,7 @@
 	return 0;
 }
 #else
-#define	acpi_parse_hpet NULL
+#define	acpi_parse_hpet	NULL
 #endif
 
 /* detect the location of the ACPI PM Timer */
@@ -458,6 +458,8 @@
 		printk(KERN_INFO PREFIX "PM-Timer IO Port: %#x\n", pmtmr_ioport);
 	return 0;
 }
+#else
+#define	acpi_parse_fadt	NULL
 #endif
 
 
@@ -687,18 +689,8 @@
 	 */
 	acpi_process_madt();
 
-<<<<<<< HEAD
-#ifdef CONFIG_X86_PM_TIMER
 	acpi_table_parse(ACPI_FADT, acpi_parse_fadt);
-#endif
-
-#ifdef CONFIG_HPET_TIMER
-	(void) acpi_table_parse(ACPI_HPET, acpi_parse_hpet);
-#endif
-=======
 	acpi_table_parse(ACPI_HPET, acpi_parse_hpet);
->>>>>>> 19b97868
-
 	acpi_table_parse(ACPI_MCFG, acpi_parse_mcfg);
 
 	return 0;
