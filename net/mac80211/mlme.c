--- conflicted
+++ resolved
@@ -226,86 +226,7 @@
 	if (extra)
 		memcpy(skb_put(skb, extra_len), extra, extra_len);
 
-<<<<<<< HEAD
-	ieee80211_sta_tx(dev, skb, encrypt);
-}
-
-static void ieee80211_direct_probe(struct ieee80211_sub_if_data *sdata,
-				   struct ieee80211_if_sta *ifsta)
-{
-	DECLARE_MAC_BUF(mac);
-
-	ifsta->auth_tries++;	/* used as direct_probe_tries */
-	if (ifsta->auth_tries > IEEE80211_AUTH_MAX_TRIES) {
-		printk(KERN_DEBUG "%s: direct probe to AP %s timed out\n",
-		       sdata->dev->name, print_mac(mac, ifsta->bssid));
-		ifsta->state = IEEE80211_DISABLED;
-		return;
-	}
-
-	printk(KERN_DEBUG "%s: direct probe to AP %s try %d\n",
-			sdata->dev->name, print_mac(mac, ifsta->bssid),
-			ifsta->auth_tries);
-
-	ifsta->state = IEEE80211_DIRECT_PROBE;
-
-	set_bit(IEEE80211_STA_REQ_DIRECT_PROBE, &ifsta->request);
-
-	/* Direct probe is sent to broadcast address as some APs
-	 * will not answer to direct packet in unassociated state.
-	 */
-	ieee80211_send_probe_req(sdata->dev, NULL,
-				 ifsta->ssid, ifsta->ssid_len);
-
-	mod_timer(&ifsta->timer, jiffies + IEEE80211_AUTH_TIMEOUT);
-}
-
-
-static void ieee80211_authenticate(struct net_device *dev,
-				   struct ieee80211_if_sta *ifsta)
-{
-	DECLARE_MAC_BUF(mac);
-
-	ifsta->auth_tries++;
-	if (ifsta->auth_tries > IEEE80211_AUTH_MAX_TRIES) {
-		printk(KERN_DEBUG "%s: authentication with AP %s"
-		       " timed out\n",
-		       dev->name, print_mac(mac, ifsta->bssid));
-		ifsta->state = IEEE80211_DISABLED;
-		return;
-	}
-
-	ifsta->state = IEEE80211_AUTHENTICATE;
-	printk(KERN_DEBUG "%s: authenticate with AP %s\n",
-	       dev->name, print_mac(mac, ifsta->bssid));
-
-	ieee80211_send_auth(dev, ifsta, 1, NULL, 0, 0);
-
-	mod_timer(&ifsta->timer, jiffies + IEEE80211_AUTH_TIMEOUT);
-}
-
-static int ieee80211_compatible_rates(struct ieee80211_sta_bss *bss,
-				      struct ieee80211_supported_band *sband,
-				      u64 *rates)
-{
-	int i, j, count;
-	*rates = 0;
-	count = 0;
-	for (i = 0; i < bss->supp_rates_len; i++) {
-		int rate = (bss->supp_rates[i] & 0x7F) * 5;
-
-		for (j = 0; j < sband->n_bitrates; j++)
-			if (sband->bitrates[j].bitrate == rate) {
-				*rates |= BIT(j);
-				count++;
-				break;
-			}
-	}
-
-	return count;
-=======
 	ieee80211_tx_skb(sdata, skb, encrypt);
->>>>>>> 18e352e4
 }
 
 static void ieee80211_send_assoc(struct ieee80211_sub_if_data *sdata,
@@ -1239,17 +1160,10 @@
 		printk(KERN_DEBUG "%s: deauthenticated (Reason: %u)\n",
 				sdata->dev->name, reason_code);
 
-<<<<<<< HEAD
-	if (ifsta->state == IEEE80211_AUTHENTICATE ||
-	    ifsta->state == IEEE80211_ASSOCIATE ||
-	    ifsta->state == IEEE80211_ASSOCIATED) {
-		ifsta->state = IEEE80211_DIRECT_PROBE;
-=======
 	if (ifsta->state == IEEE80211_STA_MLME_AUTHENTICATE ||
 	    ifsta->state == IEEE80211_STA_MLME_ASSOCIATE ||
 	    ifsta->state == IEEE80211_STA_MLME_ASSOCIATED) {
 		ifsta->state = IEEE80211_STA_MLME_DIRECT_PROBE;
->>>>>>> 18e352e4
 		mod_timer(&ifsta->timer, jiffies +
 				      IEEE80211_RETRY_AUTH_INTERVAL);
 	}
@@ -1623,63 +1537,17 @@
 				  struct ieee80211_mgmt *mgmt,
 				  size_t len,
 				  struct ieee80211_rx_status *rx_status,
-<<<<<<< HEAD
-				  struct ieee802_11_elems *elems)
-=======
 				  struct ieee802_11_elems *elems,
 				  bool beacon)
->>>>>>> 18e352e4
 {
 	struct ieee80211_local *local = sdata->local;
 	int freq;
 	struct ieee80211_bss *bss;
 	struct sta_info *sta;
 	struct ieee80211_channel *channel;
-<<<<<<< HEAD
-	bool beacon = ieee80211_is_beacon(mgmt->frame_control);
-	DECLARE_MAC_BUF(mac);
-	DECLARE_MAC_BUF(mac2);
-
-	if (!beacon && memcmp(mgmt->da, dev->dev_addr, ETH_ALEN))
-		return; /* ignore ProbeResp to foreign address */
-
-	beacon_timestamp = le64_to_cpu(mgmt->u.beacon.timestamp);
-
-	if (ieee80211_vif_is_mesh(&sdata->vif) && elems->mesh_id &&
-	    elems->mesh_config && mesh_matches_local(elems, dev)) {
-		u64 rates = ieee80211_sta_get_rates(local, elems,
-						rx_status->band);
-
-		mesh_neighbour_update(mgmt->sa, rates, dev,
-				      mesh_peer_accepts_plinks(elems, dev));
-	}
-
-	rcu_read_lock();
-
-	if (sdata->vif.type == IEEE80211_IF_TYPE_IBSS && elems->supp_rates &&
-	    memcmp(mgmt->bssid, sdata->u.sta.bssid, ETH_ALEN) == 0 &&
-	    (sta = sta_info_get(local, mgmt->sa))) {
-		u64 prev_rates;
-		u64 supp_rates = ieee80211_sta_get_rates(local, elems,
-							rx_status->band);
-
-		prev_rates = sta->supp_rates[rx_status->band];
-		sta->supp_rates[rx_status->band] &= supp_rates;
-		if (sta->supp_rates[rx_status->band] == 0) {
-			/* No matching rates - this should not really happen.
-			 * Make sure that at least one rate is marked
-			 * supported to avoid issues with TX rate ctrl. */
-			sta->supp_rates[rx_status->band] =
-				sdata->u.sta.supp_rates_bits[rx_status->band];
-		}
-	}
-
-	rcu_read_unlock();
-=======
 	u64 beacon_timestamp, rx_timestamp;
 	u64 supp_rates = 0;
 	enum ieee80211_band band = rx_status->band;
->>>>>>> 18e352e4
 
 	if (elems->ds_params && elems->ds_params_len == 1)
 		freq = ieee80211_channel_to_frequency(elems->ds_params[0]);
@@ -1729,28 +1597,14 @@
 	if (!bss)
 		return;
 
-<<<<<<< HEAD
-	bss->timestamp = beacon_timestamp;
-	bss->last_update = jiffies;
-	bss->signal = rx_status->signal;
-	bss->noise = rx_status->noise;
-	bss->qual = rx_status->qual;
-	if (!beacon)
-		bss->last_probe_resp = jiffies;
-=======
 	/* was just updated in ieee80211_bss_info_update */
 	beacon_timestamp = bss->timestamp;
 
->>>>>>> 18e352e4
 	/*
 	 * In STA mode, the remaining parameters should not be overridden
 	 * by beacons because they're not necessarily accurate there.
 	 */
-<<<<<<< HEAD
-	if (sdata->vif.type != IEEE80211_IF_TYPE_IBSS &&
-=======
 	if (sdata->vif.type != NL80211_IFTYPE_ADHOC &&
->>>>>>> 18e352e4
 	    bss->last_probe_resp && beacon) {
 		ieee80211_rx_bss_put(local, bss);
 		return;
@@ -1824,15 +1678,10 @@
 {
 	size_t baselen;
 	struct ieee802_11_elems elems;
-<<<<<<< HEAD
-	struct ieee80211_sub_if_data *sdata = IEEE80211_DEV_TO_SUB_IF(dev);
-	struct ieee80211_if_sta *ifsta = &sdata->u.sta;
-=======
 	struct ieee80211_if_sta *ifsta = &sdata->u.sta;
 
 	if (memcmp(mgmt->da, sdata->dev->dev_addr, ETH_ALEN))
 		return; /* ignore ProbeResp to foreign address */
->>>>>>> 18e352e4
 
 	baselen = (u8 *) mgmt->u.probe_resp.variable - (u8 *) mgmt;
 	if (baselen > len)
@@ -1841,19 +1690,6 @@
 	ieee802_11_parse_elems(mgmt->u.probe_resp.variable, len - baselen,
 				&elems);
 
-<<<<<<< HEAD
-	ieee80211_rx_bss_info(dev, mgmt, len, rx_status, &elems);
-
-	/* direct probe may be part of the association flow */
- 	if (test_and_clear_bit(IEEE80211_STA_REQ_DIRECT_PROBE,
- 							&ifsta->request)) {
- 		printk(KERN_DEBUG "%s direct probe responded\n",
- 		       sdata->dev->name);
-		ifsta->auth_tries = 0;	/* direct_probe_tries -> auth_tries */
- 		ieee80211_authenticate(dev, ifsta);
- 	}
-
-=======
 	ieee80211_rx_bss_info(sdata, mgmt, len, rx_status, &elems, false);
 
 	/* direct probe may be part of the association flow */
@@ -1863,7 +1699,6 @@
 		       sdata->dev->name);
 		ieee80211_authenticate(sdata, ifsta);
 	}
->>>>>>> 18e352e4
 }
 
 
@@ -1887,11 +1722,7 @@
 
 	ieee802_11_parse_elems(mgmt->u.beacon.variable, len - baselen, &elems);
 
-<<<<<<< HEAD
-	ieee80211_rx_bss_info(dev, mgmt, len, rx_status, &elems);
-=======
 	ieee80211_rx_bss_info(sdata, mgmt, len, rx_status, &elems, true);
->>>>>>> 18e352e4
 
 	if (sdata->vif.type != NL80211_IFTYPE_STATION)
 		return;
@@ -2143,93 +1974,9 @@
 static void ieee80211_sta_timer(unsigned long data)
 {
 	struct ieee80211_sub_if_data *sdata =
-<<<<<<< HEAD
-		container_of(work, struct ieee80211_sub_if_data, u.sta.work);
-	struct net_device *dev = sdata->dev;
-	struct ieee80211_local *local = wdev_priv(dev->ieee80211_ptr);
-	struct ieee80211_if_sta *ifsta;
-	struct sk_buff *skb;
-
-	if (!netif_running(dev))
-		return;
-
-	if (local->sta_sw_scanning || local->sta_hw_scanning)
-		return;
-
-	if (WARN_ON(sdata->vif.type != IEEE80211_IF_TYPE_STA &&
-		    sdata->vif.type != IEEE80211_IF_TYPE_IBSS &&
-		    sdata->vif.type != IEEE80211_IF_TYPE_MESH_POINT))
-		return;
-	ifsta = &sdata->u.sta;
-
-	while ((skb = skb_dequeue(&ifsta->skb_queue)))
-		ieee80211_sta_rx_queued_mgmt(dev, skb);
-
-#ifdef CONFIG_MAC80211_MESH
-	if (ifsta->preq_queue_len &&
-	    time_after(jiffies,
-		       ifsta->last_preq + msecs_to_jiffies(ifsta->mshcfg.dot11MeshHWMPpreqMinInterval)))
-		mesh_path_start_discovery(dev);
-#endif
-
-	if (ifsta->state != IEEE80211_DIRECT_PROBE &&
-	    ifsta->state != IEEE80211_AUTHENTICATE &&
-	    ifsta->state != IEEE80211_ASSOCIATE &&
-	    test_and_clear_bit(IEEE80211_STA_REQ_SCAN, &ifsta->request)) {
-		if (ifsta->scan_ssid_len)
-			ieee80211_sta_start_scan(dev, ifsta->scan_ssid, ifsta->scan_ssid_len);
-		else
-			ieee80211_sta_start_scan(dev, NULL, 0);
-		return;
-	}
-
-	if (test_and_clear_bit(IEEE80211_STA_REQ_AUTH, &ifsta->request)) {
-		if (ieee80211_sta_config_auth(dev, ifsta))
-			return;
-		clear_bit(IEEE80211_STA_REQ_RUN, &ifsta->request);
-	} else if (!test_and_clear_bit(IEEE80211_STA_REQ_RUN, &ifsta->request))
-		return;
-
-	switch (ifsta->state) {
-	case IEEE80211_DISABLED:
-		break;
- 	case IEEE80211_DIRECT_PROBE:
- 		ieee80211_direct_probe(sdata, ifsta);
- 		break;
-
-	case IEEE80211_AUTHENTICATE:
-		ieee80211_authenticate(dev, ifsta);
-		break;
-	case IEEE80211_ASSOCIATE:
-		ieee80211_associate(dev, ifsta);
-		break;
-	case IEEE80211_ASSOCIATED:
-		ieee80211_associated(dev, ifsta);
-		break;
-	case IEEE80211_IBSS_SEARCH:
-		ieee80211_sta_find_ibss(dev, ifsta);
-		break;
-	case IEEE80211_IBSS_JOINED:
-		ieee80211_sta_merge_ibss(dev, ifsta);
-		break;
-#ifdef CONFIG_MAC80211_MESH
-	case IEEE80211_MESH_UP:
-		ieee80211_mesh_housekeeping(dev, ifsta);
-		break;
-#endif
-	default:
-		WARN_ON(1);
-		break;
-	}
-
-	if (ieee80211_privacy_mismatch(dev, ifsta)) {
-		printk(KERN_DEBUG "%s: privacy configuration mismatch and "
-		       "mixed-cell disabled - disassociate\n", dev->name);
-=======
 		(struct ieee80211_sub_if_data *) data;
 	struct ieee80211_if_sta *ifsta = &sdata->u.sta;
 	struct ieee80211_local *local = sdata->local;
->>>>>>> 18e352e4
 
 	set_bit(IEEE80211_STA_REQ_RUN, &ifsta->request);
 	queue_work(local->hw.workqueue, &ifsta->work);
@@ -2297,91 +2044,7 @@
 	return 0;
 }
 
-<<<<<<< HEAD
-static int ieee80211_sta_config_auth(struct net_device *dev,
-				     struct ieee80211_if_sta *ifsta)
-{
-	struct ieee80211_local *local = wdev_priv(dev->ieee80211_ptr);
-	struct ieee80211_sub_if_data *sdata = IEEE80211_DEV_TO_SUB_IF(dev);
-	struct ieee80211_sta_bss *bss, *selected = NULL;
-	int top_rssi = 0, freq;
-
-	spin_lock_bh(&local->sta_bss_lock);
-	freq = local->oper_channel->center_freq;
-	list_for_each_entry(bss, &local->sta_bss_list, list) {
-		if (!(bss->capability & WLAN_CAPABILITY_ESS))
-			continue;
-
-		if ((ifsta->flags & (IEEE80211_STA_AUTO_SSID_SEL |
-			IEEE80211_STA_AUTO_BSSID_SEL |
-			IEEE80211_STA_AUTO_CHANNEL_SEL)) &&
-		    (!!(bss->capability & WLAN_CAPABILITY_PRIVACY) ^
-		     !!sdata->default_key))
-			continue;
-
-		if (!(ifsta->flags & IEEE80211_STA_AUTO_CHANNEL_SEL) &&
-		    bss->freq != freq)
-			continue;
-
-		if (!(ifsta->flags & IEEE80211_STA_AUTO_BSSID_SEL) &&
-		    memcmp(bss->bssid, ifsta->bssid, ETH_ALEN))
-			continue;
-
-		if (!(ifsta->flags & IEEE80211_STA_AUTO_SSID_SEL) &&
-		    !ieee80211_sta_match_ssid(ifsta, bss->ssid, bss->ssid_len))
-			continue;
-
-		if (!selected || top_rssi < bss->signal) {
-			selected = bss;
-			top_rssi = bss->signal;
-		}
-	}
-	if (selected)
-		atomic_inc(&selected->users);
-	spin_unlock_bh(&local->sta_bss_lock);
-
-	if (selected) {
-		ieee80211_set_freq(dev, selected->freq);
-		if (!(ifsta->flags & IEEE80211_STA_SSID_SET))
-			ieee80211_sta_set_ssid(dev, selected->ssid,
-					       selected->ssid_len);
-		ieee80211_sta_set_bssid(dev, selected->bssid);
-		ieee80211_sta_def_wmm_params(dev, selected, 0);
-
- 		/* Send out direct probe if no probe resp was received or
- 		 * the one we have is outdated
- 		 */
- 		if (!selected->last_probe_resp ||
- 		    time_after(jiffies, selected->last_probe_resp
- 					+ IEEE80211_SCAN_RESULT_EXPIRE))
- 			ifsta->state = IEEE80211_DIRECT_PROBE;
- 		else
- 			ifsta->state = IEEE80211_AUTHENTICATE;
-
-		ieee80211_rx_bss_put(local, selected);
-		ieee80211_sta_reset_auth(dev, ifsta);
-		return 0;
-	} else {
-		if (ifsta->state != IEEE80211_AUTHENTICATE) {
-			if (ifsta->flags & IEEE80211_STA_AUTO_SSID_SEL)
-				ieee80211_sta_start_scan(dev, NULL, 0);
-			else
-				ieee80211_sta_start_scan(dev, ifsta->ssid,
-							 ifsta->ssid_len);
-			ifsta->state = IEEE80211_AUTHENTICATE;
-			ifsta->auth_tries = 0; /* direct_probe_tries -> auth_tries */
-			set_bit(IEEE80211_STA_REQ_AUTH, &ifsta->request);
-		} else
-			ifsta->state = IEEE80211_DISABLED;
-	}
-	return -1;
-}
-
-
-static int ieee80211_sta_create_ibss(struct net_device *dev,
-=======
 static int ieee80211_sta_create_ibss(struct ieee80211_sub_if_data *sdata,
->>>>>>> 18e352e4
 				     struct ieee80211_if_sta *ifsta)
 {
 	struct ieee80211_local *local = sdata->local;
