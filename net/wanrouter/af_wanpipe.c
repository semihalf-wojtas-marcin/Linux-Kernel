/*****************************************************************************
* af_wanpipe.c	WANPIPE(tm) Secure Socket Layer.
*
* Author:	Nenad Corbic	<ncorbic@sangoma.com>
*
* Copyright:	(c) 2000 Sangoma Technologies Inc.
*
*		This program is free software; you can redistribute it and/or
*		modify it under the terms of the GNU General Public License
*		as published by the Free Software Foundation; either version
*		2 of the License, or (at your option) any later version.
* ============================================================================
* Due Credit:
*               Wanpipe socket layer is based on Packet and 
*               the X25 socket layers. The above sockets were 
*               used for the specific use of Sangoma Technoloiges 
*               API programs. 
*               Packet socket Authors: Ross Biro, Fred N. van Kempen and 
*                                      Alan Cox.
*               X25 socket Author: Jonathan Naylor.
* ============================================================================
* Mar 15, 2002  Arnaldo C. Melo  o Use wp_sk()->num, as it isnt anymore in sock
* Apr 25, 2000  Nenad Corbic     o Added the ability to send zero length packets.
* Mar 13, 2000  Nenad Corbic	 o Added a tx buffer check via ioctl call.
* Mar 06, 2000  Nenad Corbic     o Fixed the corrupt sock lcn problem.
*                                  Server and client applicaton can run
*                                  simultaneously without conflicts.
* Feb 29, 2000  Nenad Corbic     o Added support for PVC protocols, such as
*                                  CHDLC, Frame Relay and HDLC API.
* Jan 17, 2000 	Nenad Corbic	 o Initial version, based on AF_PACKET socket.
*			           X25API support only. 
*
******************************************************************************/

#include <linux/config.h>
#include <linux/types.h>
#include <linux/sched.h>
#include <linux/mm.h>
#include <linux/fcntl.h>
#include <linux/socket.h>
#include <linux/in.h>
#include <linux/inet.h>
#include <linux/netdevice.h>
#include <linux/poll.h>
#include <linux/wireless.h>
#include <linux/kmod.h>
#include <net/ip.h>
#include <net/protocol.h>
#include <linux/skbuff.h>
#include <net/sock.h>
#include <linux/errno.h>
#include <linux/timer.h>
#include <asm/system.h>
#include <asm/uaccess.h>
#include <linux/module.h>
#include <linux/init.h>
#include <linux/wanpipe.h>
#include <linux/if_wanpipe.h>
#include <linux/pkt_sched.h>
#include <linux/tcp.h>
#include <linux/if_wanpipe_common.h>
#include <linux/sdla_x25.h>

#ifdef CONFIG_INET
#include <net/inet_common.h>
#endif

#define SLOW_BACKOFF 0.1*HZ
#define FAST_BACKOFF 0.01*HZ

//#define PRINT_DEBUG
#ifdef PRINT_DEBUG
	#define DBG_PRINTK(format, a...) printk(format, ## a)
#else
	#define DBG_PRINTK(format, a...)
#endif      


/* SECURE SOCKET IMPLEMENTATION 
 * 
 *   TRANSMIT:
 *
 *      When the user sends a packet via send() system call
 *      the wanpipe_sendmsg() function is executed.  
 *      
 *      Each packet is enqueud into sk->sk_write_queue transmit
 *      queue. When the packet is enqueued, a delayed transmit
 *      timer is triggerd which acts as a Bottom Half hander. 
 *
 *      wanpipe_delay_transmit() function (BH), dequeues packets
 *      from the sk->sk_write_queue transmit queue and sends it 
 *      to the deriver via dev->hard_start_xmit(skb, dev) function.  
 *      Note, this function is actual a function pointer of if_send()
 *      routine in the wanpipe driver.
 *
 *      X25API GUARANTEED DELIVERY:
 *
 *         In order to provide 100% guaranteed packet delivery, 
 *         an atomic 'packet_sent' counter is implemented.  Counter 
 *         is incremented for each packet enqueued 
 *         into sk->sk_write_queue.  Counter is decremented each
 *         time wanpipe_delayed_transmit() function successfuly 
 *         passes the packet to the driver. Before each send(), a poll
 *         routine checks the sock resources The maximum value of
 *         packet sent counter is 1, thus if one packet is queued, the
 *         application will block until that packet is passed to the
 *         driver.
 *
 *   RECEIVE:
 *
 *      Wanpipe device drivers call the socket bottom half
 *      function, wanpipe_rcv() to queue the incoming packets
 *      into an AF_WANPIPE socket queue.  Based on wanpipe_rcv()
 *      return code, the driver knows whether the packet was
 *      successfully queued.  If the socket queue is full, 
 *      protocol flow control is used by the driver, if any, 
 *      to slow down the traffic until the sock queue is free.
 *
 *      Every time a packet arrives into a socket queue the 
 *      socket wakes up processes which are waiting to receive
 *      data.
 *
 *      If the socket queue is full, the driver sets a block
 *      bit which signals the socket to kick the wanpipe driver
 *      bottom half hander when the socket queue is partialy
 *      empty. wanpipe_recvmsg() function performs this action.
 * 
 *      In case of x25api, packets will never be dropped, since
 *      flow control is available. 
 *      
 *      In case of streaming protocols like CHDLC, packets will 
 *      be dropped but the statistics will be generated. 
 */


/* The code below is used to test memory leaks. It prints out
 * a message every time kmalloc and kfree system calls get executed.
 * If the calls match there is no leak :)
 */

/***********FOR DEBUGGING PURPOSES*********************************************
#define KMEM_SAFETYZONE 8

static void * dbg_kmalloc(unsigned int size, int prio, int line) {
	void * v = kmalloc(size,prio);
	printk(KERN_INFO "line %d  kmalloc(%d,%d) = %p\n",line,size,prio,v);
	return v;
}
static void dbg_kfree(void * v, int line) {
	printk(KERN_INFO "line %d  kfree(%p)\n",line,v);
	kfree(v);
}

#define kmalloc(x,y) dbg_kmalloc(x,y,__LINE__)
#define kfree(x) dbg_kfree(x,__LINE__)
******************************************************************************/


/* List of all wanpipe sockets. */
HLIST_HEAD(wanpipe_sklist);
static rwlock_t wanpipe_sklist_lock = RW_LOCK_UNLOCKED;

atomic_t wanpipe_socks_nr;
static unsigned long wanpipe_tx_critical;

#if 0
/* Private wanpipe socket structures. */
struct wanpipe_opt
{
	void   *mbox;		/* Mail box  */
	void   *card; 		/* Card bouded to */
	struct net_device *dev;	/* Bounded device */
	unsigned short lcn;	/* Binded LCN */
	unsigned char  svc;	/* 0=pvc, 1=svc */
	unsigned char  timer;   /* flag for delayed transmit*/	
	struct timer_list tx_timer;
	unsigned poll_cnt;
	unsigned char force;	/* Used to force sock release */
	atomic_t packet_sent;   
};
#endif

static int sk_count;
extern struct proto_ops wanpipe_ops;
static unsigned long find_free_critical;

static void wanpipe_unlink_driver(struct sock *sk);
static void wanpipe_link_driver(struct net_device *dev, struct sock *sk);
static void wanpipe_wakeup_driver(struct sock *sk);
static int execute_command(struct sock *, unsigned char, unsigned int);
static int check_dev(struct net_device *dev, sdla_t *card);
struct net_device *wanpipe_find_free_dev(sdla_t *card);
static void wanpipe_unlink_card (struct sock *);
static int wanpipe_link_card (struct sock *);
static struct sock *wanpipe_make_new(struct sock *);
static struct sock *wanpipe_alloc_socket(void);
static inline int get_atomic_device(struct net_device *dev);
static int wanpipe_exec_cmd(struct sock *, int, unsigned int);
static int get_ioctl_cmd (struct sock *, void *);
static int set_ioctl_cmd (struct sock *, void *);
static void release_device(struct net_device *dev);
static void wanpipe_kill_sock_timer (unsigned long data);
static void wanpipe_kill_sock_irq (struct sock *);
static void wanpipe_kill_sock_accept (struct sock *);
static int wanpipe_do_bind(struct sock *sk, struct net_device *dev,
			   int protocol);
struct sock * get_newsk_from_skb (struct sk_buff *);
static int wanpipe_debug (struct sock *, void *);
static void wanpipe_delayed_transmit (unsigned long data);
static void release_driver(struct sock *);
static void start_cleanup_timer (struct sock *);
static void check_write_queue(struct sock *);
static int check_driver_busy (struct sock *);

/*============================================================
 * wanpipe_rcv
 *
 *	Wanpipe socket bottom half handler.  This function
 *      is called by the WANPIPE device drivers to queue a
 *      incoming packet into the socket receive queue. 
 *      Once the packet is queued, all processes waiting to 
 *      read are woken up.
 *
 *      During socket bind, this function is bounded into
 *      WANPIPE driver private.
 *===========================================================*/

static int wanpipe_rcv(struct sk_buff *skb, struct net_device *dev,
		       struct sock *sk)
{
	struct wan_sockaddr_ll *sll = (struct wan_sockaddr_ll*)skb->cb;
	wanpipe_common_t *chan = dev->priv;
	/*
	 *	When we registered the protocol we saved the socket in the data
	 *	field for just this event.
	 */

	skb->dev = dev;

	sll->sll_family = AF_WANPIPE;
	sll->sll_hatype = dev->type;
	sll->sll_protocol = skb->protocol;
	sll->sll_pkttype = skb->pkt_type;
	sll->sll_ifindex = dev->ifindex;
	sll->sll_halen = 0;

	if (dev->hard_header_parse)
		sll->sll_halen = dev->hard_header_parse(skb, sll->sll_addr);

	/* 
	 * WAN_PACKET_DATA : Data which should be passed up the receive queue.
         * WAN_PACKET_ASYC : Asynchronous data like place call, which should
         *                   be passed up the listening sock.
         * WAN_PACKET_ERR  : Asynchronous data like clear call or restart 
         *                   which should go into an error queue.
         */
	switch (skb->pkt_type){

		case WAN_PACKET_DATA:
			if (sock_queue_rcv_skb(sk,skb)<0){
				return -ENOMEM;
			}
			break;
		case WAN_PACKET_CMD:
			sk->sk_state = chan->state;
			/* Bug fix: update Mar6. 
                         * Do not set the sock lcn number here, since
         		 * cmd is not guaranteed to be executed on the
                         * board, thus Lcn could be wrong */
			sk->sk_data_ready(sk, skb->len);
			kfree_skb(skb);
			break;
		case WAN_PACKET_ERR:
			sk->sk_state = chan->state;
			if (sock_queue_err_skb(sk,skb)<0){
				return -ENOMEM;
			}
			break;
		default:
			printk(KERN_INFO "wansock: BH Illegal Packet Type Dropping\n");
			kfree_skb(skb); 
			break;
	}

//??????????????????????
//	if (sk->sk_state == WANSOCK_DISCONNECTED){
//		if (sk->sk_zapped) {
//			//printk(KERN_INFO "wansock: Disconnected, killing early\n");
//			wanpipe_unlink_driver(sk);
//			sk->sk_bound_dev_if = 0;
//		}
//	}

	return 0;
}

/*============================================================
 * wanpipe_listen_rcv
 *
 *	Wanpipe LISTEN socket bottom half handler.  This function
 *      is called by the WANPIPE device drivers to queue an
 *      incoming call into the socket listening queue. 
 *      Once the packet is queued, the waiting accept() process 
 *      is woken up.
 *
 *      During socket bind, this function is bounded into
 *      WANPIPE driver private. 
 * 
 *      IMPORTANT NOTE:
 *          The accept call() is waiting for an skb packet
 *          which contains a pointer to a device structure.
 *
 *          When we do a bind to a device structre, we 
 *          bind a newly created socket into "chan->sk".  Thus, 
 *          when accept receives the skb packet, it will know 
 *          from which dev it came form, and in turn it will know
 *          the address of the new sock.
 *
 *  	NOTE: This function gets called from driver ISR.
 *===========================================================*/

static int wanpipe_listen_rcv (struct sk_buff *skb,  struct sock *sk)
{
	wanpipe_opt *wp = wp_sk(sk), *newwp;
	struct wan_sockaddr_ll *sll = (struct wan_sockaddr_ll*)skb->cb;
	struct sock *newsk;
	struct net_device *dev; 
	sdla_t *card;
	mbox_cmd_t *mbox_ptr;
	wanpipe_common_t *chan;

	/* Find a free device, if none found, all svc's are busy 
         */

	card = (sdla_t*)wp->card;
	if (!card){
		printk(KERN_INFO "wansock: LISTEN ERROR, No Card\n");
		return -ENODEV;
	}
	
	dev = wanpipe_find_free_dev(card);
	if (!dev){
		printk(KERN_INFO "wansock: LISTEN ERROR, No Free Device\n");
		return -ENODEV;
	}

	chan=dev->priv;	
	chan->state = WANSOCK_CONNECTING;

	/* Allocate a new sock, which accept will bind
         * and pass up to the user 
	 */
	if ((newsk = wanpipe_make_new(sk)) == NULL){
		release_device(dev);
		return -ENOMEM;
	}


	/* Initialize the new sock structure 
	 */
	newsk->sk_bound_dev_if = dev->ifindex;
	newwp = wp_sk(newsk);
	newwp->card = wp->card;

	/* Insert the sock into the main wanpipe
         * sock list.
         */
	atomic_inc(&wanpipe_socks_nr);

	/* Allocate and fill in the new Mail Box. Then
         * bind the mail box to the sock. It will be 
         * used by the ioctl call to read call information
         * and to execute commands. 
         */	
	if ((mbox_ptr = kmalloc(sizeof(mbox_cmd_t), GFP_ATOMIC)) == NULL) {
		wanpipe_kill_sock_irq (newsk);
		release_device(dev);		
		return -ENOMEM;
	}
	memset(mbox_ptr, 0, sizeof(mbox_cmd_t));
	memcpy(mbox_ptr,skb->data,skb->len);

	/* Register the lcn on which incoming call came
         * from. Thus, if we have to clear it, we know
         * which lcn to clear
	 */ 

	newwp->lcn = mbox_ptr->cmd.lcn;
	newwp->mbox = (void *)mbox_ptr;

	DBG_PRINTK(KERN_INFO "NEWSOCK : Device %s, bind to lcn %i\n",
			dev->name,mbox_ptr->cmd.lcn);

	chan->lcn = mbox_ptr->cmd.lcn;
	card->u.x.svc_to_dev_map[(chan->lcn%MAX_X25_LCN)] = dev;

	newsk->sk_zapped = 0;
	newwp->num = htons(X25_PROT);

	if (wanpipe_do_bind(newsk, dev, newwp->num)) {
		wanpipe_kill_sock_irq (newsk);
		release_device(dev);
		return -EINVAL;
	}
	newsk->sk_state = WANSOCK_CONNECTING;


	/* Fill in the standard sock address info */

	sll->sll_family = AF_WANPIPE;
	sll->sll_hatype = dev->type;
	sll->sll_protocol = skb->protocol;
	sll->sll_pkttype = skb->pkt_type;
	sll->sll_ifindex = dev->ifindex;
	sll->sll_halen = 0;

	skb->dev = dev;
	sk->sk_ack_backlog++;

	/* We must do this manually, since the sock_queue_rcv_skb()
	 * function sets the skb->dev to NULL.  However, we use
	 * the dev field in the accept function.*/ 
	if (atomic_read(&sk->sk_rmem_alloc) + skb->truesize >= 
	    (unsigned)sk->sk_rcvbuf) {

         	wanpipe_unlink_driver(newsk);
		wanpipe_kill_sock_irq (newsk);
		--sk->sk_ack_backlog;
		return -ENOMEM;
	}	

	skb_set_owner_r(skb, sk);
	skb_queue_tail(&sk->sk_receive_queue, skb);
	sk->sk_data_ready(sk, skb->len);
	
	return 0;
}



/*============================================================
 * wanpipe_make_new
 *
 *	Create a new sock, and allocate a wanpipe private
 *      structure to it. Also, copy the important data
 *      from the original sock to the new sock.
 *
 *      This function is used by wanpipe_listen_rcv() listen
 *      bottom half handler.  A copy of the listening sock
 *      is created using this function.
 *
 *===========================================================*/

static struct sock *wanpipe_make_new(struct sock *osk)
{
	struct sock *sk;

	if (osk->sk_type != SOCK_RAW)
		return NULL;

	if ((sk = wanpipe_alloc_socket()) == NULL)
		return NULL;

	sk->sk_type	= osk->sk_type;
	sk->sk_socket	= osk->sk_socket;
	sk->sk_priority	= osk->sk_priority;
	sk->sk_protocol	= osk->sk_protocol;
	wp_sk(sk)->num	= wp_sk(osk)->num;
	sk->sk_rcvbuf	= osk->sk_rcvbuf;
	sk->sk_sndbuf	= osk->sk_sndbuf;
	sk->sk_debug	= osk->sk_debug;
	sk->sk_state	= WANSOCK_CONNECTING;
	sk->sk_sleep	= osk->sk_sleep;

	return sk;
}

/*============================================================
 * wanpipe_make_new
 *
 *	Allocate memory for the a new sock, and sock
 *      private data.  
 *	
 *	Increment the module use count.
 *       	
 *      This function is used by wanpipe_create() and 
 *      wanpipe_make_new() functions. 
 *
 *===========================================================*/

static struct sock *wanpipe_alloc_socket(void)
{
	struct sock *sk;
	struct wanpipe_opt *wan_opt;

	if ((sk = sk_alloc(PF_WANPIPE, GFP_ATOMIC, 1, NULL)) == NULL)
		return NULL;

	if ((wan_opt = kmalloc(sizeof(struct wanpipe_opt), GFP_ATOMIC)) == NULL) {
		sk_free(sk);
		return NULL;
	}
	memset(wan_opt, 0x00, sizeof(struct wanpipe_opt));

	wp_sk(sk) = wan_opt;

	/* Use timer to send data to the driver. This will act
         * as a BH handler for sendmsg functions */
	init_timer(&wan_opt->tx_timer);
	wan_opt->tx_timer.data	   = (unsigned long)sk;
	wan_opt->tx_timer.function = wanpipe_delayed_transmit;

	sock_init_data(NULL, sk);
	return sk;
}


/*============================================================
 * wanpipe_sendmsg
 *
 *	This function implements a sendto() system call,
 *      for AF_WANPIPE socket family. 
 *      During socket bind() sk->sk_bound_dev_if is initialized
 *      to a correct network device. This number is used
 *      to find a network device to which the packet should
 *      be passed to.
 *
 *      Each packet is queued into sk->sk_write_queue and 
 *      delayed transmit bottom half handler is marked for 
 *      execution.
 *
 *      A socket must be in WANSOCK_CONNECTED state before
 *      a packet is queued into sk->sk_write_queue.
 *===========================================================*/

static int wanpipe_sendmsg(struct kiocb *iocb, struct socket *sock,
			   struct msghdr *msg, int len)
{
	wanpipe_opt *wp;
	struct sock *sk = sock->sk;
	struct wan_sockaddr_ll *saddr=(struct wan_sockaddr_ll *)msg->msg_name;
	struct sk_buff *skb;
	struct net_device *dev;
	unsigned short proto;
	unsigned char *addr;
	int ifindex, err, reserve = 0;

	
	if (!sk->sk_zapped)
		return -ENETDOWN;

	if (sk->sk_state != WANSOCK_CONNECTED)
		return -ENOTCONN;	

	if (msg->msg_flags & ~(MSG_DONTWAIT|MSG_CMSG_COMPAT)) 
		return(-EINVAL);

	/* it was <=, now one can send
         * zero length packets */
	if (len < sizeof(x25api_hdr_t))
		return -EINVAL;

	wp = wp_sk(sk);

	if (saddr == NULL) {
		ifindex	= sk->sk_bound_dev_if;
		proto	= wp->num;
		addr	= NULL;

	}else{
		if (msg->msg_namelen < sizeof(struct wan_sockaddr_ll)){ 
			return -EINVAL;
		}

		ifindex = sk->sk_bound_dev_if;
		proto	= saddr->sll_protocol;
		addr	= saddr->sll_addr;
	}

	dev = dev_get_by_index(ifindex);
	if (dev == NULL){
		printk(KERN_INFO "wansock: Send failed, dev index: %i\n",ifindex);
		return -ENXIO;
	}
	dev_put(dev);
	
	if (sock->type == SOCK_RAW)
		reserve = dev->hard_header_len;

	if (len > dev->mtu+reserve){
  		return -EMSGSIZE;
	}

	skb = sock_alloc_send_skb(sk, len + LL_RESERVED_SPACE(dev),
				msg->msg_flags & MSG_DONTWAIT, &err);

	if (skb==NULL){
		goto out_unlock;
	}
		
	skb_reserve(skb, LL_RESERVED_SPACE(dev));
	skb->nh.raw = skb->data;

	/* Returns -EFAULT on error */
	err = memcpy_fromiovec(skb_put(skb,len), msg->msg_iov, len);
	if (err){
		goto out_free;
	}

	if (dev->hard_header) {
		int res;
		err = -EINVAL;
		res = dev->hard_header(skb, dev, ntohs(proto), addr, NULL, len);
		if (res<0){
			goto out_free;
		}
	}

	skb->protocol = proto;
	skb->dev = dev;
	skb->priority = sk->sk_priority;
	skb->pkt_type = WAN_PACKET_DATA;

	err = -ENETDOWN;
	if (!(dev->flags & IFF_UP))
		goto out_free;

	if (atomic_read(&sk->sk_wmem_alloc) + skb->truesize >
	    (unsigned int)sk->sk_sndbuf){
		kfree_skb(skb);
		return -ENOBUFS;
	}

	skb_queue_tail(&sk->sk_write_queue,skb);
	atomic_inc(&wp->packet_sent);

	if (!(test_and_set_bit(0, &wp->timer)))
		mod_timer(&wp->tx_timer, jiffies + 1);
	
	return(len);

out_free:
	kfree_skb(skb);
out_unlock:
	return err;
}

/*============================================================
 * wanpipe_delayed_tarnsmit
 *
 *	Transmit bottom half handler. It dequeues packets
 *      from sk->sk_write_queue and passes them to the 
 *      driver.  If the driver is busy, the packet is 
 *      re-enqueued.  
 *
 *      Packet Sent counter is decremented on successful
 *      transmission. 
 *===========================================================*/


static void wanpipe_delayed_transmit (unsigned long data)
{
	struct sock *sk=(struct sock *)data;
	struct sk_buff *skb;
	wanpipe_opt *wp = wp_sk(sk);
	struct net_device *dev = wp->dev;
	sdla_t *card = (sdla_t*)wp->card;

	if (!card || !dev){
		clear_bit(0, &wp->timer);
		DBG_PRINTK(KERN_INFO "wansock: Transmit delay, no dev or card\n");
		return;
	}
	
	if (sk->sk_state != WANSOCK_CONNECTED || !sk->sk_zapped) {
		clear_bit(0, &wp->timer);
		DBG_PRINTK(KERN_INFO "wansock: Tx Timer, State not CONNECTED\n");
		return;
	}
	
	/* If driver is executing command, we must offload
         * the board by not sending data. Otherwise a 
         * pending command will never get a free buffer
         * to execute */ 	
	if (atomic_read(&card->u.x.command_busy)){
		wp->tx_timer.expires = jiffies + SLOW_BACKOFF;
		add_timer(&wp->tx_timer);
		DBG_PRINTK(KERN_INFO "wansock: Tx Timer, command bys BACKOFF\n");
		return;
	}

	
	if (test_and_set_bit(0,&wanpipe_tx_critical)){
		printk(KERN_INFO "WanSock: Tx timer critical %s\n",dev->name);
		wp->tx_timer.expires = jiffies + SLOW_BACKOFF;
		add_timer(&wp->tx_timer);
		return;
	}	
	
	/* Check for a packet in the fifo and send */
	if ((skb = skb_dequeue(&sk->sk_write_queue)) != NULL){

		if (dev->hard_start_xmit(skb, dev) != 0){			

			/* Driver failed to transmit, re-enqueue
                         * the packet and retry again later */
			skb_queue_head(&sk->sk_write_queue,skb);
			clear_bit(0,&wanpipe_tx_critical);
			return;
		}else{

			/* Packet Sent successful. Check for more packets
                         * if more packets, re-trigger the transmit routine 
                         * other wise exit
                         */
			atomic_dec(&wp->packet_sent);

			if (skb_peek(&sk->sk_write_queue) == NULL) {
				/* If there is nothing to send, kick
				 * the poll routine, which will trigger
				 * the application to send more data */
				sk->sk_data_ready(sk, 0);
				clear_bit(0, &wp->timer);
			}else{
				/* Reschedule as fast as possible */
				wp->tx_timer.expires = jiffies + 1;
				add_timer(&wp->tx_timer);
			}
		}
	}
	clear_bit(0,&wanpipe_tx_critical);
}

/*============================================================
 * execute_command 
 *
 *	Execute x25api commands.  The atomic variable
 *      chan->command is used to indicate to the driver that
 *      command is pending for execution.  The acutal command
 *      structure is placed into a sock mbox structure 
 *      (wp_sk(sk)->mbox).
 *
 *      The sock private structure, mbox is
 *      used as shared memory between sock and the driver.
 *      Driver uses the sock mbox to execute the command
 *      and return the result.  
 *
 *      For all command except PLACE CALL, the function
 *      waits for the result.  PLACE CALL can be ether
 *      blocking or nonblocking. The user sets this option
 *      via ioctl call.
 *===========================================================*/


static int execute_command(struct sock *sk,  unsigned char cmd, unsigned int flags)
{
	wanpipe_opt *wp = wp_sk(sk);
	struct net_device *dev;
	wanpipe_common_t *chan=NULL;
	int err=0;
	DECLARE_WAITQUEUE(wait, current);
	
	dev = dev_get_by_index(sk->sk_bound_dev_if);
	if (dev == NULL){
		printk(KERN_INFO "wansock: Exec failed no dev %i\n",
			sk->sk_bound_dev_if);
		return -ENODEV;
	}
	dev_put(dev);

	if ((chan=dev->priv) == NULL){
		printk(KERN_INFO "wansock: Exec cmd failed no priv area\n");
		return -ENODEV;
	}

	if (atomic_read(&chan->command)){
		printk(KERN_INFO "wansock: ERROR: Command already running %x, %s\n",
			atomic_read(&chan->command),dev->name);
		return -EINVAL;
	}

	if (!wp->mbox) {
		printk(KERN_INFO "wansock: In execute without MBOX\n");
		return -EINVAL;
	}

	((mbox_cmd_t*)wp->mbox)->cmd.command = cmd;	
	((mbox_cmd_t*)wp->mbox)->cmd.lcn     = wp->lcn;
	((mbox_cmd_t*)wp->mbox)->cmd.result  = 0x7F;


	if (flags & O_NONBLOCK){
		cmd |= 0x80;
		atomic_set(&chan->command, cmd);
	}else{
		atomic_set(&chan->command, cmd);
	}

	add_wait_queue(sk->sk_sleep,&wait);
	current->state = TASK_INTERRUPTIBLE;
	for (;;){
		if (((mbox_cmd_t*)wp->mbox)->cmd.result != 0x7F) {
			err = 0;
			break;
		}
		if (signal_pending(current)) {
			err = -ERESTARTSYS;
			break;
		}
		schedule();
	}
	current->state = TASK_RUNNING;
	remove_wait_queue(sk->sk_sleep,&wait);
	
	return err;
}

/*============================================================
 * wanpipe_destroy_timer 
 *
 *	Used by wanpipe_release, to delay release of
 *      the socket.
 *===========================================================*/

static void wanpipe_destroy_timer(unsigned long data)
{
	struct sock *sk=(struct sock *)data;
	wanpipe_opt *wp = wp_sk(sk);

	if ((!atomic_read(&sk->sk_wmem_alloc) &&
	     !atomic_read(&sk->sk_rmem_alloc)) ||
	    (++wp->force == 5)) {

		if (atomic_read(&sk->sk_wmem_alloc) ||
		    atomic_read(&sk->sk_rmem_alloc))
			printk(KERN_INFO "wansock: Warning, Packet Discarded due to sock shutdown!\n");

		kfree(wp);
		wp_sk(sk) = NULL;
		
		if (atomic_read(&sk->sk_refcnt) != 1) {
			atomic_set(&sk->sk_refcnt, 1);
			DBG_PRINTK(KERN_INFO "wansock: Error, wrong reference count: %i ! :delay.\n",
					atomic_read(&sk->sk_refcnt));
		}
		sock_put(sk);
		atomic_dec(&wanpipe_socks_nr);
		return;
	}

	sk->sk_timer.expires = jiffies + 5 * HZ;
	add_timer(&sk->sk_timer);
	printk(KERN_INFO "wansock: packet sk destroy delayed\n");
}

/*============================================================
 * wanpipe_unlink_driver
 *
 * 	When the socket is released, this function is 
 *      used to remove links that bind the sock and the
 *      driver together.  
 *===========================================================*/
static void wanpipe_unlink_driver (struct sock *sk)
{
	struct net_device *dev;
	wanpipe_common_t *chan=NULL;

	sk->sk_zapped = 0;
	sk->sk_state = WANSOCK_DISCONNECTED;
	wp_sk(sk)->dev = NULL;

	dev = dev_get_by_index(sk->sk_bound_dev_if);
	if (!dev){
		printk(KERN_INFO "wansock: No dev on release\n");
		return;
	}			
	dev_put(dev);

	if ((chan = dev->priv) == NULL){
		printk(KERN_INFO "wansock: No Priv Area on release\n");
		return;
	}

	set_bit(0,&chan->common_critical);
	chan->sk=NULL;
	chan->func=NULL;
	chan->mbox=NULL;
	chan->tx_timer=NULL;
	clear_bit(0,&chan->common_critical);
	release_device(dev);
	
	return;
}

/*============================================================
 * wanpipe_link_driver
 *
 * 	Upon successful bind(), sock is linked to a driver
 *      by binding in the wanpipe_rcv() bottom half handler
 *      to the driver function pointer, as well as sock and
 *      sock mailbox addresses.  This way driver can pass
 *      data up the socket.
 *===========================================================*/

static void wanpipe_link_driver(struct net_device *dev, struct sock *sk)
{
	wanpipe_opt *wp = wp_sk(sk);
	wanpipe_common_t *chan = dev->priv;
	if (!chan)
		return;
	set_bit(0,&chan->common_critical);
	chan->sk=sk;
	chan->func=wanpipe_rcv;
	chan->mbox = wp->mbox;
	chan->tx_timer = &wp->tx_timer;
	wp->dev = dev;
	sk->sk_zapped = 1;
	clear_bit(0,&chan->common_critical);
}


/*============================================================
 * release_device
 *
 *   	During sock release, clear a critical bit, which 
 *      marks the device a being taken.
 *===========================================================*/


static void release_device(struct net_device *dev)
{
	wanpipe_common_t *chan=dev->priv;
	clear_bit(0,(void*)&chan->rw_bind);
}

/*============================================================
 * wanpipe_release
 *
 *	Close a PACKET socket. This is fairly simple. We 
 *      immediately go to 'closed' state and remove our 
 *      protocol entry in the device list.
 *===========================================================*/

static int wanpipe_release(struct socket *sock)
{
	wanpipe_opt *wp;
	struct sock *sk = sock->sk;
	
	if (!sk)
		return 0;

	wp = wp_sk(sk);
	check_write_queue(sk);

	/* Kill the tx timer, if we don't kill it now, the timer
         * will run after we kill the sock.  Timer code will 
         * try to access the sock which has been killed and cause
         * kernel panic */

	del_timer(&wp->tx_timer);

	/*
	 *	Unhook packet receive handler.
	 */

	if (wp->num == htons(X25_PROT) &&
	    sk->sk_state != WANSOCK_DISCONNECTED && sk->sk_zapped) {
		struct net_device *dev = dev_get_by_index(sk->sk_bound_dev_if);
		wanpipe_common_t *chan;
		if (dev){
			chan=dev->priv;
			atomic_set(&chan->disconnect,1);
			DBG_PRINTK(KERN_INFO "wansock: Sending Clear Indication %i\n",
					sk->sk_state);
			dev_put(dev);
		}	
	}

	set_bit(1,&wanpipe_tx_critical);
	write_lock(&wanpipe_sklist_lock);
	sk_del_node_init(sk);
	write_unlock(&wanpipe_sklist_lock);
	clear_bit(1,&wanpipe_tx_critical);


	
	release_driver(sk);

	
	/*
	 *	Now the socket is dead. No more input will appear.
	 */

	sk->sk_state_change(sk);	/* It is useless. Just for sanity. */

	sock->sk = NULL;
	sk->sk_socket = NULL;
	sock_set_flag(sk, SOCK_DEAD);

	/* Purge queues */
	skb_queue_purge(&sk->sk_receive_queue);
	skb_queue_purge(&sk->sk_write_queue);
	skb_queue_purge(&sk->sk_error_queue);

	if (atomic_read(&sk->sk_rmem_alloc) ||
	    atomic_read(&sk->sk_wmem_alloc)) {
		del_timer(&sk->sk_timer);
		printk(KERN_INFO "wansock: Killing in Timer R %i , W %i\n",
			atomic_read(&sk->sk_rmem_alloc),
			atomic_read(&sk->sk_wmem_alloc));
		sk->sk_timer.data	= (unsigned long)sk;
		sk->sk_timer.expires	= jiffies + HZ;
		sk->sk_timer.function	= wanpipe_destroy_timer;
		add_timer(&sk->sk_timer);
		return 0;
	}

	kfree(wp);
	wp_sk(sk) = NULL;

	if (atomic_read(&sk->sk_refcnt) != 1) {
		DBG_PRINTK(KERN_INFO "wansock: Error, wrong reference count: %i !:release.\n",
					atomic_read(&sk->sk_refcnt));
		atomic_set(&sk->sk_refcnt, 1);
	}
	sock_put(sk);
	atomic_dec(&wanpipe_socks_nr);
	return 0;
}

/*============================================================
 * check_write_queue
 *
 *  	During sock shutdown, if the sock state is 
 *      WANSOCK_CONNECTED and there is transmit data 
 *      pending. Wait until data is released 
 *      before proceeding.
 *===========================================================*/

static void check_write_queue(struct sock *sk)
{

	if (sk->sk_state != WANSOCK_CONNECTED)
		return;

	if (!atomic_read(&sk->sk_wmem_alloc))
		return;

	printk(KERN_INFO "wansock: MAJOR ERROR, Data lost on sock release !!!\n");

}

/*============================================================
 * release_driver
 *
 *	This function is called during sock shutdown, to 
 *      release any resources and links that bind the sock
 *      to the driver.  It also changes the state of the
 *      sock to WANSOCK_DISCONNECTED
 *===========================================================*/

static void release_driver(struct sock *sk)
{
	wanpipe_opt *wp;
	struct sk_buff *skb=NULL;
	struct sock *deadsk=NULL;

	if (sk->sk_state == WANSOCK_LISTEN ||
	    sk->sk_state == WANSOCK_BIND_LISTEN) {
		while ((skb = skb_dequeue(&sk->sk_receive_queue)) != NULL) {
			if ((deadsk = get_newsk_from_skb(skb))){
				DBG_PRINTK (KERN_INFO "wansock: RELEASE: FOUND DEAD SOCK\n");
				sock_set_flag(deadsk, SOCK_DEAD);
				start_cleanup_timer(deadsk);
			}
			kfree_skb(skb);
		}
		if (sk->sk_zapped)
			wanpipe_unlink_card(sk);
	}else{
		if (sk->sk_zapped)
			wanpipe_unlink_driver(sk);
	}
	sk->sk_state	    = WANSOCK_DISCONNECTED;
	sk->sk_bound_dev_if = 0;
	sk->sk_zapped	    = 0;
	wp = wp_sk(sk);

	if (wp && wp->mbox) {
		kfree(wp->mbox);
		wp->mbox = NULL;
	}
}

/*============================================================
 *  start_cleanup_timer
 *
 *  	If new incoming call's are pending but the socket
 *      is being released, start the timer which will 
 *      envoke the kill routines for pending socks.
 *===========================================================*/


static void start_cleanup_timer (struct sock *sk)
{
	del_timer(&sk->sk_timer);
	sk->sk_timer.data	= (unsigned long)sk;
	sk->sk_timer.expires	= jiffies + HZ;
	sk->sk_timer.function	= wanpipe_kill_sock_timer;
	add_timer(&sk->sk_timer);
}


/*============================================================
 *  wanpipe_kill_sock
 *
 *	This is a function which performs actual killing
 *      of the sock.  It releases socket resources,
 *      and unlinks the sock from the driver. 
 *===========================================================*/

static void wanpipe_kill_sock_timer (unsigned long data)
{

	struct sock *sk = (struct sock *)data;
	struct sock **skp;

	if (!sk)
		return;

	/* This function can be called from interrupt. We must use
	 * appropriate locks */
	
	if (test_bit(1,&wanpipe_tx_critical)){
		sk->sk_timer.expires = jiffies + 10;
		add_timer(&sk->sk_timer);
		return;
	}
	
	write_lock(&wanpipe_sklist_lock);
	sk_del_node_init(sk);
	write_unlock(&wanpipe_sklist_lock);


	if (wp_sk(sk)->num == htons(X25_PROT) &&
	    sk->sk_state != WANSOCK_DISCONNECTED) {
		struct net_device *dev = dev_get_by_index(sk->sk_bound_dev_if);
		wanpipe_common_t *chan;
		if (dev){
			chan=dev->priv;
			atomic_set(&chan->disconnect,1);
			dev_put(dev);
		}	
	}

	release_driver(sk);

	sk->sk_socket = NULL;

	/* Purge queues */
	skb_queue_purge(&sk->sk_receive_queue);
	skb_queue_purge(&sk->sk_write_queue);
	skb_queue_purge(&sk->sk_error_queue);
	
	if (atomic_read(&sk->sk_rmem_alloc) ||
	    atomic_read(&sk->sk_wmem_alloc)) {
		del_timer(&sk->sk_timer);
		printk(KERN_INFO "wansock: Killing SOCK in Timer\n");
		sk->sk_timer.data	= (unsigned long)sk;
		sk->sk_timer.expires	= jiffies + HZ;
		sk->sk_timer.function	= wanpipe_destroy_timer;
		add_timer(&sk->sk_timer);
		return;
	}

	if (wp_sk(sk)) {
		kfree(wp_sk(sk));
		wp_sk(sk) = NULL;
	}

	if (atomic_read(&sk->sk_refcnt) != 1) {
		atomic_set(&sk->sk_refcnt, 1);
		DBG_PRINTK(KERN_INFO "wansock: Error, wrong reference count: %i ! :timer.\n",
					atomic_read(&sk->sk_refcnt));
	}
	sock_put(sk);
	atomic_dec(&wanpipe_socks_nr);
	return;
}

static void wanpipe_kill_sock_accept (struct sock *sk)
{

	struct sock **skp;

	if (!sk)
		return;

	/* This function can be called from interrupt. We must use
	 * appropriate locks */
	
	write_lock(&wanpipe_sklist_lock);
	sk_del_node_init(sk);
	write_unlock(&wanpipe_sklist_lock);

	sk->sk_socket = NULL;


	if (wp_sk(sk)) {
		kfree(wp_sk(sk));
		wp_sk(sk) = NULL;
	}

	if (atomic_read(&sk->sk_refcnt) != 1) {
		atomic_set(&sk->sk_refcnt, 1);
		DBG_PRINTK(KERN_INFO "wansock: Error, wrong reference count: %i ! :timer.\n",
					atomic_read(&sk->sk_refcnt));
	}
	sock_put(sk);
	atomic_dec(&wanpipe_socks_nr);
	return;
}


static void wanpipe_kill_sock_irq (struct sock *sk)
{

	if (!sk)
		return;

	sk->sk_socket = NULL;

	if (wp_sk(sk)) {
		kfree(wp_sk(sk));
		wp_sk(sk) = NULL;
	}

	if (atomic_read(&sk->sk_refcnt) != 1) {
		atomic_set(&sk->sk_refcnt, 1);
		DBG_PRINTK(KERN_INFO "wansock: Error, wrong reference count: %i !:listen.\n",
					atomic_read(&sk->sk_refcnt));
	}
	sock_put(sk);
	atomic_dec(&wanpipe_socks_nr);
}


/*============================================================
 *  wanpipe_do_bind
 *
 * 	Bottom half of the binding system call.
 *      Once the wanpipe_bind() function checks  the
 *      legality of the call, this function binds the
 *      sock to the driver.
 *===========================================================*/

static int wanpipe_do_bind(struct sock *sk, struct net_device *dev,
			   int protocol)
{
	wanpipe_opt *wp = wp_sk(sk);
	wanpipe_common_t *chan=NULL;
	int err=0;

	if (sk->sk_zapped) {
		err = -EALREADY;
		goto bind_unlock_exit;
	}

	wp->num = protocol;

	if (protocol == 0){
		release_device(dev);
		err = -EINVAL;
		goto bind_unlock_exit;
	}

	if (dev) {
		if (dev->flags&IFF_UP) {
			chan=dev->priv;
			sk->sk_state = chan->state;

			if (wp->num == htons(X25_PROT) && 
			    sk->sk_state != WANSOCK_DISCONNECTED && 
			    sk->sk_state != WANSOCK_CONNECTING) {
				DBG_PRINTK(KERN_INFO 
					"wansock: Binding to Device not DISCONNECTED %i\n",
						sk->sk_state);
				release_device(dev);
				err = -EAGAIN;
				goto bind_unlock_exit;
			}

			wanpipe_link_driver(dev,sk);
			sk->sk_bound_dev_if = dev->ifindex;

			/* X25 Specific option */
			if (wp->num == htons(X25_PROT))
				wp_sk(sk)->svc = chan->svc;

		} else {
			sk->sk_err = ENETDOWN;
			sk->sk_error_report(sk);
			release_device(dev);
			err = -EINVAL;
		}
	} else {
		err = -ENODEV;
	}
bind_unlock_exit:
	/* FIXME where is this lock */

	return err;
}

/*============================================================
 *  wanpipe_bind
 *
 *      BIND() System call, which is bound to the AF_WANPIPE
 *      operations structure.  It checks for correct wanpipe
 *      card name, and cross references interface names with
 *      the card names.  Thus, interface name must belong to
 *      the actual card.
 *===========================================================*/


static int wanpipe_bind(struct socket *sock, struct sockaddr *uaddr, int addr_len)
{
	struct wan_sockaddr_ll *sll = (struct wan_sockaddr_ll*)uaddr;
	struct sock *sk=sock->sk;
	wanpipe_opt *wp = wp_sk(sk);
	struct net_device *dev = NULL;
	sdla_t *card=NULL;
	char name[15];

	/*
	 *	Check legality
	 */
	 
	if (addr_len < sizeof(struct wan_sockaddr_ll)){
		printk(KERN_INFO "wansock: Address length error\n");
		return -EINVAL;
	}
	if (sll->sll_family != AF_WANPIPE){
		printk(KERN_INFO "wansock: Illegal family name specified.\n");
		return -EINVAL;
	}

	card = wanpipe_find_card (sll->sll_card);
	if (!card){
		printk(KERN_INFO "wansock: Wanpipe card not found: %s\n",sll->sll_card);
		return -ENODEV;
	}else{
		wp_sk(sk)->card = (void *)card;
	}

	if (!strcmp(sll->sll_device,"svc_listen")){

		/* Bind a sock to a card structure for listening 
		 */		
		int err=0; 

		/* This is x25 specific area if protocol doesn't
                 * match, return error */
		if (sll->sll_protocol != htons(X25_PROT))
			return -EINVAL;

		err= wanpipe_link_card (sk);
		if (err < 0)
			return err;

		if (sll->sll_protocol)
			wp->num = sll->sll_protocol;
		sk->sk_state = WANSOCK_BIND_LISTEN;
		return 0;

	}else if (!strcmp(sll->sll_device,"svc_connect")){ 

		/* This is x25 specific area if protocol doesn't
                 * match, return error */
		if (sll->sll_protocol != htons(X25_PROT))
			return -EINVAL;

		/* Find a free device 
		 */
		dev = wanpipe_find_free_dev(card);
		if (dev == NULL){
			DBG_PRINTK(KERN_INFO "wansock: No free network devices for card %s\n",
				card->devname);
			return -EINVAL;
		}
	}else{
		/* Bind a socket to a interface name 
                 * This is used by PVC mostly
                 */
		strlcpy(name,sll->sll_device,sizeof(name));
		dev = dev_get_by_name(name);
		if (dev == NULL){
			printk(KERN_INFO "wansock: Failed to get Dev from name: %s,\n",
					name);
			return -ENODEV;
		}

		dev_put(dev);

		if (check_dev(dev, card)){
			printk(KERN_INFO "wansock: Device %s, doesn't belong to card %s\n",
				dev->name, card->devname);
			return -EINVAL;
		}
		if (get_atomic_device (dev))
			return -EINVAL;
	}

	return wanpipe_do_bind(sk, dev, sll->sll_protocol ? : wp->num);
}

/*============================================================
 * get_atomic_device
 *	
 *	Sets a bit atomically which indicates that 
 *      the interface is taken. This avoids race conditions.
 *===========================================================*/


static inline int get_atomic_device(struct net_device *dev)
{
	wanpipe_common_t *chan = dev->priv;
	if (!test_and_set_bit(0,(void *)&chan->rw_bind)){
		return 0;
	}
	return 1;
}

/*============================================================
 * check_dev
 *	
 *  	Check that device name belongs to a particular card.
 *===========================================================*/

static int check_dev(struct net_device *dev, sdla_t *card)
{
	struct net_device* tmp_dev;

	for (tmp_dev = card->wandev.dev; tmp_dev;
	     tmp_dev = *((struct net_device **)tmp_dev->priv)) {
		if (tmp_dev->ifindex == dev->ifindex){ 
			return 0;	
		}
	}
	return 1;
}

/*============================================================
 *  wanpipe_find_free_dev
 *	
 *	Find a free network interface. If found set atomic
 *      bit indicating that the interface is taken.
 *      X25API Specific.
 *===========================================================*/

struct net_device *wanpipe_find_free_dev(sdla_t *card)
{
	struct net_device* dev;
	volatile wanpipe_common_t *chan;

	if (test_and_set_bit(0,&find_free_critical)){
		printk(KERN_INFO "CRITICAL in Find Free\n");
	}	

	for (dev = card->wandev.dev; dev;
	     dev = *((struct net_device **)dev->priv)) {
		chan = dev->priv;
		if (!chan) 
			continue;
		if (chan->usedby == API && chan->svc){
			if (!get_atomic_device (dev)){
				if (chan->state != WANSOCK_DISCONNECTED){
					release_device(dev);
				}else{
					clear_bit(0,&find_free_critical);
					return dev;
				}
			}
		}
	}
	clear_bit(0,&find_free_critical);
	return NULL;
}

/*============================================================
 *  wanpipe_create
 *	
 * 	SOCKET() System call.  It allocates a sock structure
 *      and adds the socket to the wanpipe_sk_list. 
 *      Crates AF_WANPIPE socket.
 *===========================================================*/

static int wanpipe_create(struct socket *sock, int protocol)
{
	struct sock *sk;
	
	//FIXME: This checks for root user, SECURITY ?
	//if (!capable(CAP_NET_RAW))
	//	return -EPERM;

	if (sock->type != SOCK_DGRAM && sock->type != SOCK_RAW)
		return -ESOCKTNOSUPPORT;

	sock->state = SS_UNCONNECTED;

	if ((sk = wanpipe_alloc_socket()) == NULL)
		return -ENOBUFS;

	sk->sk_reuse = 1;
	sock->ops = &wanpipe_ops;
	sock_init_data(sock,sk);

	sk->sk_zapped	    = 0;
	sk->sk_family	    = PF_WANPIPE;
	wp_sk(sk)->num	    = protocol;
	sk->sk_state	    = WANSOCK_DISCONNECTED;
	sk->sk_ack_backlog  = 0;
	sk->sk_bound_dev_if = 0;

	atomic_inc(&wanpipe_socks_nr);
	
	/* We must disable interrupts because the ISR
	 * can also change the list */
	set_bit(1,&wanpipe_tx_critical);
	write_lock(&wanpipe_sklist_lock);
	sk_add_node(sk, &wanpipe_sklist);
	write_unlock(&wanpipe_sklist_lock);
	clear_bit(1,&wanpipe_tx_critical);

	return(0);
}


/*============================================================
 *  wanpipe_recvmsg
 *	
 *	Pull a packet from our receive queue and hand it 
 *      to the user. If necessary we block.
 *===========================================================*/

static int wanpipe_recvmsg(struct kiocb *iocb, struct socket *sock,
			   struct msghdr *msg, int len, int flags)
{
	struct sock *sk = sock->sk;
	struct sk_buff *skb;
	int copied, err=-ENOBUFS;


	/*
	 *	If the address length field is there to be filled in, we fill
	 *	it in now.
	 */

	msg->msg_namelen = sizeof(struct wan_sockaddr_ll);

	/*
	 *	Call the generic datagram receiver. This handles all sorts
	 *	of horrible races and re-entrancy so we can forget about it
	 *	in the protocol layers.
	 *
	 *	Now it will return ENETDOWN, if device have just gone down,
	 *	but then it will block.
	 */

	if (flags & MSG_OOB){	
		skb = skb_dequeue(&sk->sk_error_queue);
	}else{
		skb=skb_recv_datagram(sk,flags,1,&err);
	}
	/*
	 *	An error occurred so return it. Because skb_recv_datagram() 
	 *	handles the blocking we don't see and worry about blocking
	 *	retries.
	 */

	if(skb==NULL)
		goto out;

	/*
	 *	You lose any data beyond the buffer you gave. If it worries a
	 *	user program they can ask the device for its MTU anyway.
	 */

	copied = skb->len;
	if (copied > len)
	{
		copied=len;
		msg->msg_flags|=MSG_TRUNC;
	}

	wanpipe_wakeup_driver(sk);

	/* We can't use skb_copy_datagram here */
	err = memcpy_toiovec(msg->msg_iov, skb->data, copied);
	if (err)
		goto out_free;
	
	sock_recv_timestamp(msg, sk, skb);
	
	if (msg->msg_name)
		memcpy(msg->msg_name, skb->cb, msg->msg_namelen);

	/*
	 *	Free or return the buffer as appropriate. Again this
	 *	hides all the races and re-entrancy issues from us.
	 */
	err = (flags&MSG_TRUNC) ? skb->len : copied;

out_free:
	skb_free_datagram(sk, skb);
out:
	return err;
}


/*============================================================
 *  wanpipe_wakeup_driver
 *	
 * 	If socket receive buffer is full and driver cannot
 *      pass data up the sock, it sets a packet_block flag.
 *      This function check that flag and if sock receive 
 *      queue has room it kicks the driver BH handler. 
 *
 * 	This way, driver doesn't have to poll the sock 
 *      receive queue.
 *===========================================================*/

static void wanpipe_wakeup_driver(struct sock *sk)
{
	struct net_device *dev = NULL;
	wanpipe_common_t *chan=NULL;

	dev = dev_get_by_index(sk->sk_bound_dev_if);
	if (!dev)
		return;

	dev_put(dev);

	if ((chan = dev->priv) == NULL)
		return;
	
	if (atomic_read(&chan->receive_block)){  
		if (atomic_read(&sk->sk_rmem_alloc) <
		    ((unsigned)sk->sk_rcvbuf * 0.9)) {
			printk(KERN_INFO "wansock: Queuing task for wanpipe\n");
			atomic_set(&chan->receive_block,0);
			wanpipe_queue_tq(&chan->wanpipe_task);
			wanpipe_mark_bh();
		}
	}	
}	

/*============================================================
 *  wanpipe_getname
 *	
 * 	I don't know what to do with this yet. 
 *      User can use this function to get sock address
 *      information. Not very useful for Sangoma's purposes.
 *===========================================================*/


static int wanpipe_getname(struct socket *sock, struct sockaddr *uaddr,
			  int *uaddr_len, int peer)
{
	struct net_device *dev;
	struct sock *sk = sock->sk;
	struct wan_sockaddr_ll *sll = (struct wan_sockaddr_ll*)uaddr;

	sll->sll_family = AF_WANPIPE;
	sll->sll_ifindex = sk->sk_bound_dev_if;
	sll->sll_protocol = wp_sk(sk)->num;
	dev = dev_get_by_index(sk->sk_bound_dev_if);
	if (dev) {
		sll->sll_hatype = dev->type;
		sll->sll_halen = dev->addr_len;
		memcpy(sll->sll_addr, dev->dev_addr, dev->addr_len);
	} else {
		sll->sll_hatype = 0;	/* Bad: we have no ARPHRD_UNSPEC */
		sll->sll_halen = 0;
	}
	*uaddr_len = sizeof(*sll);
	
	dev_put(dev);
	
	return 0;
}

/*============================================================
 *  wanpipe_notifier
 *	
 *	If driver turns off network interface, this function
 *      will be envoked. Currently I treate it as a 
 *      call disconnect. More thought should go into this
 *      function.
 *
 * FIXME: More thought should go into this function.
 *
 *===========================================================*/

static int wanpipe_notifier(struct notifier_block *this, unsigned long msg, void *data)
{
	struct sock *sk;
	hlist_node *node;
	struct net_device *dev = (struct net_device *)data;

	sk_for_each(sk, node, &wanpipe_sklist) {
		struct wanpipe_opt *po = wp_sk(sk);

		if (!po)
			continue;
		if (dev == NULL)
			continue;
		
		switch (msg) {
		case NETDEV_DOWN:
		case NETDEV_UNREGISTER:
			if (dev->ifindex == sk->sk_bound_dev_if) {
				printk(KERN_INFO "wansock: Device down %s\n",dev->name);
				if (sk->sk_zapped) {
					wanpipe_unlink_driver(sk);
					sk->sk_err = ENETDOWN;
					sk->sk_error_report(sk);
				}

				if (msg == NETDEV_UNREGISTER) {
					printk(KERN_INFO "wansock: Unregistering Device: %s\n",
						 	  dev->name);
					wanpipe_unlink_driver(sk);
					sk->sk_bound_dev_if = 0;
				}
			}
			break;
		case NETDEV_UP:
			if (dev->ifindex == sk->sk_bound_dev_if &&
			    po->num && !sk->sk_zapped) {
				printk(KERN_INFO "wansock: Registering Device: %s\n",
						dev->name);
				wanpipe_link_driver(dev,sk);
			}
			break;
		}
	}
	return NOTIFY_DONE;
}

/*============================================================
 *  wanpipe_ioctl
 *	
 * 	Execute a user commands, and set socket options.
 *
 * FIXME: More thought should go into this function.
 *
 *===========================================================*/

static int wanpipe_ioctl(struct socket *sock, unsigned int cmd, unsigned long arg)
{
	struct sock *sk = sock->sk;
	int err;

	switch(cmd) 
	{
		case SIOCGSTAMP:
<<<<<<< HEAD
			return sock_get_timestamp(sk, (struct timeval *)arg);
=======
			return sock_get_timestamp(sk, (struct timeval __user *)arg);
>>>>>>> 30e74fea

		case SIOC_WANPIPE_CHECK_TX:

			return atomic_read(&sk->sk_wmem_alloc);

		case SIOC_WANPIPE_SOCK_STATE:

			if (sk->sk_state == WANSOCK_CONNECTED)
				return 0;
			
			return 1;


		case SIOC_WANPIPE_GET_CALL_DATA:

			return get_ioctl_cmd (sk,(void*)arg);

		case SIOC_WANPIPE_SET_CALL_DATA:

			return set_ioctl_cmd (sk,(void*)arg);

		case SIOC_WANPIPE_ACCEPT_CALL:
		case SIOC_WANPIPE_CLEAR_CALL:
		case SIOC_WANPIPE_RESET_CALL:

			if ((err=set_ioctl_cmd(sk,(void*)arg)) < 0)
				return err;

			err=wanpipe_exec_cmd(sk,cmd,0);
			get_ioctl_cmd(sk,(void*)arg);
			return err;

		case SIOC_WANPIPE_DEBUG:

			return wanpipe_debug(sk,(void*)arg);
	
		case SIOC_WANPIPE_SET_NONBLOCK:

			if (sk->sk_state != WANSOCK_DISCONNECTED)
				return -EINVAL;

			sock->file->f_flags |= O_NONBLOCK;
			return 0;
	
#ifdef CONFIG_INET
		case SIOCADDRT:
		case SIOCDELRT:
		case SIOCDARP:
		case SIOCGARP:
		case SIOCSARP:
		case SIOCDRARP:
		case SIOCGRARP:
		case SIOCSRARP:
		case SIOCGIFADDR:
		case SIOCSIFADDR:
		case SIOCGIFBRDADDR:
		case SIOCSIFBRDADDR:
		case SIOCGIFNETMASK:
		case SIOCSIFNETMASK:
		case SIOCGIFDSTADDR:
		case SIOCSIFDSTADDR:
		case SIOCSIFFLAGS:
			return inet_dgram_ops.ioctl(sock, cmd, arg);
#endif

		default:
			return dev_ioctl(cmd,(void __user *) arg);
	}
	/*NOTREACHED*/
}

/*============================================================
 *  wanpipe_debug
 *	
 *	This function will pass up information about all
 *      active sockets.
 *
 * FIXME: More thought should go into this function.
 *
 *===========================================================*/

static int wanpipe_debug (struct sock *origsk, void *arg)
{
	struct sock *sk;
	struct hlist_node *node;
	struct net_device *dev = NULL;
	wanpipe_common_t *chan=NULL;
	int cnt=0, err=0;
	wan_debug_t *dbg_data = (wan_debug_t *)arg;

	sk_for_each(sk, node, &wanpipe_sklist) {
		wanpipe_opt *wp = wp_sk(sk);

		if (sk == origsk){
			continue;
		}

		if ((err=put_user(1, &dbg_data->debug[cnt].free)))
			return err;
		if ((err = put_user(sk->sk_state,
				    &dbg_data->debug[cnt].state_sk)))
			return err;
		if ((err = put_user(sk->sk_rcvbuf,
				    &dbg_data->debug[cnt].rcvbuf)))
			return err;
		if ((err = put_user(atomic_read(&sk->sk_rmem_alloc),
				    &dbg_data->debug[cnt].rmem)))
			return err;
		if ((err = put_user(atomic_read(&sk->sk_wmem_alloc),
				    &dbg_data->debug[cnt].wmem)))
			return err;
		if ((err = put_user(sk->sk_sndbuf,
				    &dbg_data->debug[cnt].sndbuf)))
			return err;
		if ((err=put_user(sk_count, &dbg_data->debug[cnt].sk_count)))
			return err;
		if ((err=put_user(wp->poll_cnt, &dbg_data->debug[cnt].poll_cnt)))
			return err;
		if ((err = put_user(sk->sk_bound_dev_if,
				    &dbg_data->debug[cnt].bound)))
			return err;

		if (sk->sk_bound_dev_if) {
			dev = dev_get_by_index(sk->sk_bound_dev_if);
			if (!dev)	
				continue;

			chan=dev->priv;
			dev_put(dev);
	
			if ((err=put_user(chan->state, &dbg_data->debug[cnt].d_state)))
				return err;
			if ((err=put_user(chan->svc, &dbg_data->debug[cnt].svc)))
				return err;

			if ((err=put_user(atomic_read(&chan->command), 
						&dbg_data->debug[cnt].command)))
				return err;


			if (wp){
				sdla_t *card = (sdla_t*)wp->card;			
	
				if (card){
					if ((err=put_user(atomic_read(&card->u.x.command_busy), 
								&dbg_data->debug[cnt].cmd_busy)))
						return err;
				}

				if ((err=put_user(wp->lcn, 
						  &dbg_data->debug[cnt].lcn)))
					return err;
				
				if (wp->mbox) {
					if ((err=put_user(1, &dbg_data->debug[cnt].mbox)))
						return err;
				}
			}

			if ((err=put_user(atomic_read(&chan->receive_block), 
								&dbg_data->debug[cnt].rblock)))
				return err;

			if (copy_to_user(dbg_data->debug[cnt].name, dev->name, strlen(dev->name)))
				return -EFAULT;
		}
	
		if (++cnt == MAX_NUM_DEBUG)
			break;
	}
	return 0;
}

/*============================================================
 *  get_ioctl_cmd
 *	
 *	Pass up the contents of socket MBOX to the user.
 *===========================================================*/

static int get_ioctl_cmd (struct sock *sk, void *arg)
{
	x25api_t *usr_data = (x25api_t *)arg;
	mbox_cmd_t *mbox_ptr;
	int err;

	if (usr_data == NULL)
		return -EINVAL;

	if (!wp_sk(sk)->mbox) {
		return -EINVAL;
	}

	mbox_ptr = (mbox_cmd_t *)wp_sk(sk)->mbox;

	if ((err=put_user(mbox_ptr->cmd.qdm, &usr_data->hdr.qdm)))
		return err;
	if ((err=put_user(mbox_ptr->cmd.cause, &usr_data->hdr.cause)))
		return err;
	if ((err=put_user(mbox_ptr->cmd.diagn, &usr_data->hdr.diagn)))
		return err;
	if ((err=put_user(mbox_ptr->cmd.length, &usr_data->hdr.length)))
		return err;
	if ((err=put_user(mbox_ptr->cmd.result, &usr_data->hdr.result)))
		return err;
	if ((err=put_user(mbox_ptr->cmd.lcn, &usr_data->hdr.lcn)))
		return err;	

	if (mbox_ptr->cmd.length > 0){
		if (mbox_ptr->cmd.length > X25_MAX_DATA)
			return -EINVAL;

		if (copy_to_user(usr_data->data, mbox_ptr->data, mbox_ptr->cmd.length)){
			printk(KERN_INFO "wansock: Copy failed !!!\n");
			return -EFAULT;
		}
	}
	return 0;
} 

/*============================================================
 *  set_ioctl_cmd
 *	
 *	Before command can be execute, socket MBOX must
 *      be created, and initialized with user data.	
 *===========================================================*/

static int set_ioctl_cmd (struct sock *sk, void *arg)
{
	x25api_t *usr_data = (x25api_t *)arg;
	mbox_cmd_t *mbox_ptr;
	int err;

	if (!wp_sk(sk)->mbox) {
		void *mbox_ptr;
		struct net_device *dev = dev_get_by_index(sk->sk_bound_dev_if);
		if (!dev)
			return -ENODEV;

		dev_put(dev);
		
		if ((mbox_ptr = kmalloc(sizeof(mbox_cmd_t), GFP_ATOMIC)) == NULL)
			return -ENOMEM;

		memset(mbox_ptr, 0, sizeof(mbox_cmd_t));
		wp_sk(sk)->mbox = mbox_ptr;

		wanpipe_link_driver(dev,sk);
	}

	mbox_ptr = (mbox_cmd_t*)wp_sk(sk)->mbox;
	memset(mbox_ptr, 0, sizeof(mbox_cmd_t));

	if (usr_data == NULL){
		return 0;
	}
	if ((err=get_user(mbox_ptr->cmd.qdm, &usr_data->hdr.qdm)))
		return err;
	if ((err=get_user(mbox_ptr->cmd.cause, &usr_data->hdr.cause)))
		return err;
	if ((err=get_user(mbox_ptr->cmd.diagn, &usr_data->hdr.diagn)))
		return err;
	if ((err=get_user(mbox_ptr->cmd.length, &usr_data->hdr.length)))
		return err;
	if ((err=get_user(mbox_ptr->cmd.result, &usr_data->hdr.result)))
		return err;

	if (mbox_ptr->cmd.length > 0){
		if (mbox_ptr->cmd.length > X25_MAX_DATA)
			return -EINVAL;

		if (copy_from_user(mbox_ptr->data, usr_data->data, mbox_ptr->cmd.length)){
			printk(KERN_INFO "Copy failed\n");
			return -EFAULT;
		}
	}
	return 0;
}


/*======================================================================
 * wanpipe_poll
 *
 *	Datagram poll: Again totally generic. This also handles
 *	sequenced packet sockets providing the socket receive queue
 *	is only ever holding data ready to receive.
 *
 *	Note: when you _don't_ use this routine for this protocol,
 *	and you use a different write policy from sock_writeable()
 *	then please supply your own write_space callback.
 *=====================================================================*/

unsigned int wanpipe_poll(struct file * file, struct socket *sock, poll_table *wait)
{
	struct sock *sk = sock->sk;
	unsigned int mask;

	++wp_sk(sk)->poll_cnt;

	poll_wait(file, sk->sk_sleep, wait);
	mask = 0;

	/* exceptional events? */
	if (sk->sk_err || !skb_queue_empty(&sk->sk_error_queue)) {
		mask |= POLLPRI;
		return mask;
	}
	if (sk->sk_shutdown & RCV_SHUTDOWN)
		mask |= POLLHUP;

	/* readable? */
	if (!skb_queue_empty(&sk->sk_receive_queue)) {
		mask |= POLLIN | POLLRDNORM;
	}

	/* connection hasn't started yet */
	if (sk->sk_state == WANSOCK_CONNECTING) {
		return mask;
	}

	if (sk->sk_state == WANSOCK_DISCONNECTED) {
		mask = POLLPRI;
		return mask;
	}

	/* This check blocks the user process if there is   
	 * a packet already queued in the socket write queue.
         * This option is only for X25API protocol, for other
         * protocol like chdlc enable streaming mode, 
         * where multiple packets can be pending in the socket 
         * transmit queue */

	if (wp_sk(sk)->num == htons(X25_PROT)) {
		if (atomic_read(&wp_sk(sk)->packet_sent))
			return mask;
	}

	/* writable? */
	if (sock_writeable(sk)){
		mask |= POLLOUT | POLLWRNORM | POLLWRBAND;
	}else{
		set_bit(SOCK_ASYNC_NOSPACE, &sk->sk_socket->flags);
	}
		
	return mask;
}

/*======================================================================
 * wanpipe_listen
 *
 *	X25API Specific function. Set a socket into LISTENING  MODE.
 *=====================================================================*/


static int wanpipe_listen(struct socket *sock, int backlog)
{
	struct sock *sk = sock->sk;

 	/* This is x25 specific area if protocol doesn't
         * match, return error */
	if (wp_sk(sk)->num != htons(X25_PROT))
		return -EINVAL;

	if (sk->sk_state == WANSOCK_BIND_LISTEN) {

		sk->sk_max_ack_backlog = backlog;
		sk->sk_state           = WANSOCK_LISTEN;
		return 0;
	}else{
		printk(KERN_INFO "wansock: Listening sock was not binded\n");
	}

	return -EINVAL;
}

/*======================================================================
 * wanpipe_link_card
 *
 *	Connects the listening socket to the driver
 *=====================================================================*/

static int wanpipe_link_card (struct sock *sk)
{
	sdla_t *card = (sdla_t*)wp_sk(sk)->card;

	if (!card)
		return -ENOMEM;

	if ((card->sk != NULL) || (card->func != NULL)){
		printk(KERN_INFO "wansock: Listening queue is already established\n");
		return -EINVAL;
	}

	card->sk=sk;
	card->func=wanpipe_listen_rcv;
	sk->sk_zapped = 1;
 
	return 0;
}

/*======================================================================
 * wanpipe_listen
 *
 *	X25API Specific function. Disconnect listening socket from
 *      the driver.
 *=====================================================================*/

static void wanpipe_unlink_card (struct sock *sk)
{
	sdla_t *card = (sdla_t*)wp_sk(sk)->card; 

	if (card){
		card->sk=NULL;
		card->func=NULL;
	}
}

/*======================================================================
 * wanpipe_exec_cmd
 *
 *	Ioctl function calls this function to execute user command.
 *      Connect() sytem call also calls this function to execute
 *      place call.  This function blocks until command is executed.
 *=====================================================================*/

static int wanpipe_exec_cmd(struct sock *sk, int cmd, unsigned int flags)
{
	int err = -EINVAL;
	wanpipe_opt *wp = wp_sk(sk);
	mbox_cmd_t *mbox_ptr = (mbox_cmd_t*)wp->mbox;

	if (!mbox_ptr){
		printk(KERN_INFO "NO MBOX PTR !!!!!\n");
		return -EINVAL;
	}
	
	/* This is x25 specific area if protocol doesn't
         * match, return error */
	if (wp->num != htons(X25_PROT))
		return -EINVAL;


	switch (cmd){

		case SIOC_WANPIPE_ACCEPT_CALL:

			if (sk->sk_state != WANSOCK_CONNECTING) {
				err = -EHOSTDOWN;
				break;
			}
			
			err = execute_command(sk,X25_ACCEPT_CALL,0);
			if (err < 0)
				break;

			/* Update. Mar6 2000. 
                         * Do not set the sock lcn number here, since
                         * it is done in wanpipe_listen_rcv(). 
                         */ 
		 	if (sk->sk_state == WANSOCK_CONNECTED) {
				wp->lcn = ((mbox_cmd_t*)wp->mbox)->cmd.lcn;	
				DBG_PRINTK(KERN_INFO "\nwansock: Accept OK %i\n",
					wp->lcn);
				err = 0;

			}else{
				DBG_PRINTK (KERN_INFO "\nwansock: Accept Failed %i\n",
					wp->lcn);
				wp->lcn = 0;
				err = -ECONNREFUSED;
			}
			break;

		case SIOC_WANPIPE_CLEAR_CALL:

			if (sk->sk_state == WANSOCK_DISCONNECTED) {
				err = -EINVAL;
				break;
			}


			/* Check if data buffers are pending for transmission,
                         * if so, check whether user wants to wait until data
                         * is transmitted, or clear a call and drop packets */
                          
			if (atomic_read(&sk->sk_wmem_alloc) ||
			    check_driver_busy(sk)) {
			  	mbox_cmd_t *mbox = wp->mbox;
				if (mbox->cmd.qdm & 0x80){
					mbox->cmd.result = 0x35;
					err = -EAGAIN;	
					break;
				}
			}

			sk->sk_state = WANSOCK_DISCONNECTING;

			err = execute_command(sk,X25_CLEAR_CALL,0);
			if (err < 0)
				break;

			err = -ECONNREFUSED;
			if (sk->sk_state == WANSOCK_DISCONNECTED) {
				DBG_PRINTK(KERN_INFO "\nwansock: CLEAR OK %i\n",
					   wp->lcn);
				wp->lcn = 0;
				err = 0;
			}
			break;

		case SIOC_WANPIPE_RESET_CALL:

			if (sk->sk_state != WANSOCK_CONNECTED) {
				err = -EINVAL;
				break;
			}


			/* Check if data buffers are pending for transmission,
                         * if so, check whether user wants to wait until data
                         * is transmitted, or reset a call and drop packets */
                          
			if (atomic_read(&sk->sk_wmem_alloc) ||
			    check_driver_busy(sk)) {
			  	mbox_cmd_t *mbox = wp->mbox;
				if (mbox->cmd.qdm & 0x80){
					mbox->cmd.result = 0x35;
					err = -EAGAIN;	
					break;
				}
			}


			err = execute_command(sk, X25_RESET,0);
			if (err < 0)
				break;

			err = mbox_ptr->cmd.result;
			break;


		case X25_PLACE_CALL:

			err=execute_command(sk,X25_PLACE_CALL,flags);
			if (err < 0)
				break;

			if (sk->sk_state == WANSOCK_CONNECTED) {

				wp->lcn = ((mbox_cmd_t*)wp->mbox)->cmd.lcn;	

				DBG_PRINTK(KERN_INFO "\nwansock: PLACE CALL OK %i\n",
					wp->lcn);
				err = 0;

			} else if (sk->sk_state == WANSOCK_CONNECTING &&
				   (flags & O_NONBLOCK)) {
				wp->lcn = ((mbox_cmd_t*)wp->mbox)->cmd.lcn;
				DBG_PRINTK(KERN_INFO "\nwansock: Place Call OK: Waiting %i\n",
					wp->lcn);

				err = 0;

			}else{
				DBG_PRINTK(KERN_INFO "\nwansock: Place call Failed\n");
				err = -ECONNREFUSED;
			}

			break;

		default: 
			return -EINVAL;
	}

	return err;
}

static int check_driver_busy (struct sock *sk)
{
	struct net_device *dev = dev_get_by_index(sk->sk_bound_dev_if);
	wanpipe_common_t *chan;

	if (!dev)
		return 0;

	dev_put(dev);

	if ((chan=dev->priv) == NULL)
		return 0;

	return atomic_read(&chan->driver_busy);
}


/*======================================================================
 * wanpipe_accept
 *
 *	ACCEPT() System call.	X25API Specific function. 
 *	For each incoming call, create a new socket and 
 *      return it to the user.	
 *=====================================================================*/

static int wanpipe_accept(struct socket *sock, struct socket *newsock, int flags)
{
	struct sock *sk;
	struct sock *newsk;
	struct sk_buff *skb;
	DECLARE_WAITQUEUE(wait, current);
	int err=0;

	if (newsock->sk != NULL){
		wanpipe_kill_sock_accept(newsock->sk);	
		newsock->sk=NULL;
	}
	
	if ((sk = sock->sk) == NULL)
		return -EINVAL;

	if (sk->sk_type != SOCK_RAW)
		return -EOPNOTSUPP;

	if (sk->sk_state != WANSOCK_LISTEN)
		return -EINVAL;

	if (wp_sk(sk)->num != htons(X25_PROT))
		return -EINVAL;

	add_wait_queue(sk->sk_sleep,&wait);
	current->state = TASK_INTERRUPTIBLE;
	for (;;){
		skb = skb_dequeue(&sk->sk_receive_queue);
		if (skb){
			err=0;
			break;
		}
		if (signal_pending(current)) {
			err = -ERESTARTSYS;
			break;
		}
		schedule();
	}
	current->state = TASK_RUNNING;
	remove_wait_queue(sk->sk_sleep,&wait);
	
	if (err != 0)
		return err;
	
	newsk = get_newsk_from_skb(skb);
	if (!newsk){
		return -EINVAL;
	}

	set_bit(1,&wanpipe_tx_critical);
	write_lock(&wanpipe_sklist_lock);
	sk_add_node(newsk, &wanpipe_sklist);
	write_unlock(&wanpipe_sklist_lock);
	clear_bit(1,&wanpipe_tx_critical);

	newsk->sk_pair = NULL;
	newsk->sk_socket = newsock;
	newsk->sk_sleep = &newsock->wait;

	/* Now attach up the new socket */
	sk->sk_ack_backlog--;
	newsock->sk = newsk;
	
	kfree_skb(skb);

	DBG_PRINTK(KERN_INFO "\nwansock: ACCEPT Got LCN %i\n",
		   wp_sk(newsk)->lcn);
	return 0;
}

/*======================================================================
 *  get_newsk_from_skb
 *
 *	Accept() uses this function to get the address of the new
 *      socket structure.
 *=====================================================================*/

struct sock * get_newsk_from_skb (struct sk_buff *skb)
{
	struct net_device *dev = skb->dev;
	wanpipe_common_t *chan;	

	if (!dev){
		return NULL;
	}
		
	if ((chan = dev->priv) == NULL){
		return NULL;
	}
		
	if (!chan->sk){
		return NULL;
	}
	return (struct sock *)chan->sk;
}

/*======================================================================
 *  wanpipe_connect
 *
 *  	CONNECT() System Call. X25API specific function
 * 	Check the state of the sock, and execute PLACE_CALL command.
 *      Connect can ether block or return without waiting for connection, 
 *      if specified by user.
 *=====================================================================*/

static int wanpipe_connect(struct socket *sock, struct sockaddr *uaddr, int addr_len, int flags)
{
	struct sock *sk = sock->sk;
	struct wan_sockaddr_ll *addr = (struct wan_sockaddr_ll*)uaddr;
	struct net_device *dev;
	int err;

	if (wp_sk(sk)->num != htons(X25_PROT))
		return -EINVAL;

	if (sk->sk_state == WANSOCK_CONNECTED)
		return -EISCONN;	/* No reconnect on a seqpacket socket */

	if (sk->sk_state != WAN_DISCONNECTED) {
		printk(KERN_INFO "wansock: Trying to connect on channel NON DISCONNECT\n");
		return -ECONNREFUSED;
	}

	sk->sk_state = WANSOCK_DISCONNECTED;	
	sock->state  = SS_UNCONNECTED;

	if (addr_len != sizeof(struct wan_sockaddr_ll))
		return -EINVAL;

	if (addr->sll_family != AF_WANPIPE)
		return -EINVAL;

	if ((dev = dev_get_by_index(sk->sk_bound_dev_if)) == NULL)
		return -ENETUNREACH;

	dev_put(dev);
	
	if (!sk->sk_zapped) /* Must bind first - autobinding does not work */
		return -EINVAL;

	sock->state   = SS_CONNECTING;
	sk->sk_state  = WANSOCK_CONNECTING;

	if (!wp_sk(sk)->mbox) {
		if (wp_sk (sk)->svc)
			return -EINVAL;
		else {
			int err;
			if ((err=set_ioctl_cmd(sk,NULL)) < 0)
				return err;
		}
	}

	if ((err=wanpipe_exec_cmd(sk, X25_PLACE_CALL,flags)) != 0){
		sock->state = SS_UNCONNECTED;
		sk->sk_state = WANSOCK_CONNECTED;
		return err;
	}

	if (sk->sk_state != WANSOCK_CONNECTED && (flags & O_NONBLOCK)) {
		return 0;
	}

	if (sk->sk_state != WANSOCK_CONNECTED) {
		sock->state = SS_UNCONNECTED;
		return -ECONNREFUSED; 
	}

	sock->state = SS_CONNECTED;
	return 0;
}

struct proto_ops wanpipe_ops = {
	.family = 	PF_WANPIPE,
	.owner =	THIS_MODULE,
	.release = 	wanpipe_release,
	.bind = 	wanpipe_bind,
	.connect = 	wanpipe_connect,
	.socketpair = 	sock_no_socketpair,
	.accept = 	wanpipe_accept,
	.getname = 	wanpipe_getname, 
	.poll = 	wanpipe_poll,
	.ioctl = 	wanpipe_ioctl,
	.listen = 	wanpipe_listen, 
	.shutdown = 	sock_no_shutdown,
	.setsockopt = 	sock_no_setsockopt,
	.getsockopt = 	sock_no_getsockopt,
	.sendmsg = 	wanpipe_sendmsg,
	.recvmsg = 	wanpipe_recvmsg
};

static struct net_proto_family wanpipe_family_ops = {
	.family = PF_WANPIPE,
	.create = wanpipe_create,
	.owner	= THIS_MODULE,
};

struct notifier_block wanpipe_netdev_notifier = {
	.notifier_call = wanpipe_notifier,
};


#ifdef MODULE
void cleanup_module(void)
{
	printk(KERN_INFO "wansock: Cleaning up \n");
	unregister_netdevice_notifier(&wanpipe_netdev_notifier);
	sock_unregister(PF_WANPIPE);
	return;
}


int init_module(void)
{

	printk(KERN_INFO "wansock: Registering Socket \n");
	sock_register(&wanpipe_family_ops);
	register_netdevice_notifier(&wanpipe_netdev_notifier);
	return 0;
}
#endif
MODULE_LICENSE("GPL");
MODULE_ALIAS_NETPROTO(PF_WANPIPE);<|MERGE_RESOLUTION|>--- conflicted
+++ resolved
@@ -1765,11 +1765,7 @@
 	switch(cmd) 
 	{
 		case SIOCGSTAMP:
-<<<<<<< HEAD
-			return sock_get_timestamp(sk, (struct timeval *)arg);
-=======
 			return sock_get_timestamp(sk, (struct timeval __user *)arg);
->>>>>>> 30e74fea
 
 		case SIOC_WANPIPE_CHECK_TX:
 
