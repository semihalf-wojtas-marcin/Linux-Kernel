/*
 * Packet matching code.
 *
 * Copyright (C) 1999 Paul `Rusty' Russell & Michael J. Neuling
 * Copyright (C) 2000-2005 Netfilter Core Team <coreteam@netfilter.org>
 *
 * This program is free software; you can redistribute it and/or modify
 * it under the terms of the GNU General Public License version 2 as
 * published by the Free Software Foundation.
 *
 * 19 Jan 2002 Harald Welte <laforge@gnumonks.org>
 * 	- increase module usage count as soon as we have rules inside
 * 	  a table
 * 08 Oct 2005 Harald Welte <lafore@netfilter.org>
 * 	- Generalize into "x_tables" layer and "{ip,ip6,arp}_tables"
 */
#include <linux/cache.h>
#include <linux/capability.h>
#include <linux/skbuff.h>
#include <linux/kmod.h>
#include <linux/vmalloc.h>
#include <linux/netdevice.h>
#include <linux/module.h>
#include <linux/icmp.h>
#include <net/ip.h>
#include <net/compat.h>
#include <asm/uaccess.h>
#include <linux/mutex.h>
#include <linux/proc_fs.h>
#include <linux/err.h>
#include <linux/cpumask.h>

#include <linux/netfilter/x_tables.h>
#include <linux/netfilter_ipv4/ip_tables.h>

MODULE_LICENSE("GPL");
MODULE_AUTHOR("Netfilter Core Team <coreteam@netfilter.org>");
MODULE_DESCRIPTION("IPv4 packet filter");

/*#define DEBUG_IP_FIREWALL*/
/*#define DEBUG_ALLOW_ALL*/ /* Useful for remote debugging */
/*#define DEBUG_IP_FIREWALL_USER*/

#ifdef DEBUG_IP_FIREWALL
#define dprintf(format, args...)  printk(format , ## args)
#else
#define dprintf(format, args...)
#endif

#ifdef DEBUG_IP_FIREWALL_USER
#define duprintf(format, args...) printk(format , ## args)
#else
#define duprintf(format, args...)
#endif

#ifdef CONFIG_NETFILTER_DEBUG
#define IP_NF_ASSERT(x)						\
do {								\
	if (!(x))						\
		printk("IP_NF_ASSERT: %s:%s:%u\n",		\
		       __FUNCTION__, __FILE__, __LINE__);	\
} while(0)
#else
#define IP_NF_ASSERT(x)
#endif

#if 0
/* All the better to debug you with... */
#define static
#define inline
#endif

/*
   We keep a set of rules for each CPU, so we can avoid write-locking
   them in the softirq when updating the counters and therefore
   only need to read-lock in the softirq; doing a write_lock_bh() in user
   context stops packets coming through and allows user context to read
   the counters or update the rules.

   Hence the start of any table is given by get_table() below.  */

/* Returns whether matches rule or not. */
static inline int
ip_packet_match(const struct iphdr *ip,
		const char *indev,
		const char *outdev,
		const struct ipt_ip *ipinfo,
		int isfrag)
{
	size_t i;
	unsigned long ret;

#define FWINV(bool,invflg) ((bool) ^ !!(ipinfo->invflags & invflg))

	if (FWINV((ip->saddr&ipinfo->smsk.s_addr) != ipinfo->src.s_addr,
		  IPT_INV_SRCIP)
	    || FWINV((ip->daddr&ipinfo->dmsk.s_addr) != ipinfo->dst.s_addr,
		     IPT_INV_DSTIP)) {
		dprintf("Source or dest mismatch.\n");

		dprintf("SRC: %u.%u.%u.%u. Mask: %u.%u.%u.%u. Target: %u.%u.%u.%u.%s\n",
			NIPQUAD(ip->saddr),
			NIPQUAD(ipinfo->smsk.s_addr),
			NIPQUAD(ipinfo->src.s_addr),
			ipinfo->invflags & IPT_INV_SRCIP ? " (INV)" : "");
		dprintf("DST: %u.%u.%u.%u Mask: %u.%u.%u.%u Target: %u.%u.%u.%u.%s\n",
			NIPQUAD(ip->daddr),
			NIPQUAD(ipinfo->dmsk.s_addr),
			NIPQUAD(ipinfo->dst.s_addr),
			ipinfo->invflags & IPT_INV_DSTIP ? " (INV)" : "");
		return 0;
	}

	/* Look for ifname matches; this should unroll nicely. */
	for (i = 0, ret = 0; i < IFNAMSIZ/sizeof(unsigned long); i++) {
		ret |= (((const unsigned long *)indev)[i]
			^ ((const unsigned long *)ipinfo->iniface)[i])
			& ((const unsigned long *)ipinfo->iniface_mask)[i];
	}

	if (FWINV(ret != 0, IPT_INV_VIA_IN)) {
		dprintf("VIA in mismatch (%s vs %s).%s\n",
			indev, ipinfo->iniface,
			ipinfo->invflags&IPT_INV_VIA_IN ?" (INV)":"");
		return 0;
	}

	for (i = 0, ret = 0; i < IFNAMSIZ/sizeof(unsigned long); i++) {
		ret |= (((const unsigned long *)outdev)[i]
			^ ((const unsigned long *)ipinfo->outiface)[i])
			& ((const unsigned long *)ipinfo->outiface_mask)[i];
	}

	if (FWINV(ret != 0, IPT_INV_VIA_OUT)) {
		dprintf("VIA out mismatch (%s vs %s).%s\n",
			outdev, ipinfo->outiface,
			ipinfo->invflags&IPT_INV_VIA_OUT ?" (INV)":"");
		return 0;
	}

	/* Check specific protocol */
	if (ipinfo->proto
	    && FWINV(ip->protocol != ipinfo->proto, IPT_INV_PROTO)) {
		dprintf("Packet protocol %hi does not match %hi.%s\n",
			ip->protocol, ipinfo->proto,
			ipinfo->invflags&IPT_INV_PROTO ? " (INV)":"");
		return 0;
	}

	/* If we have a fragment rule but the packet is not a fragment
	 * then we return zero */
	if (FWINV((ipinfo->flags&IPT_F_FRAG) && !isfrag, IPT_INV_FRAG)) {
		dprintf("Fragment rule but not fragment.%s\n",
			ipinfo->invflags & IPT_INV_FRAG ? " (INV)" : "");
		return 0;
	}

	return 1;
}

static inline int
ip_checkentry(const struct ipt_ip *ip)
{
	if (ip->flags & ~IPT_F_MASK) {
		duprintf("Unknown flag bits set: %08X\n",
			 ip->flags & ~IPT_F_MASK);
		return 0;
	}
	if (ip->invflags & ~IPT_INV_MASK) {
		duprintf("Unknown invflag bits set: %08X\n",
			 ip->invflags & ~IPT_INV_MASK);
		return 0;
	}
	return 1;
}

static unsigned int
ipt_error(struct sk_buff **pskb,
	  const struct net_device *in,
	  const struct net_device *out,
	  unsigned int hooknum,
	  const struct xt_target *target,
	  const void *targinfo)
{
	if (net_ratelimit())
		printk("ip_tables: error: `%s'\n", (char *)targinfo);

	return NF_DROP;
}

static inline
int do_match(struct ipt_entry_match *m,
	     const struct sk_buff *skb,
	     const struct net_device *in,
	     const struct net_device *out,
	     int offset,
	     int *hotdrop)
{
	/* Stop iteration if it doesn't match */
	if (!m->u.kernel.match->match(skb, in, out, m->u.kernel.match, m->data,
				      offset, skb->nh.iph->ihl*4, hotdrop))
		return 1;
	else
		return 0;
}

static inline struct ipt_entry *
get_entry(void *base, unsigned int offset)
{
	return (struct ipt_entry *)(base + offset);
}

/* Returns one of the generic firewall policies, like NF_ACCEPT. */
unsigned int
ipt_do_table(struct sk_buff **pskb,
	     unsigned int hook,
	     const struct net_device *in,
	     const struct net_device *out,
	     struct ipt_table *table)
{
	static const char nulldevname[IFNAMSIZ] __attribute__((aligned(sizeof(long))));
	u_int16_t offset;
	struct iphdr *ip;
	u_int16_t datalen;
	int hotdrop = 0;
	/* Initializing verdict to NF_DROP keeps gcc happy. */
	unsigned int verdict = NF_DROP;
	const char *indev, *outdev;
	void *table_base;
	struct ipt_entry *e, *back;
	struct xt_table_info *private;

	/* Initialization */
	ip = (*pskb)->nh.iph;
	datalen = (*pskb)->len - ip->ihl * 4;
	indev = in ? in->name : nulldevname;
	outdev = out ? out->name : nulldevname;
	/* We handle fragments by dealing with the first fragment as
	 * if it was a normal packet.  All other fragments are treated
	 * normally, except that they will NEVER match rules that ask
	 * things we don't know, ie. tcp syn flag or ports).  If the
	 * rule is also a fragment-specific rule, non-fragments won't
	 * match it. */
	offset = ntohs(ip->frag_off) & IP_OFFSET;

	read_lock_bh(&table->lock);
	IP_NF_ASSERT(table->valid_hooks & (1 << hook));
	private = table->private;
	table_base = (void *)private->entries[smp_processor_id()];
	e = get_entry(table_base, private->hook_entry[hook]);

	/* For return from builtin chain */
	back = get_entry(table_base, private->underflow[hook]);

	do {
		IP_NF_ASSERT(e);
		IP_NF_ASSERT(back);
		if (ip_packet_match(ip, indev, outdev, &e->ip, offset)) {
			struct ipt_entry_target *t;

			if (IPT_MATCH_ITERATE(e, do_match,
					      *pskb, in, out,
					      offset, &hotdrop) != 0)
				goto no_match;

			ADD_COUNTER(e->counters, ntohs(ip->tot_len), 1);

			t = ipt_get_target(e);
			IP_NF_ASSERT(t->u.kernel.target);
			/* Standard target? */
			if (!t->u.kernel.target->target) {
				int v;

				v = ((struct ipt_standard_target *)t)->verdict;
				if (v < 0) {
					/* Pop from stack? */
					if (v != IPT_RETURN) {
						verdict = (unsigned)(-v) - 1;
						break;
					}
					e = back;
					back = get_entry(table_base,
							 back->comefrom);
					continue;
				}
				if (table_base + v != (void *)e + e->next_offset
				    && !(e->ip.flags & IPT_F_GOTO)) {
					/* Save old back ptr in next entry */
					struct ipt_entry *next
						= (void *)e + e->next_offset;
					next->comefrom
						= (void *)back - table_base;
					/* set back pointer to next entry */
					back = next;
				}

				e = get_entry(table_base, v);
			} else {
				/* Targets which reenter must return
                                   abs. verdicts */
#ifdef CONFIG_NETFILTER_DEBUG
				((struct ipt_entry *)table_base)->comefrom
					= 0xeeeeeeec;
#endif
				verdict = t->u.kernel.target->target(pskb,
								     in, out,
								     hook,
								     t->u.kernel.target,
								     t->data);

#ifdef CONFIG_NETFILTER_DEBUG
				if (((struct ipt_entry *)table_base)->comefrom
				    != 0xeeeeeeec
				    && verdict == IPT_CONTINUE) {
					printk("Target %s reentered!\n",
					       t->u.kernel.target->name);
					verdict = NF_DROP;
				}
				((struct ipt_entry *)table_base)->comefrom
					= 0x57acc001;
#endif
				/* Target might have changed stuff. */
				ip = (*pskb)->nh.iph;
				datalen = (*pskb)->len - ip->ihl * 4;

				if (verdict == IPT_CONTINUE)
					e = (void *)e + e->next_offset;
				else
					/* Verdict */
					break;
			}
		} else {

		no_match:
			e = (void *)e + e->next_offset;
		}
	} while (!hotdrop);

	read_unlock_bh(&table->lock);

#ifdef DEBUG_ALLOW_ALL
	return NF_ACCEPT;
#else
	if (hotdrop)
		return NF_DROP;
	else return verdict;
#endif
}

/* All zeroes == unconditional rule. */
static inline int
unconditional(const struct ipt_ip *ip)
{
	unsigned int i;

	for (i = 0; i < sizeof(*ip)/sizeof(__u32); i++)
		if (((__u32 *)ip)[i])
			return 0;

	return 1;
}

/* Figures out from what hook each rule can be called: returns 0 if
   there are loops.  Puts hook bitmask in comefrom. */
static int
mark_source_chains(struct xt_table_info *newinfo,
		   unsigned int valid_hooks, void *entry0)
{
	unsigned int hook;

	/* No recursion; use packet counter to save back ptrs (reset
	   to 0 as we leave), and comefrom to save source hook bitmask */
	for (hook = 0; hook < NF_IP_NUMHOOKS; hook++) {
		unsigned int pos = newinfo->hook_entry[hook];
		struct ipt_entry *e
			= (struct ipt_entry *)(entry0 + pos);

		if (!(valid_hooks & (1 << hook)))
			continue;

		/* Set initial back pointer. */
		e->counters.pcnt = pos;

		for (;;) {
			struct ipt_standard_target *t
				= (void *)ipt_get_target(e);

			if (e->comefrom & (1 << NF_IP_NUMHOOKS)) {
				printk("iptables: loop hook %u pos %u %08X.\n",
				       hook, pos, e->comefrom);
				return 0;
			}
			e->comefrom
				|= ((1 << hook) | (1 << NF_IP_NUMHOOKS));

			/* Unconditional return/END. */
			if (e->target_offset == sizeof(struct ipt_entry)
			    && (strcmp(t->target.u.user.name,
				       IPT_STANDARD_TARGET) == 0)
			    && t->verdict < 0
			    && unconditional(&e->ip)) {
				unsigned int oldpos, size;

				if (t->verdict < -NF_MAX_VERDICT - 1) {
					duprintf("mark_source_chains: bad "
						"negative verdict (%i)\n",
								t->verdict);
					return 0;
				}

				/* Return: backtrack through the last
				   big jump. */
				do {
					e->comefrom ^= (1<<NF_IP_NUMHOOKS);
#ifdef DEBUG_IP_FIREWALL_USER
					if (e->comefrom
					    & (1 << NF_IP_NUMHOOKS)) {
						duprintf("Back unset "
							 "on hook %u "
							 "rule %u\n",
							 hook, pos);
					}
#endif
					oldpos = pos;
					pos = e->counters.pcnt;
					e->counters.pcnt = 0;

					/* We're at the start. */
					if (pos == oldpos)
						goto next;

					e = (struct ipt_entry *)
						(entry0 + pos);
				} while (oldpos == pos + e->next_offset);

				/* Move along one */
				size = e->next_offset;
				e = (struct ipt_entry *)
					(entry0 + pos + size);
				e->counters.pcnt = pos;
				pos += size;
			} else {
				int newpos = t->verdict;

				if (strcmp(t->target.u.user.name,
					   IPT_STANDARD_TARGET) == 0
				    && newpos >= 0) {
					if (newpos > newinfo->size -
						sizeof(struct ipt_entry)) {
						duprintf("mark_source_chains: "
							"bad verdict (%i)\n",
								newpos);
						return 0;
					}
					/* This a jump; chase it. */
					duprintf("Jump rule %u -> %u\n",
						 pos, newpos);
				} else {
					/* ... this is a fallthru */
					newpos = pos + e->next_offset;
				}
				e = (struct ipt_entry *)
					(entry0 + newpos);
				e->counters.pcnt = pos;
				pos = newpos;
			}
		}
		next:
		duprintf("Finished chain %u\n", hook);
	}
	return 1;
}

static inline int
cleanup_match(struct ipt_entry_match *m, unsigned int *i)
{
	if (i && (*i)-- == 0)
		return 1;

	if (m->u.kernel.match->destroy)
		m->u.kernel.match->destroy(m->u.kernel.match, m->data);
	module_put(m->u.kernel.match->me);
	return 0;
}

static inline int
check_match(struct ipt_entry_match *m,
	    const char *name,
	    const struct ipt_ip *ip,
	    unsigned int hookmask,
	    unsigned int *i)
{
	struct ipt_match *match;
	int ret;

	match = try_then_request_module(xt_find_match(AF_INET, m->u.user.name,
						   m->u.user.revision),
					"ipt_%s", m->u.user.name);
	if (IS_ERR(match) || !match) {
		duprintf("check_match: `%s' not found\n", m->u.user.name);
		return match ? PTR_ERR(match) : -ENOENT;
	}
	m->u.kernel.match = match;

	ret = xt_check_match(match, AF_INET, m->u.match_size - sizeof(*m),
			     name, hookmask, ip->proto,
			     ip->invflags & IPT_INV_PROTO);
	if (ret)
		goto err;

	if (m->u.kernel.match->checkentry
	    && !m->u.kernel.match->checkentry(name, ip, match, m->data,
					      hookmask)) {
		duprintf("ip_tables: check failed for `%s'.\n",
			 m->u.kernel.match->name);
		ret = -EINVAL;
		goto err;
	}

	(*i)++;
	return 0;
err:
	module_put(m->u.kernel.match->me);
	return ret;
}

static struct ipt_target ipt_standard_target;

static inline int
check_entry(struct ipt_entry *e, const char *name, unsigned int size,
	    unsigned int *i)
{
	struct ipt_entry_target *t;
	struct ipt_target *target;
	int ret;
	unsigned int j;

	if (!ip_checkentry(&e->ip)) {
		duprintf("ip_tables: ip check failed %p %s.\n", e, name);
		return -EINVAL;
	}

	if (e->target_offset + sizeof(struct ipt_entry_target) > e->next_offset)
		return -EINVAL;

	j = 0;
	ret = IPT_MATCH_ITERATE(e, check_match, name, &e->ip, e->comefrom, &j);
	if (ret != 0)
		goto cleanup_matches;

	t = ipt_get_target(e);
	ret = -EINVAL;
	if (e->target_offset + t->u.target_size > e->next_offset)
			goto cleanup_matches;
	target = try_then_request_module(xt_find_target(AF_INET,
						     t->u.user.name,
						     t->u.user.revision),
					 "ipt_%s", t->u.user.name);
	if (IS_ERR(target) || !target) {
		duprintf("check_entry: `%s' not found\n", t->u.user.name);
		ret = target ? PTR_ERR(target) : -ENOENT;
		goto cleanup_matches;
	}
	t->u.kernel.target = target;

	ret = xt_check_target(target, AF_INET, t->u.target_size - sizeof(*t),
			      name, e->comefrom, e->ip.proto,
			      e->ip.invflags & IPT_INV_PROTO);
	if (ret)
		goto err;

<<<<<<< HEAD
	if (t->u.kernel.target->checkentry
=======
	if (t->u.kernel.target == &ipt_standard_target) {
		if (!standard_check(t, size)) {
			ret = -EINVAL;
			goto err;
		}
	} else if (t->u.kernel.target->checkentry
>>>>>>> 0215ffb0
		   && !t->u.kernel.target->checkentry(name, e, target, t->data,
						      e->comefrom)) {
		duprintf("ip_tables: check failed for `%s'.\n",
			 t->u.kernel.target->name);
		ret = -EINVAL;
		goto err;
	}

	(*i)++;
	return 0;
 err:
	module_put(t->u.kernel.target->me);
 cleanup_matches:
	IPT_MATCH_ITERATE(e, cleanup_match, &j);
	return ret;
}

static inline int
check_entry_size_and_hooks(struct ipt_entry *e,
			   struct xt_table_info *newinfo,
			   unsigned char *base,
			   unsigned char *limit,
			   const unsigned int *hook_entries,
			   const unsigned int *underflows,
			   unsigned int *i)
{
	unsigned int h;

	if ((unsigned long)e % __alignof__(struct ipt_entry) != 0
	    || (unsigned char *)e + sizeof(struct ipt_entry) >= limit) {
		duprintf("Bad offset %p\n", e);
		return -EINVAL;
	}

	if (e->next_offset
	    < sizeof(struct ipt_entry) + sizeof(struct ipt_entry_target)) {
		duprintf("checking: element %p size %u\n",
			 e, e->next_offset);
		return -EINVAL;
	}

	/* Check hooks & underflows */
	for (h = 0; h < NF_IP_NUMHOOKS; h++) {
		if ((unsigned char *)e - base == hook_entries[h])
			newinfo->hook_entry[h] = hook_entries[h];
		if ((unsigned char *)e - base == underflows[h])
			newinfo->underflow[h] = underflows[h];
	}

	/* FIXME: underflows must be unconditional, standard verdicts
           < 0 (not IPT_RETURN). --RR */

	/* Clear counters and comefrom */
	e->counters = ((struct xt_counters) { 0, 0 });
	e->comefrom = 0;

	(*i)++;
	return 0;
}

static inline int
cleanup_entry(struct ipt_entry *e, unsigned int *i)
{
	struct ipt_entry_target *t;

	if (i && (*i)-- == 0)
		return 1;

	/* Cleanup all matches */
	IPT_MATCH_ITERATE(e, cleanup_match, NULL);
	t = ipt_get_target(e);
	if (t->u.kernel.target->destroy)
		t->u.kernel.target->destroy(t->u.kernel.target, t->data);
	module_put(t->u.kernel.target->me);
	return 0;
}

/* Checks and translates the user-supplied table segment (held in
   newinfo) */
static int
translate_table(const char *name,
		unsigned int valid_hooks,
		struct xt_table_info *newinfo,
		void *entry0,
		unsigned int size,
		unsigned int number,
		const unsigned int *hook_entries,
		const unsigned int *underflows)
{
	unsigned int i;
	int ret;

	newinfo->size = size;
	newinfo->number = number;

	/* Init all hooks to impossible value. */
	for (i = 0; i < NF_IP_NUMHOOKS; i++) {
		newinfo->hook_entry[i] = 0xFFFFFFFF;
		newinfo->underflow[i] = 0xFFFFFFFF;
	}

	duprintf("translate_table: size %u\n", newinfo->size);
	i = 0;
	/* Walk through entries, checking offsets. */
	ret = IPT_ENTRY_ITERATE(entry0, newinfo->size,
				check_entry_size_and_hooks,
				newinfo,
				entry0,
				entry0 + size,
				hook_entries, underflows, &i);
	if (ret != 0)
		return ret;

	if (i != number) {
		duprintf("translate_table: %u not %u entries\n",
			 i, number);
		return -EINVAL;
	}

	/* Check hooks all assigned */
	for (i = 0; i < NF_IP_NUMHOOKS; i++) {
		/* Only hooks which are valid */
		if (!(valid_hooks & (1 << i)))
			continue;
		if (newinfo->hook_entry[i] == 0xFFFFFFFF) {
			duprintf("Invalid hook entry %u %u\n",
				 i, hook_entries[i]);
			return -EINVAL;
		}
		if (newinfo->underflow[i] == 0xFFFFFFFF) {
			duprintf("Invalid underflow %u %u\n",
				 i, underflows[i]);
			return -EINVAL;
		}
	}

	/* Finally, each sanity check must pass */
	i = 0;
	ret = IPT_ENTRY_ITERATE(entry0, newinfo->size,
				check_entry, name, size, &i);

<<<<<<< HEAD
	if (ret != 0) {
		IPT_ENTRY_ITERATE(entry0, newinfo->size,
				cleanup_entry, &i);
		return ret;
	}
=======
	if (ret != 0)
		goto cleanup;

	ret = -ELOOP;
	if (!mark_source_chains(newinfo, valid_hooks, entry0))
		goto cleanup;
>>>>>>> 0215ffb0

	/* And one copy for every other CPU */
	for_each_possible_cpu(i) {
		if (newinfo->entries[i] && newinfo->entries[i] != entry0)
			memcpy(newinfo->entries[i], entry0, newinfo->size);
	}

	return 0;
cleanup:
	IPT_ENTRY_ITERATE(entry0, newinfo->size, cleanup_entry, &i);
	return ret;
}

/* Gets counters. */
static inline int
add_entry_to_counter(const struct ipt_entry *e,
		     struct xt_counters total[],
		     unsigned int *i)
{
	ADD_COUNTER(total[*i], e->counters.bcnt, e->counters.pcnt);

	(*i)++;
	return 0;
}

static inline int
set_entry_to_counter(const struct ipt_entry *e,
		     struct ipt_counters total[],
		     unsigned int *i)
{
	SET_COUNTER(total[*i], e->counters.bcnt, e->counters.pcnt);

	(*i)++;
	return 0;
}

static void
get_counters(const struct xt_table_info *t,
	     struct xt_counters counters[])
{
	unsigned int cpu;
	unsigned int i;
	unsigned int curcpu;

	/* Instead of clearing (by a previous call to memset())
	 * the counters and using adds, we set the counters
	 * with data used by 'current' CPU
	 * We dont care about preemption here.
	 */
	curcpu = raw_smp_processor_id();

	i = 0;
	IPT_ENTRY_ITERATE(t->entries[curcpu],
			  t->size,
			  set_entry_to_counter,
			  counters,
			  &i);

	for_each_possible_cpu(cpu) {
		if (cpu == curcpu)
			continue;
		i = 0;
		IPT_ENTRY_ITERATE(t->entries[cpu],
				  t->size,
				  add_entry_to_counter,
				  counters,
				  &i);
	}
}

static inline struct xt_counters * alloc_counters(struct ipt_table *table)
{
	unsigned int countersize;
	struct xt_counters *counters;
	struct xt_table_info *private = table->private;

	/* We need atomic snapshot of counters: rest doesn't change
	   (other than comefrom, which userspace doesn't care
	   about). */
	countersize = sizeof(struct xt_counters) * private->number;
	counters = vmalloc_node(countersize, numa_node_id());

	if (counters == NULL)
		return ERR_PTR(-ENOMEM);

	/* First, sum counters... */
	write_lock_bh(&table->lock);
	get_counters(private, counters);
	write_unlock_bh(&table->lock);

	return counters;
}

static int
copy_entries_to_user(unsigned int total_size,
		     struct ipt_table *table,
		     void __user *userptr)
{
	unsigned int off, num;
	struct ipt_entry *e;
	struct xt_counters *counters;
	struct xt_table_info *private = table->private;
	int ret = 0;
	void *loc_cpu_entry;

	counters = alloc_counters(table);
	if (IS_ERR(counters))
		return PTR_ERR(counters);

	/* choose the copy that is on our node/cpu, ...
	 * This choice is lazy (because current thread is
	 * allowed to migrate to another cpu)
	 */
	loc_cpu_entry = private->entries[raw_smp_processor_id()];
	/* ... then copy entire thing ... */
	if (copy_to_user(userptr, loc_cpu_entry, total_size) != 0) {
		ret = -EFAULT;
		goto free_counters;
	}

	/* FIXME: use iterator macros --RR */
	/* ... then go back and fix counters and names */
	for (off = 0, num = 0; off < total_size; off += e->next_offset, num++){
		unsigned int i;
		struct ipt_entry_match *m;
		struct ipt_entry_target *t;

		e = (struct ipt_entry *)(loc_cpu_entry + off);
		if (copy_to_user(userptr + off
				 + offsetof(struct ipt_entry, counters),
				 &counters[num],
				 sizeof(counters[num])) != 0) {
			ret = -EFAULT;
			goto free_counters;
		}

		for (i = sizeof(struct ipt_entry);
		     i < e->target_offset;
		     i += m->u.match_size) {
			m = (void *)e + i;

			if (copy_to_user(userptr + off + i
					 + offsetof(struct ipt_entry_match,
						    u.user.name),
					 m->u.kernel.match->name,
					 strlen(m->u.kernel.match->name)+1)
			    != 0) {
				ret = -EFAULT;
				goto free_counters;
			}
		}

		t = ipt_get_target(e);
		if (copy_to_user(userptr + off + e->target_offset
				 + offsetof(struct ipt_entry_target,
					    u.user.name),
				 t->u.kernel.target->name,
				 strlen(t->u.kernel.target->name)+1) != 0) {
			ret = -EFAULT;
			goto free_counters;
		}
	}

 free_counters:
	vfree(counters);
	return ret;
}

#ifdef CONFIG_COMPAT
struct compat_delta {
	struct compat_delta *next;
	u_int16_t offset;
	short delta;
};

static struct compat_delta *compat_offsets = NULL;

static int compat_add_offset(u_int16_t offset, short delta)
{
	struct compat_delta *tmp;

	tmp = kmalloc(sizeof(struct compat_delta), GFP_KERNEL);
	if (!tmp)
		return -ENOMEM;
	tmp->offset = offset;
	tmp->delta = delta;
	if (compat_offsets) {
		tmp->next = compat_offsets->next;
		compat_offsets->next = tmp;
	} else {
		compat_offsets = tmp;
		tmp->next = NULL;
	}
	return 0;
}

static void compat_flush_offsets(void)
{
	struct compat_delta *tmp, *next;

	if (compat_offsets) {
		for(tmp = compat_offsets; tmp; tmp = next) {
			next = tmp->next;
			kfree(tmp);
		}
		compat_offsets = NULL;
	}
}

static short compat_calc_jump(u_int16_t offset)
{
	struct compat_delta *tmp;
	short delta;

	for(tmp = compat_offsets, delta = 0; tmp; tmp = tmp->next)
		if (tmp->offset < offset)
			delta += tmp->delta;
	return delta;
}

static void compat_standard_from_user(void *dst, void *src)
{
	int v = *(compat_int_t *)src;

	if (v > 0)
		v += compat_calc_jump(v);
	memcpy(dst, &v, sizeof(v));
}

static int compat_standard_to_user(void __user *dst, void *src)
{
	compat_int_t cv = *(int *)src;

	if (cv > 0)
		cv -= compat_calc_jump(cv);
	return copy_to_user(dst, &cv, sizeof(cv)) ? -EFAULT : 0;
}

static inline int
compat_calc_match(struct ipt_entry_match *m, int * size)
{
	*size += xt_compat_match_offset(m->u.kernel.match);
	return 0;
}

static int compat_calc_entry(struct ipt_entry *e, struct xt_table_info *info,
		void *base, struct xt_table_info *newinfo)
{
	struct ipt_entry_target *t;
	u_int16_t entry_offset;
	int off, i, ret;

	off = 0;
	entry_offset = (void *)e - base;
	IPT_MATCH_ITERATE(e, compat_calc_match, &off);
	t = ipt_get_target(e);
	off += xt_compat_target_offset(t->u.kernel.target);
	newinfo->size -= off;
	ret = compat_add_offset(entry_offset, off);
	if (ret)
		return ret;

	for (i = 0; i< NF_IP_NUMHOOKS; i++) {
		if (info->hook_entry[i] && (e < (struct ipt_entry *)
				(base + info->hook_entry[i])))
			newinfo->hook_entry[i] -= off;
		if (info->underflow[i] && (e < (struct ipt_entry *)
				(base + info->underflow[i])))
			newinfo->underflow[i] -= off;
	}
	return 0;
}

static int compat_table_info(struct xt_table_info *info,
		struct xt_table_info *newinfo)
{
	void *loc_cpu_entry;
	int i;

	if (!newinfo || !info)
		return -EINVAL;

	memset(newinfo, 0, sizeof(struct xt_table_info));
	newinfo->size = info->size;
	newinfo->number = info->number;
	for (i = 0; i < NF_IP_NUMHOOKS; i++) {
		newinfo->hook_entry[i] = info->hook_entry[i];
		newinfo->underflow[i] = info->underflow[i];
	}
	loc_cpu_entry = info->entries[raw_smp_processor_id()];
	return IPT_ENTRY_ITERATE(loc_cpu_entry, info->size,
			compat_calc_entry, info, loc_cpu_entry, newinfo);
}
#endif

static int get_info(void __user *user, int *len, int compat)
{
	char name[IPT_TABLE_MAXNAMELEN];
	struct ipt_table *t;
	int ret;

	if (*len != sizeof(struct ipt_getinfo)) {
		duprintf("length %u != %u\n", *len,
			(unsigned int)sizeof(struct ipt_getinfo));
		return -EINVAL;
	}

	if (copy_from_user(name, user, sizeof(name)) != 0)
		return -EFAULT;

	name[IPT_TABLE_MAXNAMELEN-1] = '\0';
#ifdef CONFIG_COMPAT
	if (compat)
		xt_compat_lock(AF_INET);
#endif
	t = try_then_request_module(xt_find_table_lock(AF_INET, name),
			"iptable_%s", name);
	if (t && !IS_ERR(t)) {
		struct ipt_getinfo info;
		struct xt_table_info *private = t->private;

#ifdef CONFIG_COMPAT
		if (compat) {
			struct xt_table_info tmp;
			ret = compat_table_info(private, &tmp);
			compat_flush_offsets();
			private =  &tmp;
		}
#endif
		info.valid_hooks = t->valid_hooks;
		memcpy(info.hook_entry, private->hook_entry,
				sizeof(info.hook_entry));
		memcpy(info.underflow, private->underflow,
				sizeof(info.underflow));
		info.num_entries = private->number;
		info.size = private->size;
		strcpy(info.name, name);

		if (copy_to_user(user, &info, *len) != 0)
			ret = -EFAULT;
		else
			ret = 0;

		xt_table_unlock(t);
		module_put(t->me);
	} else
		ret = t ? PTR_ERR(t) : -ENOENT;
#ifdef CONFIG_COMPAT
	if (compat)
		xt_compat_unlock(AF_INET);
#endif
	return ret;
}

static int
get_entries(struct ipt_get_entries __user *uptr, int *len)
{
	int ret;
	struct ipt_get_entries get;
	struct ipt_table *t;

	if (*len < sizeof(get)) {
		duprintf("get_entries: %u < %d\n", *len,
				(unsigned int)sizeof(get));
		return -EINVAL;
	}
	if (copy_from_user(&get, uptr, sizeof(get)) != 0)
		return -EFAULT;
	if (*len != sizeof(struct ipt_get_entries) + get.size) {
		duprintf("get_entries: %u != %u\n", *len,
				(unsigned int)(sizeof(struct ipt_get_entries) +
				get.size));
		return -EINVAL;
	}

	t = xt_find_table_lock(AF_INET, get.name);
	if (t && !IS_ERR(t)) {
		struct xt_table_info *private = t->private;
		duprintf("t->private->number = %u\n",
			 private->number);
		if (get.size == private->size)
			ret = copy_entries_to_user(private->size,
						   t, uptr->entrytable);
		else {
			duprintf("get_entries: I've got %u not %u!\n",
				 private->size,
				 get.size);
			ret = -EINVAL;
		}
		module_put(t->me);
		xt_table_unlock(t);
	} else
		ret = t ? PTR_ERR(t) : -ENOENT;

	return ret;
}

static int
__do_replace(const char *name, unsigned int valid_hooks,
		struct xt_table_info *newinfo, unsigned int num_counters,
		void __user *counters_ptr)
{
	int ret;
	struct ipt_table *t;
	struct xt_table_info *oldinfo;
	struct xt_counters *counters;
	void *loc_cpu_old_entry;

	ret = 0;
	counters = vmalloc(num_counters * sizeof(struct xt_counters));
	if (!counters) {
		ret = -ENOMEM;
		goto out;
	}

	t = try_then_request_module(xt_find_table_lock(AF_INET, name),
				    "iptable_%s", name);
	if (!t || IS_ERR(t)) {
		ret = t ? PTR_ERR(t) : -ENOENT;
		goto free_newinfo_counters_untrans;
	}

	/* You lied! */
	if (valid_hooks != t->valid_hooks) {
		duprintf("Valid hook crap: %08X vs %08X\n",
			 valid_hooks, t->valid_hooks);
		ret = -EINVAL;
		goto put_module;
	}

	oldinfo = xt_replace_table(t, num_counters, newinfo, &ret);
	if (!oldinfo)
		goto put_module;

	/* Update module usage count based on number of rules */
	duprintf("do_replace: oldnum=%u, initnum=%u, newnum=%u\n",
		oldinfo->number, oldinfo->initial_entries, newinfo->number);
	if ((oldinfo->number > oldinfo->initial_entries) ||
	    (newinfo->number <= oldinfo->initial_entries))
		module_put(t->me);
	if ((oldinfo->number > oldinfo->initial_entries) &&
	    (newinfo->number <= oldinfo->initial_entries))
		module_put(t->me);

	/* Get the old counters. */
	get_counters(oldinfo, counters);
	/* Decrease module usage counts and free resource */
	loc_cpu_old_entry = oldinfo->entries[raw_smp_processor_id()];
	IPT_ENTRY_ITERATE(loc_cpu_old_entry, oldinfo->size, cleanup_entry,NULL);
	xt_free_table_info(oldinfo);
	if (copy_to_user(counters_ptr, counters,
			 sizeof(struct xt_counters) * num_counters) != 0)
		ret = -EFAULT;
	vfree(counters);
	xt_table_unlock(t);
	return ret;

 put_module:
	module_put(t->me);
	xt_table_unlock(t);
 free_newinfo_counters_untrans:
	vfree(counters);
 out:
	return ret;
}

static int
do_replace(void __user *user, unsigned int len)
{
	int ret;
	struct ipt_replace tmp;
	struct xt_table_info *newinfo;
	void *loc_cpu_entry;

	if (copy_from_user(&tmp, user, sizeof(tmp)) != 0)
		return -EFAULT;

	/* Hack: Causes ipchains to give correct error msg --RR */
	if (len != sizeof(tmp) + tmp.size)
		return -ENOPROTOOPT;

	/* overflow check */
	if (tmp.size >= (INT_MAX - sizeof(struct xt_table_info)) / NR_CPUS -
			SMP_CACHE_BYTES)
		return -ENOMEM;
	if (tmp.num_counters >= INT_MAX / sizeof(struct xt_counters))
		return -ENOMEM;

	newinfo = xt_alloc_table_info(tmp.size);
	if (!newinfo)
		return -ENOMEM;

	/* choose the copy that is our node/cpu */
	loc_cpu_entry = newinfo->entries[raw_smp_processor_id()];
	if (copy_from_user(loc_cpu_entry, user + sizeof(tmp),
			   tmp.size) != 0) {
		ret = -EFAULT;
		goto free_newinfo;
	}

	ret = translate_table(tmp.name, tmp.valid_hooks,
			      newinfo, loc_cpu_entry, tmp.size, tmp.num_entries,
			      tmp.hook_entry, tmp.underflow);
	if (ret != 0)
		goto free_newinfo;

	duprintf("ip_tables: Translated table\n");

	ret = __do_replace(tmp.name, tmp.valid_hooks,
			      newinfo, tmp.num_counters,
			      tmp.counters);
	if (ret)
		goto free_newinfo_untrans;
	return 0;

 free_newinfo_untrans:
	IPT_ENTRY_ITERATE(loc_cpu_entry, newinfo->size, cleanup_entry,NULL);
 free_newinfo:
	xt_free_table_info(newinfo);
	return ret;
}

/* We're lazy, and add to the first CPU; overflow works its fey magic
 * and everything is OK. */
static inline int
add_counter_to_entry(struct ipt_entry *e,
		     const struct xt_counters addme[],
		     unsigned int *i)
{
#if 0
	duprintf("add_counter: Entry %u %lu/%lu + %lu/%lu\n",
		 *i,
		 (long unsigned int)e->counters.pcnt,
		 (long unsigned int)e->counters.bcnt,
		 (long unsigned int)addme[*i].pcnt,
		 (long unsigned int)addme[*i].bcnt);
#endif

	ADD_COUNTER(e->counters, addme[*i].bcnt, addme[*i].pcnt);

	(*i)++;
	return 0;
}

static int
do_add_counters(void __user *user, unsigned int len, int compat)
{
	unsigned int i;
	struct xt_counters_info tmp;
	struct xt_counters *paddc;
	unsigned int num_counters;
	char *name;
	int size;
	void *ptmp;
	struct ipt_table *t;
	struct xt_table_info *private;
	int ret = 0;
	void *loc_cpu_entry;
#ifdef CONFIG_COMPAT
	struct compat_xt_counters_info compat_tmp;

	if (compat) {
		ptmp = &compat_tmp;
		size = sizeof(struct compat_xt_counters_info);
	} else
#endif
	{
		ptmp = &tmp;
		size = sizeof(struct xt_counters_info);
	}

	if (copy_from_user(ptmp, user, size) != 0)
		return -EFAULT;

#ifdef CONFIG_COMPAT
	if (compat) {
		num_counters = compat_tmp.num_counters;
		name = compat_tmp.name;
	} else
#endif
	{
		num_counters = tmp.num_counters;
		name = tmp.name;
	}

	if (len != size + num_counters * sizeof(struct xt_counters))
		return -EINVAL;

	paddc = vmalloc_node(len - size, numa_node_id());
	if (!paddc)
		return -ENOMEM;

	if (copy_from_user(paddc, user + size, len - size) != 0) {
		ret = -EFAULT;
		goto free;
	}

	t = xt_find_table_lock(AF_INET, name);
	if (!t || IS_ERR(t)) {
		ret = t ? PTR_ERR(t) : -ENOENT;
		goto free;
	}

	write_lock_bh(&t->lock);
	private = t->private;
	if (private->number != num_counters) {
		ret = -EINVAL;
		goto unlock_up_free;
	}

	i = 0;
	/* Choose the copy that is on our node */
	loc_cpu_entry = private->entries[raw_smp_processor_id()];
	IPT_ENTRY_ITERATE(loc_cpu_entry,
			  private->size,
			  add_counter_to_entry,
			  paddc,
			  &i);
 unlock_up_free:
	write_unlock_bh(&t->lock);
	xt_table_unlock(t);
	module_put(t->me);
 free:
	vfree(paddc);

	return ret;
}

#ifdef CONFIG_COMPAT
struct compat_ipt_replace {
	char			name[IPT_TABLE_MAXNAMELEN];
	u32			valid_hooks;
	u32			num_entries;
	u32			size;
	u32			hook_entry[NF_IP_NUMHOOKS];
	u32			underflow[NF_IP_NUMHOOKS];
	u32			num_counters;
	compat_uptr_t		counters;	/* struct ipt_counters * */
	struct compat_ipt_entry	entries[0];
};

static inline int compat_copy_match_to_user(struct ipt_entry_match *m,
		void * __user *dstptr, compat_uint_t *size)
{
	return xt_compat_match_to_user(m, dstptr, size);
}

static int compat_copy_entry_to_user(struct ipt_entry *e,
		void * __user *dstptr, compat_uint_t *size)
{
	struct ipt_entry_target *t;
	struct compat_ipt_entry __user *ce;
	u_int16_t target_offset, next_offset;
	compat_uint_t origsize;
	int ret;

	ret = -EFAULT;
	origsize = *size;
	ce = (struct compat_ipt_entry __user *)*dstptr;
	if (copy_to_user(ce, e, sizeof(struct ipt_entry)))
		goto out;

	*dstptr += sizeof(struct compat_ipt_entry);
	ret = IPT_MATCH_ITERATE(e, compat_copy_match_to_user, dstptr, size);
	target_offset = e->target_offset - (origsize - *size);
	if (ret)
		goto out;
	t = ipt_get_target(e);
	ret = xt_compat_target_to_user(t, dstptr, size);
	if (ret)
		goto out;
	ret = -EFAULT;
	next_offset = e->next_offset - (origsize - *size);
	if (put_user(target_offset, &ce->target_offset))
		goto out;
	if (put_user(next_offset, &ce->next_offset))
		goto out;
	return 0;
out:
	return ret;
}

static inline int
compat_check_calc_match(struct ipt_entry_match *m,
	    const char *name,
	    const struct ipt_ip *ip,
	    unsigned int hookmask,
	    int *size, int *i)
{
	struct ipt_match *match;

	match = try_then_request_module(xt_find_match(AF_INET, m->u.user.name,
						   m->u.user.revision),
					"ipt_%s", m->u.user.name);
	if (IS_ERR(match) || !match) {
		duprintf("compat_check_calc_match: `%s' not found\n",
				m->u.user.name);
		return match ? PTR_ERR(match) : -ENOENT;
	}
	m->u.kernel.match = match;
	*size += xt_compat_match_offset(match);

	(*i)++;
	return 0;
}

static inline int
check_compat_entry_size_and_hooks(struct ipt_entry *e,
			   struct xt_table_info *newinfo,
			   unsigned int *size,
			   unsigned char *base,
			   unsigned char *limit,
			   unsigned int *hook_entries,
			   unsigned int *underflows,
			   unsigned int *i,
			   const char *name)
{
	struct ipt_entry_target *t;
	struct ipt_target *target;
	u_int16_t entry_offset;
	int ret, off, h, j;

	duprintf("check_compat_entry_size_and_hooks %p\n", e);
	if ((unsigned long)e % __alignof__(struct compat_ipt_entry) != 0
	    || (unsigned char *)e + sizeof(struct compat_ipt_entry) >= limit) {
		duprintf("Bad offset %p, limit = %p\n", e, limit);
		return -EINVAL;
	}

	if (e->next_offset < sizeof(struct compat_ipt_entry) +
			sizeof(struct compat_xt_entry_target)) {
		duprintf("checking: element %p size %u\n",
			 e, e->next_offset);
		return -EINVAL;
	}

	if (!ip_checkentry(&e->ip)) {
		duprintf("ip_tables: ip check failed %p %s.\n", e, name);
		return -EINVAL;
	}

	if (e->target_offset + sizeof(struct compat_xt_entry_target) >
								e->next_offset)
		return -EINVAL;

	off = 0;
	entry_offset = (void *)e - (void *)base;
	j = 0;
	ret = IPT_MATCH_ITERATE(e, compat_check_calc_match, name, &e->ip,
			e->comefrom, &off, &j);
	if (ret != 0)
		goto cleanup_matches;

	t = ipt_get_target(e);
	ret = -EINVAL;
	if (e->target_offset + t->u.target_size > e->next_offset)
			goto cleanup_matches;
	target = try_then_request_module(xt_find_target(AF_INET,
						     t->u.user.name,
						     t->u.user.revision),
					 "ipt_%s", t->u.user.name);
	if (IS_ERR(target) || !target) {
		duprintf("check_entry: `%s' not found\n", t->u.user.name);
		ret = target ? PTR_ERR(target) : -ENOENT;
		goto cleanup_matches;
	}
	t->u.kernel.target = target;

	off += xt_compat_target_offset(target);
	*size += off;
	ret = compat_add_offset(entry_offset, off);
	if (ret)
		goto out;

	/* Check hooks & underflows */
	for (h = 0; h < NF_IP_NUMHOOKS; h++) {
		if ((unsigned char *)e - base == hook_entries[h])
			newinfo->hook_entry[h] = hook_entries[h];
		if ((unsigned char *)e - base == underflows[h])
			newinfo->underflow[h] = underflows[h];
	}

	/* Clear counters and comefrom */
	e->counters = ((struct ipt_counters) { 0, 0 });
	e->comefrom = 0;

	(*i)++;
	return 0;

out:
	module_put(t->u.kernel.target->me);
cleanup_matches:
	IPT_MATCH_ITERATE(e, cleanup_match, &j);
	return ret;
}

static inline int compat_copy_match_from_user(struct ipt_entry_match *m,
	void **dstptr, compat_uint_t *size, const char *name,
	const struct ipt_ip *ip, unsigned int hookmask)
{
	struct ipt_entry_match *dm;
	struct ipt_match *match;
	int ret;

	dm = (struct ipt_entry_match *)*dstptr;
	match = m->u.kernel.match;
	xt_compat_match_from_user(m, dstptr, size);

	ret = xt_check_match(match, AF_INET, dm->u.match_size - sizeof(*dm),
			     name, hookmask, ip->proto,
			     ip->invflags & IPT_INV_PROTO);
<<<<<<< HEAD

=======
>>>>>>> 0215ffb0
	if (!ret && m->u.kernel.match->checkentry
	    && !m->u.kernel.match->checkentry(name, ip, match, dm->data,
					      hookmask)) {
		duprintf("ip_tables: check failed for `%s'.\n",
			 m->u.kernel.match->name);
		ret = -EINVAL;
	}
	return ret;
}

static int compat_copy_entry_from_user(struct ipt_entry *e, void **dstptr,
	unsigned int *size, const char *name,
	struct xt_table_info *newinfo, unsigned char *base)
{
	struct ipt_entry_target *t;
	struct ipt_target *target;
	struct ipt_entry *de;
	unsigned int origsize;
	int ret, h;

	ret = 0;
	origsize = *size;
	de = (struct ipt_entry *)*dstptr;
	memcpy(de, e, sizeof(struct ipt_entry));

	*dstptr += sizeof(struct compat_ipt_entry);
	ret = IPT_MATCH_ITERATE(e, compat_copy_match_from_user, dstptr, size,
			name, &de->ip, de->comefrom);
	if (ret)
		goto err;
	de->target_offset = e->target_offset - (origsize - *size);
	t = ipt_get_target(e);
	target = t->u.kernel.target;
	xt_compat_target_from_user(t, dstptr, size);

	de->next_offset = e->next_offset - (origsize - *size);
	for (h = 0; h < NF_IP_NUMHOOKS; h++) {
		if ((unsigned char *)de - base < newinfo->hook_entry[h])
			newinfo->hook_entry[h] -= origsize - *size;
		if ((unsigned char *)de - base < newinfo->underflow[h])
			newinfo->underflow[h] -= origsize - *size;
	}

	t = ipt_get_target(de);
	target = t->u.kernel.target;
	ret = xt_check_target(target, AF_INET, t->u.target_size - sizeof(*t),
			      name, e->comefrom, e->ip.proto,
			      e->ip.invflags & IPT_INV_PROTO);
	if (ret)
		goto err;

<<<<<<< HEAD
	if (t->u.kernel.target->checkentry
=======
	ret = -EINVAL;
	if (t->u.kernel.target == &ipt_standard_target) {
		if (!standard_check(t, *size))
			goto err;
	} else if (t->u.kernel.target->checkentry
>>>>>>> 0215ffb0
		   && !t->u.kernel.target->checkentry(name, de, target,
						      t->data, de->comefrom)) {
		duprintf("ip_tables: compat: check failed for `%s'.\n",
			 t->u.kernel.target->name);
<<<<<<< HEAD
		ret = -EINVAL;
		goto err;
	}
 err:
=======
		goto err;
	}
	ret = 0;
err:
>>>>>>> 0215ffb0
	return ret;
}

static int
translate_compat_table(const char *name,
		unsigned int valid_hooks,
		struct xt_table_info **pinfo,
		void **pentry0,
		unsigned int total_size,
		unsigned int number,
		unsigned int *hook_entries,
		unsigned int *underflows)
{
	unsigned int i, j;
	struct xt_table_info *newinfo, *info;
	void *pos, *entry0, *entry1;
	unsigned int size;
	int ret;

	info = *pinfo;
	entry0 = *pentry0;
	size = total_size;
	info->number = number;

	/* Init all hooks to impossible value. */
	for (i = 0; i < NF_IP_NUMHOOKS; i++) {
		info->hook_entry[i] = 0xFFFFFFFF;
		info->underflow[i] = 0xFFFFFFFF;
	}

	duprintf("translate_compat_table: size %u\n", info->size);
	j = 0;
	xt_compat_lock(AF_INET);
	/* Walk through entries, checking offsets. */
	ret = IPT_ENTRY_ITERATE(entry0, total_size,
				check_compat_entry_size_and_hooks,
				info, &size, entry0,
				entry0 + total_size,
				hook_entries, underflows, &j, name);
	if (ret != 0)
		goto out_unlock;

	ret = -EINVAL;
	if (j != number) {
		duprintf("translate_compat_table: %u not %u entries\n",
			 j, number);
		goto out_unlock;
	}

	/* Check hooks all assigned */
	for (i = 0; i < NF_IP_NUMHOOKS; i++) {
		/* Only hooks which are valid */
		if (!(valid_hooks & (1 << i)))
			continue;
		if (info->hook_entry[i] == 0xFFFFFFFF) {
			duprintf("Invalid hook entry %u %u\n",
				 i, hook_entries[i]);
			goto out_unlock;
		}
		if (info->underflow[i] == 0xFFFFFFFF) {
			duprintf("Invalid underflow %u %u\n",
				 i, underflows[i]);
			goto out_unlock;
		}
	}

	ret = -ENOMEM;
	newinfo = xt_alloc_table_info(size);
	if (!newinfo)
		goto out_unlock;

	newinfo->number = number;
	for (i = 0; i < NF_IP_NUMHOOKS; i++) {
		newinfo->hook_entry[i] = info->hook_entry[i];
		newinfo->underflow[i] = info->underflow[i];
	}
	entry1 = newinfo->entries[raw_smp_processor_id()];
	pos = entry1;
	size =  total_size;
	ret = IPT_ENTRY_ITERATE(entry0, total_size,
			compat_copy_entry_from_user, &pos, &size,
			name, newinfo, entry1);
	compat_flush_offsets();
	xt_compat_unlock(AF_INET);
	if (ret)
		goto free_newinfo;

	ret = -ELOOP;
	if (!mark_source_chains(newinfo, valid_hooks, entry1))
		goto free_newinfo;

	/* And one copy for every other CPU */
	for_each_possible_cpu(i)
		if (newinfo->entries[i] && newinfo->entries[i] != entry1)
			memcpy(newinfo->entries[i], entry1, newinfo->size);

	*pinfo = newinfo;
	*pentry0 = entry1;
	xt_free_table_info(info);
	return 0;

free_newinfo:
	xt_free_table_info(newinfo);
out:
	IPT_ENTRY_ITERATE(entry0, total_size, cleanup_entry, &j);
	return ret;
out_unlock:
	compat_flush_offsets();
	xt_compat_unlock(AF_INET);
	goto out;
}

static int
compat_do_replace(void __user *user, unsigned int len)
{
	int ret;
	struct compat_ipt_replace tmp;
	struct xt_table_info *newinfo;
	void *loc_cpu_entry;

	if (copy_from_user(&tmp, user, sizeof(tmp)) != 0)
		return -EFAULT;

	/* Hack: Causes ipchains to give correct error msg --RR */
	if (len != sizeof(tmp) + tmp.size)
		return -ENOPROTOOPT;

	/* overflow check */
	if (tmp.size >= (INT_MAX - sizeof(struct xt_table_info)) / NR_CPUS -
			SMP_CACHE_BYTES)
		return -ENOMEM;
	if (tmp.num_counters >= INT_MAX / sizeof(struct xt_counters))
		return -ENOMEM;

	newinfo = xt_alloc_table_info(tmp.size);
	if (!newinfo)
		return -ENOMEM;

	/* choose the copy that is our node/cpu */
	loc_cpu_entry = newinfo->entries[raw_smp_processor_id()];
	if (copy_from_user(loc_cpu_entry, user + sizeof(tmp),
			   tmp.size) != 0) {
		ret = -EFAULT;
		goto free_newinfo;
	}

	ret = translate_compat_table(tmp.name, tmp.valid_hooks,
			      &newinfo, &loc_cpu_entry, tmp.size,
			      tmp.num_entries, tmp.hook_entry, tmp.underflow);
	if (ret != 0)
		goto free_newinfo;

	duprintf("compat_do_replace: Translated table\n");

	ret = __do_replace(tmp.name, tmp.valid_hooks,
			      newinfo, tmp.num_counters,
			      compat_ptr(tmp.counters));
	if (ret)
		goto free_newinfo_untrans;
	return 0;

 free_newinfo_untrans:
	IPT_ENTRY_ITERATE(loc_cpu_entry, newinfo->size, cleanup_entry,NULL);
 free_newinfo:
	xt_free_table_info(newinfo);
	return ret;
}

static int
compat_do_ipt_set_ctl(struct sock *sk,	int cmd, void __user *user,
		unsigned int len)
{
	int ret;

	if (!capable(CAP_NET_ADMIN))
		return -EPERM;

	switch (cmd) {
	case IPT_SO_SET_REPLACE:
		ret = compat_do_replace(user, len);
		break;

	case IPT_SO_SET_ADD_COUNTERS:
		ret = do_add_counters(user, len, 1);
		break;

	default:
		duprintf("do_ipt_set_ctl:  unknown request %i\n", cmd);
		ret = -EINVAL;
	}

	return ret;
}

struct compat_ipt_get_entries
{
	char name[IPT_TABLE_MAXNAMELEN];
	compat_uint_t size;
	struct compat_ipt_entry entrytable[0];
};

static int compat_copy_entries_to_user(unsigned int total_size,
		     struct ipt_table *table, void __user *userptr)
{
	unsigned int off, num;
	struct compat_ipt_entry e;
	struct xt_counters *counters;
	struct xt_table_info *private = table->private;
	void __user *pos;
	unsigned int size;
	int ret = 0;
	void *loc_cpu_entry;

	counters = alloc_counters(table);
	if (IS_ERR(counters))
		return PTR_ERR(counters);

	/* choose the copy that is on our node/cpu, ...
	 * This choice is lazy (because current thread is
	 * allowed to migrate to another cpu)
	 */
	loc_cpu_entry = private->entries[raw_smp_processor_id()];
	pos = userptr;
	size = total_size;
	ret = IPT_ENTRY_ITERATE(loc_cpu_entry, total_size,
			compat_copy_entry_to_user, &pos, &size);
	if (ret)
		goto free_counters;

	/* ... then go back and fix counters and names */
	for (off = 0, num = 0; off < size; off += e.next_offset, num++) {
		unsigned int i;
		struct ipt_entry_match m;
		struct ipt_entry_target t;

		ret = -EFAULT;
		if (copy_from_user(&e, userptr + off,
					sizeof(struct compat_ipt_entry)))
			goto free_counters;
		if (copy_to_user(userptr + off +
			offsetof(struct compat_ipt_entry, counters),
			 &counters[num], sizeof(counters[num])))
			goto free_counters;

		for (i = sizeof(struct compat_ipt_entry);
				i < e.target_offset; i += m.u.match_size) {
			if (copy_from_user(&m, userptr + off + i,
					sizeof(struct ipt_entry_match)))
				goto free_counters;
			if (copy_to_user(userptr + off + i +
				offsetof(struct ipt_entry_match, u.user.name),
				m.u.kernel.match->name,
				strlen(m.u.kernel.match->name) + 1))
				goto free_counters;
		}

		if (copy_from_user(&t, userptr + off + e.target_offset,
					sizeof(struct ipt_entry_target)))
			goto free_counters;
		if (copy_to_user(userptr + off + e.target_offset +
			offsetof(struct ipt_entry_target, u.user.name),
			t.u.kernel.target->name,
			strlen(t.u.kernel.target->name) + 1))
			goto free_counters;
	}
	ret = 0;
free_counters:
	vfree(counters);
	return ret;
}

static int
compat_get_entries(struct compat_ipt_get_entries __user *uptr, int *len)
{
	int ret;
	struct compat_ipt_get_entries get;
	struct ipt_table *t;


	if (*len < sizeof(get)) {
		duprintf("compat_get_entries: %u < %u\n",
				*len, (unsigned int)sizeof(get));
		return -EINVAL;
	}

	if (copy_from_user(&get, uptr, sizeof(get)) != 0)
		return -EFAULT;

	if (*len != sizeof(struct compat_ipt_get_entries) + get.size) {
		duprintf("compat_get_entries: %u != %u\n", *len,
			(unsigned int)(sizeof(struct compat_ipt_get_entries) +
			get.size));
		return -EINVAL;
	}

	xt_compat_lock(AF_INET);
	t = xt_find_table_lock(AF_INET, get.name);
	if (t && !IS_ERR(t)) {
		struct xt_table_info *private = t->private;
		struct xt_table_info info;
		duprintf("t->private->number = %u\n",
			 private->number);
		ret = compat_table_info(private, &info);
		if (!ret && get.size == info.size) {
			ret = compat_copy_entries_to_user(private->size,
						   t, uptr->entrytable);
		} else if (!ret) {
			duprintf("compat_get_entries: I've got %u not %u!\n",
				 private->size,
				 get.size);
			ret = -EINVAL;
		}
		compat_flush_offsets();
		module_put(t->me);
		xt_table_unlock(t);
	} else
		ret = t ? PTR_ERR(t) : -ENOENT;

	xt_compat_unlock(AF_INET);
	return ret;
}

static int do_ipt_get_ctl(struct sock *, int, void __user *, int *);

static int
compat_do_ipt_get_ctl(struct sock *sk, int cmd, void __user *user, int *len)
{
	int ret;

	if (!capable(CAP_NET_ADMIN))
		return -EPERM;

	switch (cmd) {
	case IPT_SO_GET_INFO:
		ret = get_info(user, len, 1);
		break;
	case IPT_SO_GET_ENTRIES:
		ret = compat_get_entries(user, len);
		break;
	default:
		ret = do_ipt_get_ctl(sk, cmd, user, len);
	}
	return ret;
}
#endif

static int
do_ipt_set_ctl(struct sock *sk,	int cmd, void __user *user, unsigned int len)
{
	int ret;

	if (!capable(CAP_NET_ADMIN))
		return -EPERM;

	switch (cmd) {
	case IPT_SO_SET_REPLACE:
		ret = do_replace(user, len);
		break;

	case IPT_SO_SET_ADD_COUNTERS:
		ret = do_add_counters(user, len, 0);
		break;

	default:
		duprintf("do_ipt_set_ctl:  unknown request %i\n", cmd);
		ret = -EINVAL;
	}

	return ret;
}

static int
do_ipt_get_ctl(struct sock *sk, int cmd, void __user *user, int *len)
{
	int ret;

	if (!capable(CAP_NET_ADMIN))
		return -EPERM;

	switch (cmd) {
	case IPT_SO_GET_INFO:
		ret = get_info(user, len, 0);
		break;

	case IPT_SO_GET_ENTRIES:
		ret = get_entries(user, len);
		break;

	case IPT_SO_GET_REVISION_MATCH:
	case IPT_SO_GET_REVISION_TARGET: {
		struct ipt_get_revision rev;
		int target;

		if (*len != sizeof(rev)) {
			ret = -EINVAL;
			break;
		}
		if (copy_from_user(&rev, user, sizeof(rev)) != 0) {
			ret = -EFAULT;
			break;
		}

		if (cmd == IPT_SO_GET_REVISION_TARGET)
			target = 1;
		else
			target = 0;

		try_then_request_module(xt_find_revision(AF_INET, rev.name,
							 rev.revision,
							 target, &ret),
					"ipt_%s", rev.name);
		break;
	}

	default:
		duprintf("do_ipt_get_ctl: unknown request %i\n", cmd);
		ret = -EINVAL;
	}

	return ret;
}

int ipt_register_table(struct xt_table *table, const struct ipt_replace *repl)
{
	int ret;
	struct xt_table_info *newinfo;
	static struct xt_table_info bootstrap
		= { 0, 0, 0, { 0 }, { 0 }, { } };
	void *loc_cpu_entry;

	newinfo = xt_alloc_table_info(repl->size);
	if (!newinfo)
		return -ENOMEM;

	/* choose the copy on our node/cpu
	 * but dont care of preemption
	 */
	loc_cpu_entry = newinfo->entries[raw_smp_processor_id()];
	memcpy(loc_cpu_entry, repl->entries, repl->size);

	ret = translate_table(table->name, table->valid_hooks,
			      newinfo, loc_cpu_entry, repl->size,
			      repl->num_entries,
			      repl->hook_entry,
			      repl->underflow);
	if (ret != 0) {
		xt_free_table_info(newinfo);
		return ret;
	}

	ret = xt_register_table(table, &bootstrap, newinfo);
	if (ret != 0) {
		xt_free_table_info(newinfo);
		return ret;
	}

	return 0;
}

void ipt_unregister_table(struct ipt_table *table)
{
	struct xt_table_info *private;
	void *loc_cpu_entry;

 	private = xt_unregister_table(table);

	/* Decrease module usage counts and free resources */
	loc_cpu_entry = private->entries[raw_smp_processor_id()];
	IPT_ENTRY_ITERATE(loc_cpu_entry, private->size, cleanup_entry, NULL);
	xt_free_table_info(private);
}

/* Returns 1 if the type and code is matched by the range, 0 otherwise */
static inline int
icmp_type_code_match(u_int8_t test_type, u_int8_t min_code, u_int8_t max_code,
		     u_int8_t type, u_int8_t code,
		     int invert)
{
	return ((test_type == 0xFF) || (type == test_type && code >= min_code && code <= max_code))
		^ invert;
}

static int
icmp_match(const struct sk_buff *skb,
	   const struct net_device *in,
	   const struct net_device *out,
	   const struct xt_match *match,
	   const void *matchinfo,
	   int offset,
	   unsigned int protoff,
	   int *hotdrop)
{
	struct icmphdr _icmph, *ic;
	const struct ipt_icmp *icmpinfo = matchinfo;

	/* Must not be a fragment. */
	if (offset)
		return 0;

	ic = skb_header_pointer(skb, protoff, sizeof(_icmph), &_icmph);
	if (ic == NULL) {
		/* We've been asked to examine this packet, and we
		 * can't.  Hence, no choice but to drop.
		 */
		duprintf("Dropping evil ICMP tinygram.\n");
		*hotdrop = 1;
		return 0;
	}

	return icmp_type_code_match(icmpinfo->type,
				    icmpinfo->code[0],
				    icmpinfo->code[1],
				    ic->type, ic->code,
				    !!(icmpinfo->invflags&IPT_ICMP_INV));
}

/* Called when user tries to insert an entry of this type. */
static int
icmp_checkentry(const char *tablename,
	   const void *info,
	   const struct xt_match *match,
	   void *matchinfo,
	   unsigned int hook_mask)
{
	const struct ipt_icmp *icmpinfo = matchinfo;

	/* Must specify no unknown invflags */
	return !(icmpinfo->invflags & ~IPT_ICMP_INV);
}

/* The built-in targets: standard (NULL) and error. */
static struct ipt_target ipt_standard_target = {
	.name		= IPT_STANDARD_TARGET,
	.targetsize	= sizeof(int),
	.family		= AF_INET,
#ifdef CONFIG_COMPAT
	.compatsize	= sizeof(compat_int_t),
	.compat_from_user = compat_standard_from_user,
	.compat_to_user	= compat_standard_to_user,
#endif
};

static struct ipt_target ipt_error_target = {
	.name		= IPT_ERROR_TARGET,
	.target		= ipt_error,
	.targetsize	= IPT_FUNCTION_MAXNAMELEN,
	.family		= AF_INET,
};

static struct nf_sockopt_ops ipt_sockopts = {
	.pf		= PF_INET,
	.set_optmin	= IPT_BASE_CTL,
	.set_optmax	= IPT_SO_SET_MAX+1,
	.set		= do_ipt_set_ctl,
#ifdef CONFIG_COMPAT
	.compat_set	= compat_do_ipt_set_ctl,
#endif
	.get_optmin	= IPT_BASE_CTL,
	.get_optmax	= IPT_SO_GET_MAX+1,
	.get		= do_ipt_get_ctl,
#ifdef CONFIG_COMPAT
	.compat_get	= compat_do_ipt_get_ctl,
#endif
};

static struct ipt_match icmp_matchstruct = {
	.name		= "icmp",
	.match		= icmp_match,
	.matchsize	= sizeof(struct ipt_icmp),
	.proto		= IPPROTO_ICMP,
	.family		= AF_INET,
	.checkentry	= icmp_checkentry,
};

static int __init ip_tables_init(void)
{
	int ret;

	ret = xt_proto_init(AF_INET);
	if (ret < 0)
		goto err1;

	/* Noone else will be downing sem now, so we won't sleep */
	ret = xt_register_target(&ipt_standard_target);
	if (ret < 0)
		goto err2;
	ret = xt_register_target(&ipt_error_target);
	if (ret < 0)
		goto err3;
	ret = xt_register_match(&icmp_matchstruct);
	if (ret < 0)
		goto err4;

	/* Register setsockopt */
	ret = nf_register_sockopt(&ipt_sockopts);
	if (ret < 0)
		goto err5;

	printk("ip_tables: (C) 2000-2006 Netfilter Core Team\n");
	return 0;

err5:
	xt_unregister_match(&icmp_matchstruct);
err4:
	xt_unregister_target(&ipt_error_target);
err3:
	xt_unregister_target(&ipt_standard_target);
err2:
	xt_proto_fini(AF_INET);
err1:
	return ret;
}

static void __exit ip_tables_fini(void)
{
	nf_unregister_sockopt(&ipt_sockopts);

	xt_unregister_match(&icmp_matchstruct);
	xt_unregister_target(&ipt_error_target);
	xt_unregister_target(&ipt_standard_target);

	xt_proto_fini(AF_INET);
}

EXPORT_SYMBOL(ipt_register_table);
EXPORT_SYMBOL(ipt_unregister_table);
EXPORT_SYMBOL(ipt_do_table);
module_init(ip_tables_init);
module_exit(ip_tables_fini);<|MERGE_RESOLUTION|>--- conflicted
+++ resolved
@@ -401,13 +401,6 @@
 			    && unconditional(&e->ip)) {
 				unsigned int oldpos, size;
 
-				if (t->verdict < -NF_MAX_VERDICT - 1) {
-					duprintf("mark_source_chains: bad "
-						"negative verdict (%i)\n",
-								t->verdict);
-					return 0;
-				}
-
 				/* Return: backtrack through the last
 				   big jump. */
 				do {
@@ -445,13 +438,6 @@
 				if (strcmp(t->target.u.user.name,
 					   IPT_STANDARD_TARGET) == 0
 				    && newpos >= 0) {
-					if (newpos > newinfo->size -
-						sizeof(struct ipt_entry)) {
-						duprintf("mark_source_chains: "
-							"bad verdict (%i)\n",
-								newpos);
-						return 0;
-					}
 					/* This a jump; chase it. */
 					duprintf("Jump rule %u -> %u\n",
 						 pos, newpos);
@@ -484,6 +470,27 @@
 }
 
 static inline int
+standard_check(const struct ipt_entry_target *t,
+	       unsigned int max_offset)
+{
+	struct ipt_standard_target *targ = (void *)t;
+
+	/* Check standard info. */
+	if (targ->verdict >= 0
+	    && targ->verdict > max_offset - sizeof(struct ipt_entry)) {
+		duprintf("ipt_standard_check: bad verdict (%i)\n",
+			 targ->verdict);
+		return 0;
+	}
+	if (targ->verdict < -NF_MAX_VERDICT - 1) {
+		duprintf("ipt_standard_check: bad negative verdict (%i)\n",
+			 targ->verdict);
+		return 0;
+	}
+	return 1;
+}
+
+static inline int
 check_match(struct ipt_entry_match *m,
 	    const char *name,
 	    const struct ipt_ip *ip,
@@ -569,16 +576,12 @@
 	if (ret)
 		goto err;
 
-<<<<<<< HEAD
-	if (t->u.kernel.target->checkentry
-=======
 	if (t->u.kernel.target == &ipt_standard_target) {
 		if (!standard_check(t, size)) {
 			ret = -EINVAL;
 			goto err;
 		}
 	} else if (t->u.kernel.target->checkentry
->>>>>>> 0215ffb0
 		   && !t->u.kernel.target->checkentry(name, e, target, t->data,
 						      e->comefrom)) {
 		duprintf("ip_tables: check failed for `%s'.\n",
@@ -720,20 +723,12 @@
 	ret = IPT_ENTRY_ITERATE(entry0, newinfo->size,
 				check_entry, name, size, &i);
 
-<<<<<<< HEAD
-	if (ret != 0) {
-		IPT_ENTRY_ITERATE(entry0, newinfo->size,
-				cleanup_entry, &i);
-		return ret;
-	}
-=======
 	if (ret != 0)
 		goto cleanup;
 
 	ret = -ELOOP;
 	if (!mark_source_chains(newinfo, valid_hooks, entry0))
 		goto cleanup;
->>>>>>> 0215ffb0
 
 	/* And one copy for every other CPU */
 	for_each_possible_cpu(i) {
@@ -1376,13 +1371,13 @@
 };
 
 static inline int compat_copy_match_to_user(struct ipt_entry_match *m,
-		void * __user *dstptr, compat_uint_t *size)
+		void __user **dstptr, compat_uint_t *size)
 {
 	return xt_compat_match_to_user(m, dstptr, size);
 }
 
 static int compat_copy_entry_to_user(struct ipt_entry *e,
-		void * __user *dstptr, compat_uint_t *size)
+		void __user **dstptr, compat_uint_t *size)
 {
 	struct ipt_entry_target *t;
 	struct compat_ipt_entry __user *ce;
@@ -1545,10 +1540,6 @@
 	ret = xt_check_match(match, AF_INET, dm->u.match_size - sizeof(*dm),
 			     name, hookmask, ip->proto,
 			     ip->invflags & IPT_INV_PROTO);
-<<<<<<< HEAD
-
-=======
->>>>>>> 0215ffb0
 	if (!ret && m->u.kernel.match->checkentry
 	    && !m->u.kernel.match->checkentry(name, ip, match, dm->data,
 					      hookmask)) {
@@ -1600,30 +1591,19 @@
 	if (ret)
 		goto err;
 
-<<<<<<< HEAD
-	if (t->u.kernel.target->checkentry
-=======
 	ret = -EINVAL;
 	if (t->u.kernel.target == &ipt_standard_target) {
 		if (!standard_check(t, *size))
 			goto err;
 	} else if (t->u.kernel.target->checkentry
->>>>>>> 0215ffb0
 		   && !t->u.kernel.target->checkentry(name, de, target,
 						      t->data, de->comefrom)) {
 		duprintf("ip_tables: compat: check failed for `%s'.\n",
 			 t->u.kernel.target->name);
-<<<<<<< HEAD
-		ret = -EINVAL;
-		goto err;
-	}
- err:
-=======
 		goto err;
 	}
 	ret = 0;
 err:
->>>>>>> 0215ffb0
 	return ret;
 }
 
