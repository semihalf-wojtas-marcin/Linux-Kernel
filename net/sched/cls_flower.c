--- conflicted
+++ resolved
@@ -169,7 +169,24 @@
 	kfree(f);
 }
 
-<<<<<<< HEAD
+static void fl_destroy_sleepable(struct work_struct *work)
+{
+	struct cls_fl_head *head = container_of(work, struct cls_fl_head,
+						work);
+	if (head->mask_assigned)
+		rhashtable_destroy(&head->ht);
+	kfree(head);
+	module_put(THIS_MODULE);
+}
+
+static void fl_destroy_rcu(struct rcu_head *rcu)
+{
+	struct cls_fl_head *head = container_of(rcu, struct cls_fl_head, rcu);
+
+	INIT_WORK(&head->work, fl_destroy_sleepable);
+	schedule_work(&head->work);
+}
+
 static void fl_hw_destroy_filter(struct tcf_proto *tp, unsigned long cookie)
 {
 	struct net_device *dev = tp->q->dev_queue->dev;
@@ -213,24 +230,6 @@
 	tc.cls_flower = &offload;
 
 	dev->netdev_ops->ndo_setup_tc(dev, tp->q->handle, tp->protocol, &tc);
-=======
-static void fl_destroy_sleepable(struct work_struct *work)
-{
-	struct cls_fl_head *head = container_of(work, struct cls_fl_head,
-						work);
-	if (head->mask_assigned)
-		rhashtable_destroy(&head->ht);
-	kfree(head);
-	module_put(THIS_MODULE);
-}
-
-static void fl_destroy_rcu(struct rcu_head *rcu)
-{
-	struct cls_fl_head *head = container_of(rcu, struct cls_fl_head, rcu);
-
-	INIT_WORK(&head->work, fl_destroy_sleepable);
-	schedule_work(&head->work);
->>>>>>> c95b7f1f
 }
 
 static bool fl_destroy(struct tcf_proto *tp, bool force)
