--- conflicted
+++ resolved
@@ -819,16 +819,12 @@
 		 */
 		mode = S_IFSOCK |
 		       (SOCK_INODE(sock)->i_mode & ~current->fs->umask);
-<<<<<<< HEAD
-		err = vfs_mknod(nd.path.dentry->d_inode, dentry, nd.path.mnt,
-				mode, 0);
-=======
 		err = mnt_want_write(nd.path.mnt);
 		if (err)
 			goto out_mknod_dput;
-		err = vfs_mknod(nd.path.dentry->d_inode, dentry, mode, 0);
+		err = vfs_mknod(nd.path.dentry->d_inode, dentry, nd.path.mnt,
+				mode, 0);
 		mnt_drop_write(nd.path.mnt);
->>>>>>> 28ffb5d3
 		if (err)
 			goto out_mknod_dput;
 		mutex_unlock(&nd.path.dentry->d_inode->i_mutex);
