/*
 * 	NET3	Protocol independent device support routines.
 *
 *		This program is free software; you can redistribute it and/or
 *		modify it under the terms of the GNU General Public License
 *		as published by the Free Software Foundation; either version
 *		2 of the License, or (at your option) any later version.
 *
 *	Derived from the non IP parts of dev.c 1.0.19
 * 		Authors:	Ross Biro
 *				Fred N. van Kempen, <waltje@uWalt.NL.Mugnet.ORG>
 *				Mark Evans, <evansmp@uhura.aston.ac.uk>
 *
 *	Additional Authors:
 *		Florian la Roche <rzsfl@rz.uni-sb.de>
 *		Alan Cox <gw4pts@gw4pts.ampr.org>
 *		David Hinds <dahinds@users.sourceforge.net>
 *		Alexey Kuznetsov <kuznet@ms2.inr.ac.ru>
 *		Adam Sulmicki <adam@cfar.umd.edu>
 *              Pekka Riikonen <priikone@poesidon.pspt.fi>
 *
 *	Changes:
 *              D.J. Barrow     :       Fixed bug where dev->refcnt gets set
 *              			to 2 if register_netdev gets called
 *              			before net_dev_init & also removed a
 *              			few lines of code in the process.
 *		Alan Cox	:	device private ioctl copies fields back.
 *		Alan Cox	:	Transmit queue code does relevant
 *					stunts to keep the queue safe.
 *		Alan Cox	:	Fixed double lock.
 *		Alan Cox	:	Fixed promisc NULL pointer trap
 *		????????	:	Support the full private ioctl range
 *		Alan Cox	:	Moved ioctl permission check into
 *					drivers
 *		Tim Kordas	:	SIOCADDMULTI/SIOCDELMULTI
 *		Alan Cox	:	100 backlog just doesn't cut it when
 *					you start doing multicast video 8)
 *		Alan Cox	:	Rewrote net_bh and list manager.
 *		Alan Cox	: 	Fix ETH_P_ALL echoback lengths.
 *		Alan Cox	:	Took out transmit every packet pass
 *					Saved a few bytes in the ioctl handler
 *		Alan Cox	:	Network driver sets packet type before
 *					calling netif_rx. Saves a function
 *					call a packet.
 *		Alan Cox	:	Hashed net_bh()
 *		Richard Kooijman:	Timestamp fixes.
 *		Alan Cox	:	Wrong field in SIOCGIFDSTADDR
 *		Alan Cox	:	Device lock protection.
 *		Alan Cox	: 	Fixed nasty side effect of device close
 *					changes.
 *		Rudi Cilibrasi	:	Pass the right thing to
 *					set_mac_address()
 *		Dave Miller	:	32bit quantity for the device lock to
 *					make it work out on a Sparc.
 *		Bjorn Ekwall	:	Added KERNELD hack.
 *		Alan Cox	:	Cleaned up the backlog initialise.
 *		Craig Metz	:	SIOCGIFCONF fix if space for under
 *					1 device.
 *	    Thomas Bogendoerfer :	Return ENODEV for dev_open, if there
 *					is no device open function.
 *		Andi Kleen	:	Fix error reporting for SIOCGIFCONF
 *	    Michael Chastain	:	Fix signed/unsigned for SIOCGIFCONF
 *		Cyrus Durgin	:	Cleaned for KMOD
 *		Adam Sulmicki   :	Bug Fix : Network Device Unload
 *					A network device unload needs to purge
 *					the backlog queue.
 *	Paul Rusty Russell	:	SIOCSIFNAME
 *              Pekka Riikonen  :	Netdev boot-time settings code
 *              Andrew Morton   :       Make unregister_netdevice wait
 *              			indefinitely on dev->refcnt
 * 		J Hadi Salim	:	- Backlog queue sampling
 *				        - netif_rx() feedback
 */

#include <asm/uaccess.h>
#include <asm/system.h>
#include <linux/bitops.h>
#include <linux/capability.h>
#include <linux/cpu.h>
#include <linux/types.h>
#include <linux/kernel.h>
#include <linux/sched.h>
#include <linux/mutex.h>
#include <linux/string.h>
#include <linux/mm.h>
#include <linux/socket.h>
#include <linux/sockios.h>
#include <linux/errno.h>
#include <linux/interrupt.h>
#include <linux/if_ether.h>
#include <linux/netdevice.h>
#include <linux/etherdevice.h>
#include <linux/ethtool.h>
#include <linux/notifier.h>
#include <linux/skbuff.h>
#include <net/net_namespace.h>
#include <net/sock.h>
#include <linux/rtnetlink.h>
#include <linux/proc_fs.h>
#include <linux/seq_file.h>
#include <linux/stat.h>
#include <linux/if_bridge.h>
#include <linux/if_macvlan.h>
#include <net/dst.h>
#include <net/pkt_sched.h>
#include <net/checksum.h>
#include <linux/highmem.h>
#include <linux/init.h>
#include <linux/kmod.h>
#include <linux/module.h>
#include <linux/netpoll.h>
#include <linux/rcupdate.h>
#include <linux/delay.h>
#include <net/wext.h>
#include <net/iw_handler.h>
#include <asm/current.h>
#include <linux/audit.h>
#include <linux/dmaengine.h>
#include <linux/err.h>
#include <linux/ctype.h>
#include <linux/if_arp.h>
#include <linux/if_vlan.h>
#include <linux/ip.h>
#include <net/ip.h>
#include <linux/ipv6.h>
#include <linux/in.h>
#include <linux/jhash.h>
#include <linux/random.h>
#include <trace/net.h>

#include "net-sysfs.h"

<<<<<<< HEAD
#if defined(CONFIG_XEN) || defined(CONFIG_PARAVIRT_XEN)
#include <net/ip.h>
#include <linux/tcp.h>
#include <linux/udp.h>
#endif
=======
/* Instead of increasing this, you should create a hash table. */
#define MAX_GRO_SKBS 8

/* This should be increased if a protocol with a bigger head is added. */
#define GRO_MAX_HEAD (MAX_HEADER + 128)
>>>>>>> 18e352e4

/*
 *	The list of packet types we will receive (as opposed to discard)
 *	and the routines to invoke.
 *
 *	Why 16. Because with 16 the only overlap we get on a hash of the
 *	low nibble of the protocol value is RARP/SNAP/X.25.
 *
 *      NOTE:  That is no longer true with the addition of VLAN tags.  Not
 *             sure which should go first, but I bet it won't make much
 *             difference if we are running VLANs.  The good news is that
 *             this protocol won't be in the list unless compiled in, so
 *             the average user (w/out VLANs) will not be adversely affected.
 *             --BLG
 *
 *		0800	IP
 *		8100    802.1Q VLAN
 *		0001	802.3
 *		0002	AX.25
 *		0004	802.2
 *		8035	RARP
 *		0005	SNAP
 *		0805	X.25
 *		0806	ARP
 *		8137	IPX
 *		0009	Localtalk
 *		86DD	IPv6
 */

#define PTYPE_HASH_SIZE	(16)
#define PTYPE_HASH_MASK	(PTYPE_HASH_SIZE - 1)

static DEFINE_SPINLOCK(ptype_lock);
static struct list_head ptype_base[PTYPE_HASH_SIZE] __read_mostly;
static struct list_head ptype_all __read_mostly;	/* Taps */

/*
 * The @dev_base_head list is protected by @dev_base_lock and the rtnl
 * semaphore.
 *
 * Pure readers hold dev_base_lock for reading.
 *
 * Writers must hold the rtnl semaphore while they loop through the
 * dev_base_head list, and hold dev_base_lock for writing when they do the
 * actual updates.  This allows pure readers to access the list even
 * while a writer is preparing to update it.
 *
 * To put it another way, dev_base_lock is held for writing only to
 * protect against pure readers; the rtnl semaphore provides the
 * protection against other writers.
 *
 * See, for example usages, register_netdevice() and
 * unregister_netdevice(), which must be called with the rtnl
 * semaphore held.
 */
DEFINE_RWLOCK(dev_base_lock);

EXPORT_SYMBOL(dev_base_lock);

#define NETDEV_HASHBITS	8
#define NETDEV_HASHENTRIES (1 << NETDEV_HASHBITS)

static inline struct hlist_head *dev_name_hash(struct net *net, const char *name)
{
	unsigned hash = full_name_hash(name, strnlen(name, IFNAMSIZ));
	return &net->dev_name_head[hash & ((1 << NETDEV_HASHBITS) - 1)];
}

static inline struct hlist_head *dev_index_hash(struct net *net, int ifindex)
{
	return &net->dev_index_head[ifindex & ((1 << NETDEV_HASHBITS) - 1)];
}

/* Device list insertion */
static int list_netdevice(struct net_device *dev)
{
	struct net *net = dev_net(dev);

	ASSERT_RTNL();

	write_lock_bh(&dev_base_lock);
	list_add_tail(&dev->dev_list, &net->dev_base_head);
	hlist_add_head(&dev->name_hlist, dev_name_hash(net, dev->name));
	hlist_add_head(&dev->index_hlist, dev_index_hash(net, dev->ifindex));
	write_unlock_bh(&dev_base_lock);
	return 0;
}

/* Device list removal */
static void unlist_netdevice(struct net_device *dev)
{
	ASSERT_RTNL();

	/* Unlink dev from the device chain */
	write_lock_bh(&dev_base_lock);
	list_del(&dev->dev_list);
	hlist_del(&dev->name_hlist);
	hlist_del(&dev->index_hlist);
	write_unlock_bh(&dev_base_lock);
}

/*
 *	Our notifier list
 */

static RAW_NOTIFIER_HEAD(netdev_chain);

/*
 *	Device drivers call our routines to queue packets here. We empty the
 *	queue in the local softnet handler.
 */

DEFINE_PER_CPU(struct softnet_data, softnet_data);

#ifdef CONFIG_LOCKDEP
/*
 * register_netdevice() inits txq->_xmit_lock and sets lockdep class
 * according to dev->type
 */
static const unsigned short netdev_lock_type[] =
	{ARPHRD_NETROM, ARPHRD_ETHER, ARPHRD_EETHER, ARPHRD_AX25,
	 ARPHRD_PRONET, ARPHRD_CHAOS, ARPHRD_IEEE802, ARPHRD_ARCNET,
	 ARPHRD_APPLETLK, ARPHRD_DLCI, ARPHRD_ATM, ARPHRD_METRICOM,
	 ARPHRD_IEEE1394, ARPHRD_EUI64, ARPHRD_INFINIBAND, ARPHRD_SLIP,
	 ARPHRD_CSLIP, ARPHRD_SLIP6, ARPHRD_CSLIP6, ARPHRD_RSRVD,
	 ARPHRD_ADAPT, ARPHRD_ROSE, ARPHRD_X25, ARPHRD_HWX25,
	 ARPHRD_PPP, ARPHRD_CISCO, ARPHRD_LAPB, ARPHRD_DDCMP,
	 ARPHRD_RAWHDLC, ARPHRD_TUNNEL, ARPHRD_TUNNEL6, ARPHRD_FRAD,
	 ARPHRD_SKIP, ARPHRD_LOOPBACK, ARPHRD_LOCALTLK, ARPHRD_FDDI,
	 ARPHRD_BIF, ARPHRD_SIT, ARPHRD_IPDDP, ARPHRD_IPGRE,
	 ARPHRD_PIMREG, ARPHRD_HIPPI, ARPHRD_ASH, ARPHRD_ECONET,
	 ARPHRD_IRDA, ARPHRD_FCPP, ARPHRD_FCAL, ARPHRD_FCPL,
	 ARPHRD_FCFABRIC, ARPHRD_IEEE802_TR, ARPHRD_IEEE80211,
	 ARPHRD_IEEE80211_PRISM, ARPHRD_IEEE80211_RADIOTAP, ARPHRD_PHONET,
	 ARPHRD_PHONET_PIPE, ARPHRD_VOID, ARPHRD_NONE};

static const char *netdev_lock_name[] =
	{"_xmit_NETROM", "_xmit_ETHER", "_xmit_EETHER", "_xmit_AX25",
	 "_xmit_PRONET", "_xmit_CHAOS", "_xmit_IEEE802", "_xmit_ARCNET",
	 "_xmit_APPLETLK", "_xmit_DLCI", "_xmit_ATM", "_xmit_METRICOM",
	 "_xmit_IEEE1394", "_xmit_EUI64", "_xmit_INFINIBAND", "_xmit_SLIP",
	 "_xmit_CSLIP", "_xmit_SLIP6", "_xmit_CSLIP6", "_xmit_RSRVD",
	 "_xmit_ADAPT", "_xmit_ROSE", "_xmit_X25", "_xmit_HWX25",
	 "_xmit_PPP", "_xmit_CISCO", "_xmit_LAPB", "_xmit_DDCMP",
	 "_xmit_RAWHDLC", "_xmit_TUNNEL", "_xmit_TUNNEL6", "_xmit_FRAD",
	 "_xmit_SKIP", "_xmit_LOOPBACK", "_xmit_LOCALTLK", "_xmit_FDDI",
	 "_xmit_BIF", "_xmit_SIT", "_xmit_IPDDP", "_xmit_IPGRE",
	 "_xmit_PIMREG", "_xmit_HIPPI", "_xmit_ASH", "_xmit_ECONET",
	 "_xmit_IRDA", "_xmit_FCPP", "_xmit_FCAL", "_xmit_FCPL",
	 "_xmit_FCFABRIC", "_xmit_IEEE802_TR", "_xmit_IEEE80211",
	 "_xmit_IEEE80211_PRISM", "_xmit_IEEE80211_RADIOTAP", "_xmit_PHONET",
	 "_xmit_PHONET_PIPE", "_xmit_VOID", "_xmit_NONE"};

static struct lock_class_key netdev_xmit_lock_key[ARRAY_SIZE(netdev_lock_type)];
static struct lock_class_key netdev_addr_lock_key[ARRAY_SIZE(netdev_lock_type)];

static inline unsigned short netdev_lock_pos(unsigned short dev_type)
{
	int i;

	for (i = 0; i < ARRAY_SIZE(netdev_lock_type); i++)
		if (netdev_lock_type[i] == dev_type)
			return i;
	/* the last key is used by default */
	return ARRAY_SIZE(netdev_lock_type) - 1;
}

static inline void netdev_set_xmit_lockdep_class(spinlock_t *lock,
						 unsigned short dev_type)
{
	int i;

	i = netdev_lock_pos(dev_type);
	lockdep_set_class_and_name(lock, &netdev_xmit_lock_key[i],
				   netdev_lock_name[i]);
}

static inline void netdev_set_addr_lockdep_class(struct net_device *dev)
{
	int i;

	i = netdev_lock_pos(dev->type);
	lockdep_set_class_and_name(&dev->addr_list_lock,
				   &netdev_addr_lock_key[i],
				   netdev_lock_name[i]);
}
#else
static inline void netdev_set_xmit_lockdep_class(spinlock_t *lock,
						 unsigned short dev_type)
{
}
static inline void netdev_set_addr_lockdep_class(struct net_device *dev)
{
}
#endif

/*******************************************************************************

		Protocol management and registration routines

*******************************************************************************/

/*
 *	Add a protocol ID to the list. Now that the input handler is
 *	smarter we can dispense with all the messy stuff that used to be
 *	here.
 *
 *	BEWARE!!! Protocol handlers, mangling input packets,
 *	MUST BE last in hash buckets and checking protocol handlers
 *	MUST start from promiscuous ptype_all chain in net_bh.
 *	It is true now, do not change it.
 *	Explanation follows: if protocol handler, mangling packet, will
 *	be the first on list, it is not able to sense, that packet
 *	is cloned and should be copied-on-write, so that it will
 *	change it and subsequent readers will get broken packet.
 *							--ANK (980803)
 */

/**
 *	dev_add_pack - add packet handler
 *	@pt: packet type declaration
 *
 *	Add a protocol handler to the networking stack. The passed &packet_type
 *	is linked into kernel lists and may not be freed until it has been
 *	removed from the kernel lists.
 *
 *	This call does not sleep therefore it can not
 *	guarantee all CPU's that are in middle of receiving packets
 *	will see the new packet type (until the next received packet).
 */

void dev_add_pack(struct packet_type *pt)
{
	int hash;

	spin_lock_bh(&ptype_lock);
	if (pt->type == htons(ETH_P_ALL))
		list_add_rcu(&pt->list, &ptype_all);
	else {
		hash = ntohs(pt->type) & PTYPE_HASH_MASK;
		list_add_rcu(&pt->list, &ptype_base[hash]);
	}
	spin_unlock_bh(&ptype_lock);
}

/**
 *	__dev_remove_pack	 - remove packet handler
 *	@pt: packet type declaration
 *
 *	Remove a protocol handler that was previously added to the kernel
 *	protocol handlers by dev_add_pack(). The passed &packet_type is removed
 *	from the kernel lists and can be freed or reused once this function
 *	returns.
 *
 *      The packet type might still be in use by receivers
 *	and must not be freed until after all the CPU's have gone
 *	through a quiescent state.
 */
void __dev_remove_pack(struct packet_type *pt)
{
	struct list_head *head;
	struct packet_type *pt1;

	spin_lock_bh(&ptype_lock);

	if (pt->type == htons(ETH_P_ALL))
		head = &ptype_all;
	else
		head = &ptype_base[ntohs(pt->type) & PTYPE_HASH_MASK];

	list_for_each_entry(pt1, head, list) {
		if (pt == pt1) {
			list_del_rcu(&pt->list);
			goto out;
		}
	}

	printk(KERN_WARNING "dev_remove_pack: %p not found.\n", pt);
out:
	spin_unlock_bh(&ptype_lock);
}
/**
 *	dev_remove_pack	 - remove packet handler
 *	@pt: packet type declaration
 *
 *	Remove a protocol handler that was previously added to the kernel
 *	protocol handlers by dev_add_pack(). The passed &packet_type is removed
 *	from the kernel lists and can be freed or reused once this function
 *	returns.
 *
 *	This call sleeps to guarantee that no CPU is looking at the packet
 *	type after return.
 */
void dev_remove_pack(struct packet_type *pt)
{
	__dev_remove_pack(pt);

	synchronize_net();
}

/******************************************************************************

		      Device Boot-time Settings Routines

*******************************************************************************/

/* Boot time configuration table */
static struct netdev_boot_setup dev_boot_setup[NETDEV_BOOT_SETUP_MAX];

/**
 *	netdev_boot_setup_add	- add new setup entry
 *	@name: name of the device
 *	@map: configured settings for the device
 *
 *	Adds new setup entry to the dev_boot_setup list.  The function
 *	returns 0 on error and 1 on success.  This is a generic routine to
 *	all netdevices.
 */
static int netdev_boot_setup_add(char *name, struct ifmap *map)
{
	struct netdev_boot_setup *s;
	int i;

	s = dev_boot_setup;
	for (i = 0; i < NETDEV_BOOT_SETUP_MAX; i++) {
		if (s[i].name[0] == '\0' || s[i].name[0] == ' ') {
			memset(s[i].name, 0, sizeof(s[i].name));
			strlcpy(s[i].name, name, IFNAMSIZ);
			memcpy(&s[i].map, map, sizeof(s[i].map));
			break;
		}
	}

	return i >= NETDEV_BOOT_SETUP_MAX ? 0 : 1;
}

/**
 *	netdev_boot_setup_check	- check boot time settings
 *	@dev: the netdevice
 *
 * 	Check boot time settings for the device.
 *	The found settings are set for the device to be used
 *	later in the device probing.
 *	Returns 0 if no settings found, 1 if they are.
 */
int netdev_boot_setup_check(struct net_device *dev)
{
	struct netdev_boot_setup *s = dev_boot_setup;
	int i;

	for (i = 0; i < NETDEV_BOOT_SETUP_MAX; i++) {
		if (s[i].name[0] != '\0' && s[i].name[0] != ' ' &&
		    !strcmp(dev->name, s[i].name)) {
			dev->irq 	= s[i].map.irq;
			dev->base_addr 	= s[i].map.base_addr;
			dev->mem_start 	= s[i].map.mem_start;
			dev->mem_end 	= s[i].map.mem_end;
			return 1;
		}
	}
	return 0;
}


/**
 *	netdev_boot_base	- get address from boot time settings
 *	@prefix: prefix for network device
 *	@unit: id for network device
 *
 * 	Check boot time settings for the base address of device.
 *	The found settings are set for the device to be used
 *	later in the device probing.
 *	Returns 0 if no settings found.
 */
unsigned long netdev_boot_base(const char *prefix, int unit)
{
	const struct netdev_boot_setup *s = dev_boot_setup;
	char name[IFNAMSIZ];
	int i;

	sprintf(name, "%s%d", prefix, unit);

	/*
	 * If device already registered then return base of 1
	 * to indicate not to probe for this interface
	 */
	if (__dev_get_by_name(&init_net, name))
		return 1;

	for (i = 0; i < NETDEV_BOOT_SETUP_MAX; i++)
		if (!strcmp(name, s[i].name))
			return s[i].map.base_addr;
	return 0;
}

/*
 * Saves at boot time configured settings for any netdevice.
 */
int __init netdev_boot_setup(char *str)
{
	int ints[5];
	struct ifmap map;

	str = get_options(str, ARRAY_SIZE(ints), ints);
	if (!str || !*str)
		return 0;

	/* Save settings */
	memset(&map, 0, sizeof(map));
	if (ints[0] > 0)
		map.irq = ints[1];
	if (ints[0] > 1)
		map.base_addr = ints[2];
	if (ints[0] > 2)
		map.mem_start = ints[3];
	if (ints[0] > 3)
		map.mem_end = ints[4];

	/* Add new entry to the list */
	return netdev_boot_setup_add(str, &map);
}

__setup("netdev=", netdev_boot_setup);

/*******************************************************************************

			    Device Interface Subroutines

*******************************************************************************/

/**
 *	__dev_get_by_name	- find a device by its name
 *	@net: the applicable net namespace
 *	@name: name to find
 *
 *	Find an interface by name. Must be called under RTNL semaphore
 *	or @dev_base_lock. If the name is found a pointer to the device
 *	is returned. If the name is not found then %NULL is returned. The
 *	reference counters are not incremented so the caller must be
 *	careful with locks.
 */

struct net_device *__dev_get_by_name(struct net *net, const char *name)
{
	struct hlist_node *p;

	hlist_for_each(p, dev_name_hash(net, name)) {
		struct net_device *dev
			= hlist_entry(p, struct net_device, name_hlist);
		if (!strncmp(dev->name, name, IFNAMSIZ))
			return dev;
	}
	return NULL;
}

/**
 *	dev_get_by_name		- find a device by its name
 *	@net: the applicable net namespace
 *	@name: name to find
 *
 *	Find an interface by name. This can be called from any
 *	context and does its own locking. The returned handle has
 *	the usage count incremented and the caller must use dev_put() to
 *	release it when it is no longer needed. %NULL is returned if no
 *	matching device is found.
 */

struct net_device *dev_get_by_name(struct net *net, const char *name)
{
	struct net_device *dev;

	read_lock(&dev_base_lock);
	dev = __dev_get_by_name(net, name);
	if (dev)
		dev_hold(dev);
	read_unlock(&dev_base_lock);
	return dev;
}

/**
 *	__dev_get_by_index - find a device by its ifindex
 *	@net: the applicable net namespace
 *	@ifindex: index of device
 *
 *	Search for an interface by index. Returns %NULL if the device
 *	is not found or a pointer to the device. The device has not
 *	had its reference counter increased so the caller must be careful
 *	about locking. The caller must hold either the RTNL semaphore
 *	or @dev_base_lock.
 */

struct net_device *__dev_get_by_index(struct net *net, int ifindex)
{
	struct hlist_node *p;

	hlist_for_each(p, dev_index_hash(net, ifindex)) {
		struct net_device *dev
			= hlist_entry(p, struct net_device, index_hlist);
		if (dev->ifindex == ifindex)
			return dev;
	}
	return NULL;
}


/**
 *	dev_get_by_index - find a device by its ifindex
 *	@net: the applicable net namespace
 *	@ifindex: index of device
 *
 *	Search for an interface by index. Returns NULL if the device
 *	is not found or a pointer to the device. The device returned has
 *	had a reference added and the pointer is safe until the user calls
 *	dev_put to indicate they have finished with it.
 */

struct net_device *dev_get_by_index(struct net *net, int ifindex)
{
	struct net_device *dev;

	read_lock(&dev_base_lock);
	dev = __dev_get_by_index(net, ifindex);
	if (dev)
		dev_hold(dev);
	read_unlock(&dev_base_lock);
	return dev;
}

/**
 *	dev_getbyhwaddr - find a device by its hardware address
 *	@net: the applicable net namespace
 *	@type: media type of device
 *	@ha: hardware address
 *
 *	Search for an interface by MAC address. Returns NULL if the device
 *	is not found or a pointer to the device. The caller must hold the
 *	rtnl semaphore. The returned device has not had its ref count increased
 *	and the caller must therefore be careful about locking
 *
 *	BUGS:
 *	If the API was consistent this would be __dev_get_by_hwaddr
 */

struct net_device *dev_getbyhwaddr(struct net *net, unsigned short type, char *ha)
{
	struct net_device *dev;

	ASSERT_RTNL();

	for_each_netdev(net, dev)
		if (dev->type == type &&
		    !memcmp(dev->dev_addr, ha, dev->addr_len))
			return dev;

	return NULL;
}

EXPORT_SYMBOL(dev_getbyhwaddr);

struct net_device *__dev_getfirstbyhwtype(struct net *net, unsigned short type)
{
	struct net_device *dev;

	ASSERT_RTNL();
	for_each_netdev(net, dev)
		if (dev->type == type)
			return dev;

	return NULL;
}

EXPORT_SYMBOL(__dev_getfirstbyhwtype);

struct net_device *dev_getfirstbyhwtype(struct net *net, unsigned short type)
{
	struct net_device *dev;

	rtnl_lock();
	dev = __dev_getfirstbyhwtype(net, type);
	if (dev)
		dev_hold(dev);
	rtnl_unlock();
	return dev;
}

EXPORT_SYMBOL(dev_getfirstbyhwtype);

/**
 *	dev_get_by_flags - find any device with given flags
 *	@net: the applicable net namespace
 *	@if_flags: IFF_* values
 *	@mask: bitmask of bits in if_flags to check
 *
 *	Search for any interface with the given flags. Returns NULL if a device
 *	is not found or a pointer to the device. The device returned has
 *	had a reference added and the pointer is safe until the user calls
 *	dev_put to indicate they have finished with it.
 */

struct net_device * dev_get_by_flags(struct net *net, unsigned short if_flags, unsigned short mask)
{
	struct net_device *dev, *ret;

	ret = NULL;
	read_lock(&dev_base_lock);
	for_each_netdev(net, dev) {
		if (((dev->flags ^ if_flags) & mask) == 0) {
			dev_hold(dev);
			ret = dev;
			break;
		}
	}
	read_unlock(&dev_base_lock);
	return ret;
}

/**
 *	dev_valid_name - check if name is okay for network device
 *	@name: name string
 *
 *	Network device names need to be valid file names to
 *	to allow sysfs to work.  We also disallow any kind of
 *	whitespace.
 */
int dev_valid_name(const char *name)
{
	if (*name == '\0')
		return 0;
	if (strlen(name) >= IFNAMSIZ)
		return 0;
	if (!strcmp(name, ".") || !strcmp(name, ".."))
		return 0;

	while (*name) {
		if (*name == '/' || isspace(*name))
			return 0;
		name++;
	}
	return 1;
}

/**
 *	__dev_alloc_name - allocate a name for a device
 *	@net: network namespace to allocate the device name in
 *	@name: name format string
 *	@buf:  scratch buffer and result name string
 *
 *	Passed a format string - eg "lt%d" it will try and find a suitable
 *	id. It scans list of devices to build up a free map, then chooses
 *	the first empty slot. The caller must hold the dev_base or rtnl lock
 *	while allocating the name and adding the device in order to avoid
 *	duplicates.
 *	Limited to bits_per_byte * page size devices (ie 32K on most platforms).
 *	Returns the number of the unit assigned or a negative errno code.
 */

static int __dev_alloc_name(struct net *net, const char *name, char *buf)
{
	int i = 0;
	const char *p;
	const int max_netdevices = 8*PAGE_SIZE;
	unsigned long *inuse;
	struct net_device *d;

	p = strnchr(name, IFNAMSIZ-1, '%');
	if (p) {
		/*
		 * Verify the string as this thing may have come from
		 * the user.  There must be either one "%d" and no other "%"
		 * characters.
		 */
		if (p[1] != 'd' || strchr(p + 2, '%'))
			return -EINVAL;

		/* Use one page as a bit array of possible slots */
		inuse = (unsigned long *) get_zeroed_page(GFP_ATOMIC);
		if (!inuse)
			return -ENOMEM;

		for_each_netdev(net, d) {
			if (!sscanf(d->name, name, &i))
				continue;
			if (i < 0 || i >= max_netdevices)
				continue;

			/*  avoid cases where sscanf is not exact inverse of printf */
			snprintf(buf, IFNAMSIZ, name, i);
			if (!strncmp(buf, d->name, IFNAMSIZ))
				set_bit(i, inuse);
		}

		i = find_first_zero_bit(inuse, max_netdevices);
		free_page((unsigned long) inuse);
	}

	snprintf(buf, IFNAMSIZ, name, i);
	if (!__dev_get_by_name(net, buf))
		return i;

	/* It is possible to run out of possible slots
	 * when the name is long and there isn't enough space left
	 * for the digits, or if all bits are used.
	 */
	return -ENFILE;
}

/**
 *	dev_alloc_name - allocate a name for a device
 *	@dev: device
 *	@name: name format string
 *
 *	Passed a format string - eg "lt%d" it will try and find a suitable
 *	id. It scans list of devices to build up a free map, then chooses
 *	the first empty slot. The caller must hold the dev_base or rtnl lock
 *	while allocating the name and adding the device in order to avoid
 *	duplicates.
 *	Limited to bits_per_byte * page size devices (ie 32K on most platforms).
 *	Returns the number of the unit assigned or a negative errno code.
 */

int dev_alloc_name(struct net_device *dev, const char *name)
{
	char buf[IFNAMSIZ];
	struct net *net;
	int ret;

	BUG_ON(!dev_net(dev));
	net = dev_net(dev);
	ret = __dev_alloc_name(net, name, buf);
	if (ret >= 0)
		strlcpy(dev->name, buf, IFNAMSIZ);
	return ret;
}


/**
 *	dev_change_name - change name of a device
 *	@dev: device
 *	@newname: name (or format string) must be at least IFNAMSIZ
 *
 *	Change name of a device, can pass format strings "eth%d".
 *	for wildcarding.
 */
int dev_change_name(struct net_device *dev, const char *newname)
{
	char oldname[IFNAMSIZ];
	int err = 0;
	int ret;
	struct net *net;

	ASSERT_RTNL();
	BUG_ON(!dev_net(dev));

	net = dev_net(dev);
	if (dev->flags & IFF_UP)
		return -EBUSY;

	if (!dev_valid_name(newname))
		return -EINVAL;

	if (strncmp(newname, dev->name, IFNAMSIZ) == 0)
		return 0;

	memcpy(oldname, dev->name, IFNAMSIZ);

	if (strchr(newname, '%')) {
		err = dev_alloc_name(dev, newname);
		if (err < 0)
			return err;
	}
	else if (__dev_get_by_name(net, newname))
		return -EEXIST;
	else
	{
		if (strncmp(newname, dev->name, IFNAMSIZ))
			printk(KERN_INFO "%s renamed to %s by %s [%u]\n", dev->name, newname, current->comm, current->pid);
		strlcpy(dev->name, newname, IFNAMSIZ);
	}

rollback:
	/* For now only devices in the initial network namespace
	 * are in sysfs.
	 */
	if (net == &init_net) {
		ret = device_rename(&dev->dev, dev->name);
		if (ret) {
			memcpy(dev->name, oldname, IFNAMSIZ);
			return ret;
		}
	}

	write_lock_bh(&dev_base_lock);
	hlist_del(&dev->name_hlist);
	hlist_add_head(&dev->name_hlist, dev_name_hash(net, dev->name));
	write_unlock_bh(&dev_base_lock);

	ret = call_netdevice_notifiers(NETDEV_CHANGENAME, dev);
	ret = notifier_to_errno(ret);

	if (ret) {
		if (err) {
			printk(KERN_ERR
			       "%s: name change rollback failed: %d.\n",
			       dev->name, ret);
		} else {
			err = ret;
			memcpy(dev->name, oldname, IFNAMSIZ);
			goto rollback;
		}
	}

	return err;
}

/**
 *	dev_set_alias - change ifalias of a device
 *	@dev: device
 *	@alias: name up to IFALIASZ
 *	@len: limit of bytes to copy from info
 *
 *	Set ifalias for a device,
 */
int dev_set_alias(struct net_device *dev, const char *alias, size_t len)
{
	ASSERT_RTNL();

	if (len >= IFALIASZ)
		return -EINVAL;

	if (!len) {
		if (dev->ifalias) {
			kfree(dev->ifalias);
			dev->ifalias = NULL;
		}
		return 0;
	}

	dev->ifalias = krealloc(dev->ifalias, len+1, GFP_KERNEL);
	if (!dev->ifalias)
		return -ENOMEM;

	strlcpy(dev->ifalias, alias, len+1);
	return len;
}


/**
 *	netdev_features_change - device changes features
 *	@dev: device to cause notification
 *
 *	Called to indicate a device has changed features.
 */
void netdev_features_change(struct net_device *dev)
{
	call_netdevice_notifiers(NETDEV_FEAT_CHANGE, dev);
}
EXPORT_SYMBOL(netdev_features_change);

/**
 *	netdev_state_change - device changes state
 *	@dev: device to cause notification
 *
 *	Called to indicate a device has changed state. This function calls
 *	the notifier chains for netdev_chain and sends a NEWLINK message
 *	to the routing socket.
 */
void netdev_state_change(struct net_device *dev)
{
	if (dev->flags & IFF_UP) {
		call_netdevice_notifiers(NETDEV_CHANGE, dev);
		rtmsg_ifinfo(RTM_NEWLINK, dev, 0);
	}
}

void netdev_bonding_change(struct net_device *dev)
{
	call_netdevice_notifiers(NETDEV_BONDING_FAILOVER, dev);
}
EXPORT_SYMBOL(netdev_bonding_change);

/**
 *	dev_load 	- load a network module
 *	@net: the applicable net namespace
 *	@name: name of interface
 *
 *	If a network interface is not present and the process has suitable
 *	privileges this function loads the module. If module loading is not
 *	available in this kernel then it becomes a nop.
 */

void dev_load(struct net *net, const char *name)
{
	struct net_device *dev;

	read_lock(&dev_base_lock);
	dev = __dev_get_by_name(net, name);
	read_unlock(&dev_base_lock);

	if (!dev && capable(CAP_SYS_MODULE))
		request_module("%s", name);
}

/**
 *	dev_open	- prepare an interface for use.
 *	@dev:	device to open
 *
 *	Takes a device from down to up state. The device's private open
 *	function is invoked and then the multicast lists are loaded. Finally
 *	the device is moved into the up state and a %NETDEV_UP message is
 *	sent to the netdev notifier chain.
 *
 *	Calling this function on an active interface is a nop. On a failure
 *	a negative errno code is returned.
 */
int dev_open(struct net_device *dev)
{
	const struct net_device_ops *ops = dev->netdev_ops;
	int ret = 0;

	ASSERT_RTNL();

	/*
	 *	Is it already up?
	 */

	if (dev->flags & IFF_UP)
		return 0;

	/*
	 *	Is it even present?
	 */
	if (!netif_device_present(dev))
		return -ENODEV;

	/*
	 *	Call device private open method
	 */
	set_bit(__LINK_STATE_START, &dev->state);

	if (ops->ndo_validate_addr)
		ret = ops->ndo_validate_addr(dev);

	if (!ret && ops->ndo_open)
		ret = ops->ndo_open(dev);

	/*
	 *	If it went open OK then:
	 */

	if (ret)
		clear_bit(__LINK_STATE_START, &dev->state);
	else {
		/*
		 *	Set the flags.
		 */
		dev->flags |= IFF_UP;

		/*
		 *	Enable NET_DMA
		 */
		dmaengine_get();

		/*
		 *	Initialize multicasting status
		 */
		dev_set_rx_mode(dev);

		/*
		 *	Wakeup transmit queue engine
		 */
		dev_activate(dev);

		/*
		 *	... and announce new interface.
		 */
		call_netdevice_notifiers(NETDEV_UP, dev);
	}

	return ret;
}

/**
 *	dev_close - shutdown an interface.
 *	@dev: device to shutdown
 *
 *	This function moves an active device into down state. A
 *	%NETDEV_GOING_DOWN is sent to the netdev notifier chain. The device
 *	is then deactivated and finally a %NETDEV_DOWN is sent to the notifier
 *	chain.
 */
int dev_close(struct net_device *dev)
{
	const struct net_device_ops *ops = dev->netdev_ops;
	ASSERT_RTNL();

	might_sleep();

	if (!(dev->flags & IFF_UP))
		return 0;

	/*
	 *	Tell people we are going down, so that they can
	 *	prepare to death, when device is still operating.
	 */
	call_netdevice_notifiers(NETDEV_GOING_DOWN, dev);

	clear_bit(__LINK_STATE_START, &dev->state);

	/* Synchronize to scheduled poll. We cannot touch poll list,
	 * it can be even on different cpu. So just clear netif_running().
	 *
	 * dev->stop() will invoke napi_disable() on all of it's
	 * napi_struct instances on this device.
	 */
	smp_mb__after_clear_bit(); /* Commit netif_running(). */

	dev_deactivate(dev);

	/*
	 *	Call the device specific close. This cannot fail.
	 *	Only if device is UP
	 *
	 *	We allow it to be called even after a DETACH hot-plug
	 *	event.
	 */
	if (ops->ndo_stop)
		ops->ndo_stop(dev);

	/*
	 *	Device is now down.
	 */

	dev->flags &= ~IFF_UP;

	/*
	 * Tell people we are down
	 */
	call_netdevice_notifiers(NETDEV_DOWN, dev);

	/*
	 *	Shutdown NET_DMA
	 */
	dmaengine_put();

	return 0;
}


/**
 *	dev_disable_lro - disable Large Receive Offload on a device
 *	@dev: device
 *
 *	Disable Large Receive Offload (LRO) on a net device.  Must be
 *	called under RTNL.  This is needed if received packets may be
 *	forwarded to another interface.
 */
void dev_disable_lro(struct net_device *dev)
{
	if (dev->ethtool_ops && dev->ethtool_ops->get_flags &&
	    dev->ethtool_ops->set_flags) {
		u32 flags = dev->ethtool_ops->get_flags(dev);
		if (flags & ETH_FLAG_LRO) {
			flags &= ~ETH_FLAG_LRO;
			dev->ethtool_ops->set_flags(dev, flags);
		}
	}
	WARN_ON(dev->features & NETIF_F_LRO);
}
EXPORT_SYMBOL(dev_disable_lro);


static int dev_boot_phase = 1;

/*
 *	Device change register/unregister. These are not inline or static
 *	as we export them to the world.
 */

/**
 *	register_netdevice_notifier - register a network notifier block
 *	@nb: notifier
 *
 *	Register a notifier to be called when network device events occur.
 *	The notifier passed is linked into the kernel structures and must
 *	not be reused until it has been unregistered. A negative errno code
 *	is returned on a failure.
 *
 * 	When registered all registration and up events are replayed
 *	to the new notifier to allow device to have a race free
 *	view of the network device list.
 */

int register_netdevice_notifier(struct notifier_block *nb)
{
	struct net_device *dev;
	struct net_device *last;
	struct net *net;
	int err;

	rtnl_lock();
	err = raw_notifier_chain_register(&netdev_chain, nb);
	if (err)
		goto unlock;
	if (dev_boot_phase)
		goto unlock;
	for_each_net(net) {
		for_each_netdev(net, dev) {
			err = nb->notifier_call(nb, NETDEV_REGISTER, dev);
			err = notifier_to_errno(err);
			if (err)
				goto rollback;

			if (!(dev->flags & IFF_UP))
				continue;

			nb->notifier_call(nb, NETDEV_UP, dev);
		}
	}

unlock:
	rtnl_unlock();
	return err;

rollback:
	last = dev;
	for_each_net(net) {
		for_each_netdev(net, dev) {
			if (dev == last)
				break;

			if (dev->flags & IFF_UP) {
				nb->notifier_call(nb, NETDEV_GOING_DOWN, dev);
				nb->notifier_call(nb, NETDEV_DOWN, dev);
			}
			nb->notifier_call(nb, NETDEV_UNREGISTER, dev);
		}
	}

	raw_notifier_chain_unregister(&netdev_chain, nb);
	goto unlock;
}

/**
 *	unregister_netdevice_notifier - unregister a network notifier block
 *	@nb: notifier
 *
 *	Unregister a notifier previously registered by
 *	register_netdevice_notifier(). The notifier is unlinked into the
 *	kernel structures and may then be reused. A negative errno code
 *	is returned on a failure.
 */

int unregister_netdevice_notifier(struct notifier_block *nb)
{
	int err;

	rtnl_lock();
	err = raw_notifier_chain_unregister(&netdev_chain, nb);
	rtnl_unlock();
	return err;
}

/**
 *	call_netdevice_notifiers - call all network notifier blocks
 *      @val: value passed unmodified to notifier function
 *      @dev: net_device pointer passed unmodified to notifier function
 *
 *	Call all network notifier blocks.  Parameters and return value
 *	are as for raw_notifier_call_chain().
 */

int call_netdevice_notifiers(unsigned long val, struct net_device *dev)
{
	return raw_notifier_call_chain(&netdev_chain, val, dev);
}

/* When > 0 there are consumers of rx skb time stamps */
static atomic_t netstamp_needed = ATOMIC_INIT(0);

void net_enable_timestamp(void)
{
	atomic_inc(&netstamp_needed);
}

void net_disable_timestamp(void)
{
	atomic_dec(&netstamp_needed);
}

static inline void net_timestamp(struct sk_buff *skb)
{
	if (atomic_read(&netstamp_needed))
		__net_timestamp(skb);
	else
		skb->tstamp.tv64 = 0;
}

/*
 *	Support routine. Sends outgoing frames to any network
 *	taps currently in use.
 */

static void dev_queue_xmit_nit(struct sk_buff *skb, struct net_device *dev)
{
	struct packet_type *ptype;

	net_timestamp(skb);

	rcu_read_lock();
	list_for_each_entry_rcu(ptype, &ptype_all, list) {
		/* Never send packets back to the socket
		 * they originated from - MvS (miquels@drinkel.ow.org)
		 */
		if ((ptype->dev == dev || !ptype->dev) &&
		    (ptype->af_packet_priv == NULL ||
		     (struct sock *)ptype->af_packet_priv != skb->sk)) {
			struct sk_buff *skb2= skb_clone(skb, GFP_ATOMIC);
			if (!skb2)
				break;

			/* skb->nh should be correctly
			   set by sender, so that the second statement is
			   just protection against buggy protocols.
			 */
			skb_reset_mac_header(skb2);

			if (skb_network_header(skb2) < skb2->data ||
			    skb2->network_header > skb2->tail) {
				if (net_ratelimit())
					printk(KERN_CRIT "protocol %04x is "
					       "buggy, dev %s\n",
					       skb2->protocol, dev->name);
				skb_reset_network_header(skb2);
			}

			skb2->transport_header = skb2->network_header;
			skb2->pkt_type = PACKET_OUTGOING;
			ptype->func(skb2, skb->dev, ptype, skb->dev);
		}
	}
	rcu_read_unlock();
}


static inline void __netif_reschedule(struct Qdisc *q)
{
	struct softnet_data *sd;
	unsigned long flags;

	local_irq_save(flags);
	sd = &__get_cpu_var(softnet_data);
	q->next_sched = sd->output_queue;
	sd->output_queue = q;
	raise_softirq_irqoff(NET_TX_SOFTIRQ);
	local_irq_restore(flags);
}

void __netif_schedule(struct Qdisc *q)
{
	if (!test_and_set_bit(__QDISC_STATE_SCHED, &q->state))
		__netif_reschedule(q);
}
EXPORT_SYMBOL(__netif_schedule);

void dev_kfree_skb_irq(struct sk_buff *skb)
{
	if (atomic_dec_and_test(&skb->users)) {
		struct softnet_data *sd;
		unsigned long flags;

		local_irq_save(flags);
		sd = &__get_cpu_var(softnet_data);
		skb->next = sd->completion_queue;
		sd->completion_queue = skb;
		raise_softirq_irqoff(NET_TX_SOFTIRQ);
		local_irq_restore(flags);
	}
}
EXPORT_SYMBOL(dev_kfree_skb_irq);

void dev_kfree_skb_any(struct sk_buff *skb)
{
	if (in_irq() || irqs_disabled())
		dev_kfree_skb_irq(skb);
	else
		dev_kfree_skb(skb);
}
EXPORT_SYMBOL(dev_kfree_skb_any);


/**
 * netif_device_detach - mark device as removed
 * @dev: network device
 *
 * Mark device as removed from system and therefore no longer available.
 */
void netif_device_detach(struct net_device *dev)
{
	if (test_and_clear_bit(__LINK_STATE_PRESENT, &dev->state) &&
	    netif_running(dev)) {
		netif_stop_queue(dev);
	}
}
EXPORT_SYMBOL(netif_device_detach);

/**
 * netif_device_attach - mark device as attached
 * @dev: network device
 *
 * Mark device as attached from system and restart if needed.
 */
void netif_device_attach(struct net_device *dev)
{
	if (!test_and_set_bit(__LINK_STATE_PRESENT, &dev->state) &&
	    netif_running(dev)) {
		netif_wake_queue(dev);
		__netdev_watchdog_up(dev);
	}
}
EXPORT_SYMBOL(netif_device_attach);

static bool can_checksum_protocol(unsigned long features, __be16 protocol)
{
	return ((features & NETIF_F_GEN_CSUM) ||
		((features & NETIF_F_IP_CSUM) &&
		 protocol == htons(ETH_P_IP)) ||
		((features & NETIF_F_IPV6_CSUM) &&
		 protocol == htons(ETH_P_IPV6)));
}

static bool dev_can_checksum(struct net_device *dev, struct sk_buff *skb)
{
	if (can_checksum_protocol(dev->features, skb->protocol))
		return true;

	if (skb->protocol == htons(ETH_P_8021Q)) {
		struct vlan_ethhdr *veh = (struct vlan_ethhdr *)skb->data;
		if (can_checksum_protocol(dev->features & dev->vlan_features,
					  veh->h_vlan_encapsulated_proto))
			return true;
	}

	return false;
}

/*
 * Invalidate hardware checksum when packet is to be mangled, and
 * complete checksum manually on outgoing path.
 */
int skb_checksum_help(struct sk_buff *skb)
{
	__wsum csum;
	int ret = 0, offset;

	if (skb->ip_summed == CHECKSUM_COMPLETE)
		goto out_set_summed;

	if (unlikely(skb_shinfo(skb)->gso_size)) {
		/* Let GSO fix up the checksum. */
		goto out_set_summed;
	}

	offset = skb->csum_start - skb_headroom(skb);
	BUG_ON(offset >= skb_headlen(skb));
	csum = skb_checksum(skb, offset, skb->len - offset, 0);

	offset += skb->csum_offset;
	BUG_ON(offset + sizeof(__sum16) > skb_headlen(skb));

	if (skb_cloned(skb) &&
	    !skb_clone_writable(skb, offset + sizeof(__sum16))) {
		ret = pskb_expand_head(skb, 0, 0, GFP_ATOMIC);
		if (ret)
			goto out;
	}

	*(__sum16 *)(skb->data + offset) = csum_fold(csum);
out_set_summed:
	skb->ip_summed = CHECKSUM_NONE;
out:
	return ret;
}

/**
 *	skb_gso_segment - Perform segmentation on skb.
 *	@skb: buffer to segment
 *	@features: features for the output path (see dev->features)
 *
 *	This function segments the given skb and returns a list of segments.
 *
 *	It may return NULL if the skb requires no segmentation.  This is
 *	only possible when GSO is used for verifying header integrity.
 */
struct sk_buff *skb_gso_segment(struct sk_buff *skb, int features)
{
	struct sk_buff *segs = ERR_PTR(-EPROTONOSUPPORT);
	struct packet_type *ptype;
	__be16 type = skb->protocol;
	int err;

	skb_reset_mac_header(skb);
	skb->mac_len = skb->network_header - skb->mac_header;
	__skb_pull(skb, skb->mac_len);

	if (unlikely(skb->ip_summed != CHECKSUM_PARTIAL)) {
		struct net_device *dev = skb->dev;
		struct ethtool_drvinfo info = {};

		if (dev && dev->ethtool_ops && dev->ethtool_ops->get_drvinfo)
			dev->ethtool_ops->get_drvinfo(dev, &info);

		WARN(1, "%s: caps=(0x%lx, 0x%lx) len=%d data_len=%d "
			"ip_summed=%d",
		     info.driver, dev ? dev->features : 0L,
		     skb->sk ? skb->sk->sk_route_caps : 0L,
		     skb->len, skb->data_len, skb->ip_summed);

		if (skb_header_cloned(skb) &&
		    (err = pskb_expand_head(skb, 0, 0, GFP_ATOMIC)))
			return ERR_PTR(err);
	}

	rcu_read_lock();
	list_for_each_entry_rcu(ptype,
			&ptype_base[ntohs(type) & PTYPE_HASH_MASK], list) {
		if (ptype->type == type && !ptype->dev && ptype->gso_segment) {
			if (unlikely(skb->ip_summed != CHECKSUM_PARTIAL)) {
				err = ptype->gso_send_check(skb);
				segs = ERR_PTR(err);
				if (err || skb_gso_ok(skb, features))
					break;
				__skb_push(skb, (skb->data -
						 skb_network_header(skb)));
			}
			segs = ptype->gso_segment(skb, features);
			break;
		}
	}
	rcu_read_unlock();

	__skb_push(skb, skb->data - skb_mac_header(skb));

	return segs;
}

EXPORT_SYMBOL(skb_gso_segment);

/* Take action when hardware reception checksum errors are detected. */
#ifdef CONFIG_BUG
void netdev_rx_csum_fault(struct net_device *dev)
{
	if (net_ratelimit()) {
		printk(KERN_ERR "%s: hw csum failure.\n",
			dev ? dev->name : "<unknown>");
		dump_stack();
	}
}
EXPORT_SYMBOL(netdev_rx_csum_fault);
#endif

/* Actually, we should eliminate this check as soon as we know, that:
 * 1. IOMMU is present and allows to map all the memory.
 * 2. No high memory really exists on this machine.
 */

static inline int illegal_highdma(struct net_device *dev, struct sk_buff *skb)
{
#ifdef CONFIG_HIGHMEM
	int i;

	if (dev->features & NETIF_F_HIGHDMA)
		return 0;

	for (i = 0; i < skb_shinfo(skb)->nr_frags; i++)
		if (PageHighMem(skb_shinfo(skb)->frags[i].page))
			return 1;

#endif
	return 0;
}

struct dev_gso_cb {
	void (*destructor)(struct sk_buff *skb);
};

#define DEV_GSO_CB(skb) ((struct dev_gso_cb *)(skb)->cb)

static void dev_gso_skb_destructor(struct sk_buff *skb)
{
	struct dev_gso_cb *cb;

	do {
		struct sk_buff *nskb = skb->next;

		skb->next = nskb->next;
		nskb->next = NULL;
		kfree_skb(nskb);
	} while (skb->next);

	cb = DEV_GSO_CB(skb);
	if (cb->destructor)
		cb->destructor(skb);
}

/**
 *	dev_gso_segment - Perform emulated hardware segmentation on skb.
 *	@skb: buffer to segment
 *
 *	This function segments the given skb and stores the list of segments
 *	in skb->next.
 */
static int dev_gso_segment(struct sk_buff *skb)
{
	struct net_device *dev = skb->dev;
	struct sk_buff *segs;
	int features = dev->features & ~(illegal_highdma(dev, skb) ?
					 NETIF_F_SG : 0);

	segs = skb_gso_segment(skb, features);

	/* Verifying header integrity only. */
	if (!segs)
		return 0;

	if (IS_ERR(segs))
		return PTR_ERR(segs);

	skb->next = segs;
	DEV_GSO_CB(skb)->destructor = skb->destructor;
	skb->destructor = dev_gso_skb_destructor;

	return 0;
}

int dev_hard_start_xmit(struct sk_buff *skb, struct net_device *dev,
			struct netdev_queue *txq)
{
	const struct net_device_ops *ops = dev->netdev_ops;

	prefetch(&dev->netdev_ops->ndo_start_xmit);
	if (likely(!skb->next)) {
		if (!list_empty(&ptype_all))
			dev_queue_xmit_nit(skb, dev);

		if (netif_needs_gso(dev, skb)) {
			if (unlikely(dev_gso_segment(skb)))
				goto out_kfree_skb;
			if (skb->next)
				goto gso;
		}

		return ops->ndo_start_xmit(skb, dev);
	}

gso:
	do {
		struct sk_buff *nskb = skb->next;
		int rc;

		skb->next = nskb->next;
		nskb->next = NULL;
		rc = ops->ndo_start_xmit(nskb, dev);
		if (unlikely(rc)) {
			nskb->next = skb->next;
			skb->next = nskb;
			return rc;
		}
		if (unlikely(netif_tx_queue_stopped(txq) && skb->next))
			return NETDEV_TX_BUSY;
	} while (skb->next);

	skb->destructor = DEV_GSO_CB(skb)->destructor;

out_kfree_skb:
	kfree_skb(skb);
	return 0;
}

static u32 simple_tx_hashrnd;
static int simple_tx_hashrnd_initialized = 0;

static u16 simple_tx_hash(struct net_device *dev, struct sk_buff *skb)
{
	u32 addr1, addr2, ports;
	u32 hash, ihl;
	u8 ip_proto = 0;

	if (unlikely(!simple_tx_hashrnd_initialized)) {
		get_random_bytes(&simple_tx_hashrnd, 4);
		simple_tx_hashrnd_initialized = 1;
	}

	switch (skb->protocol) {
	case htons(ETH_P_IP):
		if (!(ip_hdr(skb)->frag_off & htons(IP_MF | IP_OFFSET)))
			ip_proto = ip_hdr(skb)->protocol;
		addr1 = ip_hdr(skb)->saddr;
		addr2 = ip_hdr(skb)->daddr;
		ihl = ip_hdr(skb)->ihl;
		break;
	case htons(ETH_P_IPV6):
		ip_proto = ipv6_hdr(skb)->nexthdr;
		addr1 = ipv6_hdr(skb)->saddr.s6_addr32[3];
		addr2 = ipv6_hdr(skb)->daddr.s6_addr32[3];
		ihl = (40 >> 2);
		break;
	default:
		return 0;
	}


	switch (ip_proto) {
	case IPPROTO_TCP:
	case IPPROTO_UDP:
	case IPPROTO_DCCP:
	case IPPROTO_ESP:
	case IPPROTO_AH:
	case IPPROTO_SCTP:
	case IPPROTO_UDPLITE:
		ports = *((u32 *) (skb_network_header(skb) + (ihl * 4)));
		break;

	default:
		ports = 0;
		break;
	}

	hash = jhash_3words(addr1, addr2, ports, simple_tx_hashrnd);

	return (u16) (((u64) hash * dev->real_num_tx_queues) >> 32);
}

static struct netdev_queue *dev_pick_tx(struct net_device *dev,
					struct sk_buff *skb)
{
	const struct net_device_ops *ops = dev->netdev_ops;
	u16 queue_index = 0;

	if (ops->ndo_select_queue)
		queue_index = ops->ndo_select_queue(dev, skb);
	else if (dev->real_num_tx_queues > 1)
		queue_index = simple_tx_hash(dev, skb);

	skb_set_queue_mapping(skb, queue_index);
	return netdev_get_tx_queue(dev, queue_index);
}

#if defined(CONFIG_XEN) || defined(CONFIG_PARAVIRT_XEN)
inline int skb_checksum_setup(struct sk_buff *skb)
{
	struct iphdr *iph;
	unsigned char *th;
	int err = -EPROTO;

#ifdef CONFIG_XEN
	if (!skb->proto_csum_blank)
		return 0;
#endif

	if (skb->protocol != htons(ETH_P_IP))
		goto out;

	iph = ip_hdr(skb);
	th = skb_network_header(skb) + 4 * iph->ihl;
	if (th >= skb_tail_pointer(skb))
		goto out;

	skb->csum_start = th - skb->head;
	switch (iph->protocol) {
	case IPPROTO_TCP:
		skb->csum_offset = offsetof(struct tcphdr, check);
		break;
	case IPPROTO_UDP:
		skb->csum_offset = offsetof(struct udphdr, check);
		break;
	default:
		if (net_ratelimit())
			printk(KERN_ERR "Attempting to checksum a non-"
			       "TCP/UDP packet, dropping a protocol"
			       " %d packet", iph->protocol);
		goto out;
	}

	if ((th + skb->csum_offset + 2) > skb_tail_pointer(skb))
		goto out;

#ifdef CONFIG_XEN
	skb->ip_summed = CHECKSUM_PARTIAL;
	skb->proto_csum_blank = 0;
#endif

	err = 0;

out:
	return err;
}
EXPORT_SYMBOL(skb_checksum_setup);
#endif

/**
 *	dev_queue_xmit - transmit a buffer
 *	@skb: buffer to transmit
 *
 *	Queue a buffer for transmission to a network device. The caller must
 *	have set the device and priority and built the buffer before calling
 *	this function. The function can be called from an interrupt.
 *
 *	A negative errno code is returned on a failure. A success does not
 *	guarantee the frame will be transmitted as it may be dropped due
 *	to congestion or traffic shaping.
 *
 * -----------------------------------------------------------------------------------
 *      I notice this method can also return errors from the queue disciplines,
 *      including NET_XMIT_DROP, which is a positive value.  So, errors can also
 *      be positive.
 *
 *      Regardless of the return value, the skb is consumed, so it is currently
 *      difficult to retry a send to this method.  (You can bump the ref count
 *      before sending to hold a reference for retry if you are careful.)
 *
 *      When calling this method, interrupts MUST be enabled.  This is because
 *      the BH enable code must have IRQs enabled so that it will not deadlock.
 *          --BLG
 */
int dev_queue_xmit(struct sk_buff *skb)
{
	struct net_device *dev = skb->dev;
	struct netdev_queue *txq;
	struct Qdisc *q;
	int rc = -ENOMEM;

 	/* If a checksum-deferred packet is forwarded to a device that needs a
 	 * checksum, correct the pointers and force checksumming.
 	 */
 	if (skb_checksum_setup(skb))
 		goto out_kfree_skb;

	/* GSO will handle the following emulations directly. */
	if (netif_needs_gso(dev, skb))
		goto gso;

	if (skb_shinfo(skb)->frag_list &&
	    !(dev->features & NETIF_F_FRAGLIST) &&
	    __skb_linearize(skb))
		goto out_kfree_skb;

	/* Fragmented skb is linearized if device does not support SG,
	 * or if at least one of fragments is in highmem and device
	 * does not support DMA from it.
	 */
	if (skb_shinfo(skb)->nr_frags &&
	    (!(dev->features & NETIF_F_SG) || illegal_highdma(dev, skb)) &&
	    __skb_linearize(skb))
		goto out_kfree_skb;

	/* If packet is not checksummed and device does not support
	 * checksumming for this protocol, complete checksumming here.
	 */
	if (skb->ip_summed == CHECKSUM_PARTIAL) {
		skb_set_transport_header(skb, skb->csum_start -
					      skb_headroom(skb));
		if (!dev_can_checksum(dev, skb) && skb_checksum_help(skb))
			goto out_kfree_skb;
	}

gso:
	trace_net_dev_xmit(skb);
	/* Disable soft irqs for various locks below. Also
	 * stops preemption for RCU.
	 */
	rcu_read_lock_bh();

	txq = dev_pick_tx(dev, skb);
	q = rcu_dereference(txq->qdisc);

#ifdef CONFIG_NET_CLS_ACT
	skb->tc_verd = SET_TC_AT(skb->tc_verd,AT_EGRESS);
#endif
	if (q->enqueue) {
		spinlock_t *root_lock = qdisc_lock(q);

		spin_lock(root_lock);

		if (unlikely(test_bit(__QDISC_STATE_DEACTIVATED, &q->state))) {
			kfree_skb(skb);
			rc = NET_XMIT_DROP;
		} else {
			rc = qdisc_enqueue_root(skb, q);
			qdisc_run(q);
		}
		spin_unlock(root_lock);

		goto out;
	}

	/* The device has no queue. Common case for software devices:
	   loopback, all the sorts of tunnels...

	   Really, it is unlikely that netif_tx_lock protection is necessary
	   here.  (f.e. loopback and IP tunnels are clean ignoring statistics
	   counters.)
	   However, it is possible, that they rely on protection
	   made by us here.

	   Check this and shot the lock. It is not prone from deadlocks.
	   Either shot noqueue qdisc, it is even simpler 8)
	 */
	if (dev->flags & IFF_UP) {
		int cpu = smp_processor_id(); /* ok because BHs are off */

		if (txq->xmit_lock_owner != cpu) {

			HARD_TX_LOCK(dev, txq, cpu);

			if (!netif_tx_queue_stopped(txq)) {
				rc = 0;
				if (!dev_hard_start_xmit(skb, dev, txq)) {
					HARD_TX_UNLOCK(dev, txq);
					goto out;
				}
			}
			HARD_TX_UNLOCK(dev, txq);
			if (net_ratelimit())
				printk(KERN_CRIT "Virtual device %s asks to "
				       "queue packet!\n", dev->name);
		} else {
			/* Recursion is detected! It is possible,
			 * unfortunately */
			if (net_ratelimit())
				printk(KERN_CRIT "Dead loop on virtual device "
				       "%s, fix it urgently!\n", dev->name);
		}
	}

	rc = -ENETDOWN;
	rcu_read_unlock_bh();

out_kfree_skb:
	kfree_skb(skb);
	return rc;
out:
	rcu_read_unlock_bh();
	return rc;
}


/*=======================================================================
			Receiver routines
  =======================================================================*/

int netdev_max_backlog __read_mostly = 1000;
int netdev_budget __read_mostly = 300;
int weight_p __read_mostly = 64;            /* old backlog weight */

DEFINE_PER_CPU(struct netif_rx_stats, netdev_rx_stat) = { 0, };


/**
 *	netif_rx	-	post buffer to the network code
 *	@skb: buffer to post
 *
 *	This function receives a packet from a device driver and queues it for
 *	the upper (protocol) levels to process.  It always succeeds. The buffer
 *	may be dropped during processing for congestion control or by the
 *	protocol layers.
 *
 *	return values:
 *	NET_RX_SUCCESS	(no congestion)
 *	NET_RX_DROP     (packet was dropped)
 *
 */

int netif_rx(struct sk_buff *skb)
{
	struct softnet_data *queue;
	unsigned long flags;

	/* if netpoll wants it, pretend we never saw it */
	if (netpoll_rx(skb))
		return NET_RX_DROP;

	if (!skb->tstamp.tv64)
		net_timestamp(skb);

	/*
	 * The code is rearranged so that the path is the most
	 * short when CPU is congested, but is still operating.
	 */
	local_irq_save(flags);
	queue = &__get_cpu_var(softnet_data);

	__get_cpu_var(netdev_rx_stat).total++;
	if (queue->input_pkt_queue.qlen <= netdev_max_backlog) {
		if (queue->input_pkt_queue.qlen) {
enqueue:
			__skb_queue_tail(&queue->input_pkt_queue, skb);
			local_irq_restore(flags);
			return NET_RX_SUCCESS;
		}

		napi_schedule(&queue->backlog);
		goto enqueue;
	}

	__get_cpu_var(netdev_rx_stat).dropped++;
	local_irq_restore(flags);

	kfree_skb(skb);
	return NET_RX_DROP;
}

int netif_rx_ni(struct sk_buff *skb)
{
	int err;

	preempt_disable();
	err = netif_rx(skb);
	if (local_softirq_pending())
		do_softirq();
	preempt_enable();

	return err;
}

EXPORT_SYMBOL(netif_rx_ni);

static void net_tx_action(struct softirq_action *h)
{
	struct softnet_data *sd = &__get_cpu_var(softnet_data);

	if (sd->completion_queue) {
		struct sk_buff *clist;

		local_irq_disable();
		clist = sd->completion_queue;
		sd->completion_queue = NULL;
		local_irq_enable();

		while (clist) {
			struct sk_buff *skb = clist;
			clist = clist->next;

			WARN_ON(atomic_read(&skb->users));
			__kfree_skb(skb);
		}
	}

	if (sd->output_queue) {
		struct Qdisc *head;

		local_irq_disable();
		head = sd->output_queue;
		sd->output_queue = NULL;
		local_irq_enable();

		while (head) {
			struct Qdisc *q = head;
			spinlock_t *root_lock;

			head = head->next_sched;

			root_lock = qdisc_lock(q);
			if (spin_trylock(root_lock)) {
				smp_mb__before_clear_bit();
				clear_bit(__QDISC_STATE_SCHED,
					  &q->state);
				qdisc_run(q);
				spin_unlock(root_lock);
			} else {
				if (!test_bit(__QDISC_STATE_DEACTIVATED,
					      &q->state)) {
					__netif_reschedule(q);
				} else {
					smp_mb__before_clear_bit();
					clear_bit(__QDISC_STATE_SCHED,
						  &q->state);
				}
			}
		}
	}
}

static inline int deliver_skb(struct sk_buff *skb,
			      struct packet_type *pt_prev,
			      struct net_device *orig_dev)
{
	atomic_inc(&skb->users);
	return pt_prev->func(skb, skb->dev, pt_prev, orig_dev);
}

#if defined(CONFIG_BRIDGE) || defined (CONFIG_BRIDGE_MODULE)
/* These hooks defined here for ATM */
struct net_bridge;
struct net_bridge_fdb_entry *(*br_fdb_get_hook)(struct net_bridge *br,
						unsigned char *addr);
void (*br_fdb_put_hook)(struct net_bridge_fdb_entry *ent) __read_mostly;

/*
 * If bridge module is loaded call bridging hook.
 *  returns NULL if packet was consumed.
 */
struct sk_buff *(*br_handle_frame_hook)(struct net_bridge_port *p,
					struct sk_buff *skb) __read_mostly;
static inline struct sk_buff *handle_bridge(struct sk_buff *skb,
					    struct packet_type **pt_prev, int *ret,
					    struct net_device *orig_dev)
{
	struct net_bridge_port *port;

	if (skb->pkt_type == PACKET_LOOPBACK ||
	    (port = rcu_dereference(skb->dev->br_port)) == NULL)
		return skb;

	if (*pt_prev) {
		*ret = deliver_skb(skb, *pt_prev, orig_dev);
		*pt_prev = NULL;
	}

	return br_handle_frame_hook(port, skb);
}
#else
#define handle_bridge(skb, pt_prev, ret, orig_dev)	(skb)
#endif

#if defined(CONFIG_MACVLAN) || defined(CONFIG_MACVLAN_MODULE)
struct sk_buff *(*macvlan_handle_frame_hook)(struct sk_buff *skb) __read_mostly;
EXPORT_SYMBOL_GPL(macvlan_handle_frame_hook);

static inline struct sk_buff *handle_macvlan(struct sk_buff *skb,
					     struct packet_type **pt_prev,
					     int *ret,
					     struct net_device *orig_dev)
{
	if (skb->dev->macvlan_port == NULL)
		return skb;

	if (*pt_prev) {
		*ret = deliver_skb(skb, *pt_prev, orig_dev);
		*pt_prev = NULL;
	}
	return macvlan_handle_frame_hook(skb);
}
#else
#define handle_macvlan(skb, pt_prev, ret, orig_dev)	(skb)
#endif

#ifdef CONFIG_NET_CLS_ACT
/* TODO: Maybe we should just force sch_ingress to be compiled in
 * when CONFIG_NET_CLS_ACT is? otherwise some useless instructions
 * a compare and 2 stores extra right now if we dont have it on
 * but have CONFIG_NET_CLS_ACT
 * NOTE: This doesnt stop any functionality; if you dont have
 * the ingress scheduler, you just cant add policies on ingress.
 *
 */
static int ing_filter(struct sk_buff *skb)
{
	struct net_device *dev = skb->dev;
	u32 ttl = G_TC_RTTL(skb->tc_verd);
	struct netdev_queue *rxq;
	int result = TC_ACT_OK;
	struct Qdisc *q;

	if (MAX_RED_LOOP < ttl++) {
		printk(KERN_WARNING
		       "Redir loop detected Dropping packet (%d->%d)\n",
		       skb->iif, dev->ifindex);
		return TC_ACT_SHOT;
	}

	skb->tc_verd = SET_TC_RTTL(skb->tc_verd, ttl);
	skb->tc_verd = SET_TC_AT(skb->tc_verd, AT_INGRESS);

	rxq = &dev->rx_queue;

	q = rxq->qdisc;
	if (q != &noop_qdisc) {
		spin_lock(qdisc_lock(q));
		if (likely(!test_bit(__QDISC_STATE_DEACTIVATED, &q->state)))
			result = qdisc_enqueue_root(skb, q);
		spin_unlock(qdisc_lock(q));
	}

	return result;
}

static inline struct sk_buff *handle_ing(struct sk_buff *skb,
					 struct packet_type **pt_prev,
					 int *ret, struct net_device *orig_dev)
{
	if (skb->dev->rx_queue.qdisc == &noop_qdisc)
		goto out;

	if (*pt_prev) {
		*ret = deliver_skb(skb, *pt_prev, orig_dev);
		*pt_prev = NULL;
	} else {
		/* Huh? Why does turning on AF_PACKET affect this? */
		skb->tc_verd = SET_TC_OK2MUNGE(skb->tc_verd);
	}

	switch (ing_filter(skb)) {
	case TC_ACT_SHOT:
	case TC_ACT_STOLEN:
		kfree_skb(skb);
		return NULL;
	}

out:
	skb->tc_verd = 0;
	return skb;
}
#endif

/*
 * 	netif_nit_deliver - deliver received packets to network taps
 * 	@skb: buffer
 *
 * 	This function is used to deliver incoming packets to network
 * 	taps. It should be used when the normal netif_receive_skb path
 * 	is bypassed, for example because of VLAN acceleration.
 */
void netif_nit_deliver(struct sk_buff *skb)
{
	struct packet_type *ptype;

	if (list_empty(&ptype_all))
		return;

	skb_reset_network_header(skb);
	skb_reset_transport_header(skb);
	skb->mac_len = skb->network_header - skb->mac_header;

	rcu_read_lock();
	list_for_each_entry_rcu(ptype, &ptype_all, list) {
		if (!ptype->dev || ptype->dev == skb->dev)
			deliver_skb(skb, ptype, skb->dev);
	}
	rcu_read_unlock();
}

/*
 * Filter the protocols for which the reserves are adequate.
 *
 * Before adding a protocol make sure that it is either covered by the existing
 * reserves, or add reserves covering the memory need of the new protocol's
 * packet processing.
 */
static int skb_emergency_protocol(struct sk_buff *skb)
{
	if (skb_emergency(skb))
		switch (skb->protocol) {
		case __constant_htons(ETH_P_ARP):
		case __constant_htons(ETH_P_IP):
		case __constant_htons(ETH_P_IPV6):
		case __constant_htons(ETH_P_8021Q):
			break;

		default:
			return 0;
		}

	return 1;
}

/**
 *	netif_receive_skb - process receive buffer from network
 *	@skb: buffer to process
 *
 *	netif_receive_skb() is the main receive data processing function.
 *	It always succeeds. The buffer may be dropped during processing
 *	for congestion control or by the protocol layers.
 *
 *	This function may only be called from softirq context and interrupts
 *	should be enabled.
 *
 *	Return values (usually ignored):
 *	NET_RX_SUCCESS: no congestion
 *	NET_RX_DROP: packet was dropped
 */
int netif_receive_skb(struct sk_buff *skb)
{
	struct packet_type *ptype, *pt_prev;
	struct net_device *orig_dev;
	struct net_device *null_or_orig;
	int ret = NET_RX_DROP;
	__be16 type;
	unsigned long pflags = current->flags;

	/* Emergency skb are special, they should
	 *  - be delivered to SOCK_MEMALLOC sockets only
	 *  - stay away from userspace
	 *  - have bounded memory usage
	 *
	 * Use PF_MEMALLOC as a poor mans memory pool - the grouping kind.
	 * This saves us from propagating the allocation context down to all
	 * allocation sites.
	 */
	if (skb_emergency(skb))
		current->flags |= PF_MEMALLOC;

	if (skb->vlan_tci && vlan_hwaccel_do_receive(skb))
		return NET_RX_SUCCESS;

	/* if we've gotten here through NAPI, check netpoll */
	if (netpoll_receive_skb(skb))
		goto out;

	if (!skb->tstamp.tv64)
		net_timestamp(skb);

	if (!skb->iif)
		skb->iif = skb->dev->ifindex;

	null_or_orig = NULL;
	orig_dev = skb->dev;
	if (orig_dev->master) {
		if (skb_bond_should_drop(skb))
			null_or_orig = orig_dev; /* deliver only exact match */
		else
			skb->dev = orig_dev->master;
	}

	__get_cpu_var(netdev_rx_stat).total++;

	trace_net_dev_receive(skb);
	skb_reset_network_header(skb);
	skb_reset_transport_header(skb);
	skb->mac_len = skb->network_header - skb->mac_header;

	pt_prev = NULL;

	rcu_read_lock();

	/* Don't receive packets in an exiting network namespace */
	if (!net_alive(dev_net(skb->dev))) {
		kfree_skb(skb);
		goto out;
	}

#ifdef CONFIG_NET_CLS_ACT
	if (skb->tc_verd & TC_NCLS) {
		skb->tc_verd = CLR_TC_NCLS(skb->tc_verd);
		goto ncls;
	}
#endif

#ifdef CONFIG_XEN
	switch (skb->ip_summed) {
	case CHECKSUM_UNNECESSARY:
		skb->proto_data_valid = 1;
		break;
	case CHECKSUM_PARTIAL:
		/* XXX Implement me. */
	default:
		skb->proto_data_valid = 0;
		break;
	}
#endif

	if (skb_emergency(skb))
		goto skip_taps;

	list_for_each_entry_rcu(ptype, &ptype_all, list) {
		if (ptype->dev == null_or_orig || ptype->dev == skb->dev ||
		    ptype->dev == orig_dev) {
			if (pt_prev)
				ret = deliver_skb(skb, pt_prev, orig_dev);
			pt_prev = ptype;
		}
	}

skip_taps:
#ifdef CONFIG_NET_CLS_ACT
	skb = handle_ing(skb, &pt_prev, &ret, orig_dev);
	if (!skb)
		goto unlock;
ncls:
#endif

	if (!skb_emergency_protocol(skb))
		goto drop;

	skb = handle_bridge(skb, &pt_prev, &ret, orig_dev);
	if (!skb)
		goto unlock;
	skb = handle_macvlan(skb, &pt_prev, &ret, orig_dev);
	if (!skb)
		goto unlock;

	type = skb->protocol;
	list_for_each_entry_rcu(ptype,
			&ptype_base[ntohs(type) & PTYPE_HASH_MASK], list) {
		if (ptype->type == type &&
		    (ptype->dev == null_or_orig || ptype->dev == skb->dev ||
		     ptype->dev == orig_dev)) {
			if (pt_prev)
				ret = deliver_skb(skb, pt_prev, orig_dev);
			pt_prev = ptype;
		}
	}

	if (pt_prev) {
		ret = pt_prev->func(skb, skb->dev, pt_prev, orig_dev);
	} else {
drop:
		kfree_skb(skb);
		/* Jamal, now you will not able to escape explaining
		 * me how you were going to use this. :-)
		 */
		ret = NET_RX_DROP;
	}

unlock:
	rcu_read_unlock();
out:
	tsk_restore_flags(current, pflags, PF_MEMALLOC);
	return ret;
}

/* Network device is going away, flush any packets still pending  */
static void flush_backlog(void *arg)
{
	struct net_device *dev = arg;
	struct softnet_data *queue = &__get_cpu_var(softnet_data);
	struct sk_buff *skb, *tmp;

	skb_queue_walk_safe(&queue->input_pkt_queue, skb, tmp)
		if (skb->dev == dev) {
			__skb_unlink(skb, &queue->input_pkt_queue);
			kfree_skb(skb);
		}
}

static int napi_gro_complete(struct sk_buff *skb)
{
	struct packet_type *ptype;
	__be16 type = skb->protocol;
	struct list_head *head = &ptype_base[ntohs(type) & PTYPE_HASH_MASK];
	int err = -ENOENT;

	if (NAPI_GRO_CB(skb)->count == 1)
		goto out;

	rcu_read_lock();
	list_for_each_entry_rcu(ptype, head, list) {
		if (ptype->type != type || ptype->dev || !ptype->gro_complete)
			continue;

		err = ptype->gro_complete(skb);
		break;
	}
	rcu_read_unlock();

	if (err) {
		WARN_ON(&ptype->list == head);
		kfree_skb(skb);
		return NET_RX_SUCCESS;
	}

out:
	skb_shinfo(skb)->gso_size = 0;
	__skb_push(skb, -skb_network_offset(skb));
	return netif_receive_skb(skb);
}

void napi_gro_flush(struct napi_struct *napi)
{
	struct sk_buff *skb, *next;

	for (skb = napi->gro_list; skb; skb = next) {
		next = skb->next;
		skb->next = NULL;
		napi_gro_complete(skb);
	}

	napi->gro_list = NULL;
}
EXPORT_SYMBOL(napi_gro_flush);

int dev_gro_receive(struct napi_struct *napi, struct sk_buff *skb)
{
	struct sk_buff **pp = NULL;
	struct packet_type *ptype;
	__be16 type = skb->protocol;
	struct list_head *head = &ptype_base[ntohs(type) & PTYPE_HASH_MASK];
	int count = 0;
	int same_flow;
	int mac_len;
	int free;

	if (!(skb->dev->features & NETIF_F_GRO))
		goto normal;

	if (skb_is_gso(skb) || skb_shinfo(skb)->frag_list)
		goto normal;

	rcu_read_lock();
	list_for_each_entry_rcu(ptype, head, list) {
		struct sk_buff *p;

		if (ptype->type != type || ptype->dev || !ptype->gro_receive)
			continue;

		skb_reset_network_header(skb);
		mac_len = skb->network_header - skb->mac_header;
		skb->mac_len = mac_len;
		NAPI_GRO_CB(skb)->same_flow = 0;
		NAPI_GRO_CB(skb)->flush = 0;
		NAPI_GRO_CB(skb)->free = 0;

		for (p = napi->gro_list; p; p = p->next) {
			count++;

			if (!NAPI_GRO_CB(p)->same_flow)
				continue;

			if (p->mac_len != mac_len ||
			    memcmp(skb_mac_header(p), skb_mac_header(skb),
				   mac_len))
				NAPI_GRO_CB(p)->same_flow = 0;
		}

		pp = ptype->gro_receive(&napi->gro_list, skb);
		break;
	}
	rcu_read_unlock();

	if (&ptype->list == head)
		goto normal;

	same_flow = NAPI_GRO_CB(skb)->same_flow;
	free = NAPI_GRO_CB(skb)->free;

	if (pp) {
		struct sk_buff *nskb = *pp;

		*pp = nskb->next;
		nskb->next = NULL;
		napi_gro_complete(nskb);
		count--;
	}

	if (same_flow)
		goto ok;

	if (NAPI_GRO_CB(skb)->flush || count >= MAX_GRO_SKBS) {
		__skb_push(skb, -skb_network_offset(skb));
		goto normal;
	}

	NAPI_GRO_CB(skb)->count = 1;
	skb_shinfo(skb)->gso_size = skb->len;
	skb->next = napi->gro_list;
	napi->gro_list = skb;

ok:
	return free;

normal:
	return -1;
}
EXPORT_SYMBOL(dev_gro_receive);

static int __napi_gro_receive(struct napi_struct *napi, struct sk_buff *skb)
{
	struct sk_buff *p;

	for (p = napi->gro_list; p; p = p->next) {
		NAPI_GRO_CB(p)->same_flow = 1;
		NAPI_GRO_CB(p)->flush = 0;
	}

	return dev_gro_receive(napi, skb);
}

int napi_gro_receive(struct napi_struct *napi, struct sk_buff *skb)
{
	switch (__napi_gro_receive(napi, skb)) {
	case -1:
		return netif_receive_skb(skb);

	case 1:
		kfree_skb(skb);
		break;
	}

	return NET_RX_SUCCESS;
}
EXPORT_SYMBOL(napi_gro_receive);

void napi_reuse_skb(struct napi_struct *napi, struct sk_buff *skb)
{
	__skb_pull(skb, skb_headlen(skb));
	skb_reserve(skb, NET_IP_ALIGN - skb_headroom(skb));

	napi->skb = skb;
}
EXPORT_SYMBOL(napi_reuse_skb);

struct sk_buff *napi_fraginfo_skb(struct napi_struct *napi,
				  struct napi_gro_fraginfo *info)
{
	struct net_device *dev = napi->dev;
	struct sk_buff *skb = napi->skb;

	napi->skb = NULL;

	if (!skb) {
		skb = netdev_alloc_skb(dev, GRO_MAX_HEAD + NET_IP_ALIGN);
		if (!skb)
			goto out;

		skb_reserve(skb, NET_IP_ALIGN);
	}

	BUG_ON(info->nr_frags > MAX_SKB_FRAGS);
	skb_shinfo(skb)->nr_frags = info->nr_frags;
	memcpy(skb_shinfo(skb)->frags, info->frags, sizeof(info->frags));

	skb->data_len = info->len;
	skb->len += info->len;
	skb->truesize += info->len;

	if (!pskb_may_pull(skb, ETH_HLEN)) {
		napi_reuse_skb(napi, skb);
		skb = NULL;
		goto out;
	}

	skb->protocol = eth_type_trans(skb, dev);

	skb->ip_summed = info->ip_summed;
	skb->csum = info->csum;

out:
	return skb;
}
EXPORT_SYMBOL(napi_fraginfo_skb);

int napi_gro_frags(struct napi_struct *napi, struct napi_gro_fraginfo *info)
{
	struct sk_buff *skb = napi_fraginfo_skb(napi, info);
	int err = NET_RX_DROP;

	if (!skb)
		goto out;

	err = NET_RX_SUCCESS;

	switch (__napi_gro_receive(napi, skb)) {
	case -1:
		return netif_receive_skb(skb);

	case 0:
		goto out;
	}

	napi_reuse_skb(napi, skb);

out:
	return err;
}
EXPORT_SYMBOL(napi_gro_frags);

static int process_backlog(struct napi_struct *napi, int quota)
{
	int work = 0;
	struct softnet_data *queue = &__get_cpu_var(softnet_data);
	unsigned long start_time = jiffies;

	napi->weight = weight_p;
	do {
		struct sk_buff *skb;

		local_irq_disable();
		skb = __skb_dequeue(&queue->input_pkt_queue);
		if (!skb) {
			__napi_complete(napi);
			local_irq_enable();
			break;
		}
		local_irq_enable();

		napi_gro_receive(napi, skb);
	} while (++work < quota && jiffies == start_time);

	napi_gro_flush(napi);

	return work;
}

/**
 * __napi_schedule - schedule for receive
 * @n: entry to schedule
 *
 * The entry's receive function will be scheduled to run
 */
void __napi_schedule(struct napi_struct *n)
{
	unsigned long flags;

	local_irq_save(flags);
	list_add_tail(&n->poll_list, &__get_cpu_var(softnet_data).poll_list);
	__raise_softirq_irqoff(NET_RX_SOFTIRQ);
	local_irq_restore(flags);
}
EXPORT_SYMBOL(__napi_schedule);

void __napi_complete(struct napi_struct *n)
{
	BUG_ON(!test_bit(NAPI_STATE_SCHED, &n->state));
	BUG_ON(n->gro_list);

	list_del(&n->poll_list);
	smp_mb__before_clear_bit();
	clear_bit(NAPI_STATE_SCHED, &n->state);
}
EXPORT_SYMBOL(__napi_complete);

void napi_complete(struct napi_struct *n)
{
	unsigned long flags;

	/*
	 * don't let napi dequeue from the cpu poll list
	 * just in case its running on a different cpu
	 */
	if (unlikely(test_bit(NAPI_STATE_NPSVC, &n->state)))
		return;

	napi_gro_flush(n);
	local_irq_save(flags);
	__napi_complete(n);
	local_irq_restore(flags);
}
EXPORT_SYMBOL(napi_complete);

void netif_napi_add(struct net_device *dev, struct napi_struct *napi,
		    int (*poll)(struct napi_struct *, int), int weight)
{
	INIT_LIST_HEAD(&napi->poll_list);
	napi->gro_list = NULL;
	napi->skb = NULL;
	napi->poll = poll;
	napi->weight = weight;
	list_add(&napi->dev_list, &dev->napi_list);
	napi->dev = dev;
#ifdef CONFIG_NETPOLL
	spin_lock_init(&napi->poll_lock);
	napi->poll_owner = -1;
#endif
	set_bit(NAPI_STATE_SCHED, &napi->state);
}
EXPORT_SYMBOL(netif_napi_add);

void netif_napi_del(struct napi_struct *napi)
{
	struct sk_buff *skb, *next;

	list_del_init(&napi->dev_list);
	kfree(napi->skb);

	for (skb = napi->gro_list; skb; skb = next) {
		next = skb->next;
		skb->next = NULL;
		kfree_skb(skb);
	}

	napi->gro_list = NULL;
}
EXPORT_SYMBOL(netif_napi_del);


static void net_rx_action(struct softirq_action *h)
{
	struct list_head *list = &__get_cpu_var(softnet_data).poll_list;
	unsigned long time_limit = jiffies + 2;
	int budget = netdev_budget;
	void *have;

	local_irq_disable();

	while (!list_empty(list)) {
		struct napi_struct *n;
		int work, weight;

		/* If softirq window is exhuasted then punt.
		 * Allow this to run for 2 jiffies since which will allow
		 * an average latency of 1.5/HZ.
		 */
		if (unlikely(budget <= 0 || time_after(jiffies, time_limit)))
			goto softnet_break;

		local_irq_enable();

		/* Even though interrupts have been re-enabled, this
		 * access is safe because interrupts can only add new
		 * entries to the tail of this list, and only ->poll()
		 * calls can remove this head entry from the list.
		 */
		n = list_entry(list->next, struct napi_struct, poll_list);

		have = netpoll_poll_lock(n);

		weight = n->weight;

		/* This NAPI_STATE_SCHED test is for avoiding a race
		 * with netpoll's poll_napi().  Only the entity which
		 * obtains the lock and sees NAPI_STATE_SCHED set will
		 * actually make the ->poll() call.  Therefore we avoid
		 * accidently calling ->poll() when NAPI is not scheduled.
		 */
		work = 0;
		if (test_bit(NAPI_STATE_SCHED, &n->state))
			work = n->poll(n, weight);

		WARN_ON_ONCE(work > weight);

		budget -= work;

		local_irq_disable();

		/* Drivers must not modify the NAPI state if they
		 * consume the entire weight.  In such cases this code
		 * still "owns" the NAPI instance and therefore can
		 * move the instance around on the list at-will.
		 */
		if (unlikely(work == weight)) {
			if (unlikely(napi_disable_pending(n)))
				__napi_complete(n);
			else
				list_move_tail(&n->poll_list, list);
		}

		netpoll_poll_unlock(have);
	}
out:
	local_irq_enable();

#ifdef CONFIG_NET_DMA
	/*
	 * There may not be any more sk_buffs coming right now, so push
	 * any pending DMA copies to hardware
	 */
	dma_issue_pending_all();
#endif

	return;

softnet_break:
	__get_cpu_var(netdev_rx_stat).time_squeeze++;
	__raise_softirq_irqoff(NET_RX_SOFTIRQ);
	goto out;
}

static gifconf_func_t * gifconf_list [NPROTO];

/**
 *	register_gifconf	-	register a SIOCGIF handler
 *	@family: Address family
 *	@gifconf: Function handler
 *
 *	Register protocol dependent address dumping routines. The handler
 *	that is passed must not be freed or reused until it has been replaced
 *	by another handler.
 */
int register_gifconf(unsigned int family, gifconf_func_t * gifconf)
{
	if (family >= NPROTO)
		return -EINVAL;
	gifconf_list[family] = gifconf;
	return 0;
}


/*
 *	Map an interface index to its name (SIOCGIFNAME)
 */

/*
 *	We need this ioctl for efficient implementation of the
 *	if_indextoname() function required by the IPv6 API.  Without
 *	it, we would have to search all the interfaces to find a
 *	match.  --pb
 */

static int dev_ifname(struct net *net, struct ifreq __user *arg)
{
	struct net_device *dev;
	struct ifreq ifr;

	/*
	 *	Fetch the caller's info block.
	 */

	if (copy_from_user(&ifr, arg, sizeof(struct ifreq)))
		return -EFAULT;

	read_lock(&dev_base_lock);
	dev = __dev_get_by_index(net, ifr.ifr_ifindex);
	if (!dev) {
		read_unlock(&dev_base_lock);
		return -ENODEV;
	}

	strcpy(ifr.ifr_name, dev->name);
	read_unlock(&dev_base_lock);

	if (copy_to_user(arg, &ifr, sizeof(struct ifreq)))
		return -EFAULT;
	return 0;
}

/*
 *	Perform a SIOCGIFCONF call. This structure will change
 *	size eventually, and there is nothing I can do about it.
 *	Thus we will need a 'compatibility mode'.
 */

static int dev_ifconf(struct net *net, char __user *arg)
{
	struct ifconf ifc;
	struct net_device *dev;
	char __user *pos;
	int len;
	int total;
	int i;

	/*
	 *	Fetch the caller's info block.
	 */

	if (copy_from_user(&ifc, arg, sizeof(struct ifconf)))
		return -EFAULT;

	pos = ifc.ifc_buf;
	len = ifc.ifc_len;

	/*
	 *	Loop over the interfaces, and write an info block for each.
	 */

	total = 0;
	for_each_netdev(net, dev) {
		for (i = 0; i < NPROTO; i++) {
			if (gifconf_list[i]) {
				int done;
				if (!pos)
					done = gifconf_list[i](dev, NULL, 0);
				else
					done = gifconf_list[i](dev, pos + total,
							       len - total);
				if (done < 0)
					return -EFAULT;
				total += done;
			}
		}
	}

	/*
	 *	All done.  Write the updated control block back to the caller.
	 */
	ifc.ifc_len = total;

	/*
	 * 	Both BSD and Solaris return 0 here, so we do too.
	 */
	return copy_to_user(arg, &ifc, sizeof(struct ifconf)) ? -EFAULT : 0;
}

#ifdef CONFIG_PROC_FS
/*
 *	This is invoked by the /proc filesystem handler to display a device
 *	in detail.
 */
void *dev_seq_start(struct seq_file *seq, loff_t *pos)
	__acquires(dev_base_lock)
{
	struct net *net = seq_file_net(seq);
	loff_t off;
	struct net_device *dev;

	read_lock(&dev_base_lock);
	if (!*pos)
		return SEQ_START_TOKEN;

	off = 1;
	for_each_netdev(net, dev)
		if (off++ == *pos)
			return dev;

	return NULL;
}

void *dev_seq_next(struct seq_file *seq, void *v, loff_t *pos)
{
	struct net *net = seq_file_net(seq);
	++*pos;
	return v == SEQ_START_TOKEN ?
		first_net_device(net) : next_net_device((struct net_device *)v);
}

void dev_seq_stop(struct seq_file *seq, void *v)
	__releases(dev_base_lock)
{
	read_unlock(&dev_base_lock);
}

static void dev_seq_printf_stats(struct seq_file *seq, struct net_device *dev)
{
	const struct net_device_stats *stats = dev_get_stats(dev);

	seq_printf(seq, "%6s:%8lu %7lu %4lu %4lu %4lu %5lu %10lu %9lu "
		   "%8lu %7lu %4lu %4lu %4lu %5lu %7lu %10lu\n",
		   dev->name, stats->rx_bytes, stats->rx_packets,
		   stats->rx_errors,
		   stats->rx_dropped + stats->rx_missed_errors,
		   stats->rx_fifo_errors,
		   stats->rx_length_errors + stats->rx_over_errors +
		    stats->rx_crc_errors + stats->rx_frame_errors,
		   stats->rx_compressed, stats->multicast,
		   stats->tx_bytes, stats->tx_packets,
		   stats->tx_errors, stats->tx_dropped,
		   stats->tx_fifo_errors, stats->collisions,
		   stats->tx_carrier_errors +
		    stats->tx_aborted_errors +
		    stats->tx_window_errors +
		    stats->tx_heartbeat_errors,
		   stats->tx_compressed);
}

/*
 *	Called from the PROCfs module. This now uses the new arbitrary sized
 *	/proc/net interface to create /proc/net/dev
 */
static int dev_seq_show(struct seq_file *seq, void *v)
{
	if (v == SEQ_START_TOKEN)
		seq_puts(seq, "Inter-|   Receive                            "
			      "                    |  Transmit\n"
			      " face |bytes    packets errs drop fifo frame "
			      "compressed multicast|bytes    packets errs "
			      "drop fifo colls carrier compressed\n");
	else
		dev_seq_printf_stats(seq, v);
	return 0;
}

static struct netif_rx_stats *softnet_get_online(loff_t *pos)
{
	struct netif_rx_stats *rc = NULL;

	while (*pos < nr_cpu_ids)
		if (cpu_online(*pos)) {
			rc = &per_cpu(netdev_rx_stat, *pos);
			break;
		} else
			++*pos;
	return rc;
}

static void *softnet_seq_start(struct seq_file *seq, loff_t *pos)
{
	return softnet_get_online(pos);
}

static void *softnet_seq_next(struct seq_file *seq, void *v, loff_t *pos)
{
	++*pos;
	return softnet_get_online(pos);
}

static void softnet_seq_stop(struct seq_file *seq, void *v)
{
}

static int softnet_seq_show(struct seq_file *seq, void *v)
{
	struct netif_rx_stats *s = v;

	seq_printf(seq, "%08x %08x %08x %08x %08x %08x %08x %08x %08x\n",
		   s->total, s->dropped, s->time_squeeze, 0,
		   0, 0, 0, 0, /* was fastroute */
		   s->cpu_collision );
	return 0;
}

static const struct seq_operations dev_seq_ops = {
	.start = dev_seq_start,
	.next  = dev_seq_next,
	.stop  = dev_seq_stop,
	.show  = dev_seq_show,
};

static int dev_seq_open(struct inode *inode, struct file *file)
{
	return seq_open_net(inode, file, &dev_seq_ops,
			    sizeof(struct seq_net_private));
}

static const struct file_operations dev_seq_fops = {
	.owner	 = THIS_MODULE,
	.open    = dev_seq_open,
	.read    = seq_read,
	.llseek  = seq_lseek,
	.release = seq_release_net,
};

static const struct seq_operations softnet_seq_ops = {
	.start = softnet_seq_start,
	.next  = softnet_seq_next,
	.stop  = softnet_seq_stop,
	.show  = softnet_seq_show,
};

static int softnet_seq_open(struct inode *inode, struct file *file)
{
	return seq_open(file, &softnet_seq_ops);
}

static const struct file_operations softnet_seq_fops = {
	.owner	 = THIS_MODULE,
	.open    = softnet_seq_open,
	.read    = seq_read,
	.llseek  = seq_lseek,
	.release = seq_release,
};

static void *ptype_get_idx(loff_t pos)
{
	struct packet_type *pt = NULL;
	loff_t i = 0;
	int t;

	list_for_each_entry_rcu(pt, &ptype_all, list) {
		if (i == pos)
			return pt;
		++i;
	}

	for (t = 0; t < PTYPE_HASH_SIZE; t++) {
		list_for_each_entry_rcu(pt, &ptype_base[t], list) {
			if (i == pos)
				return pt;
			++i;
		}
	}
	return NULL;
}

static void *ptype_seq_start(struct seq_file *seq, loff_t *pos)
	__acquires(RCU)
{
	rcu_read_lock();
	return *pos ? ptype_get_idx(*pos - 1) : SEQ_START_TOKEN;
}

static void *ptype_seq_next(struct seq_file *seq, void *v, loff_t *pos)
{
	struct packet_type *pt;
	struct list_head *nxt;
	int hash;

	++*pos;
	if (v == SEQ_START_TOKEN)
		return ptype_get_idx(0);

	pt = v;
	nxt = pt->list.next;
	if (pt->type == htons(ETH_P_ALL)) {
		if (nxt != &ptype_all)
			goto found;
		hash = 0;
		nxt = ptype_base[0].next;
	} else
		hash = ntohs(pt->type) & PTYPE_HASH_MASK;

	while (nxt == &ptype_base[hash]) {
		if (++hash >= PTYPE_HASH_SIZE)
			return NULL;
		nxt = ptype_base[hash].next;
	}
found:
	return list_entry(nxt, struct packet_type, list);
}

static void ptype_seq_stop(struct seq_file *seq, void *v)
	__releases(RCU)
{
	rcu_read_unlock();
}

static int ptype_seq_show(struct seq_file *seq, void *v)
{
	struct packet_type *pt = v;

	if (v == SEQ_START_TOKEN)
		seq_puts(seq, "Type Device      Function\n");
	else if (pt->dev == NULL || dev_net(pt->dev) == seq_file_net(seq)) {
		if (pt->type == htons(ETH_P_ALL))
			seq_puts(seq, "ALL ");
		else
			seq_printf(seq, "%04x", ntohs(pt->type));

		seq_printf(seq, " %-8s %pF\n",
			   pt->dev ? pt->dev->name : "", pt->func);
	}

	return 0;
}

static const struct seq_operations ptype_seq_ops = {
	.start = ptype_seq_start,
	.next  = ptype_seq_next,
	.stop  = ptype_seq_stop,
	.show  = ptype_seq_show,
};

static int ptype_seq_open(struct inode *inode, struct file *file)
{
	return seq_open_net(inode, file, &ptype_seq_ops,
			sizeof(struct seq_net_private));
}

static const struct file_operations ptype_seq_fops = {
	.owner	 = THIS_MODULE,
	.open    = ptype_seq_open,
	.read    = seq_read,
	.llseek  = seq_lseek,
	.release = seq_release_net,
};


static int __net_init dev_proc_net_init(struct net *net)
{
	int rc = -ENOMEM;

	if (!proc_net_fops_create(net, "dev", S_IRUGO, &dev_seq_fops))
		goto out;
	if (!proc_net_fops_create(net, "softnet_stat", S_IRUGO, &softnet_seq_fops))
		goto out_dev;
	if (!proc_net_fops_create(net, "ptype", S_IRUGO, &ptype_seq_fops))
		goto out_softnet;

	if (wext_proc_init(net))
		goto out_ptype;
	rc = 0;
out:
	return rc;
out_ptype:
	proc_net_remove(net, "ptype");
out_softnet:
	proc_net_remove(net, "softnet_stat");
out_dev:
	proc_net_remove(net, "dev");
	goto out;
}

static void __net_exit dev_proc_net_exit(struct net *net)
{
	wext_proc_exit(net);

	proc_net_remove(net, "ptype");
	proc_net_remove(net, "softnet_stat");
	proc_net_remove(net, "dev");
}

static struct pernet_operations __net_initdata dev_proc_ops = {
	.init = dev_proc_net_init,
	.exit = dev_proc_net_exit,
};

static int __init dev_proc_init(void)
{
	return register_pernet_subsys(&dev_proc_ops);
}
#else
#define dev_proc_init() 0
#endif	/* CONFIG_PROC_FS */


/**
 *	netdev_set_master	-	set up master/slave pair
 *	@slave: slave device
 *	@master: new master device
 *
 *	Changes the master device of the slave. Pass %NULL to break the
 *	bonding. The caller must hold the RTNL semaphore. On a failure
 *	a negative errno code is returned. On success the reference counts
 *	are adjusted, %RTM_NEWLINK is sent to the routing socket and the
 *	function returns zero.
 */
int netdev_set_master(struct net_device *slave, struct net_device *master)
{
	struct net_device *old = slave->master;

	ASSERT_RTNL();

	if (master) {
		if (old)
			return -EBUSY;
		dev_hold(master);
	}

	slave->master = master;

	synchronize_net();

	if (old)
		dev_put(old);

	if (master)
		slave->flags |= IFF_SLAVE;
	else
		slave->flags &= ~IFF_SLAVE;

	rtmsg_ifinfo(RTM_NEWLINK, slave, IFF_SLAVE);
	return 0;
}

static void dev_change_rx_flags(struct net_device *dev, int flags)
{
	const struct net_device_ops *ops = dev->netdev_ops;

	if ((dev->flags & IFF_UP) && ops->ndo_change_rx_flags)
		ops->ndo_change_rx_flags(dev, flags);
}

static int __dev_set_promiscuity(struct net_device *dev, int inc)
{
	unsigned short old_flags = dev->flags;
	uid_t uid;
	gid_t gid;

	ASSERT_RTNL();

	dev->flags |= IFF_PROMISC;
	dev->promiscuity += inc;
	if (dev->promiscuity == 0) {
		/*
		 * Avoid overflow.
		 * If inc causes overflow, untouch promisc and return error.
		 */
		if (inc < 0)
			dev->flags &= ~IFF_PROMISC;
		else {
			dev->promiscuity -= inc;
			printk(KERN_WARNING "%s: promiscuity touches roof, "
				"set promiscuity failed, promiscuity feature "
				"of device might be broken.\n", dev->name);
			return -EOVERFLOW;
		}
	}
	if (dev->flags != old_flags) {
		printk(KERN_INFO "device %s %s promiscuous mode\n",
		       dev->name, (dev->flags & IFF_PROMISC) ? "entered" :
							       "left");
		if (audit_enabled) {
			current_uid_gid(&uid, &gid);
			audit_log(current->audit_context, GFP_ATOMIC,
				AUDIT_ANOM_PROMISCUOUS,
				"dev=%s prom=%d old_prom=%d auid=%u uid=%u gid=%u ses=%u",
				dev->name, (dev->flags & IFF_PROMISC),
				(old_flags & IFF_PROMISC),
				audit_get_loginuid(current),
				uid, gid,
				audit_get_sessionid(current));
		}

		dev_change_rx_flags(dev, IFF_PROMISC);
	}
	return 0;
}

/**
 *	dev_set_promiscuity	- update promiscuity count on a device
 *	@dev: device
 *	@inc: modifier
 *
 *	Add or remove promiscuity from a device. While the count in the device
 *	remains above zero the interface remains promiscuous. Once it hits zero
 *	the device reverts back to normal filtering operation. A negative inc
 *	value is used to drop promiscuity on the device.
 *	Return 0 if successful or a negative errno code on error.
 */
int dev_set_promiscuity(struct net_device *dev, int inc)
{
	unsigned short old_flags = dev->flags;
	int err;

	err = __dev_set_promiscuity(dev, inc);
	if (err < 0)
		return err;
	if (dev->flags != old_flags)
		dev_set_rx_mode(dev);
	return err;
}

/**
 *	dev_set_allmulti	- update allmulti count on a device
 *	@dev: device
 *	@inc: modifier
 *
 *	Add or remove reception of all multicast frames to a device. While the
 *	count in the device remains above zero the interface remains listening
 *	to all interfaces. Once it hits zero the device reverts back to normal
 *	filtering operation. A negative @inc value is used to drop the counter
 *	when releasing a resource needing all multicasts.
 *	Return 0 if successful or a negative errno code on error.
 */

int dev_set_allmulti(struct net_device *dev, int inc)
{
	unsigned short old_flags = dev->flags;

	ASSERT_RTNL();

	dev->flags |= IFF_ALLMULTI;
	dev->allmulti += inc;
	if (dev->allmulti == 0) {
		/*
		 * Avoid overflow.
		 * If inc causes overflow, untouch allmulti and return error.
		 */
		if (inc < 0)
			dev->flags &= ~IFF_ALLMULTI;
		else {
			dev->allmulti -= inc;
			printk(KERN_WARNING "%s: allmulti touches roof, "
				"set allmulti failed, allmulti feature of "
				"device might be broken.\n", dev->name);
			return -EOVERFLOW;
		}
	}
	if (dev->flags ^ old_flags) {
		dev_change_rx_flags(dev, IFF_ALLMULTI);
		dev_set_rx_mode(dev);
	}
	return 0;
}

/*
 *	Upload unicast and multicast address lists to device and
 *	configure RX filtering. When the device doesn't support unicast
 *	filtering it is put in promiscuous mode while unicast addresses
 *	are present.
 */
void __dev_set_rx_mode(struct net_device *dev)
{
	const struct net_device_ops *ops = dev->netdev_ops;

	/* dev_open will call this function so the list will stay sane. */
	if (!(dev->flags&IFF_UP))
		return;

	if (!netif_device_present(dev))
		return;

	if (ops->ndo_set_rx_mode)
		ops->ndo_set_rx_mode(dev);
	else {
		/* Unicast addresses changes may only happen under the rtnl,
		 * therefore calling __dev_set_promiscuity here is safe.
		 */
		if (dev->uc_count > 0 && !dev->uc_promisc) {
			__dev_set_promiscuity(dev, 1);
			dev->uc_promisc = 1;
		} else if (dev->uc_count == 0 && dev->uc_promisc) {
			__dev_set_promiscuity(dev, -1);
			dev->uc_promisc = 0;
		}

		if (ops->ndo_set_multicast_list)
			ops->ndo_set_multicast_list(dev);
	}
}

void dev_set_rx_mode(struct net_device *dev)
{
	netif_addr_lock_bh(dev);
	__dev_set_rx_mode(dev);
	netif_addr_unlock_bh(dev);
}

int __dev_addr_delete(struct dev_addr_list **list, int *count,
		      void *addr, int alen, int glbl)
{
	struct dev_addr_list *da;

	for (; (da = *list) != NULL; list = &da->next) {
		if (memcmp(da->da_addr, addr, da->da_addrlen) == 0 &&
		    alen == da->da_addrlen) {
			if (glbl) {
				int old_glbl = da->da_gusers;
				da->da_gusers = 0;
				if (old_glbl == 0)
					break;
			}
			if (--da->da_users)
				return 0;

			*list = da->next;
			kfree(da);
			(*count)--;
			return 0;
		}
	}
	return -ENOENT;
}

int __dev_addr_add(struct dev_addr_list **list, int *count,
		   void *addr, int alen, int glbl)
{
	struct dev_addr_list *da;

	for (da = *list; da != NULL; da = da->next) {
		if (memcmp(da->da_addr, addr, da->da_addrlen) == 0 &&
		    da->da_addrlen == alen) {
			if (glbl) {
				int old_glbl = da->da_gusers;
				da->da_gusers = 1;
				if (old_glbl)
					return 0;
			}
			da->da_users++;
			return 0;
		}
	}

	da = kzalloc(sizeof(*da), GFP_ATOMIC);
	if (da == NULL)
		return -ENOMEM;
	memcpy(da->da_addr, addr, alen);
	da->da_addrlen = alen;
	da->da_users = 1;
	da->da_gusers = glbl ? 1 : 0;
	da->next = *list;
	*list = da;
	(*count)++;
	return 0;
}

/**
 *	dev_unicast_delete	- Release secondary unicast address.
 *	@dev: device
 *	@addr: address to delete
 *	@alen: length of @addr
 *
 *	Release reference to a secondary unicast address and remove it
 *	from the device if the reference count drops to zero.
 *
 * 	The caller must hold the rtnl_mutex.
 */
int dev_unicast_delete(struct net_device *dev, void *addr, int alen)
{
	int err;

	ASSERT_RTNL();

	netif_addr_lock_bh(dev);
	err = __dev_addr_delete(&dev->uc_list, &dev->uc_count, addr, alen, 0);
	if (!err)
		__dev_set_rx_mode(dev);
	netif_addr_unlock_bh(dev);
	return err;
}
EXPORT_SYMBOL(dev_unicast_delete);

/**
 *	dev_unicast_add		- add a secondary unicast address
 *	@dev: device
 *	@addr: address to add
 *	@alen: length of @addr
 *
 *	Add a secondary unicast address to the device or increase
 *	the reference count if it already exists.
 *
 *	The caller must hold the rtnl_mutex.
 */
int dev_unicast_add(struct net_device *dev, void *addr, int alen)
{
	int err;

	ASSERT_RTNL();

	netif_addr_lock_bh(dev);
	err = __dev_addr_add(&dev->uc_list, &dev->uc_count, addr, alen, 0);
	if (!err)
		__dev_set_rx_mode(dev);
	netif_addr_unlock_bh(dev);
	return err;
}
EXPORT_SYMBOL(dev_unicast_add);

int __dev_addr_sync(struct dev_addr_list **to, int *to_count,
		    struct dev_addr_list **from, int *from_count)
{
	struct dev_addr_list *da, *next;
	int err = 0;

	da = *from;
	while (da != NULL) {
		next = da->next;
		if (!da->da_synced) {
			err = __dev_addr_add(to, to_count,
					     da->da_addr, da->da_addrlen, 0);
			if (err < 0)
				break;
			da->da_synced = 1;
			da->da_users++;
		} else if (da->da_users == 1) {
			__dev_addr_delete(to, to_count,
					  da->da_addr, da->da_addrlen, 0);
			__dev_addr_delete(from, from_count,
					  da->da_addr, da->da_addrlen, 0);
		}
		da = next;
	}
	return err;
}

void __dev_addr_unsync(struct dev_addr_list **to, int *to_count,
		       struct dev_addr_list **from, int *from_count)
{
	struct dev_addr_list *da, *next;

	da = *from;
	while (da != NULL) {
		next = da->next;
		if (da->da_synced) {
			__dev_addr_delete(to, to_count,
					  da->da_addr, da->da_addrlen, 0);
			da->da_synced = 0;
			__dev_addr_delete(from, from_count,
					  da->da_addr, da->da_addrlen, 0);
		}
		da = next;
	}
}

/**
 *	dev_unicast_sync - Synchronize device's unicast list to another device
 *	@to: destination device
 *	@from: source device
 *
 *	Add newly added addresses to the destination device and release
 *	addresses that have no users left. The source device must be
 *	locked by netif_tx_lock_bh.
 *
 *	This function is intended to be called from the dev->set_rx_mode
 *	function of layered software devices.
 */
int dev_unicast_sync(struct net_device *to, struct net_device *from)
{
	int err = 0;

	netif_addr_lock_bh(to);
	err = __dev_addr_sync(&to->uc_list, &to->uc_count,
			      &from->uc_list, &from->uc_count);
	if (!err)
		__dev_set_rx_mode(to);
	netif_addr_unlock_bh(to);
	return err;
}
EXPORT_SYMBOL(dev_unicast_sync);

/**
 *	dev_unicast_unsync - Remove synchronized addresses from the destination device
 *	@to: destination device
 *	@from: source device
 *
 *	Remove all addresses that were added to the destination device by
 *	dev_unicast_sync(). This function is intended to be called from the
 *	dev->stop function of layered software devices.
 */
void dev_unicast_unsync(struct net_device *to, struct net_device *from)
{
	netif_addr_lock_bh(from);
	netif_addr_lock(to);

	__dev_addr_unsync(&to->uc_list, &to->uc_count,
			  &from->uc_list, &from->uc_count);
	__dev_set_rx_mode(to);

	netif_addr_unlock(to);
	netif_addr_unlock_bh(from);
}
EXPORT_SYMBOL(dev_unicast_unsync);

static void __dev_addr_discard(struct dev_addr_list **list)
{
	struct dev_addr_list *tmp;

	while (*list != NULL) {
		tmp = *list;
		*list = tmp->next;
		if (tmp->da_users > tmp->da_gusers)
			printk("__dev_addr_discard: address leakage! "
			       "da_users=%d\n", tmp->da_users);
		kfree(tmp);
	}
}

static void dev_addr_discard(struct net_device *dev)
{
	netif_addr_lock_bh(dev);

	__dev_addr_discard(&dev->uc_list);
	dev->uc_count = 0;

	__dev_addr_discard(&dev->mc_list);
	dev->mc_count = 0;

	netif_addr_unlock_bh(dev);
}

/**
 *	dev_get_flags - get flags reported to userspace
 *	@dev: device
 *
 *	Get the combination of flag bits exported through APIs to userspace.
 */
unsigned dev_get_flags(const struct net_device *dev)
{
	unsigned flags;

	flags = (dev->flags & ~(IFF_PROMISC |
				IFF_ALLMULTI |
				IFF_RUNNING |
				IFF_LOWER_UP |
				IFF_DORMANT)) |
		(dev->gflags & (IFF_PROMISC |
				IFF_ALLMULTI));

	if (netif_running(dev)) {
		if (netif_oper_up(dev))
			flags |= IFF_RUNNING;
		if (netif_carrier_ok(dev))
			flags |= IFF_LOWER_UP;
		if (netif_dormant(dev))
			flags |= IFF_DORMANT;
	}

	return flags;
}

/**
 *	dev_change_flags - change device settings
 *	@dev: device
 *	@flags: device state flags
 *
 *	Change settings on device based state flags. The flags are
 *	in the userspace exported format.
 */
int dev_change_flags(struct net_device *dev, unsigned flags)
{
	int ret, changes;
	int old_flags = dev->flags;

	ASSERT_RTNL();

	/*
	 *	Set the flags on our device.
	 */

	dev->flags = (flags & (IFF_DEBUG | IFF_NOTRAILERS | IFF_NOARP |
			       IFF_DYNAMIC | IFF_MULTICAST | IFF_PORTSEL |
			       IFF_AUTOMEDIA)) |
		     (dev->flags & (IFF_UP | IFF_VOLATILE | IFF_PROMISC |
				    IFF_ALLMULTI));

	/*
	 *	Load in the correct multicast list now the flags have changed.
	 */

	if ((old_flags ^ flags) & IFF_MULTICAST)
		dev_change_rx_flags(dev, IFF_MULTICAST);

	dev_set_rx_mode(dev);

	/*
	 *	Have we downed the interface. We handle IFF_UP ourselves
	 *	according to user attempts to set it, rather than blindly
	 *	setting it.
	 */

	ret = 0;
	if ((old_flags ^ flags) & IFF_UP) {	/* Bit is different  ? */
		ret = ((old_flags & IFF_UP) ? dev_close : dev_open)(dev);

		if (!ret)
			dev_set_rx_mode(dev);
	}

	if (dev->flags & IFF_UP &&
	    ((old_flags ^ dev->flags) &~ (IFF_UP | IFF_PROMISC | IFF_ALLMULTI |
					  IFF_VOLATILE)))
		call_netdevice_notifiers(NETDEV_CHANGE, dev);

	if ((flags ^ dev->gflags) & IFF_PROMISC) {
		int inc = (flags & IFF_PROMISC) ? +1 : -1;
		dev->gflags ^= IFF_PROMISC;
		dev_set_promiscuity(dev, inc);
	}

	/* NOTE: order of synchronization of IFF_PROMISC and IFF_ALLMULTI
	   is important. Some (broken) drivers set IFF_PROMISC, when
	   IFF_ALLMULTI is requested not asking us and not reporting.
	 */
	if ((flags ^ dev->gflags) & IFF_ALLMULTI) {
		int inc = (flags & IFF_ALLMULTI) ? +1 : -1;
		dev->gflags ^= IFF_ALLMULTI;
		dev_set_allmulti(dev, inc);
	}

	/* Exclude state transition flags, already notified */
	changes = (old_flags ^ dev->flags) & ~(IFF_UP | IFF_RUNNING);
	if (changes)
		rtmsg_ifinfo(RTM_NEWLINK, dev, changes);

	return ret;
}

/**
 *	dev_set_mtu - Change maximum transfer unit
 *	@dev: device
 *	@new_mtu: new transfer unit
 *
 *	Change the maximum transfer size of the network device.
 */
int dev_set_mtu(struct net_device *dev, int new_mtu)
{
	const struct net_device_ops *ops = dev->netdev_ops;
	int err;

	if (new_mtu == dev->mtu)
		return 0;

	/*	MTU must be positive.	 */
	if (new_mtu < 0)
		return -EINVAL;

	if (!netif_device_present(dev))
		return -ENODEV;

	err = 0;
	if (ops->ndo_change_mtu)
		err = ops->ndo_change_mtu(dev, new_mtu);
	else
		dev->mtu = new_mtu;

	if (!err && dev->flags & IFF_UP)
		call_netdevice_notifiers(NETDEV_CHANGEMTU, dev);
	return err;
}

/**
 *	dev_set_mac_address - Change Media Access Control Address
 *	@dev: device
 *	@sa: new address
 *
 *	Change the hardware (MAC) address of the device
 */
int dev_set_mac_address(struct net_device *dev, struct sockaddr *sa)
{
	const struct net_device_ops *ops = dev->netdev_ops;
	int err;

	if (!ops->ndo_set_mac_address)
		return -EOPNOTSUPP;
	if (sa->sa_family != dev->type)
		return -EINVAL;
	if (!netif_device_present(dev))
		return -ENODEV;
	err = ops->ndo_set_mac_address(dev, sa);
	if (!err)
		call_netdevice_notifiers(NETDEV_CHANGEADDR, dev);
	return err;
}

/*
 *	Perform the SIOCxIFxxx calls, inside read_lock(dev_base_lock)
 */
static int dev_ifsioc_locked(struct net *net, struct ifreq *ifr, unsigned int cmd)
{
	int err;
	struct net_device *dev = __dev_get_by_name(net, ifr->ifr_name);

	if (!dev)
		return -ENODEV;

	switch (cmd) {
		case SIOCGIFFLAGS:	/* Get interface flags */
			ifr->ifr_flags = dev_get_flags(dev);
			return 0;

		case SIOCGIFMETRIC:	/* Get the metric on the interface
					   (currently unused) */
			ifr->ifr_metric = 0;
			return 0;

		case SIOCGIFMTU:	/* Get the MTU of a device */
			ifr->ifr_mtu = dev->mtu;
			return 0;

		case SIOCGIFHWADDR:
			if (!dev->addr_len)
				memset(ifr->ifr_hwaddr.sa_data, 0, sizeof ifr->ifr_hwaddr.sa_data);
			else
				memcpy(ifr->ifr_hwaddr.sa_data, dev->dev_addr,
				       min(sizeof ifr->ifr_hwaddr.sa_data, (size_t) dev->addr_len));
			ifr->ifr_hwaddr.sa_family = dev->type;
			return 0;

		case SIOCGIFSLAVE:
			err = -EINVAL;
			break;

		case SIOCGIFMAP:
			ifr->ifr_map.mem_start = dev->mem_start;
			ifr->ifr_map.mem_end   = dev->mem_end;
			ifr->ifr_map.base_addr = dev->base_addr;
			ifr->ifr_map.irq       = dev->irq;
			ifr->ifr_map.dma       = dev->dma;
			ifr->ifr_map.port      = dev->if_port;
			return 0;

		case SIOCGIFINDEX:
			ifr->ifr_ifindex = dev->ifindex;
			return 0;

		case SIOCGIFTXQLEN:
			ifr->ifr_qlen = dev->tx_queue_len;
			return 0;

		default:
			/* dev_ioctl() should ensure this case
			 * is never reached
			 */
			WARN_ON(1);
			err = -EINVAL;
			break;

	}
	return err;
}

/*
 *	Perform the SIOCxIFxxx calls, inside rtnl_lock()
 */
static int dev_ifsioc(struct net *net, struct ifreq *ifr, unsigned int cmd)
{
	int err;
	struct net_device *dev = __dev_get_by_name(net, ifr->ifr_name);
	const struct net_device_ops *ops;

	if (!dev)
		return -ENODEV;

	ops = dev->netdev_ops;

	switch (cmd) {
		case SIOCSIFFLAGS:	/* Set interface flags */
			return dev_change_flags(dev, ifr->ifr_flags);

		case SIOCSIFMETRIC:	/* Set the metric on the interface
					   (currently unused) */
			return -EOPNOTSUPP;

		case SIOCSIFMTU:	/* Set the MTU of a device */
			return dev_set_mtu(dev, ifr->ifr_mtu);

		case SIOCSIFHWADDR:
			return dev_set_mac_address(dev, &ifr->ifr_hwaddr);

		case SIOCSIFHWBROADCAST:
			if (ifr->ifr_hwaddr.sa_family != dev->type)
				return -EINVAL;
			memcpy(dev->broadcast, ifr->ifr_hwaddr.sa_data,
			       min(sizeof ifr->ifr_hwaddr.sa_data, (size_t) dev->addr_len));
			call_netdevice_notifiers(NETDEV_CHANGEADDR, dev);
			return 0;

		case SIOCSIFMAP:
			if (ops->ndo_set_config) {
				if (!netif_device_present(dev))
					return -ENODEV;
				return ops->ndo_set_config(dev, &ifr->ifr_map);
			}
			return -EOPNOTSUPP;

		case SIOCADDMULTI:
			if ((!ops->ndo_set_multicast_list && !ops->ndo_set_rx_mode) ||
			    ifr->ifr_hwaddr.sa_family != AF_UNSPEC)
				return -EINVAL;
			if (!netif_device_present(dev))
				return -ENODEV;
			return dev_mc_add(dev, ifr->ifr_hwaddr.sa_data,
					  dev->addr_len, 1);

		case SIOCDELMULTI:
			if ((!ops->ndo_set_multicast_list && !ops->ndo_set_rx_mode) ||
			    ifr->ifr_hwaddr.sa_family != AF_UNSPEC)
				return -EINVAL;
			if (!netif_device_present(dev))
				return -ENODEV;
			return dev_mc_delete(dev, ifr->ifr_hwaddr.sa_data,
					     dev->addr_len, 1);

		case SIOCSIFTXQLEN:
			if (ifr->ifr_qlen < 0)
				return -EINVAL;
			dev->tx_queue_len = ifr->ifr_qlen;
			return 0;

		case SIOCSIFNAME:
			ifr->ifr_newname[IFNAMSIZ-1] = '\0';
			return dev_change_name(dev, ifr->ifr_newname);

		/*
		 *	Unknown or private ioctl
		 */

		default:
			if ((cmd >= SIOCDEVPRIVATE &&
			    cmd <= SIOCDEVPRIVATE + 15) ||
			    cmd == SIOCBONDENSLAVE ||
			    cmd == SIOCBONDRELEASE ||
			    cmd == SIOCBONDSETHWADDR ||
			    cmd == SIOCBONDSLAVEINFOQUERY ||
			    cmd == SIOCBONDINFOQUERY ||
			    cmd == SIOCBONDCHANGEACTIVE ||
			    cmd == SIOCGMIIPHY ||
			    cmd == SIOCGMIIREG ||
			    cmd == SIOCSMIIREG ||
			    cmd == SIOCBRADDIF ||
			    cmd == SIOCBRDELIF ||
			    cmd == SIOCWANDEV) {
				err = -EOPNOTSUPP;
				if (ops->ndo_do_ioctl) {
					if (netif_device_present(dev))
						err = ops->ndo_do_ioctl(dev, ifr, cmd);
					else
						err = -ENODEV;
				}
			} else
				err = -EINVAL;

	}
	return err;
}

/*
 *	This function handles all "interface"-type I/O control requests. The actual
 *	'doing' part of this is dev_ifsioc above.
 */

/**
 *	dev_ioctl	-	network device ioctl
 *	@net: the applicable net namespace
 *	@cmd: command to issue
 *	@arg: pointer to a struct ifreq in user space
 *
 *	Issue ioctl functions to devices. This is normally called by the
 *	user space syscall interfaces but can sometimes be useful for
 *	other purposes. The return value is the return from the syscall if
 *	positive or a negative errno code on error.
 */

int dev_ioctl(struct net *net, unsigned int cmd, void __user *arg)
{
	struct ifreq ifr;
	int ret;
	char *colon;

	/* One special case: SIOCGIFCONF takes ifconf argument
	   and requires shared lock, because it sleeps writing
	   to user space.
	 */

	if (cmd == SIOCGIFCONF) {
		rtnl_lock();
		ret = dev_ifconf(net, (char __user *) arg);
		rtnl_unlock();
		return ret;
	}
	if (cmd == SIOCGIFNAME)
		return dev_ifname(net, (struct ifreq __user *)arg);

	if (copy_from_user(&ifr, arg, sizeof(struct ifreq)))
		return -EFAULT;

	ifr.ifr_name[IFNAMSIZ-1] = 0;

	colon = strchr(ifr.ifr_name, ':');
	if (colon)
		*colon = 0;

	/*
	 *	See which interface the caller is talking about.
	 */

	switch (cmd) {
		/*
		 *	These ioctl calls:
		 *	- can be done by all.
		 *	- atomic and do not require locking.
		 *	- return a value
		 */
		case SIOCGIFFLAGS:
		case SIOCGIFMETRIC:
		case SIOCGIFMTU:
		case SIOCGIFHWADDR:
		case SIOCGIFSLAVE:
		case SIOCGIFMAP:
		case SIOCGIFINDEX:
		case SIOCGIFTXQLEN:
			dev_load(net, ifr.ifr_name);
			read_lock(&dev_base_lock);
			ret = dev_ifsioc_locked(net, &ifr, cmd);
			read_unlock(&dev_base_lock);
			if (!ret) {
				if (colon)
					*colon = ':';
				if (copy_to_user(arg, &ifr,
						 sizeof(struct ifreq)))
					ret = -EFAULT;
			}
			return ret;

		case SIOCETHTOOL:
			dev_load(net, ifr.ifr_name);
			rtnl_lock();
			ret = dev_ethtool(net, &ifr);
			rtnl_unlock();
			if (!ret) {
				if (colon)
					*colon = ':';
				if (copy_to_user(arg, &ifr,
						 sizeof(struct ifreq)))
					ret = -EFAULT;
			}
			return ret;

		/*
		 *	These ioctl calls:
		 *	- require superuser power.
		 *	- require strict serialization.
		 *	- return a value
		 */
		case SIOCGMIIPHY:
		case SIOCGMIIREG:
		case SIOCSIFNAME:
			if (!capable(CAP_NET_ADMIN))
				return -EPERM;
			dev_load(net, ifr.ifr_name);
			rtnl_lock();
			ret = dev_ifsioc(net, &ifr, cmd);
			rtnl_unlock();
			if (!ret) {
				if (colon)
					*colon = ':';
				if (copy_to_user(arg, &ifr,
						 sizeof(struct ifreq)))
					ret = -EFAULT;
			}
			return ret;

		/*
		 *	These ioctl calls:
		 *	- require superuser power.
		 *	- require strict serialization.
		 *	- do not return a value
		 */
		case SIOCSIFFLAGS:
		case SIOCSIFMETRIC:
		case SIOCSIFMTU:
		case SIOCSIFMAP:
		case SIOCSIFHWADDR:
		case SIOCSIFSLAVE:
		case SIOCADDMULTI:
		case SIOCDELMULTI:
		case SIOCSIFHWBROADCAST:
		case SIOCSIFTXQLEN:
		case SIOCSMIIREG:
		case SIOCBONDENSLAVE:
		case SIOCBONDRELEASE:
		case SIOCBONDSETHWADDR:
		case SIOCBONDCHANGEACTIVE:
		case SIOCBRADDIF:
		case SIOCBRDELIF:
			if (!capable(CAP_NET_ADMIN))
				return -EPERM;
			/* fall through */
		case SIOCBONDSLAVEINFOQUERY:
		case SIOCBONDINFOQUERY:
			dev_load(net, ifr.ifr_name);
			rtnl_lock();
			ret = dev_ifsioc(net, &ifr, cmd);
			rtnl_unlock();
			return ret;

		case SIOCGIFMEM:
			/* Get the per device memory space. We can add this but
			 * currently do not support it */
		case SIOCSIFMEM:
			/* Set the per device memory buffer space.
			 * Not applicable in our case */
		case SIOCSIFLINK:
			return -EINVAL;

		/*
		 *	Unknown or private ioctl.
		 */
		default:
			if (cmd == SIOCWANDEV ||
			    (cmd >= SIOCDEVPRIVATE &&
			     cmd <= SIOCDEVPRIVATE + 15)) {
				dev_load(net, ifr.ifr_name);
				rtnl_lock();
				ret = dev_ifsioc(net, &ifr, cmd);
				rtnl_unlock();
				if (!ret && copy_to_user(arg, &ifr,
							 sizeof(struct ifreq)))
					ret = -EFAULT;
				return ret;
			}
			/* Take care of Wireless Extensions */
			if (cmd >= SIOCIWFIRST && cmd <= SIOCIWLAST)
				return wext_handle_ioctl(net, &ifr, cmd, arg);
			return -EINVAL;
	}
}


/**
 *	dev_new_index	-	allocate an ifindex
 *	@net: the applicable net namespace
 *
 *	Returns a suitable unique value for a new device interface
 *	number.  The caller must hold the rtnl semaphore or the
 *	dev_base_lock to be sure it remains unique.
 */
static int dev_new_index(struct net *net)
{
	static int ifindex;
	for (;;) {
		if (++ifindex <= 0)
			ifindex = 1;
		if (!__dev_get_by_index(net, ifindex))
			return ifindex;
	}
}

/* Delayed registration/unregisteration */
static LIST_HEAD(net_todo_list);

static void net_set_todo(struct net_device *dev)
{
	list_add_tail(&dev->todo_list, &net_todo_list);
}

static void rollback_registered(struct net_device *dev)
{
	BUG_ON(dev_boot_phase);
	ASSERT_RTNL();

	/* Some devices call without registering for initialization unwind. */
	if (dev->reg_state == NETREG_UNINITIALIZED) {
		printk(KERN_DEBUG "unregister_netdevice: device %s/%p never "
				  "was registered\n", dev->name, dev);

		WARN_ON(1);
		return;
	}

	BUG_ON(dev->reg_state != NETREG_REGISTERED);

	/* If device is running, close it first. */
	dev_close(dev);

	/* And unlink it from device chain. */
	unlist_netdevice(dev);

	dev->reg_state = NETREG_UNREGISTERING;

	synchronize_net();

	/* Shutdown queueing discipline. */
	dev_shutdown(dev);


	/* Notify protocols, that we are about to destroy
	   this device. They should clean all the things.
	*/
	call_netdevice_notifiers(NETDEV_UNREGISTER, dev);

	/*
	 *	Flush the unicast and multicast chains
	 */
	dev_addr_discard(dev);

	if (dev->netdev_ops->ndo_uninit)
		dev->netdev_ops->ndo_uninit(dev);

	/* Notifier chain MUST detach us from master device. */
	WARN_ON(dev->master);

	/* Remove entries from kobject tree */
	netdev_unregister_kobject(dev);

	synchronize_net();

	dev_put(dev);
}

static void __netdev_init_queue_locks_one(struct net_device *dev,
					  struct netdev_queue *dev_queue,
					  void *_unused)
{
	spin_lock_init(&dev_queue->_xmit_lock);
	netdev_set_xmit_lockdep_class(&dev_queue->_xmit_lock, dev->type);
	dev_queue->xmit_lock_owner = -1;
}

static void netdev_init_queue_locks(struct net_device *dev)
{
	netdev_for_each_tx_queue(dev, __netdev_init_queue_locks_one, NULL);
	__netdev_init_queue_locks_one(dev, &dev->rx_queue, NULL);
}

unsigned long netdev_fix_features(unsigned long features, const char *name)
{
	/* Fix illegal SG+CSUM combinations. */
	if ((features & NETIF_F_SG) &&
	    !(features & NETIF_F_ALL_CSUM)) {
		if (name)
			printk(KERN_NOTICE "%s: Dropping NETIF_F_SG since no "
			       "checksum feature.\n", name);
		features &= ~NETIF_F_SG;
	}

	/* TSO requires that SG is present as well. */
	if ((features & NETIF_F_TSO) && !(features & NETIF_F_SG)) {
		if (name)
			printk(KERN_NOTICE "%s: Dropping NETIF_F_TSO since no "
			       "SG feature.\n", name);
		features &= ~NETIF_F_TSO;
	}

	if (features & NETIF_F_UFO) {
		if (!(features & NETIF_F_GEN_CSUM)) {
			if (name)
				printk(KERN_ERR "%s: Dropping NETIF_F_UFO "
				       "since no NETIF_F_HW_CSUM feature.\n",
				       name);
			features &= ~NETIF_F_UFO;
		}

		if (!(features & NETIF_F_SG)) {
			if (name)
				printk(KERN_ERR "%s: Dropping NETIF_F_UFO "
				       "since no NETIF_F_SG feature.\n", name);
			features &= ~NETIF_F_UFO;
		}
	}

	return features;
}
EXPORT_SYMBOL(netdev_fix_features);

/**
 *	register_netdevice	- register a network device
 *	@dev: device to register
 *
 *	Take a completed network device structure and add it to the kernel
 *	interfaces. A %NETDEV_REGISTER message is sent to the netdev notifier
 *	chain. 0 is returned on success. A negative errno code is returned
 *	on a failure to set up the device, or if the name is a duplicate.
 *
 *	Callers must hold the rtnl semaphore. You may want
 *	register_netdev() instead of this.
 *
 *	BUGS:
 *	The locking appears insufficient to guarantee two parallel registers
 *	will not get the same name.
 */

int register_netdevice(struct net_device *dev)
{
	struct hlist_head *head;
	struct hlist_node *p;
	int ret;
	struct net *net = dev_net(dev);

	BUG_ON(dev_boot_phase);
	ASSERT_RTNL();

	might_sleep();

	/* When net_device's are persistent, this will be fatal. */
	BUG_ON(dev->reg_state != NETREG_UNINITIALIZED);
	BUG_ON(!net);

	spin_lock_init(&dev->addr_list_lock);
	netdev_set_addr_lockdep_class(dev);
	netdev_init_queue_locks(dev);

	dev->iflink = -1;

#ifdef CONFIG_COMPAT_NET_DEV_OPS
	/* Netdevice_ops API compatiability support.
	 * This is temporary until all network devices are converted.
	 */
	if (dev->netdev_ops) {
		const struct net_device_ops *ops = dev->netdev_ops;

		dev->init = ops->ndo_init;
		dev->uninit = ops->ndo_uninit;
		dev->open = ops->ndo_open;
		dev->change_rx_flags = ops->ndo_change_rx_flags;
		dev->set_rx_mode = ops->ndo_set_rx_mode;
		dev->set_multicast_list = ops->ndo_set_multicast_list;
		dev->set_mac_address = ops->ndo_set_mac_address;
		dev->validate_addr = ops->ndo_validate_addr;
		dev->do_ioctl = ops->ndo_do_ioctl;
		dev->set_config = ops->ndo_set_config;
		dev->change_mtu = ops->ndo_change_mtu;
		dev->tx_timeout = ops->ndo_tx_timeout;
		dev->get_stats = ops->ndo_get_stats;
		dev->vlan_rx_register = ops->ndo_vlan_rx_register;
		dev->vlan_rx_add_vid = ops->ndo_vlan_rx_add_vid;
		dev->vlan_rx_kill_vid = ops->ndo_vlan_rx_kill_vid;
#ifdef CONFIG_NET_POLL_CONTROLLER
		dev->poll_controller = ops->ndo_poll_controller;
#endif
	} else {
		char drivername[64];
		pr_info("%s (%s): not using net_device_ops yet\n",
			dev->name, netdev_drivername(dev, drivername, 64));

		/* This works only because net_device_ops and the
		   compatiablity structure are the same. */
		dev->netdev_ops = (void *) &(dev->init);
	}
#endif

	/* Init, if this function is available */
	if (dev->netdev_ops->ndo_init) {
		ret = dev->netdev_ops->ndo_init(dev);
		if (ret) {
			if (ret > 0)
				ret = -EIO;
			goto out;
		}
	}

	if (!dev_valid_name(dev->name)) {
		ret = -EINVAL;
		goto err_uninit;
	}

	dev->ifindex = dev_new_index(net);
	if (dev->iflink == -1)
		dev->iflink = dev->ifindex;

	/* Check for existence of name */
	head = dev_name_hash(net, dev->name);
	hlist_for_each(p, head) {
		struct net_device *d
			= hlist_entry(p, struct net_device, name_hlist);
		if (!strncmp(d->name, dev->name, IFNAMSIZ)) {
			ret = -EEXIST;
			goto err_uninit;
		}
	}

	/* Fix illegal checksum combinations */
	if ((dev->features & NETIF_F_HW_CSUM) &&
	    (dev->features & (NETIF_F_IP_CSUM|NETIF_F_IPV6_CSUM))) {
		printk(KERN_NOTICE "%s: mixed HW and IP checksum settings.\n",
		       dev->name);
		dev->features &= ~(NETIF_F_IP_CSUM|NETIF_F_IPV6_CSUM);
	}

	if ((dev->features & NETIF_F_NO_CSUM) &&
	    (dev->features & (NETIF_F_HW_CSUM|NETIF_F_IP_CSUM|NETIF_F_IPV6_CSUM))) {
		printk(KERN_NOTICE "%s: mixed no checksumming and other settings.\n",
		       dev->name);
		dev->features &= ~(NETIF_F_IP_CSUM|NETIF_F_IPV6_CSUM|NETIF_F_HW_CSUM);
	}

<<<<<<< HEAD

	/* Fix illegal SG+CSUM combinations. */
	if ((dev->features & NETIF_F_SG) &&
	    !(dev->features & NETIF_F_ALL_CSUM)) {
		printk(KERN_NOTICE "%s: Dropping NETIF_F_SG since no checksum feature.\n",
		       dev->name);
		dev->features &= ~NETIF_F_SG;
	}

	/* TSO requires that SG is present as well. */
	if ((dev->features & NETIF_F_TSO) &&
	    !(dev->features & NETIF_F_SG)) {
		printk(KERN_NOTICE "%s: Dropping NETIF_F_TSO since no SG feature.\n",
		       dev->name);
		dev->features &= ~NETIF_F_TSO;
	}
	if (dev->features & NETIF_F_UFO) {
		if (!(dev->features & NETIF_F_GEN_CSUM)) {
			printk(KERN_ERR "%s: Dropping NETIF_F_UFO since no "
					"NETIF_F_HW_CSUM feature.\n",
							dev->name);
			dev->features &= ~NETIF_F_UFO;
		}
		if (!(dev->features & NETIF_F_SG)) {
			printk(KERN_ERR "%s: Dropping NETIF_F_UFO since no "
					"NETIF_F_SG feature.\n",
					dev->name);
			dev->features &= ~NETIF_F_UFO;
		}
	}
=======
	dev->features = netdev_fix_features(dev->features, dev->name);
>>>>>>> 18e352e4

	/* Enable software GSO if SG is supported. */
	if (dev->features & NETIF_F_SG)
		dev->features |= NETIF_F_GSO;

	netdev_initialize_kobject(dev);
	ret = netdev_register_kobject(dev);
	if (ret)
		goto err_uninit;
	dev->reg_state = NETREG_REGISTERED;

	/*
	 *	Default initial state at registry is that the
	 *	device is present.
	 */

	set_bit(__LINK_STATE_PRESENT, &dev->state);

	dev_init_scheduler(dev);
	dev_hold(dev);
	list_netdevice(dev);

	/* Notify protocols, that a new device appeared. */
	ret = call_netdevice_notifiers(NETDEV_REGISTER, dev);
	ret = notifier_to_errno(ret);
	if (ret) {
		rollback_registered(dev);
		dev->reg_state = NETREG_UNREGISTERED;
	}

out:
	return ret;

err_uninit:
	if (dev->netdev_ops->ndo_uninit)
		dev->netdev_ops->ndo_uninit(dev);
	goto out;
}

/**
 *	init_dummy_netdev	- init a dummy network device for NAPI
 *	@dev: device to init
 *
 *	This takes a network device structure and initialize the minimum
 *	amount of fields so it can be used to schedule NAPI polls without
 *	registering a full blown interface. This is to be used by drivers
 *	that need to tie several hardware interfaces to a single NAPI
 *	poll scheduler due to HW limitations.
 */
int init_dummy_netdev(struct net_device *dev)
{
	/* Clear everything. Note we don't initialize spinlocks
	 * are they aren't supposed to be taken by any of the
	 * NAPI code and this dummy netdev is supposed to be
	 * only ever used for NAPI polls
	 */
	memset(dev, 0, sizeof(struct net_device));

	/* make sure we BUG if trying to hit standard
	 * register/unregister code path
	 */
	dev->reg_state = NETREG_DUMMY;

	/* initialize the ref count */
	atomic_set(&dev->refcnt, 1);

	/* NAPI wants this */
	INIT_LIST_HEAD(&dev->napi_list);

	/* a dummy interface is started by default */
	set_bit(__LINK_STATE_PRESENT, &dev->state);
	set_bit(__LINK_STATE_START, &dev->state);

	return 0;
}
EXPORT_SYMBOL_GPL(init_dummy_netdev);


/**
 *	register_netdev	- register a network device
 *	@dev: device to register
 *
 *	Take a completed network device structure and add it to the kernel
 *	interfaces. A %NETDEV_REGISTER message is sent to the netdev notifier
 *	chain. 0 is returned on success. A negative errno code is returned
 *	on a failure to set up the device, or if the name is a duplicate.
 *
 *	This is a wrapper around register_netdevice that takes the rtnl semaphore
 *	and expands the device name if you passed a format string to
 *	alloc_netdev.
 */
int register_netdev(struct net_device *dev)
{
	int err;

	rtnl_lock();

	/*
	 * If the name is a format string the caller wants us to do a
	 * name allocation.
	 */
	if (strchr(dev->name, '%')) {
		err = dev_alloc_name(dev, dev->name);
		if (err < 0)
			goto out;
	}

	err = register_netdevice(dev);
out:
	rtnl_unlock();
	return err;
}
EXPORT_SYMBOL(register_netdev);

/*
 * netdev_wait_allrefs - wait until all references are gone.
 *
 * This is called when unregistering network devices.
 *
 * Any protocol or device that holds a reference should register
 * for netdevice notification, and cleanup and put back the
 * reference if they receive an UNREGISTER event.
 * We can get stuck here if buggy protocols don't correctly
 * call dev_put.
 */
static void netdev_wait_allrefs(struct net_device *dev)
{
	unsigned long rebroadcast_time, warning_time;

	rebroadcast_time = warning_time = jiffies;
	while (atomic_read(&dev->refcnt) != 0) {
		if (time_after(jiffies, rebroadcast_time + 1 * HZ)) {
			rtnl_lock();

			/* Rebroadcast unregister notification */
			call_netdevice_notifiers(NETDEV_UNREGISTER, dev);

			if (test_bit(__LINK_STATE_LINKWATCH_PENDING,
				     &dev->state)) {
				/* We must not have linkwatch events
				 * pending on unregister. If this
				 * happens, we simply run the queue
				 * unscheduled, resulting in a noop
				 * for this device.
				 */
				linkwatch_run_queue();
			}

			__rtnl_unlock();

			rebroadcast_time = jiffies;
		}

		msleep(250);

		if (time_after(jiffies, warning_time + 10 * HZ)) {
			printk(KERN_EMERG "unregister_netdevice: "
			       "waiting for %s to become free. Usage "
			       "count = %d\n",
			       dev->name, atomic_read(&dev->refcnt));
			warning_time = jiffies;
		}
	}
}

/* The sequence is:
 *
 *	rtnl_lock();
 *	...
 *	register_netdevice(x1);
 *	register_netdevice(x2);
 *	...
 *	unregister_netdevice(y1);
 *	unregister_netdevice(y2);
 *      ...
 *	rtnl_unlock();
 *	free_netdev(y1);
 *	free_netdev(y2);
 *
 * We are invoked by rtnl_unlock().
 * This allows us to deal with problems:
 * 1) We can delete sysfs objects which invoke hotplug
 *    without deadlocking with linkwatch via keventd.
 * 2) Since we run with the RTNL semaphore not held, we can sleep
 *    safely in order to wait for the netdev refcnt to drop to zero.
 *
 * We must not return until all unregister events added during
 * the interval the lock was held have been completed.
 */
void netdev_run_todo(void)
{
	struct list_head list;

	/* Snapshot list, allow later requests */
	list_replace_init(&net_todo_list, &list);

	__rtnl_unlock();

	while (!list_empty(&list)) {
		struct net_device *dev
			= list_entry(list.next, struct net_device, todo_list);
		list_del(&dev->todo_list);

		if (unlikely(dev->reg_state != NETREG_UNREGISTERING)) {
			printk(KERN_ERR "network todo '%s' but state %d\n",
			       dev->name, dev->reg_state);
			dump_stack();
			continue;
		}

		dev->reg_state = NETREG_UNREGISTERED;

		on_each_cpu(flush_backlog, dev, 1);

		netdev_wait_allrefs(dev);

		/* paranoia */
		BUG_ON(atomic_read(&dev->refcnt));
		WARN_ON(dev->ip_ptr);
		WARN_ON(dev->ip6_ptr);
		WARN_ON(dev->dn_ptr);

		if (dev->destructor)
			dev->destructor(dev);

		/* Free network device */
		kobject_put(&dev->dev.kobj);
	}
}

/**
 *	dev_get_stats	- get network device statistics
 *	@dev: device to get statistics from
 *
 *	Get network statistics from device. The device driver may provide
 *	its own method by setting dev->netdev_ops->get_stats; otherwise
 *	the internal statistics structure is used.
 */
const struct net_device_stats *dev_get_stats(struct net_device *dev)
 {
	const struct net_device_ops *ops = dev->netdev_ops;

	if (ops->ndo_get_stats)
		return ops->ndo_get_stats(dev);
	else
		return &dev->stats;
}
EXPORT_SYMBOL(dev_get_stats);

static void netdev_init_one_queue(struct net_device *dev,
				  struct netdev_queue *queue,
				  void *_unused)
{
	queue->dev = dev;
}

static void netdev_init_queues(struct net_device *dev)
{
	netdev_init_one_queue(dev, &dev->rx_queue, NULL);
	netdev_for_each_tx_queue(dev, netdev_init_one_queue, NULL);
	spin_lock_init(&dev->tx_global_lock);
}

/**
 *	alloc_netdev_mq - allocate network device
 *	@sizeof_priv:	size of private data to allocate space for
 *	@name:		device name format string
 *	@setup:		callback to initialize device
 *	@queue_count:	the number of subqueues to allocate
 *
 *	Allocates a struct net_device with private data area for driver use
 *	and performs basic initialization.  Also allocates subquue structs
 *	for each queue on the device at the end of the netdevice.
 */
struct net_device *alloc_netdev_mq(int sizeof_priv, const char *name,
		void (*setup)(struct net_device *), unsigned int queue_count)
{
	struct netdev_queue *tx;
	struct net_device *dev;
	size_t alloc_size;
	void *p;

	BUG_ON(strlen(name) >= sizeof(dev->name));

	alloc_size = sizeof(struct net_device);
	if (sizeof_priv) {
		/* ensure 32-byte alignment of private area */
		alloc_size = (alloc_size + NETDEV_ALIGN_CONST) & ~NETDEV_ALIGN_CONST;
		alloc_size += sizeof_priv;
	}
	/* ensure 32-byte alignment of whole construct */
	alloc_size += NETDEV_ALIGN_CONST;

	p = kzalloc(alloc_size, GFP_KERNEL);
	if (!p) {
		printk(KERN_ERR "alloc_netdev: Unable to allocate device.\n");
		return NULL;
	}

	tx = kcalloc(queue_count, sizeof(struct netdev_queue), GFP_KERNEL);
	if (!tx) {
		printk(KERN_ERR "alloc_netdev: Unable to allocate "
		       "tx qdiscs.\n");
		kfree(p);
		return NULL;
	}

	dev = (struct net_device *)
		(((long)p + NETDEV_ALIGN_CONST) & ~NETDEV_ALIGN_CONST);
	dev->padded = (char *)dev - (char *)p;
	dev_net_set(dev, &init_net);

	dev->_tx = tx;
	dev->num_tx_queues = queue_count;
	dev->real_num_tx_queues = queue_count;

	dev->gso_max_size = GSO_MAX_SIZE;

	netdev_init_queues(dev);

	INIT_LIST_HEAD(&dev->napi_list);
	setup(dev);
	strcpy(dev->name, name);
	return dev;
}
EXPORT_SYMBOL(alloc_netdev_mq);

/**
 *	free_netdev - free network device
 *	@dev: device
 *
 *	This function does the last stage of destroying an allocated device
 * 	interface. The reference to the device object is released.
 *	If this is the last reference then it will be freed.
 */
void free_netdev(struct net_device *dev)
{
	struct napi_struct *p, *n;

	release_net(dev_net(dev));

	kfree(dev->_tx);

	list_for_each_entry_safe(p, n, &dev->napi_list, dev_list)
		netif_napi_del(p);

	/*  Compatibility with error handling in drivers */
	if (dev->reg_state == NETREG_UNINITIALIZED) {
		kfree((char *)dev - dev->padded);
		return;
	}

	BUG_ON(dev->reg_state != NETREG_UNREGISTERED);
	dev->reg_state = NETREG_RELEASED;

	/* will free via device release */
	put_device(&dev->dev);
}

/**
 *	synchronize_net -  Synchronize with packet receive processing
 *
 *	Wait for packets currently being received to be done.
 *	Does not block later packets from starting.
 */
void synchronize_net(void)
{
	might_sleep();
	synchronize_rcu();
}

/**
 *	unregister_netdevice - remove device from the kernel
 *	@dev: device
 *
 *	This function shuts down a device interface and removes it
 *	from the kernel tables.
 *
 *	Callers must hold the rtnl semaphore.  You may want
 *	unregister_netdev() instead of this.
 */

void unregister_netdevice(struct net_device *dev)
{
	ASSERT_RTNL();

	rollback_registered(dev);
	/* Finish processing unregister after unlock */
	net_set_todo(dev);
}

/**
 *	unregister_netdev - remove device from the kernel
 *	@dev: device
 *
 *	This function shuts down a device interface and removes it
 *	from the kernel tables.
 *
 *	This is just a wrapper for unregister_netdevice that takes
 *	the rtnl semaphore.  In general you want to use this and not
 *	unregister_netdevice.
 */
void unregister_netdev(struct net_device *dev)
{
	rtnl_lock();
	unregister_netdevice(dev);
	rtnl_unlock();
}

EXPORT_SYMBOL(unregister_netdev);

/**
 *	dev_change_net_namespace - move device to different nethost namespace
 *	@dev: device
 *	@net: network namespace
 *	@pat: If not NULL name pattern to try if the current device name
 *	      is already taken in the destination network namespace.
 *
 *	This function shuts down a device interface and moves it
 *	to a new network namespace. On success 0 is returned, on
 *	a failure a netagive errno code is returned.
 *
 *	Callers must hold the rtnl semaphore.
 */

int dev_change_net_namespace(struct net_device *dev, struct net *net, const char *pat)
{
	char buf[IFNAMSIZ];
	const char *destname;
	int err;

	ASSERT_RTNL();

	/* Don't allow namespace local devices to be moved. */
	err = -EINVAL;
	if (dev->features & NETIF_F_NETNS_LOCAL)
		goto out;

#ifdef CONFIG_SYSFS
	/* Don't allow real devices to be moved when sysfs
	 * is enabled.
	 */
	err = -EINVAL;
	if (dev->dev.parent)
		goto out;
#endif

	/* Ensure the device has been registrered */
	err = -EINVAL;
	if (dev->reg_state != NETREG_REGISTERED)
		goto out;

	/* Get out if there is nothing todo */
	err = 0;
	if (net_eq(dev_net(dev), net))
		goto out;

	/* Pick the destination device name, and ensure
	 * we can use it in the destination network namespace.
	 */
	err = -EEXIST;
	destname = dev->name;
	if (__dev_get_by_name(net, destname)) {
		/* We get here if we can't use the current device name */
		if (!pat)
			goto out;
		if (!dev_valid_name(pat))
			goto out;
		if (strchr(pat, '%')) {
			if (__dev_alloc_name(net, pat, buf) < 0)
				goto out;
			destname = buf;
		} else
			destname = pat;
		if (__dev_get_by_name(net, destname))
			goto out;
	}

	/*
	 * And now a mini version of register_netdevice unregister_netdevice.
	 */

	/* If device is running close it first. */
	dev_close(dev);

	/* And unlink it from device chain */
	err = -ENODEV;
	unlist_netdevice(dev);

	synchronize_net();

	/* Shutdown queueing discipline. */
	dev_shutdown(dev);

	/* Notify protocols, that we are about to destroy
	   this device. They should clean all the things.
	*/
	call_netdevice_notifiers(NETDEV_UNREGISTER, dev);

	/*
	 *	Flush the unicast and multicast chains
	 */
	dev_addr_discard(dev);

	netdev_unregister_kobject(dev);

	/* Actually switch the network namespace */
	dev_net_set(dev, net);

	/* Assign the new device name */
	if (destname != dev->name)
		strcpy(dev->name, destname);

	/* If there is an ifindex conflict assign a new one */
	if (__dev_get_by_index(net, dev->ifindex)) {
		int iflink = (dev->iflink == dev->ifindex);
		dev->ifindex = dev_new_index(net);
		if (iflink)
			dev->iflink = dev->ifindex;
	}

	/* Fixup kobjects */
	err = netdev_register_kobject(dev);
	WARN_ON(err);

	/* Add the device back in the hashes */
	list_netdevice(dev);

	/* Notify protocols, that a new device appeared. */
	call_netdevice_notifiers(NETDEV_REGISTER, dev);

	synchronize_net();
	err = 0;
out:
	return err;
}

static int dev_cpu_callback(struct notifier_block *nfb,
			    unsigned long action,
			    void *ocpu)
{
	struct sk_buff **list_skb;
	struct Qdisc **list_net;
	struct sk_buff *skb;
	unsigned int cpu, oldcpu = (unsigned long)ocpu;
	struct softnet_data *sd, *oldsd;

	if (action != CPU_DEAD && action != CPU_DEAD_FROZEN)
		return NOTIFY_OK;

	local_irq_disable();
	cpu = smp_processor_id();
	sd = &per_cpu(softnet_data, cpu);
	oldsd = &per_cpu(softnet_data, oldcpu);

	/* Find end of our completion_queue. */
	list_skb = &sd->completion_queue;
	while (*list_skb)
		list_skb = &(*list_skb)->next;
	/* Append completion queue from offline CPU. */
	*list_skb = oldsd->completion_queue;
	oldsd->completion_queue = NULL;

	/* Find end of our output_queue. */
	list_net = &sd->output_queue;
	while (*list_net)
		list_net = &(*list_net)->next_sched;
	/* Append output queue from offline CPU. */
	*list_net = oldsd->output_queue;
	oldsd->output_queue = NULL;

	raise_softirq_irqoff(NET_TX_SOFTIRQ);
	local_irq_enable();

	/* Process offline CPU's input_pkt_queue */
	while ((skb = __skb_dequeue(&oldsd->input_pkt_queue)))
		netif_rx(skb);

	return NOTIFY_OK;
}


/**
 *	netdev_increment_features - increment feature set by one
 *	@all: current feature set
 *	@one: new feature set
 *	@mask: mask feature set
 *
 *	Computes a new feature set after adding a device with feature set
 *	@one to the master device with current feature set @all.  Will not
 *	enable anything that is off in @mask. Returns the new feature set.
 */
unsigned long netdev_increment_features(unsigned long all, unsigned long one,
					unsigned long mask)
{
	/* If device needs checksumming, downgrade to it. */
        if (all & NETIF_F_NO_CSUM && !(one & NETIF_F_NO_CSUM))
		all ^= NETIF_F_NO_CSUM | (one & NETIF_F_ALL_CSUM);
	else if (mask & NETIF_F_ALL_CSUM) {
		/* If one device supports v4/v6 checksumming, set for all. */
		if (one & (NETIF_F_IP_CSUM | NETIF_F_IPV6_CSUM) &&
		    !(all & NETIF_F_GEN_CSUM)) {
			all &= ~NETIF_F_ALL_CSUM;
			all |= one & (NETIF_F_IP_CSUM | NETIF_F_IPV6_CSUM);
		}

		/* If one device supports hw checksumming, set for all. */
		if (one & NETIF_F_GEN_CSUM && !(all & NETIF_F_GEN_CSUM)) {
			all &= ~NETIF_F_ALL_CSUM;
			all |= NETIF_F_HW_CSUM;
		}
	}

	one |= NETIF_F_ALL_CSUM;

	one |= all & NETIF_F_ONE_FOR_ALL;
	all &= one | NETIF_F_LLTX | NETIF_F_GSO;
	all |= one & mask & NETIF_F_ONE_FOR_ALL;

	return all;
}
EXPORT_SYMBOL(netdev_increment_features);

static struct hlist_head *netdev_create_hash(void)
{
	int i;
	struct hlist_head *hash;

	hash = kmalloc(sizeof(*hash) * NETDEV_HASHENTRIES, GFP_KERNEL);
	if (hash != NULL)
		for (i = 0; i < NETDEV_HASHENTRIES; i++)
			INIT_HLIST_HEAD(&hash[i]);

	return hash;
}

/* Initialize per network namespace state */
static int __net_init netdev_init(struct net *net)
{
	INIT_LIST_HEAD(&net->dev_base_head);

	net->dev_name_head = netdev_create_hash();
	if (net->dev_name_head == NULL)
		goto err_name;

	net->dev_index_head = netdev_create_hash();
	if (net->dev_index_head == NULL)
		goto err_idx;

	return 0;

err_idx:
	kfree(net->dev_name_head);
err_name:
	return -ENOMEM;
}

/**
 *	netdev_drivername - network driver for the device
 *	@dev: network device
 *	@buffer: buffer for resulting name
 *	@len: size of buffer
 *
 *	Determine network driver for device.
 */
char *netdev_drivername(const struct net_device *dev, char *buffer, int len)
{
	const struct device_driver *driver;
	const struct device *parent;

	if (len <= 0 || !buffer)
		return buffer;
	buffer[0] = 0;

	parent = dev->dev.parent;

	if (!parent)
		return buffer;

	driver = parent->driver;
	if (driver && driver->name)
		strlcpy(buffer, driver->name, len);
	return buffer;
}

static void __net_exit netdev_exit(struct net *net)
{
	kfree(net->dev_name_head);
	kfree(net->dev_index_head);
}

static struct pernet_operations __net_initdata netdev_net_ops = {
	.init = netdev_init,
	.exit = netdev_exit,
};

static void __net_exit default_device_exit(struct net *net)
{
	struct net_device *dev;
	/*
	 * Push all migratable of the network devices back to the
	 * initial network namespace
	 */
	rtnl_lock();
restart:
	for_each_netdev(net, dev) {
		int err;
		char fb_name[IFNAMSIZ];

		/* Ignore unmoveable devices (i.e. loopback) */
		if (dev->features & NETIF_F_NETNS_LOCAL)
			continue;

		/* Delete virtual devices */
		if (dev->rtnl_link_ops && dev->rtnl_link_ops->dellink) {
			dev->rtnl_link_ops->dellink(dev);
			goto restart;
		}

		/* Push remaing network devices to init_net */
		snprintf(fb_name, IFNAMSIZ, "dev%d", dev->ifindex);
		err = dev_change_net_namespace(dev, &init_net, fb_name);
		if (err) {
			printk(KERN_EMERG "%s: failed to move %s to init_net: %d\n",
				__func__, dev->name, err);
			BUG();
		}
		goto restart;
	}
	rtnl_unlock();
}

static struct pernet_operations __net_initdata default_device_ops = {
	.exit = default_device_exit,
};

/*
 *	Initialize the DEV module. At boot time this walks the device list and
 *	unhooks any devices that fail to initialise (normally hardware not
 *	present) and leaves us with a valid list of present and active devices.
 *
 */

/*
 *       This is called single threaded during boot, so no need
 *       to take the rtnl semaphore.
 */
static int __init net_dev_init(void)
{
	int i, rc = -ENOMEM;

	BUG_ON(!dev_boot_phase);

	if (dev_proc_init())
		goto out;

	if (netdev_kobject_init())
		goto out;

	INIT_LIST_HEAD(&ptype_all);
	for (i = 0; i < PTYPE_HASH_SIZE; i++)
		INIT_LIST_HEAD(&ptype_base[i]);

	if (register_pernet_subsys(&netdev_net_ops))
		goto out;

	/*
	 *	Initialise the packet receive queues.
	 */

	for_each_possible_cpu(i) {
		struct softnet_data *queue;

		queue = &per_cpu(softnet_data, i);
		skb_queue_head_init(&queue->input_pkt_queue);
		queue->completion_queue = NULL;
		INIT_LIST_HEAD(&queue->poll_list);

		queue->backlog.poll = process_backlog;
		queue->backlog.weight = weight_p;
		queue->backlog.gro_list = NULL;
	}

	dev_boot_phase = 0;

	/* The loopback device is special if any other network devices
	 * is present in a network namespace the loopback device must
	 * be present. Since we now dynamically allocate and free the
	 * loopback device ensure this invariant is maintained by
	 * keeping the loopback device as the first device on the
	 * list of network devices.  Ensuring the loopback devices
	 * is the first device that appears and the last network device
	 * that disappears.
	 */
	if (register_pernet_device(&loopback_net_ops))
		goto out;

	if (register_pernet_device(&default_device_ops))
		goto out;

	open_softirq(NET_TX_SOFTIRQ, net_tx_action);
	open_softirq(NET_RX_SOFTIRQ, net_rx_action);

	hotcpu_notifier(dev_cpu_callback, 0);
	dst_init();
	dev_mcast_init();
	rc = 0;
out:
	return rc;
}

subsys_initcall(net_dev_init);

EXPORT_SYMBOL(__dev_get_by_index);
EXPORT_SYMBOL(__dev_get_by_name);
EXPORT_SYMBOL(__dev_remove_pack);
EXPORT_SYMBOL(dev_valid_name);
EXPORT_SYMBOL(dev_add_pack);
EXPORT_SYMBOL(dev_alloc_name);
EXPORT_SYMBOL(dev_close);
EXPORT_SYMBOL(dev_get_by_flags);
EXPORT_SYMBOL(dev_get_by_index);
EXPORT_SYMBOL(dev_get_by_name);
EXPORT_SYMBOL(dev_open);
EXPORT_SYMBOL(dev_queue_xmit);
EXPORT_SYMBOL(dev_remove_pack);
EXPORT_SYMBOL(dev_set_allmulti);
EXPORT_SYMBOL(dev_set_promiscuity);
EXPORT_SYMBOL(dev_change_flags);
EXPORT_SYMBOL(dev_set_mtu);
EXPORT_SYMBOL(dev_set_mac_address);
EXPORT_SYMBOL(free_netdev);
EXPORT_SYMBOL(netdev_boot_setup_check);
EXPORT_SYMBOL(netdev_set_master);
EXPORT_SYMBOL(netdev_state_change);
EXPORT_SYMBOL(netif_receive_skb);
EXPORT_SYMBOL(netif_rx);
EXPORT_SYMBOL(register_gifconf);
EXPORT_SYMBOL(register_netdevice);
EXPORT_SYMBOL(register_netdevice_notifier);
EXPORT_SYMBOL(skb_checksum_help);
EXPORT_SYMBOL(synchronize_net);
EXPORT_SYMBOL(unregister_netdevice);
EXPORT_SYMBOL(unregister_netdevice_notifier);
EXPORT_SYMBOL(net_enable_timestamp);
EXPORT_SYMBOL(net_disable_timestamp);
EXPORT_SYMBOL(dev_get_flags);

#if defined(CONFIG_BRIDGE) || defined(CONFIG_BRIDGE_MODULE)
EXPORT_SYMBOL(br_handle_frame_hook);
EXPORT_SYMBOL(br_fdb_get_hook);
EXPORT_SYMBOL(br_fdb_put_hook);
#endif

EXPORT_SYMBOL(dev_load);

EXPORT_PER_CPU_SYMBOL(softnet_data);<|MERGE_RESOLUTION|>--- conflicted
+++ resolved
@@ -130,19 +130,11 @@
 
 #include "net-sysfs.h"
 
-<<<<<<< HEAD
-#if defined(CONFIG_XEN) || defined(CONFIG_PARAVIRT_XEN)
-#include <net/ip.h>
-#include <linux/tcp.h>
-#include <linux/udp.h>
-#endif
-=======
 /* Instead of increasing this, you should create a hash table. */
 #define MAX_GRO_SKBS 8
 
 /* This should be increased if a protocol with a bigger head is added. */
 #define GRO_MAX_HEAD (MAX_HEADER + 128)
->>>>>>> 18e352e4
 
 /*
  *	The list of packet types we will receive (as opposed to discard)
@@ -915,10 +907,11 @@
 	}
 	else if (__dev_get_by_name(net, newname))
 		return -EEXIST;
-	else
-	{
+	else {
 		if (strncmp(newname, dev->name, IFNAMSIZ))
-			printk(KERN_INFO "%s renamed to %s by %s [%u]\n", dev->name, newname, current->comm, current->pid);
+			printk(KERN_INFO "%s renamed to %s by %s [%u]\n",
+			       dev->name, newname, current->comm,
+			       current->pid);
 		strlcpy(dev->name, newname, IFNAMSIZ);
 	}
 
@@ -1790,58 +1783,6 @@
 	return netdev_get_tx_queue(dev, queue_index);
 }
 
-#if defined(CONFIG_XEN) || defined(CONFIG_PARAVIRT_XEN)
-inline int skb_checksum_setup(struct sk_buff *skb)
-{
-	struct iphdr *iph;
-	unsigned char *th;
-	int err = -EPROTO;
-
-#ifdef CONFIG_XEN
-	if (!skb->proto_csum_blank)
-		return 0;
-#endif
-
-	if (skb->protocol != htons(ETH_P_IP))
-		goto out;
-
-	iph = ip_hdr(skb);
-	th = skb_network_header(skb) + 4 * iph->ihl;
-	if (th >= skb_tail_pointer(skb))
-		goto out;
-
-	skb->csum_start = th - skb->head;
-	switch (iph->protocol) {
-	case IPPROTO_TCP:
-		skb->csum_offset = offsetof(struct tcphdr, check);
-		break;
-	case IPPROTO_UDP:
-		skb->csum_offset = offsetof(struct udphdr, check);
-		break;
-	default:
-		if (net_ratelimit())
-			printk(KERN_ERR "Attempting to checksum a non-"
-			       "TCP/UDP packet, dropping a protocol"
-			       " %d packet", iph->protocol);
-		goto out;
-	}
-
-	if ((th + skb->csum_offset + 2) > skb_tail_pointer(skb))
-		goto out;
-
-#ifdef CONFIG_XEN
-	skb->ip_summed = CHECKSUM_PARTIAL;
-	skb->proto_csum_blank = 0;
-#endif
-
-	err = 0;
-
-out:
-	return err;
-}
-EXPORT_SYMBOL(skb_checksum_setup);
-#endif
-
 /**
  *	dev_queue_xmit - transmit a buffer
  *	@skb: buffer to transmit
@@ -1873,12 +1814,6 @@
 	struct netdev_queue *txq;
 	struct Qdisc *q;
 	int rc = -ENOMEM;
-
- 	/* If a checksum-deferred packet is forwarded to a device that needs a
- 	 * checksum, correct the pointers and force checksumming.
- 	 */
- 	if (skb_checksum_setup(skb))
- 		goto out_kfree_skb;
 
 	/* GSO will handle the following emulations directly. */
 	if (netif_needs_gso(dev, skb))
@@ -2332,6 +2267,9 @@
 	__be16 type;
 	unsigned long pflags = current->flags;
 
+	if (skb->vlan_tci && vlan_hwaccel_do_receive(skb))
+		return NET_RX_SUCCESS;
+
 	/* Emergency skb are special, they should
 	 *  - be delivered to SOCK_MEMALLOC sockets only
 	 *  - stay away from userspace
@@ -2344,9 +2282,6 @@
 	if (skb_emergency(skb))
 		current->flags |= PF_MEMALLOC;
 
-	if (skb->vlan_tci && vlan_hwaccel_do_receive(skb))
-		return NET_RX_SUCCESS;
-
 	/* if we've gotten here through NAPI, check netpoll */
 	if (netpoll_receive_skb(skb))
 		goto out;
@@ -2387,19 +2322,6 @@
 	if (skb->tc_verd & TC_NCLS) {
 		skb->tc_verd = CLR_TC_NCLS(skb->tc_verd);
 		goto ncls;
-	}
-#endif
-
-#ifdef CONFIG_XEN
-	switch (skb->ip_summed) {
-	case CHECKSUM_UNNECESSARY:
-		skb->proto_data_valid = 1;
-		break;
-	case CHECKSUM_PARTIAL:
-		/* XXX Implement me. */
-	default:
-		skb->proto_data_valid = 0;
-		break;
 	}
 #endif
 
@@ -4536,40 +4458,7 @@
 		dev->features &= ~(NETIF_F_IP_CSUM|NETIF_F_IPV6_CSUM|NETIF_F_HW_CSUM);
 	}
 
-<<<<<<< HEAD
-
-	/* Fix illegal SG+CSUM combinations. */
-	if ((dev->features & NETIF_F_SG) &&
-	    !(dev->features & NETIF_F_ALL_CSUM)) {
-		printk(KERN_NOTICE "%s: Dropping NETIF_F_SG since no checksum feature.\n",
-		       dev->name);
-		dev->features &= ~NETIF_F_SG;
-	}
-
-	/* TSO requires that SG is present as well. */
-	if ((dev->features & NETIF_F_TSO) &&
-	    !(dev->features & NETIF_F_SG)) {
-		printk(KERN_NOTICE "%s: Dropping NETIF_F_TSO since no SG feature.\n",
-		       dev->name);
-		dev->features &= ~NETIF_F_TSO;
-	}
-	if (dev->features & NETIF_F_UFO) {
-		if (!(dev->features & NETIF_F_GEN_CSUM)) {
-			printk(KERN_ERR "%s: Dropping NETIF_F_UFO since no "
-					"NETIF_F_HW_CSUM feature.\n",
-							dev->name);
-			dev->features &= ~NETIF_F_UFO;
-		}
-		if (!(dev->features & NETIF_F_SG)) {
-			printk(KERN_ERR "%s: Dropping NETIF_F_UFO since no "
-					"NETIF_F_SG feature.\n",
-					dev->name);
-			dev->features &= ~NETIF_F_UFO;
-		}
-	}
-=======
 	dev->features = netdev_fix_features(dev->features, dev->name);
->>>>>>> 18e352e4
 
 	/* Enable software GSO if SG is supported. */
 	if (dev->features & NETIF_F_SG)
@@ -5426,4 +5315,7 @@
 
 EXPORT_SYMBOL(dev_load);
 
-EXPORT_PER_CPU_SYMBOL(softnet_data);+EXPORT_PER_CPU_SYMBOL(softnet_data);
+
+DEFINE_TRACE(net_dev_xmit);
+DEFINE_TRACE(net_dev_receive);