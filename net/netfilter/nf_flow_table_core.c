// SPDX-License-Identifier: GPL-2.0-only
#include <linux/kernel.h>
#include <linux/init.h>
#include <linux/module.h>
#include <linux/netfilter.h>
#include <linux/rhashtable.h>
#include <linux/netdevice.h>
#include <net/ip.h>
#include <net/ip6_route.h>
#include <net/netfilter/nf_tables.h>
#include <net/netfilter/nf_flow_table.h>
#include <net/netfilter/nf_conntrack.h>
#include <net/netfilter/nf_conntrack_core.h>
#include <net/netfilter/nf_conntrack_l4proto.h>
#include <net/netfilter/nf_conntrack_tuple.h>

static DEFINE_MUTEX(flowtable_lock);
static LIST_HEAD(flowtables);

static void
flow_offload_fill_dir(struct flow_offload *flow,
		      enum flow_offload_tuple_dir dir)
{
	struct flow_offload_tuple *ft = &flow->tuplehash[dir].tuple;
	struct nf_conntrack_tuple *ctt = &flow->ct->tuplehash[dir].tuple;

	ft->dir = dir;

	switch (ctt->src.l3num) {
	case NFPROTO_IPV4:
		ft->src_v4 = ctt->src.u3.in;
		ft->dst_v4 = ctt->dst.u3.in;
		break;
	case NFPROTO_IPV6:
		ft->src_v6 = ctt->src.u3.in6;
		ft->dst_v6 = ctt->dst.u3.in6;
		break;
	}

	ft->l3proto = ctt->src.l3num;
	ft->l4proto = ctt->dst.protonum;
	ft->src_port = ctt->src.u.tcp.port;
	ft->dst_port = ctt->dst.u.tcp.port;
}

struct flow_offload *flow_offload_alloc(struct nf_conn *ct)
{
	struct flow_offload *flow;

	if (unlikely(nf_ct_is_dying(ct) ||
	    !atomic_inc_not_zero(&ct->ct_general.use)))
		return NULL;

	flow = kzalloc(sizeof(*flow), GFP_ATOMIC);
	if (!flow)
		goto err_ct_refcnt;

	flow->ct = ct;

	flow_offload_fill_dir(flow, FLOW_OFFLOAD_DIR_ORIGINAL);
	flow_offload_fill_dir(flow, FLOW_OFFLOAD_DIR_REPLY);

	if (ct->status & IPS_SRC_NAT)
		__set_bit(NF_FLOW_SNAT, &flow->flags);
	if (ct->status & IPS_DST_NAT)
		__set_bit(NF_FLOW_DNAT, &flow->flags);

	return flow;

err_ct_refcnt:
	nf_ct_put(ct);

	return NULL;
}
EXPORT_SYMBOL_GPL(flow_offload_alloc);

static int flow_offload_fill_route(struct flow_offload *flow,
				   const struct nf_flow_route *route,
				   enum flow_offload_tuple_dir dir)
{
	struct flow_offload_tuple *flow_tuple = &flow->tuplehash[dir].tuple;
	struct dst_entry *other_dst = route->tuple[!dir].dst;
	struct dst_entry *dst = route->tuple[dir].dst;

	if (!dst_hold_safe(route->tuple[dir].dst))
		return -1;

	switch (flow_tuple->l3proto) {
	case NFPROTO_IPV4:
		flow_tuple->mtu = ip_dst_mtu_maybe_forward(dst, true);
		break;
	case NFPROTO_IPV6:
		flow_tuple->mtu = ip6_dst_mtu_forward(dst);
		break;
	}

	flow_tuple->iifidx = other_dst->dev->ifindex;
	flow_tuple->dst_cache = dst;

	return 0;
}

int flow_offload_route_init(struct flow_offload *flow,
			    const struct nf_flow_route *route)
{
	int err;

	err = flow_offload_fill_route(flow, route, FLOW_OFFLOAD_DIR_ORIGINAL);
	if (err < 0)
		return err;

	err = flow_offload_fill_route(flow, route, FLOW_OFFLOAD_DIR_REPLY);
	if (err < 0)
		goto err_route_reply;

	flow->type = NF_FLOW_OFFLOAD_ROUTE;

	return 0;

err_route_reply:
	dst_release(route->tuple[FLOW_OFFLOAD_DIR_ORIGINAL].dst);

	return err;
}
EXPORT_SYMBOL_GPL(flow_offload_route_init);

static void flow_offload_fixup_tcp(struct ip_ct_tcp *tcp)
{
	tcp->state = TCP_CONNTRACK_ESTABLISHED;
	tcp->seen[0].td_maxwin = 0;
	tcp->seen[1].td_maxwin = 0;
}

#define NF_FLOWTABLE_TCP_PICKUP_TIMEOUT	(120 * HZ)
#define NF_FLOWTABLE_UDP_PICKUP_TIMEOUT	(30 * HZ)

static void flow_offload_fixup_ct_timeout(struct nf_conn *ct)
{
	const struct nf_conntrack_l4proto *l4proto;
	int l4num = nf_ct_protonum(ct);
	unsigned int timeout;

	l4proto = nf_ct_l4proto_find(l4num);
	if (!l4proto)
		return;

	if (l4num == IPPROTO_TCP)
		timeout = NF_FLOWTABLE_TCP_PICKUP_TIMEOUT;
	else if (l4num == IPPROTO_UDP)
		timeout = NF_FLOWTABLE_UDP_PICKUP_TIMEOUT;
	else
		return;

	if (nf_flow_timeout_delta(ct->timeout) > (__s32)timeout)
		ct->timeout = nfct_time_stamp + timeout;
}

static void flow_offload_fixup_ct_state(struct nf_conn *ct)
{
	if (nf_ct_protonum(ct) == IPPROTO_TCP)
		flow_offload_fixup_tcp(&ct->proto.tcp);
}

static void flow_offload_fixup_ct(struct nf_conn *ct)
{
	flow_offload_fixup_ct_state(ct);
	flow_offload_fixup_ct_timeout(ct);
}

static void flow_offload_route_release(struct flow_offload *flow)
{
	dst_release(flow->tuplehash[FLOW_OFFLOAD_DIR_ORIGINAL].tuple.dst_cache);
	dst_release(flow->tuplehash[FLOW_OFFLOAD_DIR_REPLY].tuple.dst_cache);
}

void flow_offload_free(struct flow_offload *flow)
{
	switch (flow->type) {
	case NF_FLOW_OFFLOAD_ROUTE:
		flow_offload_route_release(flow);
		break;
	default:
		break;
	}
	nf_ct_put(flow->ct);
	kfree_rcu(flow, rcu_head);
}
EXPORT_SYMBOL_GPL(flow_offload_free);

static u32 flow_offload_hash(const void *data, u32 len, u32 seed)
{
	const struct flow_offload_tuple *tuple = data;

	return jhash(tuple, offsetof(struct flow_offload_tuple, dir), seed);
}

static u32 flow_offload_hash_obj(const void *data, u32 len, u32 seed)
{
	const struct flow_offload_tuple_rhash *tuplehash = data;

	return jhash(&tuplehash->tuple, offsetof(struct flow_offload_tuple, dir), seed);
}

static int flow_offload_hash_cmp(struct rhashtable_compare_arg *arg,
					const void *ptr)
{
	const struct flow_offload_tuple *tuple = arg->key;
	const struct flow_offload_tuple_rhash *x = ptr;

	if (memcmp(&x->tuple, tuple, offsetof(struct flow_offload_tuple, dir)))
		return 1;

	return 0;
}

static const struct rhashtable_params nf_flow_offload_rhash_params = {
	.head_offset		= offsetof(struct flow_offload_tuple_rhash, node),
	.hashfn			= flow_offload_hash,
	.obj_hashfn		= flow_offload_hash_obj,
	.obj_cmpfn		= flow_offload_hash_cmp,
	.automatic_shrinking	= true,
};

int flow_offload_add(struct nf_flowtable *flow_table, struct flow_offload *flow)
{
	int err;

	flow->timeout = nf_flowtable_time_stamp + NF_FLOW_TIMEOUT;

	err = rhashtable_insert_fast(&flow_table->rhashtable,
				     &flow->tuplehash[0].node,
				     nf_flow_offload_rhash_params);
	if (err < 0)
		return err;

	err = rhashtable_insert_fast(&flow_table->rhashtable,
				     &flow->tuplehash[1].node,
				     nf_flow_offload_rhash_params);
	if (err < 0) {
		rhashtable_remove_fast(&flow_table->rhashtable,
				       &flow->tuplehash[0].node,
				       nf_flow_offload_rhash_params);
		return err;
	}

	if (nf_flowtable_hw_offload(flow_table)) {
		__set_bit(NF_FLOW_HW, &flow->flags);
		nf_flow_offload_add(flow_table, flow);
	}

	return 0;
}
EXPORT_SYMBOL_GPL(flow_offload_add);

void flow_offload_refresh(struct nf_flowtable *flow_table,
			  struct flow_offload *flow)
{
	flow->timeout = nf_flowtable_time_stamp + NF_FLOW_TIMEOUT;

	if (likely(!nf_flowtable_hw_offload(flow_table) ||
		   !test_and_clear_bit(NF_FLOW_HW_REFRESH, &flow->flags)))
		return;

	nf_flow_offload_add(flow_table, flow);
}
EXPORT_SYMBOL_GPL(flow_offload_refresh);

static inline bool nf_flow_has_expired(const struct flow_offload *flow)
{
	return nf_flow_timeout_delta(flow->timeout) <= 0;
}

static void flow_offload_del(struct nf_flowtable *flow_table,
			     struct flow_offload *flow)
{
	rhashtable_remove_fast(&flow_table->rhashtable,
			       &flow->tuplehash[FLOW_OFFLOAD_DIR_ORIGINAL].node,
			       nf_flow_offload_rhash_params);
	rhashtable_remove_fast(&flow_table->rhashtable,
			       &flow->tuplehash[FLOW_OFFLOAD_DIR_REPLY].node,
			       nf_flow_offload_rhash_params);

	clear_bit(IPS_OFFLOAD_BIT, &flow->ct->status);

	if (nf_flow_has_expired(flow))
		flow_offload_fixup_ct(flow->ct);
	else
		flow_offload_fixup_ct_timeout(flow->ct);

	flow_offload_free(flow);
}

void flow_offload_teardown(struct flow_offload *flow)
{
	set_bit(NF_FLOW_TEARDOWN, &flow->flags);

	flow_offload_fixup_ct_state(flow->ct);
}
EXPORT_SYMBOL_GPL(flow_offload_teardown);

struct flow_offload_tuple_rhash *
flow_offload_lookup(struct nf_flowtable *flow_table,
		    struct flow_offload_tuple *tuple)
{
	struct flow_offload_tuple_rhash *tuplehash;
	struct flow_offload *flow;
	int dir;

	tuplehash = rhashtable_lookup(&flow_table->rhashtable, tuple,
				      nf_flow_offload_rhash_params);
	if (!tuplehash)
		return NULL;

	dir = tuplehash->tuple.dir;
	flow = container_of(tuplehash, struct flow_offload, tuplehash[dir]);
	if (test_bit(NF_FLOW_TEARDOWN, &flow->flags))
		return NULL;

	if (unlikely(nf_ct_is_dying(flow->ct)))
		return NULL;

	return tuplehash;
}
EXPORT_SYMBOL_GPL(flow_offload_lookup);

static int
nf_flow_table_iterate(struct nf_flowtable *flow_table,
		      void (*iter)(struct flow_offload *flow, void *data),
		      void *data)
{
	struct flow_offload_tuple_rhash *tuplehash;
	struct rhashtable_iter hti;
	struct flow_offload *flow;
	int err = 0;

	rhashtable_walk_enter(&flow_table->rhashtable, &hti);
	rhashtable_walk_start(&hti);

	while ((tuplehash = rhashtable_walk_next(&hti))) {
		if (IS_ERR(tuplehash)) {
			if (PTR_ERR(tuplehash) != -EAGAIN) {
				err = PTR_ERR(tuplehash);
				break;
			}
			continue;
		}
		if (tuplehash->tuple.dir)
			continue;

		flow = container_of(tuplehash, struct flow_offload, tuplehash[0]);

		iter(flow, data);
	}
	rhashtable_walk_stop(&hti);
	rhashtable_walk_exit(&hti);

	return err;
}

static void nf_flow_offload_gc_step(struct flow_offload *flow, void *data)
{
	struct nf_flowtable *flow_table = data;

	if (nf_flow_has_expired(flow) || nf_ct_is_dying(flow->ct))
		set_bit(NF_FLOW_TEARDOWN, &flow->flags);

	if (test_bit(NF_FLOW_TEARDOWN, &flow->flags)) {
		if (test_bit(NF_FLOW_HW, &flow->flags)) {
			if (!test_bit(NF_FLOW_HW_DYING, &flow->flags))
				nf_flow_offload_del(flow_table, flow);
			else if (test_bit(NF_FLOW_HW_DEAD, &flow->flags))
				flow_offload_del(flow_table, flow);
		} else {
			flow_offload_del(flow_table, flow);
		}
	} else if (test_bit(NF_FLOW_HW, &flow->flags)) {
		nf_flow_offload_stats(flow_table, flow);
	}
}

static void nf_flow_offload_work_gc(struct work_struct *work)
{
	struct nf_flowtable *flow_table;

	flow_table = container_of(work, struct nf_flowtable, gc_work.work);
	nf_flow_table_iterate(flow_table, nf_flow_offload_gc_step, flow_table);
	queue_delayed_work(system_power_efficient_wq, &flow_table->gc_work, HZ);
}

int nf_flow_table_offload_add_cb(struct nf_flowtable *flow_table,
				 flow_setup_cb_t *cb, void *cb_priv)
{
	struct flow_block *block = &flow_table->flow_block;
	struct flow_block_cb *block_cb;
	int err = 0;

	down_write(&flow_table->flow_block_lock);
	block_cb = flow_block_cb_lookup(block, cb, cb_priv);
	if (block_cb) {
		err = -EEXIST;
		goto unlock;
	}

	block_cb = flow_block_cb_alloc(cb, cb_priv, cb_priv, NULL);
	if (IS_ERR(block_cb)) {
		err = PTR_ERR(block_cb);
		goto unlock;
	}

	list_add_tail(&block_cb->list, &block->cb_list);

unlock:
	up_write(&flow_table->flow_block_lock);
	return err;
}
EXPORT_SYMBOL_GPL(nf_flow_table_offload_add_cb);

void nf_flow_table_offload_del_cb(struct nf_flowtable *flow_table,
				  flow_setup_cb_t *cb, void *cb_priv)
{
	struct flow_block *block = &flow_table->flow_block;
	struct flow_block_cb *block_cb;

	down_write(&flow_table->flow_block_lock);
	block_cb = flow_block_cb_lookup(block, cb, cb_priv);
<<<<<<< HEAD
	if (block_cb)
		list_del(&block_cb->list);
	else
		WARN_ON(true);
=======
	if (block_cb) {
		list_del(&block_cb->list);
		flow_block_cb_free(block_cb);
	} else {
		WARN_ON(true);
	}
>>>>>>> 358c7c61
	up_write(&flow_table->flow_block_lock);
}
EXPORT_SYMBOL_GPL(nf_flow_table_offload_del_cb);

static int nf_flow_nat_port_tcp(struct sk_buff *skb, unsigned int thoff,
				__be16 port, __be16 new_port)
{
	struct tcphdr *tcph;

	if (!pskb_may_pull(skb, thoff + sizeof(*tcph)) ||
	    skb_try_make_writable(skb, thoff + sizeof(*tcph)))
		return -1;

	tcph = (void *)(skb_network_header(skb) + thoff);
	inet_proto_csum_replace2(&tcph->check, skb, port, new_port, true);

	return 0;
}

static int nf_flow_nat_port_udp(struct sk_buff *skb, unsigned int thoff,
				__be16 port, __be16 new_port)
{
	struct udphdr *udph;

	if (!pskb_may_pull(skb, thoff + sizeof(*udph)) ||
	    skb_try_make_writable(skb, thoff + sizeof(*udph)))
		return -1;

	udph = (void *)(skb_network_header(skb) + thoff);
	if (udph->check || skb->ip_summed == CHECKSUM_PARTIAL) {
		inet_proto_csum_replace2(&udph->check, skb, port,
					 new_port, true);
		if (!udph->check)
			udph->check = CSUM_MANGLED_0;
	}

	return 0;
}

static int nf_flow_nat_port(struct sk_buff *skb, unsigned int thoff,
			    u8 protocol, __be16 port, __be16 new_port)
{
	switch (protocol) {
	case IPPROTO_TCP:
		if (nf_flow_nat_port_tcp(skb, thoff, port, new_port) < 0)
			return NF_DROP;
		break;
	case IPPROTO_UDP:
		if (nf_flow_nat_port_udp(skb, thoff, port, new_port) < 0)
			return NF_DROP;
		break;
	}

	return 0;
}

int nf_flow_snat_port(const struct flow_offload *flow,
		      struct sk_buff *skb, unsigned int thoff,
		      u8 protocol, enum flow_offload_tuple_dir dir)
{
	struct flow_ports *hdr;
	__be16 port, new_port;

	if (!pskb_may_pull(skb, thoff + sizeof(*hdr)) ||
	    skb_try_make_writable(skb, thoff + sizeof(*hdr)))
		return -1;

	hdr = (void *)(skb_network_header(skb) + thoff);

	switch (dir) {
	case FLOW_OFFLOAD_DIR_ORIGINAL:
		port = hdr->source;
		new_port = flow->tuplehash[FLOW_OFFLOAD_DIR_REPLY].tuple.dst_port;
		hdr->source = new_port;
		break;
	case FLOW_OFFLOAD_DIR_REPLY:
		port = hdr->dest;
		new_port = flow->tuplehash[FLOW_OFFLOAD_DIR_ORIGINAL].tuple.src_port;
		hdr->dest = new_port;
		break;
	default:
		return -1;
	}

	return nf_flow_nat_port(skb, thoff, protocol, port, new_port);
}
EXPORT_SYMBOL_GPL(nf_flow_snat_port);

int nf_flow_dnat_port(const struct flow_offload *flow,
		      struct sk_buff *skb, unsigned int thoff,
		      u8 protocol, enum flow_offload_tuple_dir dir)
{
	struct flow_ports *hdr;
	__be16 port, new_port;

	if (!pskb_may_pull(skb, thoff + sizeof(*hdr)) ||
	    skb_try_make_writable(skb, thoff + sizeof(*hdr)))
		return -1;

	hdr = (void *)(skb_network_header(skb) + thoff);

	switch (dir) {
	case FLOW_OFFLOAD_DIR_ORIGINAL:
		port = hdr->dest;
		new_port = flow->tuplehash[FLOW_OFFLOAD_DIR_REPLY].tuple.src_port;
		hdr->dest = new_port;
		break;
	case FLOW_OFFLOAD_DIR_REPLY:
		port = hdr->source;
		new_port = flow->tuplehash[FLOW_OFFLOAD_DIR_ORIGINAL].tuple.dst_port;
		hdr->source = new_port;
		break;
	default:
		return -1;
	}

	return nf_flow_nat_port(skb, thoff, protocol, port, new_port);
}
EXPORT_SYMBOL_GPL(nf_flow_dnat_port);

int nf_flow_table_init(struct nf_flowtable *flowtable)
{
	int err;

	INIT_DEFERRABLE_WORK(&flowtable->gc_work, nf_flow_offload_work_gc);
	flow_block_init(&flowtable->flow_block);
	init_rwsem(&flowtable->flow_block_lock);

	err = rhashtable_init(&flowtable->rhashtable,
			      &nf_flow_offload_rhash_params);
	if (err < 0)
		return err;

	queue_delayed_work(system_power_efficient_wq,
			   &flowtable->gc_work, HZ);

	mutex_lock(&flowtable_lock);
	list_add(&flowtable->list, &flowtables);
	mutex_unlock(&flowtable_lock);

	return 0;
}
EXPORT_SYMBOL_GPL(nf_flow_table_init);

static void nf_flow_table_do_cleanup(struct flow_offload *flow, void *data)
{
	struct net_device *dev = data;

	if (!dev) {
		flow_offload_teardown(flow);
		return;
	}

	if (net_eq(nf_ct_net(flow->ct), dev_net(dev)) &&
	    (flow->tuplehash[0].tuple.iifidx == dev->ifindex ||
	     flow->tuplehash[1].tuple.iifidx == dev->ifindex))
		flow_offload_teardown(flow);
}

static void nf_flow_table_iterate_cleanup(struct nf_flowtable *flowtable,
					  struct net_device *dev)
{
	nf_flow_table_iterate(flowtable, nf_flow_table_do_cleanup, dev);
	flush_delayed_work(&flowtable->gc_work);
	nf_flow_table_offload_flush(flowtable);
}

void nf_flow_table_cleanup(struct net_device *dev)
{
	struct nf_flowtable *flowtable;

	mutex_lock(&flowtable_lock);
	list_for_each_entry(flowtable, &flowtables, list)
		nf_flow_table_iterate_cleanup(flowtable, dev);
	mutex_unlock(&flowtable_lock);
}
EXPORT_SYMBOL_GPL(nf_flow_table_cleanup);

void nf_flow_table_free(struct nf_flowtable *flow_table)
{
	mutex_lock(&flowtable_lock);
	list_del(&flow_table->list);
	mutex_unlock(&flowtable_lock);

	cancel_delayed_work_sync(&flow_table->gc_work);
	nf_flow_table_iterate(flow_table, nf_flow_table_do_cleanup, NULL);
	nf_flow_table_iterate(flow_table, nf_flow_offload_gc_step, flow_table);
	nf_flow_table_offload_flush(flow_table);
	if (nf_flowtable_hw_offload(flow_table))
		nf_flow_table_iterate(flow_table, nf_flow_offload_gc_step,
				      flow_table);
	rhashtable_destroy(&flow_table->rhashtable);
}
EXPORT_SYMBOL_GPL(nf_flow_table_free);

static int __init nf_flow_table_module_init(void)
{
	return nf_flow_table_offload_init();
}

static void __exit nf_flow_table_module_exit(void)
{
	nf_flow_table_offload_exit();
}

module_init(nf_flow_table_module_init);
module_exit(nf_flow_table_module_exit);

MODULE_LICENSE("GPL");
MODULE_AUTHOR("Pablo Neira Ayuso <pablo@netfilter.org>");<|MERGE_RESOLUTION|>--- conflicted
+++ resolved
@@ -423,19 +423,12 @@
 
 	down_write(&flow_table->flow_block_lock);
 	block_cb = flow_block_cb_lookup(block, cb, cb_priv);
-<<<<<<< HEAD
-	if (block_cb)
-		list_del(&block_cb->list);
-	else
-		WARN_ON(true);
-=======
 	if (block_cb) {
 		list_del(&block_cb->list);
 		flow_block_cb_free(block_cb);
 	} else {
 		WARN_ON(true);
 	}
->>>>>>> 358c7c61
 	up_write(&flow_table->flow_block_lock);
 }
 EXPORT_SYMBOL_GPL(nf_flow_table_offload_del_cb);
