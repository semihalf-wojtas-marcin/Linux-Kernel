/*
 * x_tables core - Backend for {ip,ip6,arp}_tables
 *
 * Copyright (C) 2006-2006 Harald Welte <laforge@netfilter.org>
 * Copyright (C) 2006-2012 Patrick McHardy <kaber@trash.net>
 *
 * Based on existing ip_tables code which is
 *   Copyright (C) 1999 Paul `Rusty' Russell & Michael J. Neuling
 *   Copyright (C) 2000-2005 Netfilter Core Team <coreteam@netfilter.org>
 *
 * This program is free software; you can redistribute it and/or modify
 * it under the terms of the GNU General Public License version 2 as
 * published by the Free Software Foundation.
 *
 */
#define pr_fmt(fmt) KBUILD_MODNAME ": " fmt
#include <linux/kernel.h>
#include <linux/module.h>
#include <linux/socket.h>
#include <linux/net.h>
#include <linux/proc_fs.h>
#include <linux/seq_file.h>
#include <linux/string.h>
#include <linux/vmalloc.h>
#include <linux/mutex.h>
#include <linux/mm.h>
#include <linux/slab.h>
#include <linux/audit.h>
#include <net/net_namespace.h>

#include <linux/netfilter/x_tables.h>
#include <linux/netfilter_arp.h>
#include <linux/netfilter_ipv4/ip_tables.h>
#include <linux/netfilter_ipv6/ip6_tables.h>
#include <linux/netfilter_arp/arp_tables.h>

MODULE_LICENSE("GPL");
MODULE_AUTHOR("Harald Welte <laforge@netfilter.org>");
MODULE_DESCRIPTION("{ip,ip6,arp,eb}_tables backend module");

#define SMP_ALIGN(x) (((x) + SMP_CACHE_BYTES-1) & ~(SMP_CACHE_BYTES-1))

struct compat_delta {
	unsigned int offset; /* offset in kernel */
	int delta; /* delta in 32bit user land */
};

struct xt_af {
	struct mutex mutex;
	struct list_head match;
	struct list_head target;
#ifdef CONFIG_COMPAT
	struct mutex compat_mutex;
	struct compat_delta *compat_tab;
	unsigned int number; /* number of slots in compat_tab[] */
	unsigned int cur; /* number of used slots in compat_tab[] */
#endif
};

static struct xt_af *xt;

static const char *const xt_prefix[NFPROTO_NUMPROTO] = {
	[NFPROTO_UNSPEC] = "x",
	[NFPROTO_IPV4]   = "ip",
	[NFPROTO_ARP]    = "arp",
	[NFPROTO_BRIDGE] = "eb",
	[NFPROTO_IPV6]   = "ip6",
};

/* Registration hooks for targets. */
int xt_register_target(struct xt_target *target)
{
	u_int8_t af = target->family;

	mutex_lock(&xt[af].mutex);
	list_add(&target->list, &xt[af].target);
	mutex_unlock(&xt[af].mutex);
	return 0;
}
EXPORT_SYMBOL(xt_register_target);

void
xt_unregister_target(struct xt_target *target)
{
	u_int8_t af = target->family;

	mutex_lock(&xt[af].mutex);
	list_del(&target->list);
	mutex_unlock(&xt[af].mutex);
}
EXPORT_SYMBOL(xt_unregister_target);

int
xt_register_targets(struct xt_target *target, unsigned int n)
{
	unsigned int i;
	int err = 0;

	for (i = 0; i < n; i++) {
		err = xt_register_target(&target[i]);
		if (err)
			goto err;
	}
	return err;

err:
	if (i > 0)
		xt_unregister_targets(target, i);
	return err;
}
EXPORT_SYMBOL(xt_register_targets);

void
xt_unregister_targets(struct xt_target *target, unsigned int n)
{
	while (n-- > 0)
		xt_unregister_target(&target[n]);
}
EXPORT_SYMBOL(xt_unregister_targets);

int xt_register_match(struct xt_match *match)
{
	u_int8_t af = match->family;

	mutex_lock(&xt[af].mutex);
	list_add(&match->list, &xt[af].match);
	mutex_unlock(&xt[af].mutex);
	return 0;
}
EXPORT_SYMBOL(xt_register_match);

void
xt_unregister_match(struct xt_match *match)
{
	u_int8_t af = match->family;

	mutex_lock(&xt[af].mutex);
	list_del(&match->list);
	mutex_unlock(&xt[af].mutex);
}
EXPORT_SYMBOL(xt_unregister_match);

int
xt_register_matches(struct xt_match *match, unsigned int n)
{
	unsigned int i;
	int err = 0;

	for (i = 0; i < n; i++) {
		err = xt_register_match(&match[i]);
		if (err)
			goto err;
	}
	return err;

err:
	if (i > 0)
		xt_unregister_matches(match, i);
	return err;
}
EXPORT_SYMBOL(xt_register_matches);

void
xt_unregister_matches(struct xt_match *match, unsigned int n)
{
	while (n-- > 0)
		xt_unregister_match(&match[n]);
}
EXPORT_SYMBOL(xt_unregister_matches);


/*
 * These are weird, but module loading must not be done with mutex
 * held (since they will register), and we have to have a single
 * function to use.
 */

/* Find match, grabs ref.  Returns ERR_PTR() on error. */
struct xt_match *xt_find_match(u8 af, const char *name, u8 revision)
{
	struct xt_match *m;
	int err = -ENOENT;

	mutex_lock(&xt[af].mutex);
	list_for_each_entry(m, &xt[af].match, list) {
		if (strcmp(m->name, name) == 0) {
			if (m->revision == revision) {
				if (try_module_get(m->me)) {
					mutex_unlock(&xt[af].mutex);
					return m;
				}
			} else
				err = -EPROTOTYPE; /* Found something. */
		}
	}
	mutex_unlock(&xt[af].mutex);

	if (af != NFPROTO_UNSPEC)
		/* Try searching again in the family-independent list */
		return xt_find_match(NFPROTO_UNSPEC, name, revision);

	return ERR_PTR(err);
}
EXPORT_SYMBOL(xt_find_match);

struct xt_match *
xt_request_find_match(uint8_t nfproto, const char *name, uint8_t revision)
{
	struct xt_match *match;

	match = xt_find_match(nfproto, name, revision);
	if (IS_ERR(match)) {
		request_module("%st_%s", xt_prefix[nfproto], name);
		match = xt_find_match(nfproto, name, revision);
	}

	return match;
}
EXPORT_SYMBOL_GPL(xt_request_find_match);

/* Find target, grabs ref.  Returns ERR_PTR() on error. */
struct xt_target *xt_find_target(u8 af, const char *name, u8 revision)
{
	struct xt_target *t;
	int err = -ENOENT;

	mutex_lock(&xt[af].mutex);
	list_for_each_entry(t, &xt[af].target, list) {
		if (strcmp(t->name, name) == 0) {
			if (t->revision == revision) {
				if (try_module_get(t->me)) {
					mutex_unlock(&xt[af].mutex);
					return t;
				}
			} else
				err = -EPROTOTYPE; /* Found something. */
		}
	}
	mutex_unlock(&xt[af].mutex);

	if (af != NFPROTO_UNSPEC)
		/* Try searching again in the family-independent list */
		return xt_find_target(NFPROTO_UNSPEC, name, revision);

	return ERR_PTR(err);
}
EXPORT_SYMBOL(xt_find_target);

struct xt_target *xt_request_find_target(u8 af, const char *name, u8 revision)
{
	struct xt_target *target;

	target = xt_find_target(af, name, revision);
	if (IS_ERR(target)) {
		request_module("%st_%s", xt_prefix[af], name);
		target = xt_find_target(af, name, revision);
	}

	return target;
}
EXPORT_SYMBOL_GPL(xt_request_find_target);

static int match_revfn(u8 af, const char *name, u8 revision, int *bestp)
{
	const struct xt_match *m;
	int have_rev = 0;

	list_for_each_entry(m, &xt[af].match, list) {
		if (strcmp(m->name, name) == 0) {
			if (m->revision > *bestp)
				*bestp = m->revision;
			if (m->revision == revision)
				have_rev = 1;
		}
	}

	if (af != NFPROTO_UNSPEC && !have_rev)
		return match_revfn(NFPROTO_UNSPEC, name, revision, bestp);

	return have_rev;
}

static int target_revfn(u8 af, const char *name, u8 revision, int *bestp)
{
	const struct xt_target *t;
	int have_rev = 0;

	list_for_each_entry(t, &xt[af].target, list) {
		if (strcmp(t->name, name) == 0) {
			if (t->revision > *bestp)
				*bestp = t->revision;
			if (t->revision == revision)
				have_rev = 1;
		}
	}

	if (af != NFPROTO_UNSPEC && !have_rev)
		return target_revfn(NFPROTO_UNSPEC, name, revision, bestp);

	return have_rev;
}

/* Returns true or false (if no such extension at all) */
int xt_find_revision(u8 af, const char *name, u8 revision, int target,
		     int *err)
{
	int have_rev, best = -1;

	mutex_lock(&xt[af].mutex);
	if (target == 1)
		have_rev = target_revfn(af, name, revision, &best);
	else
		have_rev = match_revfn(af, name, revision, &best);
	mutex_unlock(&xt[af].mutex);

	/* Nothing at all?  Return 0 to try loading module. */
	if (best == -1) {
		*err = -ENOENT;
		return 0;
	}

	*err = best;
	if (!have_rev)
		*err = -EPROTONOSUPPORT;
	return 1;
}
EXPORT_SYMBOL_GPL(xt_find_revision);

static char *
textify_hooks(char *buf, size_t size, unsigned int mask, uint8_t nfproto)
{
	static const char *const inetbr_names[] = {
		"PREROUTING", "INPUT", "FORWARD",
		"OUTPUT", "POSTROUTING", "BROUTING",
	};
	static const char *const arp_names[] = {
		"INPUT", "FORWARD", "OUTPUT",
	};
	const char *const *names;
	unsigned int i, max;
	char *p = buf;
	bool np = false;
	int res;

	names = (nfproto == NFPROTO_ARP) ? arp_names : inetbr_names;
	max   = (nfproto == NFPROTO_ARP) ? ARRAY_SIZE(arp_names) :
	                                   ARRAY_SIZE(inetbr_names);
	*p = '\0';
	for (i = 0; i < max; ++i) {
		if (!(mask & (1 << i)))
			continue;
		res = snprintf(p, size, "%s%s", np ? "/" : "", names[i]);
		if (res > 0) {
			size -= res;
			p += res;
		}
		np = true;
	}

	return buf;
}

int xt_check_match(struct xt_mtchk_param *par,
		   unsigned int size, u_int8_t proto, bool inv_proto)
{
	int ret;

	if (XT_ALIGN(par->match->matchsize) != size &&
	    par->match->matchsize != -1) {
		/*
		 * ebt_among is exempt from centralized matchsize checking
		 * because it uses a dynamic-size data set.
		 */
		pr_err("%s_tables: %s.%u match: invalid size "
		       "%u (kernel) != (user) %u\n",
		       xt_prefix[par->family], par->match->name,
		       par->match->revision,
		       XT_ALIGN(par->match->matchsize), size);
		return -EINVAL;
	}
	if (par->match->table != NULL &&
	    strcmp(par->match->table, par->table) != 0) {
		pr_err("%s_tables: %s match: only valid in %s table, not %s\n",
		       xt_prefix[par->family], par->match->name,
		       par->match->table, par->table);
		return -EINVAL;
	}
	if (par->match->hooks && (par->hook_mask & ~par->match->hooks) != 0) {
		char used[64], allow[64];

		pr_err("%s_tables: %s match: used from hooks %s, but only "
		       "valid from %s\n",
		       xt_prefix[par->family], par->match->name,
		       textify_hooks(used, sizeof(used), par->hook_mask,
		                     par->family),
		       textify_hooks(allow, sizeof(allow), par->match->hooks,
		                     par->family));
		return -EINVAL;
	}
	if (par->match->proto && (par->match->proto != proto || inv_proto)) {
		pr_err("%s_tables: %s match: only valid for protocol %u\n",
		       xt_prefix[par->family], par->match->name,
		       par->match->proto);
		return -EINVAL;
	}
	if (par->match->checkentry != NULL) {
		ret = par->match->checkentry(par);
		if (ret < 0)
			return ret;
		else if (ret > 0)
			/* Flag up potential errors. */
			return -EIO;
	}
	return 0;
}
EXPORT_SYMBOL_GPL(xt_check_match);

/** xt_check_entry_match - check that matches end before start of target
 *
 * @match: beginning of xt_entry_match
 * @target: beginning of this rules target (alleged end of matches)
 * @alignment: alignment requirement of match structures
 *
 * Validates that all matches add up to the beginning of the target,
 * and that each match covers at least the base structure size.
 *
 * Return: 0 on success, negative errno on failure.
 */
static int xt_check_entry_match(const char *match, const char *target,
				const size_t alignment)
{
	const struct xt_entry_match *pos;
	int length = target - match;

	if (length == 0) /* no matches */
		return 0;

	pos = (struct xt_entry_match *)match;
	do {
		if ((unsigned long)pos % alignment)
			return -EINVAL;

		if (length < (int)sizeof(struct xt_entry_match))
			return -EINVAL;

		if (pos->u.match_size < sizeof(struct xt_entry_match))
			return -EINVAL;

		if (pos->u.match_size > length)
			return -EINVAL;

		length -= pos->u.match_size;
		pos = ((void *)((char *)(pos) + (pos)->u.match_size));
	} while (length > 0);

	return 0;
}

#ifdef CONFIG_COMPAT
int xt_compat_add_offset(u_int8_t af, unsigned int offset, int delta)
{
	struct xt_af *xp = &xt[af];

	if (!xp->compat_tab) {
		if (!xp->number)
			return -EINVAL;
		xp->compat_tab = vmalloc(sizeof(struct compat_delta) * xp->number);
		if (!xp->compat_tab)
			return -ENOMEM;
		xp->cur = 0;
	}

	if (xp->cur >= xp->number)
		return -EINVAL;

	if (xp->cur)
		delta += xp->compat_tab[xp->cur - 1].delta;
	xp->compat_tab[xp->cur].offset = offset;
	xp->compat_tab[xp->cur].delta = delta;
	xp->cur++;
	return 0;
}
EXPORT_SYMBOL_GPL(xt_compat_add_offset);

void xt_compat_flush_offsets(u_int8_t af)
{
	if (xt[af].compat_tab) {
		vfree(xt[af].compat_tab);
		xt[af].compat_tab = NULL;
		xt[af].number = 0;
		xt[af].cur = 0;
	}
}
EXPORT_SYMBOL_GPL(xt_compat_flush_offsets);

int xt_compat_calc_jump(u_int8_t af, unsigned int offset)
{
	struct compat_delta *tmp = xt[af].compat_tab;
	int mid, left = 0, right = xt[af].cur - 1;

	while (left <= right) {
		mid = (left + right) >> 1;
		if (offset > tmp[mid].offset)
			left = mid + 1;
		else if (offset < tmp[mid].offset)
			right = mid - 1;
		else
			return mid ? tmp[mid - 1].delta : 0;
	}
	return left ? tmp[left - 1].delta : 0;
}
EXPORT_SYMBOL_GPL(xt_compat_calc_jump);

void xt_compat_init_offsets(u_int8_t af, unsigned int number)
{
	xt[af].number = number;
	xt[af].cur = 0;
}
EXPORT_SYMBOL(xt_compat_init_offsets);

int xt_compat_match_offset(const struct xt_match *match)
{
	u_int16_t csize = match->compatsize ? : match->matchsize;
	return XT_ALIGN(match->matchsize) - COMPAT_XT_ALIGN(csize);
}
EXPORT_SYMBOL_GPL(xt_compat_match_offset);

void xt_compat_match_from_user(struct xt_entry_match *m, void **dstptr,
			       unsigned int *size)
{
	const struct xt_match *match = m->u.kernel.match;
	struct compat_xt_entry_match *cm = (struct compat_xt_entry_match *)m;
	int pad, off = xt_compat_match_offset(match);
	u_int16_t msize = cm->u.user.match_size;
	char name[sizeof(m->u.user.name)];

	m = *dstptr;
	memcpy(m, cm, sizeof(*cm));
	if (match->compat_from_user)
		match->compat_from_user(m->data, cm->data);
	else
		memcpy(m->data, cm->data, msize - sizeof(*cm));
	pad = XT_ALIGN(match->matchsize) - match->matchsize;
	if (pad > 0)
		memset(m->data + match->matchsize, 0, pad);

	msize += off;
	m->u.user.match_size = msize;
	strlcpy(name, match->name, sizeof(name));
	module_put(match->me);
	strncpy(m->u.user.name, name, sizeof(m->u.user.name));

	*size += off;
	*dstptr += msize;
}
EXPORT_SYMBOL_GPL(xt_compat_match_from_user);

int xt_compat_match_to_user(const struct xt_entry_match *m,
			    void __user **dstptr, unsigned int *size)
{
	const struct xt_match *match = m->u.kernel.match;
	struct compat_xt_entry_match __user *cm = *dstptr;
	int off = xt_compat_match_offset(match);
	u_int16_t msize = m->u.user.match_size - off;

	if (copy_to_user(cm, m, sizeof(*cm)) ||
	    put_user(msize, &cm->u.user.match_size) ||
	    copy_to_user(cm->u.user.name, m->u.kernel.match->name,
			 strlen(m->u.kernel.match->name) + 1))
		return -EFAULT;

	if (match->compat_to_user) {
		if (match->compat_to_user((void __user *)cm->data, m->data))
			return -EFAULT;
	} else {
		if (copy_to_user(cm->data, m->data, msize - sizeof(*cm)))
			return -EFAULT;
	}

	*size -= off;
	*dstptr += msize;
	return 0;
}
EXPORT_SYMBOL_GPL(xt_compat_match_to_user);

/* non-compat version may have padding after verdict */
struct compat_xt_standard_target {
	struct compat_xt_entry_target t;
	compat_uint_t verdict;
};

int xt_compat_check_entry_offsets(const void *base, const char *elems,
				  unsigned int target_offset,
				  unsigned int next_offset)
{
	long size_of_base_struct = elems - (const char *)base;
	const struct compat_xt_entry_target *t;
	const char *e = base;

	if (target_offset < size_of_base_struct)
		return -EINVAL;

	if (target_offset + sizeof(*t) > next_offset)
		return -EINVAL;

	t = (void *)(e + target_offset);
	if (t->u.target_size < sizeof(*t))
		return -EINVAL;

	if (target_offset + t->u.target_size > next_offset)
		return -EINVAL;

	if (strcmp(t->u.user.name, XT_STANDARD_TARGET) == 0 &&
	    COMPAT_XT_ALIGN(target_offset + sizeof(struct compat_xt_standard_target)) != next_offset)
		return -EINVAL;

	/* compat_xt_entry match has less strict aligment requirements,
	 * otherwise they are identical.  In case of padding differences
	 * we need to add compat version of xt_check_entry_match.
	 */
	BUILD_BUG_ON(sizeof(struct compat_xt_entry_match) != sizeof(struct xt_entry_match));

	return xt_check_entry_match(elems, base + target_offset,
				    __alignof__(struct compat_xt_entry_match));
}
EXPORT_SYMBOL(xt_compat_check_entry_offsets);
#endif /* CONFIG_COMPAT */

/**
 * xt_check_entry_offsets - validate arp/ip/ip6t_entry
 *
 * @base: pointer to arp/ip/ip6t_entry
 * @elems: pointer to first xt_entry_match, i.e. ip(6)t_entry->elems
 * @target_offset: the arp/ip/ip6_t->target_offset
 * @next_offset: the arp/ip/ip6_t->next_offset
 *
 * validates that target_offset and next_offset are sane and that all
 * match sizes (if any) align with the target offset.
 *
 * This function does not validate the targets or matches themselves, it
 * only tests that all the offsets and sizes are correct, that all
 * match structures are aligned, and that the last structure ends where
 * the target structure begins.
 *
 * Also see xt_compat_check_entry_offsets for CONFIG_COMPAT version.
 *
 * The arp/ip/ip6t_entry structure @base must have passed following tests:
 * - it must point to a valid memory location
 * - base to base + next_offset must be accessible, i.e. not exceed allocated
 *   length.
 *
 * A well-formed entry looks like this:
 *
 * ip(6)t_entry   match [mtdata]  match [mtdata] target [tgdata] ip(6)t_entry
 * e->elems[]-----'                              |               |
 *                matchsize                      |               |
 *                                matchsize      |               |
 *                                               |               |
 * target_offset---------------------------------'               |
 * next_offset---------------------------------------------------'
 *
 * elems[]: flexible array member at end of ip(6)/arpt_entry struct.
 *          This is where matches (if any) and the target reside.
 * target_offset: beginning of target.
 * next_offset: start of the next rule; also: size of this rule.
 * Since targets have a minimum size, target_offset + minlen <= next_offset.
 *
 * Every match stores its size, sum of sizes must not exceed target_offset.
 *
 * Return: 0 on success, negative errno on failure.
 */
int xt_check_entry_offsets(const void *base,
			   const char *elems,
			   unsigned int target_offset,
			   unsigned int next_offset)
{
	long size_of_base_struct = elems - (const char *)base;
	const struct xt_entry_target *t;
	const char *e = base;

	/* target start is within the ip/ip6/arpt_entry struct */
	if (target_offset < size_of_base_struct)
		return -EINVAL;

	if (target_offset + sizeof(*t) > next_offset)
		return -EINVAL;

	t = (void *)(e + target_offset);
	if (t->u.target_size < sizeof(*t))
		return -EINVAL;

	if (target_offset + t->u.target_size > next_offset)
		return -EINVAL;

	if (strcmp(t->u.user.name, XT_STANDARD_TARGET) == 0 &&
	    XT_ALIGN(target_offset + sizeof(struct xt_standard_target)) != next_offset)
		return -EINVAL;

	return xt_check_entry_match(elems, base + target_offset,
				    __alignof__(struct xt_entry_match));
}
EXPORT_SYMBOL(xt_check_entry_offsets);

/**
 * xt_alloc_entry_offsets - allocate array to store rule head offsets
 *
 * @size: number of entries
 *
 * Return: NULL or kmalloc'd or vmalloc'd array
 */
unsigned int *xt_alloc_entry_offsets(unsigned int size)
{
	unsigned int *off;

	off = kcalloc(size, sizeof(unsigned int), GFP_KERNEL | __GFP_NOWARN);

	if (off)
		return off;

	if (size < (SIZE_MAX / sizeof(unsigned int)))
		off = vmalloc(size * sizeof(unsigned int));

	return off;
}
EXPORT_SYMBOL(xt_alloc_entry_offsets);

/**
 * xt_find_jump_offset - check if target is a valid jump offset
 *
 * @offsets: array containing all valid rule start offsets of a rule blob
 * @target: the jump target to search for
 * @size: entries in @offset
 */
bool xt_find_jump_offset(const unsigned int *offsets,
			 unsigned int target, unsigned int size)
{
	int m, low = 0, hi = size;

	while (hi > low) {
		m = (low + hi) / 2u;

		if (offsets[m] > target)
			hi = m;
		else if (offsets[m] < target)
			low = m + 1;
		else
			return true;
	}

	return false;
}
EXPORT_SYMBOL(xt_find_jump_offset);

int xt_check_target(struct xt_tgchk_param *par,
		    unsigned int size, u_int8_t proto, bool inv_proto)
{
	int ret;

	if (XT_ALIGN(par->target->targetsize) != size) {
		pr_err("%s_tables: %s.%u target: invalid size "
		       "%u (kernel) != (user) %u\n",
		       xt_prefix[par->family], par->target->name,
		       par->target->revision,
		       XT_ALIGN(par->target->targetsize), size);
		return -EINVAL;
	}
	if (par->target->table != NULL &&
	    strcmp(par->target->table, par->table) != 0) {
		pr_err("%s_tables: %s target: only valid in %s table, not %s\n",
		       xt_prefix[par->family], par->target->name,
		       par->target->table, par->table);
		return -EINVAL;
	}
	if (par->target->hooks && (par->hook_mask & ~par->target->hooks) != 0) {
		char used[64], allow[64];

		pr_err("%s_tables: %s target: used from hooks %s, but only "
		       "usable from %s\n",
		       xt_prefix[par->family], par->target->name,
		       textify_hooks(used, sizeof(used), par->hook_mask,
		                     par->family),
		       textify_hooks(allow, sizeof(allow), par->target->hooks,
		                     par->family));
		return -EINVAL;
	}
	if (par->target->proto && (par->target->proto != proto || inv_proto)) {
		pr_err("%s_tables: %s target: only valid for protocol %u\n",
		       xt_prefix[par->family], par->target->name,
		       par->target->proto);
		return -EINVAL;
	}
	if (par->target->checkentry != NULL) {
		ret = par->target->checkentry(par);
		if (ret < 0)
			return ret;
		else if (ret > 0)
			/* Flag up potential errors. */
			return -EIO;
	}
	return 0;
}
EXPORT_SYMBOL_GPL(xt_check_target);

/**
 * xt_copy_counters_from_user - copy counters and metadata from userspace
 *
 * @user: src pointer to userspace memory
 * @len: alleged size of userspace memory
 * @info: where to store the xt_counters_info metadata
 * @compat: true if we setsockopt call is done by 32bit task on 64bit kernel
 *
 * Copies counter meta data from @user and stores it in @info.
 *
 * vmallocs memory to hold the counters, then copies the counter data
 * from @user to the new memory and returns a pointer to it.
 *
 * If @compat is true, @info gets converted automatically to the 64bit
 * representation.
 *
 * The metadata associated with the counters is stored in @info.
 *
 * Return: returns pointer that caller has to test via IS_ERR().
 * If IS_ERR is false, caller has to vfree the pointer.
 */
void *xt_copy_counters_from_user(const void __user *user, unsigned int len,
				 struct xt_counters_info *info, bool compat)
{
	void *mem;
	u64 size;

#ifdef CONFIG_COMPAT
	if (compat) {
		/* structures only differ in size due to alignment */
		struct compat_xt_counters_info compat_tmp;

		if (len <= sizeof(compat_tmp))
			return ERR_PTR(-EINVAL);

		len -= sizeof(compat_tmp);
		if (copy_from_user(&compat_tmp, user, sizeof(compat_tmp)) != 0)
			return ERR_PTR(-EFAULT);

		strlcpy(info->name, compat_tmp.name, sizeof(info->name));
		info->num_counters = compat_tmp.num_counters;
		user += sizeof(compat_tmp);
	} else
#endif
	{
		if (len <= sizeof(*info))
			return ERR_PTR(-EINVAL);

		len -= sizeof(*info);
		if (copy_from_user(info, user, sizeof(*info)) != 0)
			return ERR_PTR(-EFAULT);

		info->name[sizeof(info->name) - 1] = '\0';
		user += sizeof(*info);
	}

	size = sizeof(struct xt_counters);
	size *= info->num_counters;

	if (size != (u64)len)
		return ERR_PTR(-EINVAL);

	mem = vmalloc(len);
	if (!mem)
		return ERR_PTR(-ENOMEM);

	if (copy_from_user(mem, user, len) == 0)
		return mem;

	vfree(mem);
	return ERR_PTR(-EFAULT);
}
EXPORT_SYMBOL_GPL(xt_copy_counters_from_user);

#ifdef CONFIG_COMPAT
int xt_compat_target_offset(const struct xt_target *target)
{
	u_int16_t csize = target->compatsize ? : target->targetsize;
	return XT_ALIGN(target->targetsize) - COMPAT_XT_ALIGN(csize);
}
EXPORT_SYMBOL_GPL(xt_compat_target_offset);

void xt_compat_target_from_user(struct xt_entry_target *t, void **dstptr,
				unsigned int *size)
{
	const struct xt_target *target = t->u.kernel.target;
	struct compat_xt_entry_target *ct = (struct compat_xt_entry_target *)t;
	int pad, off = xt_compat_target_offset(target);
	u_int16_t tsize = ct->u.user.target_size;
	char name[sizeof(t->u.user.name)];

	t = *dstptr;
	memcpy(t, ct, sizeof(*ct));
	if (target->compat_from_user)
		target->compat_from_user(t->data, ct->data);
	else
		memcpy(t->data, ct->data, tsize - sizeof(*ct));
	pad = XT_ALIGN(target->targetsize) - target->targetsize;
	if (pad > 0)
		memset(t->data + target->targetsize, 0, pad);

	tsize += off;
	t->u.user.target_size = tsize;
	strlcpy(name, target->name, sizeof(name));
	module_put(target->me);
	strncpy(t->u.user.name, name, sizeof(t->u.user.name));

	*size += off;
	*dstptr += tsize;
}
EXPORT_SYMBOL_GPL(xt_compat_target_from_user);

int xt_compat_target_to_user(const struct xt_entry_target *t,
			     void __user **dstptr, unsigned int *size)
{
	const struct xt_target *target = t->u.kernel.target;
	struct compat_xt_entry_target __user *ct = *dstptr;
	int off = xt_compat_target_offset(target);
	u_int16_t tsize = t->u.user.target_size - off;

	if (copy_to_user(ct, t, sizeof(*ct)) ||
	    put_user(tsize, &ct->u.user.target_size) ||
	    copy_to_user(ct->u.user.name, t->u.kernel.target->name,
			 strlen(t->u.kernel.target->name) + 1))
		return -EFAULT;

	if (target->compat_to_user) {
		if (target->compat_to_user((void __user *)ct->data, t->data))
			return -EFAULT;
	} else {
		if (copy_to_user(ct->data, t->data, tsize - sizeof(*ct)))
			return -EFAULT;
	}

	*size -= off;
	*dstptr += tsize;
	return 0;
}
EXPORT_SYMBOL_GPL(xt_compat_target_to_user);
#endif

struct xt_table_info *xt_alloc_table_info(unsigned int size)
{
	struct xt_table_info *info = NULL;
	size_t sz = sizeof(*info) + size;

	if (sz < sizeof(*info))
		return NULL;

<<<<<<< HEAD
=======
	if (sz < sizeof(*info))
		return NULL;

>>>>>>> 1d074db6
	/* Pedantry: prevent them from hitting BUG() in vmalloc.c --RR */
	if ((SMP_ALIGN(size) >> PAGE_SHIFT) + 2 > totalram_pages)
		return NULL;

	if (sz <= (PAGE_SIZE << PAGE_ALLOC_COSTLY_ORDER))
		info = kmalloc(sz, GFP_KERNEL | __GFP_NOWARN | __GFP_NORETRY);
	if (!info) {
		info = vmalloc(sz);
		if (!info)
			return NULL;
	}
	memset(info, 0, sizeof(*info));
	info->size = size;
	return info;
}
EXPORT_SYMBOL(xt_alloc_table_info);

void xt_free_table_info(struct xt_table_info *info)
{
	int cpu;

	if (info->jumpstack != NULL) {
		for_each_possible_cpu(cpu)
			kvfree(info->jumpstack[cpu]);
		kvfree(info->jumpstack);
	}

	kvfree(info);
}
EXPORT_SYMBOL(xt_free_table_info);

/* Find table by name, grabs mutex & ref.  Returns ERR_PTR() on error. */
struct xt_table *xt_find_table_lock(struct net *net, u_int8_t af,
				    const char *name)
{
	struct xt_table *t;

	mutex_lock(&xt[af].mutex);
	list_for_each_entry(t, &net->xt.tables[af], list)
		if (strcmp(t->name, name) == 0 && try_module_get(t->me))
			return t;
	mutex_unlock(&xt[af].mutex);
	return NULL;
}
EXPORT_SYMBOL_GPL(xt_find_table_lock);

void xt_table_unlock(struct xt_table *table)
{
	mutex_unlock(&xt[table->af].mutex);
}
EXPORT_SYMBOL_GPL(xt_table_unlock);

#ifdef CONFIG_COMPAT
void xt_compat_lock(u_int8_t af)
{
	mutex_lock(&xt[af].compat_mutex);
}
EXPORT_SYMBOL_GPL(xt_compat_lock);

void xt_compat_unlock(u_int8_t af)
{
	mutex_unlock(&xt[af].compat_mutex);
}
EXPORT_SYMBOL_GPL(xt_compat_unlock);
#endif

DEFINE_PER_CPU(seqcount_t, xt_recseq);
EXPORT_PER_CPU_SYMBOL_GPL(xt_recseq);

struct static_key xt_tee_enabled __read_mostly;
EXPORT_SYMBOL_GPL(xt_tee_enabled);

static int xt_jumpstack_alloc(struct xt_table_info *i)
{
	unsigned int size;
	int cpu;

	size = sizeof(void **) * nr_cpu_ids;
	if (size > PAGE_SIZE)
		i->jumpstack = vzalloc(size);
	else
		i->jumpstack = kzalloc(size, GFP_KERNEL);
	if (i->jumpstack == NULL)
		return -ENOMEM;

	/* ruleset without jumps -- no stack needed */
	if (i->stacksize == 0)
		return 0;

	/* Jumpstack needs to be able to record two full callchains, one
	 * from the first rule set traversal, plus one table reentrancy
	 * via -j TEE without clobbering the callchain that brought us to
	 * TEE target.
	 *
	 * This is done by allocating two jumpstacks per cpu, on reentry
	 * the upper half of the stack is used.
	 *
	 * see the jumpstack setup in ipt_do_table() for more details.
	 */
	size = sizeof(void *) * i->stacksize * 2u;
	for_each_possible_cpu(cpu) {
		if (size > PAGE_SIZE)
			i->jumpstack[cpu] = vmalloc_node(size,
				cpu_to_node(cpu));
		else
			i->jumpstack[cpu] = kmalloc_node(size,
				GFP_KERNEL, cpu_to_node(cpu));
		if (i->jumpstack[cpu] == NULL)
			/*
			 * Freeing will be done later on by the callers. The
			 * chain is: xt_replace_table -> __do_replace ->
			 * do_replace -> xt_free_table_info.
			 */
			return -ENOMEM;
	}

	return 0;
}

struct xt_table_info *
xt_replace_table(struct xt_table *table,
	      unsigned int num_counters,
	      struct xt_table_info *newinfo,
	      int *error)
{
	struct xt_table_info *private;
	int ret;

	ret = xt_jumpstack_alloc(newinfo);
	if (ret < 0) {
		*error = ret;
		return NULL;
	}

	/* Do the substitution. */
	local_bh_disable();
	private = table->private;

	/* Check inside lock: is the old number correct? */
	if (num_counters != private->number) {
		pr_debug("num_counters != table->private->number (%u/%u)\n",
			 num_counters, private->number);
		local_bh_enable();
		*error = -EAGAIN;
		return NULL;
	}

	newinfo->initial_entries = private->initial_entries;
	/*
	 * Ensure contents of newinfo are visible before assigning to
	 * private.
	 */
	smp_wmb();
	table->private = newinfo;

	/*
	 * Even though table entries have now been swapped, other CPU's
	 * may still be using the old entries. This is okay, because
	 * resynchronization happens because of the locking done
	 * during the get_counters() routine.
	 */
	local_bh_enable();

#ifdef CONFIG_AUDIT
	if (audit_enabled) {
		struct audit_buffer *ab;

		ab = audit_log_start(current->audit_context, GFP_KERNEL,
				     AUDIT_NETFILTER_CFG);
		if (ab) {
			audit_log_format(ab, "table=%s family=%u entries=%u",
					 table->name, table->af,
					 private->number);
			audit_log_end(ab);
		}
	}
#endif

	return private;
}
EXPORT_SYMBOL_GPL(xt_replace_table);

struct xt_table *xt_register_table(struct net *net,
				   const struct xt_table *input_table,
				   struct xt_table_info *bootstrap,
				   struct xt_table_info *newinfo)
{
	int ret;
	struct xt_table_info *private;
	struct xt_table *t, *table;

	/* Don't add one object to multiple lists. */
	table = kmemdup(input_table, sizeof(struct xt_table), GFP_KERNEL);
	if (!table) {
		ret = -ENOMEM;
		goto out;
	}

	mutex_lock(&xt[table->af].mutex);
	/* Don't autoload: we'd eat our tail... */
	list_for_each_entry(t, &net->xt.tables[table->af], list) {
		if (strcmp(t->name, table->name) == 0) {
			ret = -EEXIST;
			goto unlock;
		}
	}

	/* Simplifies replace_table code. */
	table->private = bootstrap;

	if (!xt_replace_table(table, 0, newinfo, &ret))
		goto unlock;

	private = table->private;
	pr_debug("table->private->number = %u\n", private->number);

	/* save number of initial entries */
	private->initial_entries = private->number;

	list_add(&table->list, &net->xt.tables[table->af]);
	mutex_unlock(&xt[table->af].mutex);
	return table;

unlock:
	mutex_unlock(&xt[table->af].mutex);
	kfree(table);
out:
	return ERR_PTR(ret);
}
EXPORT_SYMBOL_GPL(xt_register_table);

void *xt_unregister_table(struct xt_table *table)
{
	struct xt_table_info *private;

	mutex_lock(&xt[table->af].mutex);
	private = table->private;
	list_del(&table->list);
	mutex_unlock(&xt[table->af].mutex);
	kfree(table);

	return private;
}
EXPORT_SYMBOL_GPL(xt_unregister_table);

#ifdef CONFIG_PROC_FS
struct xt_names_priv {
	struct seq_net_private p;
	u_int8_t af;
};
static void *xt_table_seq_start(struct seq_file *seq, loff_t *pos)
{
	struct xt_names_priv *priv = seq->private;
	struct net *net = seq_file_net(seq);
	u_int8_t af = priv->af;

	mutex_lock(&xt[af].mutex);
	return seq_list_start(&net->xt.tables[af], *pos);
}

static void *xt_table_seq_next(struct seq_file *seq, void *v, loff_t *pos)
{
	struct xt_names_priv *priv = seq->private;
	struct net *net = seq_file_net(seq);
	u_int8_t af = priv->af;

	return seq_list_next(v, &net->xt.tables[af], pos);
}

static void xt_table_seq_stop(struct seq_file *seq, void *v)
{
	struct xt_names_priv *priv = seq->private;
	u_int8_t af = priv->af;

	mutex_unlock(&xt[af].mutex);
}

static int xt_table_seq_show(struct seq_file *seq, void *v)
{
	struct xt_table *table = list_entry(v, struct xt_table, list);

	if (*table->name)
		seq_printf(seq, "%s\n", table->name);
	return 0;
}

static const struct seq_operations xt_table_seq_ops = {
	.start	= xt_table_seq_start,
	.next	= xt_table_seq_next,
	.stop	= xt_table_seq_stop,
	.show	= xt_table_seq_show,
};

static int xt_table_open(struct inode *inode, struct file *file)
{
	int ret;
	struct xt_names_priv *priv;

	ret = seq_open_net(inode, file, &xt_table_seq_ops,
			   sizeof(struct xt_names_priv));
	if (!ret) {
		priv = ((struct seq_file *)file->private_data)->private;
		priv->af = (unsigned long)PDE_DATA(inode);
	}
	return ret;
}

static const struct file_operations xt_table_ops = {
	.owner	 = THIS_MODULE,
	.open	 = xt_table_open,
	.read	 = seq_read,
	.llseek	 = seq_lseek,
	.release = seq_release_net,
};

/*
 * Traverse state for ip{,6}_{tables,matches} for helping crossing
 * the multi-AF mutexes.
 */
struct nf_mttg_trav {
	struct list_head *head, *curr;
	uint8_t class, nfproto;
};

enum {
	MTTG_TRAV_INIT,
	MTTG_TRAV_NFP_UNSPEC,
	MTTG_TRAV_NFP_SPEC,
	MTTG_TRAV_DONE,
};

static void *xt_mttg_seq_next(struct seq_file *seq, void *v, loff_t *ppos,
    bool is_target)
{
	static const uint8_t next_class[] = {
		[MTTG_TRAV_NFP_UNSPEC] = MTTG_TRAV_NFP_SPEC,
		[MTTG_TRAV_NFP_SPEC]   = MTTG_TRAV_DONE,
	};
	struct nf_mttg_trav *trav = seq->private;

	switch (trav->class) {
	case MTTG_TRAV_INIT:
		trav->class = MTTG_TRAV_NFP_UNSPEC;
		mutex_lock(&xt[NFPROTO_UNSPEC].mutex);
		trav->head = trav->curr = is_target ?
			&xt[NFPROTO_UNSPEC].target : &xt[NFPROTO_UNSPEC].match;
 		break;
	case MTTG_TRAV_NFP_UNSPEC:
		trav->curr = trav->curr->next;
		if (trav->curr != trav->head)
			break;
		mutex_unlock(&xt[NFPROTO_UNSPEC].mutex);
		mutex_lock(&xt[trav->nfproto].mutex);
		trav->head = trav->curr = is_target ?
			&xt[trav->nfproto].target : &xt[trav->nfproto].match;
		trav->class = next_class[trav->class];
		break;
	case MTTG_TRAV_NFP_SPEC:
		trav->curr = trav->curr->next;
		if (trav->curr != trav->head)
			break;
		/* fallthru, _stop will unlock */
	default:
		return NULL;
	}

	if (ppos != NULL)
		++*ppos;
	return trav;
}

static void *xt_mttg_seq_start(struct seq_file *seq, loff_t *pos,
    bool is_target)
{
	struct nf_mttg_trav *trav = seq->private;
	unsigned int j;

	trav->class = MTTG_TRAV_INIT;
	for (j = 0; j < *pos; ++j)
		if (xt_mttg_seq_next(seq, NULL, NULL, is_target) == NULL)
			return NULL;
	return trav;
}

static void xt_mttg_seq_stop(struct seq_file *seq, void *v)
{
	struct nf_mttg_trav *trav = seq->private;

	switch (trav->class) {
	case MTTG_TRAV_NFP_UNSPEC:
		mutex_unlock(&xt[NFPROTO_UNSPEC].mutex);
		break;
	case MTTG_TRAV_NFP_SPEC:
		mutex_unlock(&xt[trav->nfproto].mutex);
		break;
	}
}

static void *xt_match_seq_start(struct seq_file *seq, loff_t *pos)
{
	return xt_mttg_seq_start(seq, pos, false);
}

static void *xt_match_seq_next(struct seq_file *seq, void *v, loff_t *ppos)
{
	return xt_mttg_seq_next(seq, v, ppos, false);
}

static int xt_match_seq_show(struct seq_file *seq, void *v)
{
	const struct nf_mttg_trav *trav = seq->private;
	const struct xt_match *match;

	switch (trav->class) {
	case MTTG_TRAV_NFP_UNSPEC:
	case MTTG_TRAV_NFP_SPEC:
		if (trav->curr == trav->head)
			return 0;
		match = list_entry(trav->curr, struct xt_match, list);
		if (*match->name)
			seq_printf(seq, "%s\n", match->name);
	}
	return 0;
}

static const struct seq_operations xt_match_seq_ops = {
	.start	= xt_match_seq_start,
	.next	= xt_match_seq_next,
	.stop	= xt_mttg_seq_stop,
	.show	= xt_match_seq_show,
};

static int xt_match_open(struct inode *inode, struct file *file)
{
	struct nf_mttg_trav *trav;
	trav = __seq_open_private(file, &xt_match_seq_ops, sizeof(*trav));
	if (!trav)
		return -ENOMEM;

	trav->nfproto = (unsigned long)PDE_DATA(inode);
	return 0;
}

static const struct file_operations xt_match_ops = {
	.owner	 = THIS_MODULE,
	.open	 = xt_match_open,
	.read	 = seq_read,
	.llseek	 = seq_lseek,
	.release = seq_release_private,
};

static void *xt_target_seq_start(struct seq_file *seq, loff_t *pos)
{
	return xt_mttg_seq_start(seq, pos, true);
}

static void *xt_target_seq_next(struct seq_file *seq, void *v, loff_t *ppos)
{
	return xt_mttg_seq_next(seq, v, ppos, true);
}

static int xt_target_seq_show(struct seq_file *seq, void *v)
{
	const struct nf_mttg_trav *trav = seq->private;
	const struct xt_target *target;

	switch (trav->class) {
	case MTTG_TRAV_NFP_UNSPEC:
	case MTTG_TRAV_NFP_SPEC:
		if (trav->curr == trav->head)
			return 0;
		target = list_entry(trav->curr, struct xt_target, list);
		if (*target->name)
			seq_printf(seq, "%s\n", target->name);
	}
	return 0;
}

static const struct seq_operations xt_target_seq_ops = {
	.start	= xt_target_seq_start,
	.next	= xt_target_seq_next,
	.stop	= xt_mttg_seq_stop,
	.show	= xt_target_seq_show,
};

static int xt_target_open(struct inode *inode, struct file *file)
{
	struct nf_mttg_trav *trav;
	trav = __seq_open_private(file, &xt_target_seq_ops, sizeof(*trav));
	if (!trav)
		return -ENOMEM;

	trav->nfproto = (unsigned long)PDE_DATA(inode);
	return 0;
}

static const struct file_operations xt_target_ops = {
	.owner	 = THIS_MODULE,
	.open	 = xt_target_open,
	.read	 = seq_read,
	.llseek	 = seq_lseek,
	.release = seq_release_private,
};

#define FORMAT_TABLES	"_tables_names"
#define	FORMAT_MATCHES	"_tables_matches"
#define FORMAT_TARGETS 	"_tables_targets"

#endif /* CONFIG_PROC_FS */

/**
 * xt_hook_link - set up hooks for a new table
 * @table:	table with metadata needed to set up hooks
 * @fn:		Hook function
 *
 * This function will take care of creating and registering the necessary
 * Netfilter hooks for XT tables.
 */
struct nf_hook_ops *xt_hook_link(const struct xt_table *table, nf_hookfn *fn)
{
	unsigned int hook_mask = table->valid_hooks;
	uint8_t i, num_hooks = hweight32(hook_mask);
	uint8_t hooknum;
	struct nf_hook_ops *ops;
	int ret;

	ops = kmalloc(sizeof(*ops) * num_hooks, GFP_KERNEL);
	if (ops == NULL)
		return ERR_PTR(-ENOMEM);

	for (i = 0, hooknum = 0; i < num_hooks && hook_mask != 0;
	     hook_mask >>= 1, ++hooknum) {
		if (!(hook_mask & 1))
			continue;
		ops[i].hook     = fn;
		ops[i].pf       = table->af;
		ops[i].hooknum  = hooknum;
		ops[i].priority = table->priority;
		++i;
	}

	ret = nf_register_hooks(ops, num_hooks);
	if (ret < 0) {
		kfree(ops);
		return ERR_PTR(ret);
	}

	return ops;
}
EXPORT_SYMBOL_GPL(xt_hook_link);

/**
 * xt_hook_unlink - remove hooks for a table
 * @ops:	nf_hook_ops array as returned by nf_hook_link
 * @hook_mask:	the very same mask that was passed to nf_hook_link
 */
void xt_hook_unlink(const struct xt_table *table, struct nf_hook_ops *ops)
{
	nf_unregister_hooks(ops, hweight32(table->valid_hooks));
	kfree(ops);
}
EXPORT_SYMBOL_GPL(xt_hook_unlink);

int xt_proto_init(struct net *net, u_int8_t af)
{
#ifdef CONFIG_PROC_FS
	char buf[XT_FUNCTION_MAXNAMELEN];
	struct proc_dir_entry *proc;
#endif

	if (af >= ARRAY_SIZE(xt_prefix))
		return -EINVAL;


#ifdef CONFIG_PROC_FS
	strlcpy(buf, xt_prefix[af], sizeof(buf));
	strlcat(buf, FORMAT_TABLES, sizeof(buf));
	proc = proc_create_data(buf, 0440, net->proc_net, &xt_table_ops,
				(void *)(unsigned long)af);
	if (!proc)
		goto out;

	strlcpy(buf, xt_prefix[af], sizeof(buf));
	strlcat(buf, FORMAT_MATCHES, sizeof(buf));
	proc = proc_create_data(buf, 0440, net->proc_net, &xt_match_ops,
				(void *)(unsigned long)af);
	if (!proc)
		goto out_remove_tables;

	strlcpy(buf, xt_prefix[af], sizeof(buf));
	strlcat(buf, FORMAT_TARGETS, sizeof(buf));
	proc = proc_create_data(buf, 0440, net->proc_net, &xt_target_ops,
				(void *)(unsigned long)af);
	if (!proc)
		goto out_remove_matches;
#endif

	return 0;

#ifdef CONFIG_PROC_FS
out_remove_matches:
	strlcpy(buf, xt_prefix[af], sizeof(buf));
	strlcat(buf, FORMAT_MATCHES, sizeof(buf));
	remove_proc_entry(buf, net->proc_net);

out_remove_tables:
	strlcpy(buf, xt_prefix[af], sizeof(buf));
	strlcat(buf, FORMAT_TABLES, sizeof(buf));
	remove_proc_entry(buf, net->proc_net);
out:
	return -1;
#endif
}
EXPORT_SYMBOL_GPL(xt_proto_init);

void xt_proto_fini(struct net *net, u_int8_t af)
{
#ifdef CONFIG_PROC_FS
	char buf[XT_FUNCTION_MAXNAMELEN];

	strlcpy(buf, xt_prefix[af], sizeof(buf));
	strlcat(buf, FORMAT_TABLES, sizeof(buf));
	remove_proc_entry(buf, net->proc_net);

	strlcpy(buf, xt_prefix[af], sizeof(buf));
	strlcat(buf, FORMAT_TARGETS, sizeof(buf));
	remove_proc_entry(buf, net->proc_net);

	strlcpy(buf, xt_prefix[af], sizeof(buf));
	strlcat(buf, FORMAT_MATCHES, sizeof(buf));
	remove_proc_entry(buf, net->proc_net);
#endif /*CONFIG_PROC_FS*/
}
EXPORT_SYMBOL_GPL(xt_proto_fini);

static int __net_init xt_net_init(struct net *net)
{
	int i;

	for (i = 0; i < NFPROTO_NUMPROTO; i++)
		INIT_LIST_HEAD(&net->xt.tables[i]);
	return 0;
}

static struct pernet_operations xt_net_ops = {
	.init = xt_net_init,
};

static int __init xt_init(void)
{
	unsigned int i;
	int rv;

	for_each_possible_cpu(i) {
		seqcount_init(&per_cpu(xt_recseq, i));
	}

	xt = kmalloc(sizeof(struct xt_af) * NFPROTO_NUMPROTO, GFP_KERNEL);
	if (!xt)
		return -ENOMEM;

	for (i = 0; i < NFPROTO_NUMPROTO; i++) {
		mutex_init(&xt[i].mutex);
#ifdef CONFIG_COMPAT
		mutex_init(&xt[i].compat_mutex);
		xt[i].compat_tab = NULL;
#endif
		INIT_LIST_HEAD(&xt[i].target);
		INIT_LIST_HEAD(&xt[i].match);
	}
	rv = register_pernet_subsys(&xt_net_ops);
	if (rv < 0)
		kfree(xt);
	return rv;
}

static void __exit xt_fini(void)
{
	unregister_pernet_subsys(&xt_net_ops);
	kfree(xt);
}

module_init(xt_init);
module_exit(xt_fini);
<|MERGE_RESOLUTION|>--- conflicted
+++ resolved
@@ -950,12 +950,9 @@
 	if (sz < sizeof(*info))
 		return NULL;
 
-<<<<<<< HEAD
-=======
 	if (sz < sizeof(*info))
 		return NULL;
 
->>>>>>> 1d074db6
 	/* Pedantry: prevent them from hitting BUG() in vmalloc.c --RR */
 	if ((SMP_ALIGN(size) >> PAGE_SHIFT) + 2 > totalram_pages)
 		return NULL;
