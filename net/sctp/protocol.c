--- conflicted
+++ resolved
@@ -223,15 +223,6 @@
 /* Returns the dst cache entry for the given source and destination ip
  * addresses.
  */
-<<<<<<< HEAD
-struct dst_entry *sctp_v4_get_dst(sockaddr_storage_t *daddr,
-				  sockaddr_storage_t *saddr)
-{
-	struct rtable *rt;
-	struct flowi fl = { .nl_u = { .ip4_u = { .daddr =
-						    daddr->v4.sin_addr.s_addr,
-					       } } };
-=======
 struct dst_entry *sctp_v4_get_dst(union sctp_addr *daddr,
 				  union sctp_addr *saddr)
 {
@@ -242,7 +233,6 @@
 				   daddr->v4.sin_addr.s_addr, }},
 		.proto = IPPROTO_SCTP,
 	};
->>>>>>> 7851956a
 
 	if (saddr)
 		fl.fl4_src = saddr->v4.sin_addr.s_addr;
@@ -254,22 +244,6 @@
 	if (ip_route_output_key(&rt, &fl)) {
 		SCTP_DEBUG_PRINTK("NO ROUTE\n");
 		return NULL;
-<<<<<<< HEAD
-	}
-
-	SCTP_DEBUG_PRINTK("rt_dst:%u.%u.%u.%u, rt_src:%u.%u.%u.%u\n",
-			  NIPQUAD(rt->rt_src), NIPQUAD(rt->rt_dst));
-
-	return &rt->u.dst;
-}
-
-/* Check if the dst entry's source addr matches the given source addr. */
-int sctp_v4_cmp_saddr(struct dst_entry *dst, sockaddr_storage_t *saddr)
-{
-	struct rtable *rt = (struct rtable *)dst;
-
-	return (rt->rt_src == saddr->v4.sin_addr.s_addr); 
-=======
 	}
 
 	SCTP_DEBUG_PRINTK("rt_dst:%u.%u.%u.%u, rt_src:%u.%u.%u.%u\n",
@@ -360,7 +334,6 @@
 	}
 
 	return retval;
->>>>>>> 7851956a
 }
 
 /* Event handler for inet device events.
@@ -534,16 +507,12 @@
 	.setsockopt     = ip_setsockopt,
 	.getsockopt     = ip_getsockopt,
 	.get_dst	= sctp_v4_get_dst,
-<<<<<<< HEAD
-	.cmp_saddr	= sctp_v4_cmp_saddr,
-=======
 	.copy_addrlist  = sctp_v4_copy_addrlist,
 	.from_skb       = sctp_v4_from_skb,
 	.cmp_saddr	= sctp_v4_cmp_saddr,
 	.addr_valid     = sctp_v4_addr_valid,
 	.inaddr_any     = sctp_v4_inaddr_any,
 	.scope          = sctp_v4_scope,
->>>>>>> 7851956a
 	.net_header_len = sizeof(struct iphdr),
 	.sockaddr_len   = sizeof(struct sockaddr_in),
 	.sa_family      = AF_INET,
