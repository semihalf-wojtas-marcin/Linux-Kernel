/*
 *	IPv6 Address [auto]configuration
 *	Linux INET6 implementation
 *
 *	Authors:
 *	Pedro Roque		<roque@di.fc.ul.pt>
 *	Alexey Kuznetsov	<kuznet@ms2.inr.ac.ru>
 *
 *	This program is free software; you can redistribute it and/or
 *      modify it under the terms of the GNU General Public License
 *      as published by the Free Software Foundation; either version
 *      2 of the License, or (at your option) any later version.
 */

/*
 *	Changes:
 *
 *	Janos Farkas			:	delete timer on ifdown
 *	<chexum@bankinf.banki.hu>
 *	Andi Kleen			:	kill double kfree on module
 *						unload.
 *	Maciej W. Rozycki		:	FDDI support
 *	sekiya@USAGI			:	Don't send too many RS
 *						packets.
 *	yoshfuji@USAGI			:       Fixed interval between DAD
 *						packets.
 *	YOSHIFUJI Hideaki @USAGI	:	improved accuracy of
 *						address validation timer.
 *	YOSHIFUJI Hideaki @USAGI	:	Privacy Extensions (RFC3041)
 *						support.
 *	Yuji SEKIYA @USAGI		:	Don't assign a same IPv6
 *						address on a same interface.
 *	YOSHIFUJI Hideaki @USAGI	:	ARCnet support
 *	YOSHIFUJI Hideaki @USAGI	:	convert /proc/net/if_inet6 to
 *						seq_file.
 *	YOSHIFUJI Hideaki @USAGI	:	improved source address
 *						selection; consider scope,
 *						status etc.
 */

#define pr_fmt(fmt) "IPv6: " fmt

#include <linux/errno.h>
#include <linux/types.h>
#include <linux/kernel.h>
#include <linux/socket.h>
#include <linux/sockios.h>
#include <linux/net.h>
#include <linux/in6.h>
#include <linux/netdevice.h>
#include <linux/if_addr.h>
#include <linux/if_arp.h>
#include <linux/if_arcnet.h>
#include <linux/if_infiniband.h>
#include <linux/route.h>
#include <linux/inetdevice.h>
#include <linux/init.h>
#include <linux/slab.h>
#ifdef CONFIG_SYSCTL
#include <linux/sysctl.h>
#endif
#include <linux/capability.h>
#include <linux/delay.h>
#include <linux/notifier.h>
#include <linux/string.h>
#include <linux/hash.h>

#include <net/net_namespace.h>
#include <net/sock.h>
#include <net/snmp.h>

#include <net/af_ieee802154.h>
#include <net/firewire.h>
#include <net/ipv6.h>
#include <net/protocol.h>
#include <net/ndisc.h>
#include <net/ip6_route.h>
#include <net/addrconf.h>
#include <net/tcp.h>
#include <net/ip.h>
#include <net/netlink.h>
#include <net/pkt_sched.h>
#include <linux/if_tunnel.h>
#include <linux/rtnetlink.h>
#include <linux/netconf.h>
#include <linux/random.h>
#include <linux/uaccess.h>
#include <asm/unaligned.h>

#include <linux/proc_fs.h>
#include <linux/seq_file.h>
#include <linux/export.h>

/* Set to 3 to get tracing... */
#define ACONF_DEBUG 2

#if ACONF_DEBUG >= 3
#define ADBG(fmt, ...) printk(fmt, ##__VA_ARGS__)
#else
#define ADBG(fmt, ...) do { if (0) printk(fmt, ##__VA_ARGS__); } while (0)
#endif

#define	INFINITY_LIFE_TIME	0xFFFFFFFF

static inline u32 cstamp_delta(unsigned long cstamp)
{
	return (cstamp - INITIAL_JIFFIES) * 100UL / HZ;
}

#ifdef CONFIG_SYSCTL
static void addrconf_sysctl_register(struct inet6_dev *idev);
static void addrconf_sysctl_unregister(struct inet6_dev *idev);
#else
static inline void addrconf_sysctl_register(struct inet6_dev *idev)
{
}

static inline void addrconf_sysctl_unregister(struct inet6_dev *idev)
{
}
#endif

static void __ipv6_regen_rndid(struct inet6_dev *idev);
static void __ipv6_try_regen_rndid(struct inet6_dev *idev, struct in6_addr *tmpaddr);
static void ipv6_regen_rndid(unsigned long data);

static int ipv6_generate_eui64(u8 *eui, struct net_device *dev);
static int ipv6_count_addresses(struct inet6_dev *idev);

/*
 *	Configured unicast address hash table
 */
static struct hlist_head inet6_addr_lst[IN6_ADDR_HSIZE];
static DEFINE_SPINLOCK(addrconf_hash_lock);

static void addrconf_verify(unsigned long);

static DEFINE_TIMER(addr_chk_timer, addrconf_verify, 0, 0);
static DEFINE_SPINLOCK(addrconf_verify_lock);

static void addrconf_join_anycast(struct inet6_ifaddr *ifp);
static void addrconf_leave_anycast(struct inet6_ifaddr *ifp);

static void addrconf_type_change(struct net_device *dev,
				 unsigned long event);
static int addrconf_ifdown(struct net_device *dev, int how);

static struct rt6_info *addrconf_get_prefix_route(const struct in6_addr *pfx,
						  int plen,
						  const struct net_device *dev,
						  u32 flags, u32 noflags);

static void addrconf_dad_start(struct inet6_ifaddr *ifp);
static void addrconf_dad_timer(unsigned long data);
static void addrconf_dad_completed(struct inet6_ifaddr *ifp);
static void addrconf_dad_run(struct inet6_dev *idev);
static void addrconf_rs_timer(unsigned long data);
static void __ipv6_ifa_notify(int event, struct inet6_ifaddr *ifa);
static void ipv6_ifa_notify(int event, struct inet6_ifaddr *ifa);

static void inet6_prefix_notify(int event, struct inet6_dev *idev,
				struct prefix_info *pinfo);
static bool ipv6_chk_same_addr(struct net *net, const struct in6_addr *addr,
			       struct net_device *dev);

static struct ipv6_devconf ipv6_devconf __read_mostly = {
	.forwarding		= 0,
	.hop_limit		= IPV6_DEFAULT_HOPLIMIT,
	.mtu6			= IPV6_MIN_MTU,
	.accept_ra		= 1,
	.accept_redirects	= 1,
	.autoconf		= 1,
	.force_mld_version	= 0,
	.mldv1_unsolicited_report_interval = 10 * HZ,
	.mldv2_unsolicited_report_interval = HZ,
	.dad_transmits		= 1,
	.rtr_solicits		= MAX_RTR_SOLICITATIONS,
	.rtr_solicit_interval	= RTR_SOLICITATION_INTERVAL,
	.rtr_solicit_delay	= MAX_RTR_SOLICITATION_DELAY,
	.use_tempaddr 		= 0,
	.temp_valid_lft		= TEMP_VALID_LIFETIME,
	.temp_prefered_lft	= TEMP_PREFERRED_LIFETIME,
	.regen_max_retry	= REGEN_MAX_RETRY,
	.max_desync_factor	= MAX_DESYNC_FACTOR,
	.max_addresses		= IPV6_MAX_ADDRESSES,
	.accept_ra_defrtr	= 1,
	.accept_ra_pinfo	= 1,
#ifdef CONFIG_IPV6_ROUTER_PREF
	.accept_ra_rtr_pref	= 1,
	.rtr_probe_interval	= 60 * HZ,
#ifdef CONFIG_IPV6_ROUTE_INFO
	.accept_ra_rt_info_max_plen = 0,
#endif
#endif
	.proxy_ndp		= 0,
	.accept_source_route	= 0,	/* we do not accept RH0 by default. */
	.disable_ipv6		= 0,
	.accept_dad		= 1,
	.suppress_frag_ndisc	= 1,
};

static struct ipv6_devconf ipv6_devconf_dflt __read_mostly = {
	.forwarding		= 0,
	.hop_limit		= IPV6_DEFAULT_HOPLIMIT,
	.mtu6			= IPV6_MIN_MTU,
	.accept_ra		= 1,
	.accept_redirects	= 1,
	.autoconf		= 1,
	.force_mld_version	= 0,
	.mldv1_unsolicited_report_interval = 10 * HZ,
	.mldv2_unsolicited_report_interval = HZ,
	.dad_transmits		= 1,
	.rtr_solicits		= MAX_RTR_SOLICITATIONS,
	.rtr_solicit_interval	= RTR_SOLICITATION_INTERVAL,
	.rtr_solicit_delay	= MAX_RTR_SOLICITATION_DELAY,
	.use_tempaddr		= 0,
	.temp_valid_lft		= TEMP_VALID_LIFETIME,
	.temp_prefered_lft	= TEMP_PREFERRED_LIFETIME,
	.regen_max_retry	= REGEN_MAX_RETRY,
	.max_desync_factor	= MAX_DESYNC_FACTOR,
	.max_addresses		= IPV6_MAX_ADDRESSES,
	.accept_ra_defrtr	= 1,
	.accept_ra_pinfo	= 1,
#ifdef CONFIG_IPV6_ROUTER_PREF
	.accept_ra_rtr_pref	= 1,
	.rtr_probe_interval	= 60 * HZ,
#ifdef CONFIG_IPV6_ROUTE_INFO
	.accept_ra_rt_info_max_plen = 0,
#endif
#endif
	.proxy_ndp		= 0,
	.accept_source_route	= 0,	/* we do not accept RH0 by default. */
	.disable_ipv6		= 0,
	.accept_dad		= 1,
	.suppress_frag_ndisc	= 1,
};

/* Check if a valid qdisc is available */
static inline bool addrconf_qdisc_ok(const struct net_device *dev)
{
	return !qdisc_tx_is_noop(dev);
}

static void addrconf_del_rs_timer(struct inet6_dev *idev)
{
	if (del_timer(&idev->rs_timer))
		__in6_dev_put(idev);
}

static void addrconf_del_dad_timer(struct inet6_ifaddr *ifp)
{
	if (del_timer(&ifp->dad_timer))
		__in6_ifa_put(ifp);
}

static void addrconf_mod_rs_timer(struct inet6_dev *idev,
				  unsigned long when)
{
	if (!timer_pending(&idev->rs_timer))
		in6_dev_hold(idev);
	mod_timer(&idev->rs_timer, jiffies + when);
}

static void addrconf_mod_dad_timer(struct inet6_ifaddr *ifp,
				   unsigned long when)
{
	if (!timer_pending(&ifp->dad_timer))
		in6_ifa_hold(ifp);
	mod_timer(&ifp->dad_timer, jiffies + when);
}

static int snmp6_alloc_dev(struct inet6_dev *idev)
{
	int i;

	if (snmp_mib_init((void __percpu **)idev->stats.ipv6,
			  sizeof(struct ipstats_mib),
			  __alignof__(struct ipstats_mib)) < 0)
		goto err_ip;

	for_each_possible_cpu(i) {
		struct ipstats_mib *addrconf_stats;
		addrconf_stats = per_cpu_ptr(idev->stats.ipv6[0], i);
		u64_stats_init(&addrconf_stats->syncp);
#if SNMP_ARRAY_SZ == 2
		addrconf_stats = per_cpu_ptr(idev->stats.ipv6[1], i);
		u64_stats_init(&addrconf_stats->syncp);
#endif
	}


	idev->stats.icmpv6dev = kzalloc(sizeof(struct icmpv6_mib_device),
					GFP_KERNEL);
	if (!idev->stats.icmpv6dev)
		goto err_icmp;
	idev->stats.icmpv6msgdev = kzalloc(sizeof(struct icmpv6msg_mib_device),
					   GFP_KERNEL);
	if (!idev->stats.icmpv6msgdev)
		goto err_icmpmsg;

	return 0;

err_icmpmsg:
	kfree(idev->stats.icmpv6dev);
err_icmp:
	snmp_mib_free((void __percpu **)idev->stats.ipv6);
err_ip:
	return -ENOMEM;
}

static struct inet6_dev *ipv6_add_dev(struct net_device *dev)
{
	struct inet6_dev *ndev;

	ASSERT_RTNL();

	if (dev->mtu < IPV6_MIN_MTU)
		return NULL;

	ndev = kzalloc(sizeof(struct inet6_dev), GFP_KERNEL);

	if (ndev == NULL)
		return NULL;

	rwlock_init(&ndev->lock);
	ndev->dev = dev;
	INIT_LIST_HEAD(&ndev->addr_list);
	setup_timer(&ndev->rs_timer, addrconf_rs_timer,
		    (unsigned long)ndev);
	memcpy(&ndev->cnf, dev_net(dev)->ipv6.devconf_dflt, sizeof(ndev->cnf));
	ndev->cnf.mtu6 = dev->mtu;
	ndev->cnf.sysctl = NULL;
	ndev->nd_parms = neigh_parms_alloc(dev, &nd_tbl);
	if (ndev->nd_parms == NULL) {
		kfree(ndev);
		return NULL;
	}
	if (ndev->cnf.forwarding)
		dev_disable_lro(dev);
	/* We refer to the device */
	dev_hold(dev);

	if (snmp6_alloc_dev(ndev) < 0) {
		ADBG(KERN_WARNING
			"%s: cannot allocate memory for statistics; dev=%s.\n",
			__func__, dev->name);
		neigh_parms_release(&nd_tbl, ndev->nd_parms);
		dev_put(dev);
		kfree(ndev);
		return NULL;
	}

	if (snmp6_register_dev(ndev) < 0) {
		ADBG(KERN_WARNING
			"%s: cannot create /proc/net/dev_snmp6/%s\n",
			__func__, dev->name);
		neigh_parms_release(&nd_tbl, ndev->nd_parms);
		ndev->dead = 1;
		in6_dev_finish_destroy(ndev);
		return NULL;
	}

	/* One reference from device.  We must do this before
	 * we invoke __ipv6_regen_rndid().
	 */
	in6_dev_hold(ndev);

	if (dev->flags & (IFF_NOARP | IFF_LOOPBACK))
		ndev->cnf.accept_dad = -1;

#if IS_ENABLED(CONFIG_IPV6_SIT)
	if (dev->type == ARPHRD_SIT && (dev->priv_flags & IFF_ISATAP)) {
		pr_info("%s: Disabled Multicast RS\n", dev->name);
		ndev->cnf.rtr_solicits = 0;
	}
#endif

	INIT_LIST_HEAD(&ndev->tempaddr_list);
	setup_timer(&ndev->regen_timer, ipv6_regen_rndid, (unsigned long)ndev);
	if ((dev->flags&IFF_LOOPBACK) ||
	    dev->type == ARPHRD_TUNNEL ||
	    dev->type == ARPHRD_TUNNEL6 ||
	    dev->type == ARPHRD_SIT ||
	    dev->type == ARPHRD_NONE) {
		ndev->cnf.use_tempaddr = -1;
	} else {
		in6_dev_hold(ndev);
		ipv6_regen_rndid((unsigned long) ndev);
	}

	ndev->token = in6addr_any;

	if (netif_running(dev) && addrconf_qdisc_ok(dev))
		ndev->if_flags |= IF_READY;

	ipv6_mc_init_dev(ndev);
	ndev->tstamp = jiffies;
	addrconf_sysctl_register(ndev);
	/* protected by rtnl_lock */
	rcu_assign_pointer(dev->ip6_ptr, ndev);

	/* Join interface-local all-node multicast group */
	ipv6_dev_mc_inc(dev, &in6addr_interfacelocal_allnodes);

	/* Join all-node multicast group */
	ipv6_dev_mc_inc(dev, &in6addr_linklocal_allnodes);

	/* Join all-router multicast group if forwarding is set */
	if (ndev->cnf.forwarding && (dev->flags & IFF_MULTICAST))
		ipv6_dev_mc_inc(dev, &in6addr_linklocal_allrouters);

	return ndev;
}

static struct inet6_dev *ipv6_find_idev(struct net_device *dev)
{
	struct inet6_dev *idev;

	ASSERT_RTNL();

	idev = __in6_dev_get(dev);
	if (!idev) {
		idev = ipv6_add_dev(dev);
		if (!idev)
			return NULL;
	}

	if (dev->flags&IFF_UP)
		ipv6_mc_up(idev);
	return idev;
}

static int inet6_netconf_msgsize_devconf(int type)
{
	int size =  NLMSG_ALIGN(sizeof(struct netconfmsg))
		    + nla_total_size(4);	/* NETCONFA_IFINDEX */

	/* type -1 is used for ALL */
	if (type == -1 || type == NETCONFA_FORWARDING)
		size += nla_total_size(4);
#ifdef CONFIG_IPV6_MROUTE
	if (type == -1 || type == NETCONFA_MC_FORWARDING)
		size += nla_total_size(4);
#endif

	return size;
}

static int inet6_netconf_fill_devconf(struct sk_buff *skb, int ifindex,
				      struct ipv6_devconf *devconf, u32 portid,
				      u32 seq, int event, unsigned int flags,
				      int type)
{
	struct nlmsghdr  *nlh;
	struct netconfmsg *ncm;

	nlh = nlmsg_put(skb, portid, seq, event, sizeof(struct netconfmsg),
			flags);
	if (nlh == NULL)
		return -EMSGSIZE;

	ncm = nlmsg_data(nlh);
	ncm->ncm_family = AF_INET6;

	if (nla_put_s32(skb, NETCONFA_IFINDEX, ifindex) < 0)
		goto nla_put_failure;

	/* type -1 is used for ALL */
	if ((type == -1 || type == NETCONFA_FORWARDING) &&
	    nla_put_s32(skb, NETCONFA_FORWARDING, devconf->forwarding) < 0)
		goto nla_put_failure;
#ifdef CONFIG_IPV6_MROUTE
	if ((type == -1 || type == NETCONFA_MC_FORWARDING) &&
	    nla_put_s32(skb, NETCONFA_MC_FORWARDING,
			devconf->mc_forwarding) < 0)
		goto nla_put_failure;
#endif
	return nlmsg_end(skb, nlh);

nla_put_failure:
	nlmsg_cancel(skb, nlh);
	return -EMSGSIZE;
}

void inet6_netconf_notify_devconf(struct net *net, int type, int ifindex,
				  struct ipv6_devconf *devconf)
{
	struct sk_buff *skb;
	int err = -ENOBUFS;

	skb = nlmsg_new(inet6_netconf_msgsize_devconf(type), GFP_ATOMIC);
	if (skb == NULL)
		goto errout;

	err = inet6_netconf_fill_devconf(skb, ifindex, devconf, 0, 0,
					 RTM_NEWNETCONF, 0, type);
	if (err < 0) {
		/* -EMSGSIZE implies BUG in inet6_netconf_msgsize_devconf() */
		WARN_ON(err == -EMSGSIZE);
		kfree_skb(skb);
		goto errout;
	}
	rtnl_notify(skb, net, 0, RTNLGRP_IPV6_NETCONF, NULL, GFP_ATOMIC);
	return;
errout:
	rtnl_set_sk_err(net, RTNLGRP_IPV6_NETCONF, err);
}

static const struct nla_policy devconf_ipv6_policy[NETCONFA_MAX+1] = {
	[NETCONFA_IFINDEX]	= { .len = sizeof(int) },
	[NETCONFA_FORWARDING]	= { .len = sizeof(int) },
};

static int inet6_netconf_get_devconf(struct sk_buff *in_skb,
				     struct nlmsghdr *nlh)
{
	struct net *net = sock_net(in_skb->sk);
	struct nlattr *tb[NETCONFA_MAX+1];
	struct netconfmsg *ncm;
	struct sk_buff *skb;
	struct ipv6_devconf *devconf;
	struct inet6_dev *in6_dev;
	struct net_device *dev;
	int ifindex;
	int err;

	err = nlmsg_parse(nlh, sizeof(*ncm), tb, NETCONFA_MAX,
			  devconf_ipv6_policy);
	if (err < 0)
		goto errout;

	err = EINVAL;
	if (!tb[NETCONFA_IFINDEX])
		goto errout;

	ifindex = nla_get_s32(tb[NETCONFA_IFINDEX]);
	switch (ifindex) {
	case NETCONFA_IFINDEX_ALL:
		devconf = net->ipv6.devconf_all;
		break;
	case NETCONFA_IFINDEX_DEFAULT:
		devconf = net->ipv6.devconf_dflt;
		break;
	default:
		dev = __dev_get_by_index(net, ifindex);
		if (dev == NULL)
			goto errout;
		in6_dev = __in6_dev_get(dev);
		if (in6_dev == NULL)
			goto errout;
		devconf = &in6_dev->cnf;
		break;
	}

	err = -ENOBUFS;
	skb = nlmsg_new(inet6_netconf_msgsize_devconf(-1), GFP_ATOMIC);
	if (skb == NULL)
		goto errout;

	err = inet6_netconf_fill_devconf(skb, ifindex, devconf,
					 NETLINK_CB(in_skb).portid,
					 nlh->nlmsg_seq, RTM_NEWNETCONF, 0,
					 -1);
	if (err < 0) {
		/* -EMSGSIZE implies BUG in inet6_netconf_msgsize_devconf() */
		WARN_ON(err == -EMSGSIZE);
		kfree_skb(skb);
		goto errout;
	}
	err = rtnl_unicast(skb, net, NETLINK_CB(in_skb).portid);
errout:
	return err;
}

static int inet6_netconf_dump_devconf(struct sk_buff *skb,
				      struct netlink_callback *cb)
{
	struct net *net = sock_net(skb->sk);
	int h, s_h;
	int idx, s_idx;
	struct net_device *dev;
	struct inet6_dev *idev;
	struct hlist_head *head;

	s_h = cb->args[0];
	s_idx = idx = cb->args[1];

	for (h = s_h; h < NETDEV_HASHENTRIES; h++, s_idx = 0) {
		idx = 0;
		head = &net->dev_index_head[h];
		rcu_read_lock();
		cb->seq = atomic_read(&net->ipv6.dev_addr_genid) ^
			  net->dev_base_seq;
		hlist_for_each_entry_rcu(dev, head, index_hlist) {
			if (idx < s_idx)
				goto cont;
			idev = __in6_dev_get(dev);
			if (!idev)
				goto cont;

			if (inet6_netconf_fill_devconf(skb, dev->ifindex,
						       &idev->cnf,
						       NETLINK_CB(cb->skb).portid,
						       cb->nlh->nlmsg_seq,
						       RTM_NEWNETCONF,
						       NLM_F_MULTI,
						       -1) <= 0) {
				rcu_read_unlock();
				goto done;
			}
			nl_dump_check_consistent(cb, nlmsg_hdr(skb));
cont:
			idx++;
		}
		rcu_read_unlock();
	}
	if (h == NETDEV_HASHENTRIES) {
		if (inet6_netconf_fill_devconf(skb, NETCONFA_IFINDEX_ALL,
					       net->ipv6.devconf_all,
					       NETLINK_CB(cb->skb).portid,
					       cb->nlh->nlmsg_seq,
					       RTM_NEWNETCONF, NLM_F_MULTI,
					       -1) <= 0)
			goto done;
		else
			h++;
	}
	if (h == NETDEV_HASHENTRIES + 1) {
		if (inet6_netconf_fill_devconf(skb, NETCONFA_IFINDEX_DEFAULT,
					       net->ipv6.devconf_dflt,
					       NETLINK_CB(cb->skb).portid,
					       cb->nlh->nlmsg_seq,
					       RTM_NEWNETCONF, NLM_F_MULTI,
					       -1) <= 0)
			goto done;
		else
			h++;
	}
done:
	cb->args[0] = h;
	cb->args[1] = idx;

	return skb->len;
}

#ifdef CONFIG_SYSCTL
static void dev_forward_change(struct inet6_dev *idev)
{
	struct net_device *dev;
	struct inet6_ifaddr *ifa;

	if (!idev)
		return;
	dev = idev->dev;
	if (idev->cnf.forwarding)
		dev_disable_lro(dev);
	if (dev->flags & IFF_MULTICAST) {
		if (idev->cnf.forwarding) {
			ipv6_dev_mc_inc(dev, &in6addr_linklocal_allrouters);
			ipv6_dev_mc_inc(dev, &in6addr_interfacelocal_allrouters);
			ipv6_dev_mc_inc(dev, &in6addr_sitelocal_allrouters);
		} else {
			ipv6_dev_mc_dec(dev, &in6addr_linklocal_allrouters);
			ipv6_dev_mc_dec(dev, &in6addr_interfacelocal_allrouters);
			ipv6_dev_mc_dec(dev, &in6addr_sitelocal_allrouters);
		}
	}

	list_for_each_entry(ifa, &idev->addr_list, if_list) {
		if (ifa->flags&IFA_F_TENTATIVE)
			continue;
		if (idev->cnf.forwarding)
			addrconf_join_anycast(ifa);
		else
			addrconf_leave_anycast(ifa);
	}
	inet6_netconf_notify_devconf(dev_net(dev), NETCONFA_FORWARDING,
				     dev->ifindex, &idev->cnf);
}


static void addrconf_forward_change(struct net *net, __s32 newf)
{
	struct net_device *dev;
	struct inet6_dev *idev;

	for_each_netdev(net, dev) {
		idev = __in6_dev_get(dev);
		if (idev) {
			int changed = (!idev->cnf.forwarding) ^ (!newf);
			idev->cnf.forwarding = newf;
			if (changed)
				dev_forward_change(idev);
		}
	}
}

static int addrconf_fixup_forwarding(struct ctl_table *table, int *p, int newf)
{
	struct net *net;
	int old;

	if (!rtnl_trylock())
		return restart_syscall();

	net = (struct net *)table->extra2;
	old = *p;
	*p = newf;

	if (p == &net->ipv6.devconf_dflt->forwarding) {
		if ((!newf) ^ (!old))
			inet6_netconf_notify_devconf(net, NETCONFA_FORWARDING,
						     NETCONFA_IFINDEX_DEFAULT,
						     net->ipv6.devconf_dflt);
		rtnl_unlock();
		return 0;
	}

	if (p == &net->ipv6.devconf_all->forwarding) {
		net->ipv6.devconf_dflt->forwarding = newf;
		addrconf_forward_change(net, newf);
		if ((!newf) ^ (!old))
			inet6_netconf_notify_devconf(net, NETCONFA_FORWARDING,
						     NETCONFA_IFINDEX_ALL,
						     net->ipv6.devconf_all);
	} else if ((!newf) ^ (!old))
		dev_forward_change((struct inet6_dev *)table->extra1);
	rtnl_unlock();

	if (newf)
		rt6_purge_dflt_routers(net);
	return 1;
}
#endif

/* Nobody refers to this ifaddr, destroy it */
void inet6_ifa_finish_destroy(struct inet6_ifaddr *ifp)
{
	WARN_ON(!hlist_unhashed(&ifp->addr_lst));

#ifdef NET_REFCNT_DEBUG
	pr_debug("%s\n", __func__);
#endif

	in6_dev_put(ifp->idev);

	if (del_timer(&ifp->dad_timer))
		pr_notice("Timer is still running, when freeing ifa=%p\n", ifp);

	if (ifp->state != INET6_IFADDR_STATE_DEAD) {
		pr_warn("Freeing alive inet6 address %p\n", ifp);
		return;
	}
	ip6_rt_put(ifp->rt);

	kfree_rcu(ifp, rcu);
}

static void
ipv6_link_dev_addr(struct inet6_dev *idev, struct inet6_ifaddr *ifp)
{
	struct list_head *p;
	int ifp_scope = ipv6_addr_src_scope(&ifp->addr);

	/*
	 * Each device address list is sorted in order of scope -
	 * global before linklocal.
	 */
	list_for_each(p, &idev->addr_list) {
		struct inet6_ifaddr *ifa
			= list_entry(p, struct inet6_ifaddr, if_list);
		if (ifp_scope >= ipv6_addr_src_scope(&ifa->addr))
			break;
	}

	list_add_tail(&ifp->if_list, p);
}

static u32 inet6_addr_hash(const struct in6_addr *addr)
{
	return hash_32(ipv6_addr_hash(addr), IN6_ADDR_HSIZE_SHIFT);
}

/* On success it returns ifp with increased reference count */

static struct inet6_ifaddr *
ipv6_add_addr(struct inet6_dev *idev, const struct in6_addr *addr,
	      const struct in6_addr *peer_addr, int pfxlen,
	      int scope, u32 flags, u32 valid_lft, u32 prefered_lft)
{
	struct inet6_ifaddr *ifa = NULL;
	struct rt6_info *rt;
	unsigned int hash;
	int err = 0;
	int addr_type = ipv6_addr_type(addr);

	if (addr_type == IPV6_ADDR_ANY ||
	    addr_type & IPV6_ADDR_MULTICAST ||
	    (!(idev->dev->flags & IFF_LOOPBACK) &&
	     addr_type & IPV6_ADDR_LOOPBACK))
		return ERR_PTR(-EADDRNOTAVAIL);

	rcu_read_lock_bh();
	if (idev->dead) {
		err = -ENODEV;			/*XXX*/
		goto out2;
	}

	if (idev->cnf.disable_ipv6) {
		err = -EACCES;
		goto out2;
	}

	spin_lock(&addrconf_hash_lock);

	/* Ignore adding duplicate addresses on an interface */
	if (ipv6_chk_same_addr(dev_net(idev->dev), addr, idev->dev)) {
		ADBG("ipv6_add_addr: already assigned\n");
		err = -EEXIST;
		goto out;
	}

	ifa = kzalloc(sizeof(struct inet6_ifaddr), GFP_ATOMIC);

	if (ifa == NULL) {
		ADBG("ipv6_add_addr: malloc failed\n");
		err = -ENOBUFS;
		goto out;
	}

	rt = addrconf_dst_alloc(idev, addr, false);
	if (IS_ERR(rt)) {
		err = PTR_ERR(rt);
		goto out;
	}

	ifa->addr = *addr;
	if (peer_addr)
		ifa->peer_addr = *peer_addr;

	spin_lock_init(&ifa->lock);
	spin_lock_init(&ifa->state_lock);
	setup_timer(&ifa->dad_timer, addrconf_dad_timer,
		    (unsigned long)ifa);
	INIT_HLIST_NODE(&ifa->addr_lst);
	ifa->scope = scope;
	ifa->prefix_len = pfxlen;
	ifa->flags = flags | IFA_F_TENTATIVE;
	ifa->valid_lft = valid_lft;
	ifa->prefered_lft = prefered_lft;
	ifa->cstamp = ifa->tstamp = jiffies;
	ifa->tokenized = false;

	ifa->rt = rt;

	ifa->idev = idev;
	in6_dev_hold(idev);
	/* For caller */
	in6_ifa_hold(ifa);

	/* Add to big hash table */
	hash = inet6_addr_hash(addr);

	hlist_add_head_rcu(&ifa->addr_lst, &inet6_addr_lst[hash]);
	spin_unlock(&addrconf_hash_lock);

	write_lock(&idev->lock);
	/* Add to inet6_dev unicast addr list. */
	ipv6_link_dev_addr(idev, ifa);

	if (ifa->flags&IFA_F_TEMPORARY) {
		list_add(&ifa->tmp_list, &idev->tempaddr_list);
		in6_ifa_hold(ifa);
	}

	in6_ifa_hold(ifa);
	write_unlock(&idev->lock);
out2:
	rcu_read_unlock_bh();

	if (likely(err == 0))
		inet6addr_notifier_call_chain(NETDEV_UP, ifa);
	else {
		kfree(ifa);
		ifa = ERR_PTR(err);
	}

	return ifa;
out:
	spin_unlock(&addrconf_hash_lock);
	goto out2;
}

/* This function wants to get referenced ifp and releases it before return */

static void ipv6_del_addr(struct inet6_ifaddr *ifp)
{
	struct inet6_ifaddr *ifa, *ifn;
	struct inet6_dev *idev = ifp->idev;
	int state;
	int deleted = 0, onlink = 0;
	unsigned long expires = jiffies;

	spin_lock_bh(&ifp->state_lock);
	state = ifp->state;
	ifp->state = INET6_IFADDR_STATE_DEAD;
	spin_unlock_bh(&ifp->state_lock);

	if (state == INET6_IFADDR_STATE_DEAD)
		goto out;

	spin_lock_bh(&addrconf_hash_lock);
	hlist_del_init_rcu(&ifp->addr_lst);
	spin_unlock_bh(&addrconf_hash_lock);

	write_lock_bh(&idev->lock);

	if (ifp->flags&IFA_F_TEMPORARY) {
		list_del(&ifp->tmp_list);
		if (ifp->ifpub) {
			in6_ifa_put(ifp->ifpub);
			ifp->ifpub = NULL;
		}
		__in6_ifa_put(ifp);
	}

	list_for_each_entry_safe(ifa, ifn, &idev->addr_list, if_list) {
		if (ifa == ifp) {
			list_del_init(&ifp->if_list);
			__in6_ifa_put(ifp);

			if (!(ifp->flags & IFA_F_PERMANENT) || onlink > 0)
				break;
			deleted = 1;
			continue;
		} else if (ifp->flags & IFA_F_PERMANENT) {
			if (ipv6_prefix_equal(&ifa->addr, &ifp->addr,
					      ifp->prefix_len)) {
				if (ifa->flags & IFA_F_PERMANENT) {
					onlink = 1;
					if (deleted)
						break;
				} else {
					unsigned long lifetime;

					if (!onlink)
						onlink = -1;

					spin_lock(&ifa->lock);

					lifetime = addrconf_timeout_fixup(ifa->valid_lft, HZ);
					/*
					 * Note: Because this address is
					 * not permanent, lifetime <
					 * LONG_MAX / HZ here.
					 */
					if (time_before(expires,
							ifa->tstamp + lifetime * HZ))
						expires = ifa->tstamp + lifetime * HZ;
					spin_unlock(&ifa->lock);
				}
			}
		}
	}
	write_unlock_bh(&idev->lock);

	addrconf_del_dad_timer(ifp);

	ipv6_ifa_notify(RTM_DELADDR, ifp);

	inet6addr_notifier_call_chain(NETDEV_DOWN, ifp);

	/*
	 * Purge or update corresponding prefix
	 *
	 * 1) we don't purge prefix here if address was not permanent.
	 *    prefix is managed by its own lifetime.
	 * 2) if there're no addresses, delete prefix.
	 * 3) if there're still other permanent address(es),
	 *    corresponding prefix is still permanent.
	 * 4) otherwise, update prefix lifetime to the
	 *    longest valid lifetime among the corresponding
	 *    addresses on the device.
	 *    Note: subsequent RA will update lifetime.
	 *
	 * --yoshfuji
	 */
	if ((ifp->flags & IFA_F_PERMANENT) && onlink < 1) {
		struct in6_addr prefix;
		struct rt6_info *rt;

		ipv6_addr_prefix(&prefix, &ifp->addr, ifp->prefix_len);

		rt = addrconf_get_prefix_route(&prefix,
					       ifp->prefix_len,
					       ifp->idev->dev,
					       0, RTF_GATEWAY | RTF_DEFAULT);

		if (rt) {
			if (onlink == 0) {
				ip6_del_rt(rt);
				rt = NULL;
			} else if (!(rt->rt6i_flags & RTF_EXPIRES)) {
				rt6_set_expires(rt, expires);
			}
		}
		ip6_rt_put(rt);
	}

	/* clean up prefsrc entries */
	rt6_remove_prefsrc(ifp);
out:
	in6_ifa_put(ifp);
}

static int ipv6_create_tempaddr(struct inet6_ifaddr *ifp, struct inet6_ifaddr *ift)
{
	struct inet6_dev *idev = ifp->idev;
	struct in6_addr addr, *tmpaddr;
	unsigned long tmp_prefered_lft, tmp_valid_lft, tmp_tstamp, age;
	unsigned long regen_advance;
	int tmp_plen;
	int ret = 0;
	u32 addr_flags;
	unsigned long now = jiffies;

	write_lock(&idev->lock);
	if (ift) {
		spin_lock_bh(&ift->lock);
		memcpy(&addr.s6_addr[8], &ift->addr.s6_addr[8], 8);
		spin_unlock_bh(&ift->lock);
		tmpaddr = &addr;
	} else {
		tmpaddr = NULL;
	}
retry:
	in6_dev_hold(idev);
	if (idev->cnf.use_tempaddr <= 0) {
		write_unlock(&idev->lock);
		pr_info("%s: use_tempaddr is disabled\n", __func__);
		in6_dev_put(idev);
		ret = -1;
		goto out;
	}
	spin_lock_bh(&ifp->lock);
	if (ifp->regen_count++ >= idev->cnf.regen_max_retry) {
		idev->cnf.use_tempaddr = -1;	/*XXX*/
		spin_unlock_bh(&ifp->lock);
		write_unlock(&idev->lock);
		pr_warn("%s: regeneration time exceeded - disabled temporary address support\n",
			__func__);
		in6_dev_put(idev);
		ret = -1;
		goto out;
	}
	in6_ifa_hold(ifp);
	memcpy(addr.s6_addr, ifp->addr.s6_addr, 8);
	__ipv6_try_regen_rndid(idev, tmpaddr);
	memcpy(&addr.s6_addr[8], idev->rndid, 8);
	age = (now - ifp->tstamp) / HZ;
	tmp_valid_lft = min_t(__u32,
			      ifp->valid_lft,
			      idev->cnf.temp_valid_lft + age);
	tmp_prefered_lft = min_t(__u32,
				 ifp->prefered_lft,
				 idev->cnf.temp_prefered_lft + age -
				 idev->cnf.max_desync_factor);
	tmp_plen = ifp->prefix_len;
	tmp_tstamp = ifp->tstamp;
	spin_unlock_bh(&ifp->lock);

	regen_advance = idev->cnf.regen_max_retry *
	                idev->cnf.dad_transmits *
	                idev->nd_parms->retrans_time / HZ;
	write_unlock(&idev->lock);

	/* A temporary address is created only if this calculated Preferred
	 * Lifetime is greater than REGEN_ADVANCE time units.  In particular,
	 * an implementation must not create a temporary address with a zero
	 * Preferred Lifetime.
	 */
	if (tmp_prefered_lft <= regen_advance) {
		in6_ifa_put(ifp);
		in6_dev_put(idev);
		ret = -1;
		goto out;
	}

	addr_flags = IFA_F_TEMPORARY;
	/* set in addrconf_prefix_rcv() */
	if (ifp->flags & IFA_F_OPTIMISTIC)
		addr_flags |= IFA_F_OPTIMISTIC;

	ift = ipv6_add_addr(idev, &addr, NULL, tmp_plen,
			    ipv6_addr_scope(&addr), addr_flags,
			    tmp_valid_lft, tmp_prefered_lft);
	if (IS_ERR(ift)) {
		in6_ifa_put(ifp);
		in6_dev_put(idev);
		pr_info("%s: retry temporary address regeneration\n", __func__);
		tmpaddr = &addr;
		write_lock(&idev->lock);
		goto retry;
	}

	spin_lock_bh(&ift->lock);
	ift->ifpub = ifp;
	ift->cstamp = now;
	ift->tstamp = tmp_tstamp;
	spin_unlock_bh(&ift->lock);

	addrconf_dad_start(ift);
	in6_ifa_put(ift);
	in6_dev_put(idev);
out:
	return ret;
}

/*
 *	Choose an appropriate source address (RFC3484)
 */
enum {
	IPV6_SADDR_RULE_INIT = 0,
	IPV6_SADDR_RULE_LOCAL,
	IPV6_SADDR_RULE_SCOPE,
	IPV6_SADDR_RULE_PREFERRED,
#ifdef CONFIG_IPV6_MIP6
	IPV6_SADDR_RULE_HOA,
#endif
	IPV6_SADDR_RULE_OIF,
	IPV6_SADDR_RULE_LABEL,
	IPV6_SADDR_RULE_PRIVACY,
	IPV6_SADDR_RULE_ORCHID,
	IPV6_SADDR_RULE_PREFIX,
	IPV6_SADDR_RULE_MAX
};

struct ipv6_saddr_score {
	int			rule;
	int			addr_type;
	struct inet6_ifaddr	*ifa;
	DECLARE_BITMAP(scorebits, IPV6_SADDR_RULE_MAX);
	int			scopedist;
	int			matchlen;
};

struct ipv6_saddr_dst {
	const struct in6_addr *addr;
	int ifindex;
	int scope;
	int label;
	unsigned int prefs;
};

static inline int ipv6_saddr_preferred(int type)
{
	if (type & (IPV6_ADDR_MAPPED|IPV6_ADDR_COMPATv4|IPV6_ADDR_LOOPBACK))
		return 1;
	return 0;
}

static int ipv6_get_saddr_eval(struct net *net,
			       struct ipv6_saddr_score *score,
			       struct ipv6_saddr_dst *dst,
			       int i)
{
	int ret;

	if (i <= score->rule) {
		switch (i) {
		case IPV6_SADDR_RULE_SCOPE:
			ret = score->scopedist;
			break;
		case IPV6_SADDR_RULE_PREFIX:
			ret = score->matchlen;
			break;
		default:
			ret = !!test_bit(i, score->scorebits);
		}
		goto out;
	}

	switch (i) {
	case IPV6_SADDR_RULE_INIT:
		/* Rule 0: remember if hiscore is not ready yet */
		ret = !!score->ifa;
		break;
	case IPV6_SADDR_RULE_LOCAL:
		/* Rule 1: Prefer same address */
		ret = ipv6_addr_equal(&score->ifa->addr, dst->addr);
		break;
	case IPV6_SADDR_RULE_SCOPE:
		/* Rule 2: Prefer appropriate scope
		 *
		 *      ret
		 *       ^
		 *    -1 |  d 15
		 *    ---+--+-+---> scope
		 *       |
		 *       |             d is scope of the destination.
		 *  B-d  |  \
		 *       |   \      <- smaller scope is better if
		 *  B-15 |    \        if scope is enough for destinaion.
		 *       |             ret = B - scope (-1 <= scope >= d <= 15).
		 * d-C-1 | /
		 *       |/         <- greater is better
		 *   -C  /             if scope is not enough for destination.
		 *      /|             ret = scope - C (-1 <= d < scope <= 15).
		 *
		 * d - C - 1 < B -15 (for all -1 <= d <= 15).
		 * C > d + 14 - B >= 15 + 14 - B = 29 - B.
		 * Assume B = 0 and we get C > 29.
		 */
		ret = __ipv6_addr_src_scope(score->addr_type);
		if (ret >= dst->scope)
			ret = -ret;
		else
			ret -= 128;	/* 30 is enough */
		score->scopedist = ret;
		break;
	case IPV6_SADDR_RULE_PREFERRED:
		/* Rule 3: Avoid deprecated and optimistic addresses */
		ret = ipv6_saddr_preferred(score->addr_type) ||
		      !(score->ifa->flags & (IFA_F_DEPRECATED|IFA_F_OPTIMISTIC));
		break;
#ifdef CONFIG_IPV6_MIP6
	case IPV6_SADDR_RULE_HOA:
	    {
		/* Rule 4: Prefer home address */
		int prefhome = !(dst->prefs & IPV6_PREFER_SRC_COA);
		ret = !(score->ifa->flags & IFA_F_HOMEADDRESS) ^ prefhome;
		break;
	    }
#endif
	case IPV6_SADDR_RULE_OIF:
		/* Rule 5: Prefer outgoing interface */
		ret = (!dst->ifindex ||
		       dst->ifindex == score->ifa->idev->dev->ifindex);
		break;
	case IPV6_SADDR_RULE_LABEL:
		/* Rule 6: Prefer matching label */
		ret = ipv6_addr_label(net,
				      &score->ifa->addr, score->addr_type,
				      score->ifa->idev->dev->ifindex) == dst->label;
		break;
	case IPV6_SADDR_RULE_PRIVACY:
	    {
		/* Rule 7: Prefer public address
		 * Note: prefer temporary address if use_tempaddr >= 2
		 */
		int preftmp = dst->prefs & (IPV6_PREFER_SRC_PUBLIC|IPV6_PREFER_SRC_TMP) ?
				!!(dst->prefs & IPV6_PREFER_SRC_TMP) :
				score->ifa->idev->cnf.use_tempaddr >= 2;
		ret = (!(score->ifa->flags & IFA_F_TEMPORARY)) ^ preftmp;
		break;
	    }
	case IPV6_SADDR_RULE_ORCHID:
		/* Rule 8-: Prefer ORCHID vs ORCHID or
		 *	    non-ORCHID vs non-ORCHID
		 */
		ret = !(ipv6_addr_orchid(&score->ifa->addr) ^
			ipv6_addr_orchid(dst->addr));
		break;
	case IPV6_SADDR_RULE_PREFIX:
		/* Rule 8: Use longest matching prefix */
		ret = ipv6_addr_diff(&score->ifa->addr, dst->addr);
		if (ret > score->ifa->prefix_len)
			ret = score->ifa->prefix_len;
		score->matchlen = ret;
		break;
	default:
		ret = 0;
	}

	if (ret)
		__set_bit(i, score->scorebits);
	score->rule = i;
out:
	return ret;
}

int ipv6_dev_get_saddr(struct net *net, const struct net_device *dst_dev,
		       const struct in6_addr *daddr, unsigned int prefs,
		       struct in6_addr *saddr)
{
	struct ipv6_saddr_score scores[2],
				*score = &scores[0], *hiscore = &scores[1];
	struct ipv6_saddr_dst dst;
	struct net_device *dev;
	int dst_type;

	dst_type = __ipv6_addr_type(daddr);
	dst.addr = daddr;
	dst.ifindex = dst_dev ? dst_dev->ifindex : 0;
	dst.scope = __ipv6_addr_src_scope(dst_type);
	dst.label = ipv6_addr_label(net, daddr, dst_type, dst.ifindex);
	dst.prefs = prefs;

	hiscore->rule = -1;
	hiscore->ifa = NULL;

	rcu_read_lock();

	for_each_netdev_rcu(net, dev) {
		struct inet6_dev *idev;

		/* Candidate Source Address (section 4)
		 *  - multicast and link-local destination address,
		 *    the set of candidate source address MUST only
		 *    include addresses assigned to interfaces
		 *    belonging to the same link as the outgoing
		 *    interface.
		 * (- For site-local destination addresses, the
		 *    set of candidate source addresses MUST only
		 *    include addresses assigned to interfaces
		 *    belonging to the same site as the outgoing
		 *    interface.)
		 */
		if (((dst_type & IPV6_ADDR_MULTICAST) ||
		     dst.scope <= IPV6_ADDR_SCOPE_LINKLOCAL) &&
		    dst.ifindex && dev->ifindex != dst.ifindex)
			continue;

		idev = __in6_dev_get(dev);
		if (!idev)
			continue;

		read_lock_bh(&idev->lock);
		list_for_each_entry(score->ifa, &idev->addr_list, if_list) {
			int i;

			/*
			 * - Tentative Address (RFC2462 section 5.4)
			 *  - A tentative address is not considered
			 *    "assigned to an interface" in the traditional
			 *    sense, unless it is also flagged as optimistic.
			 * - Candidate Source Address (section 4)
			 *  - In any case, anycast addresses, multicast
			 *    addresses, and the unspecified address MUST
			 *    NOT be included in a candidate set.
			 */
			if ((score->ifa->flags & IFA_F_TENTATIVE) &&
			    (!(score->ifa->flags & IFA_F_OPTIMISTIC)))
				continue;

			score->addr_type = __ipv6_addr_type(&score->ifa->addr);

			if (unlikely(score->addr_type == IPV6_ADDR_ANY ||
				     score->addr_type & IPV6_ADDR_MULTICAST)) {
				LIMIT_NETDEBUG(KERN_DEBUG
					       "ADDRCONF: unspecified / multicast address "
					       "assigned as unicast address on %s",
					       dev->name);
				continue;
			}

			score->rule = -1;
			bitmap_zero(score->scorebits, IPV6_SADDR_RULE_MAX);

			for (i = 0; i < IPV6_SADDR_RULE_MAX; i++) {
				int minihiscore, miniscore;

				minihiscore = ipv6_get_saddr_eval(net, hiscore, &dst, i);
				miniscore = ipv6_get_saddr_eval(net, score, &dst, i);

				if (minihiscore > miniscore) {
					if (i == IPV6_SADDR_RULE_SCOPE &&
					    score->scopedist > 0) {
						/*
						 * special case:
						 * each remaining entry
						 * has too small (not enough)
						 * scope, because ifa entries
						 * are sorted by their scope
						 * values.
						 */
						goto try_nextdev;
					}
					break;
				} else if (minihiscore < miniscore) {
					if (hiscore->ifa)
						in6_ifa_put(hiscore->ifa);

					in6_ifa_hold(score->ifa);

					swap(hiscore, score);

					/* restore our iterator */
					score->ifa = hiscore->ifa;

					break;
				}
			}
		}
try_nextdev:
		read_unlock_bh(&idev->lock);
	}
	rcu_read_unlock();

	if (!hiscore->ifa)
		return -EADDRNOTAVAIL;

	*saddr = hiscore->ifa->addr;
	in6_ifa_put(hiscore->ifa);
	return 0;
}
EXPORT_SYMBOL(ipv6_dev_get_saddr);

int __ipv6_get_lladdr(struct inet6_dev *idev, struct in6_addr *addr,
		      unsigned char banned_flags)
{
	struct inet6_ifaddr *ifp;
	int err = -EADDRNOTAVAIL;

	list_for_each_entry(ifp, &idev->addr_list, if_list) {
		if (ifp->scope == IFA_LINK &&
		    !(ifp->flags & banned_flags)) {
			*addr = ifp->addr;
			err = 0;
			break;
		}
	}
	return err;
}

int ipv6_get_lladdr(struct net_device *dev, struct in6_addr *addr,
		    unsigned char banned_flags)
{
	struct inet6_dev *idev;
	int err = -EADDRNOTAVAIL;

	rcu_read_lock();
	idev = __in6_dev_get(dev);
	if (idev) {
		read_lock_bh(&idev->lock);
		err = __ipv6_get_lladdr(idev, addr, banned_flags);
		read_unlock_bh(&idev->lock);
	}
	rcu_read_unlock();
	return err;
}

static int ipv6_count_addresses(struct inet6_dev *idev)
{
	int cnt = 0;
	struct inet6_ifaddr *ifp;

	read_lock_bh(&idev->lock);
	list_for_each_entry(ifp, &idev->addr_list, if_list)
		cnt++;
	read_unlock_bh(&idev->lock);
	return cnt;
}

int ipv6_chk_addr(struct net *net, const struct in6_addr *addr,
		  const struct net_device *dev, int strict)
{
	struct inet6_ifaddr *ifp;
	unsigned int hash = inet6_addr_hash(addr);

	rcu_read_lock_bh();
	hlist_for_each_entry_rcu(ifp, &inet6_addr_lst[hash], addr_lst) {
		if (!net_eq(dev_net(ifp->idev->dev), net))
			continue;
		if (ipv6_addr_equal(&ifp->addr, addr) &&
		    !(ifp->flags&IFA_F_TENTATIVE) &&
		    (dev == NULL || ifp->idev->dev == dev ||
		     !(ifp->scope&(IFA_LINK|IFA_HOST) || strict))) {
			rcu_read_unlock_bh();
			return 1;
		}
	}

	rcu_read_unlock_bh();
	return 0;
}
EXPORT_SYMBOL(ipv6_chk_addr);

static bool ipv6_chk_same_addr(struct net *net, const struct in6_addr *addr,
			       struct net_device *dev)
{
	unsigned int hash = inet6_addr_hash(addr);
	struct inet6_ifaddr *ifp;

	hlist_for_each_entry(ifp, &inet6_addr_lst[hash], addr_lst) {
		if (!net_eq(dev_net(ifp->idev->dev), net))
			continue;
		if (ipv6_addr_equal(&ifp->addr, addr)) {
			if (dev == NULL || ifp->idev->dev == dev)
				return true;
		}
	}
	return false;
}

/* Compares an address/prefix_len with addresses on device @dev.
 * If one is found it returns true.
 */
bool ipv6_chk_custom_prefix(const struct in6_addr *addr,
	const unsigned int prefix_len, struct net_device *dev)
{
	struct inet6_dev *idev;
	struct inet6_ifaddr *ifa;
	bool ret = false;

	rcu_read_lock();
	idev = __in6_dev_get(dev);
	if (idev) {
		read_lock_bh(&idev->lock);
		list_for_each_entry(ifa, &idev->addr_list, if_list) {
			ret = ipv6_prefix_equal(addr, &ifa->addr, prefix_len);
			if (ret)
				break;
		}
		read_unlock_bh(&idev->lock);
	}
	rcu_read_unlock();

	return ret;
}
EXPORT_SYMBOL(ipv6_chk_custom_prefix);

int ipv6_chk_prefix(const struct in6_addr *addr, struct net_device *dev)
{
	struct inet6_dev *idev;
	struct inet6_ifaddr *ifa;
	int	onlink;

	onlink = 0;
	rcu_read_lock();
	idev = __in6_dev_get(dev);
	if (idev) {
		read_lock_bh(&idev->lock);
		list_for_each_entry(ifa, &idev->addr_list, if_list) {
			onlink = ipv6_prefix_equal(addr, &ifa->addr,
						   ifa->prefix_len);
			if (onlink)
				break;
		}
		read_unlock_bh(&idev->lock);
	}
	rcu_read_unlock();
	return onlink;
}
EXPORT_SYMBOL(ipv6_chk_prefix);

struct inet6_ifaddr *ipv6_get_ifaddr(struct net *net, const struct in6_addr *addr,
				     struct net_device *dev, int strict)
{
	struct inet6_ifaddr *ifp, *result = NULL;
	unsigned int hash = inet6_addr_hash(addr);

	rcu_read_lock_bh();
	hlist_for_each_entry_rcu_bh(ifp, &inet6_addr_lst[hash], addr_lst) {
		if (!net_eq(dev_net(ifp->idev->dev), net))
			continue;
		if (ipv6_addr_equal(&ifp->addr, addr)) {
			if (dev == NULL || ifp->idev->dev == dev ||
			    !(ifp->scope&(IFA_LINK|IFA_HOST) || strict)) {
				result = ifp;
				in6_ifa_hold(ifp);
				break;
			}
		}
	}
	rcu_read_unlock_bh();

	return result;
}

/* Gets referenced address, destroys ifaddr */

static void addrconf_dad_stop(struct inet6_ifaddr *ifp, int dad_failed)
{
	if (ifp->flags&IFA_F_PERMANENT) {
		spin_lock_bh(&ifp->lock);
		addrconf_del_dad_timer(ifp);
		ifp->flags |= IFA_F_TENTATIVE;
		if (dad_failed)
			ifp->flags |= IFA_F_DADFAILED;
		spin_unlock_bh(&ifp->lock);
		if (dad_failed)
			ipv6_ifa_notify(0, ifp);
		in6_ifa_put(ifp);
	} else if (ifp->flags&IFA_F_TEMPORARY) {
		struct inet6_ifaddr *ifpub;
		spin_lock_bh(&ifp->lock);
		ifpub = ifp->ifpub;
		if (ifpub) {
			in6_ifa_hold(ifpub);
			spin_unlock_bh(&ifp->lock);
			ipv6_create_tempaddr(ifpub, ifp);
			in6_ifa_put(ifpub);
		} else {
			spin_unlock_bh(&ifp->lock);
		}
		ipv6_del_addr(ifp);
	} else
		ipv6_del_addr(ifp);
}

static int addrconf_dad_end(struct inet6_ifaddr *ifp)
{
	int err = -ENOENT;

	spin_lock(&ifp->state_lock);
	if (ifp->state == INET6_IFADDR_STATE_DAD) {
		ifp->state = INET6_IFADDR_STATE_POSTDAD;
		err = 0;
	}
	spin_unlock(&ifp->state_lock);

	return err;
}

void addrconf_dad_failure(struct inet6_ifaddr *ifp)
{
	struct inet6_dev *idev = ifp->idev;

	if (addrconf_dad_end(ifp)) {
		in6_ifa_put(ifp);
		return;
	}

	net_info_ratelimited("%s: IPv6 duplicate address %pI6c detected!\n",
			     ifp->idev->dev->name, &ifp->addr);

	if (idev->cnf.accept_dad > 1 && !idev->cnf.disable_ipv6) {
		struct in6_addr addr;

		addr.s6_addr32[0] = htonl(0xfe800000);
		addr.s6_addr32[1] = 0;

		if (!ipv6_generate_eui64(addr.s6_addr + 8, idev->dev) &&
		    ipv6_addr_equal(&ifp->addr, &addr)) {
			/* DAD failed for link-local based on MAC address */
			idev->cnf.disable_ipv6 = 1;

			pr_info("%s: IPv6 being disabled!\n",
				ifp->idev->dev->name);
		}
	}

	addrconf_dad_stop(ifp, 1);
}

/* Join to solicited addr multicast group. */

void addrconf_join_solict(struct net_device *dev, const struct in6_addr *addr)
{
	struct in6_addr maddr;

	if (dev->flags&(IFF_LOOPBACK|IFF_NOARP))
		return;

	addrconf_addr_solict_mult(addr, &maddr);
	ipv6_dev_mc_inc(dev, &maddr);
}

void addrconf_leave_solict(struct inet6_dev *idev, const struct in6_addr *addr)
{
	struct in6_addr maddr;

	if (idev->dev->flags&(IFF_LOOPBACK|IFF_NOARP))
		return;

	addrconf_addr_solict_mult(addr, &maddr);
	__ipv6_dev_mc_dec(idev, &maddr);
}

static void addrconf_join_anycast(struct inet6_ifaddr *ifp)
{
	struct in6_addr addr;
	if (ifp->prefix_len >= 127) /* RFC 6164 */
		return;
	ipv6_addr_prefix(&addr, &ifp->addr, ifp->prefix_len);
	if (ipv6_addr_any(&addr))
		return;
	ipv6_dev_ac_inc(ifp->idev->dev, &addr);
}

static void addrconf_leave_anycast(struct inet6_ifaddr *ifp)
{
	struct in6_addr addr;
	if (ifp->prefix_len >= 127) /* RFC 6164 */
		return;
	ipv6_addr_prefix(&addr, &ifp->addr, ifp->prefix_len);
	if (ipv6_addr_any(&addr))
		return;
	__ipv6_dev_ac_dec(ifp->idev, &addr);
}

static int addrconf_ifid_eui48(u8 *eui, struct net_device *dev)
{
	if (dev->addr_len != ETH_ALEN)
		return -1;
	memcpy(eui, dev->dev_addr, 3);
	memcpy(eui + 5, dev->dev_addr + 3, 3);

	/*
	 * The zSeries OSA network cards can be shared among various
	 * OS instances, but the OSA cards have only one MAC address.
	 * This leads to duplicate address conflicts in conjunction
	 * with IPv6 if more than one instance uses the same card.
	 *
	 * The driver for these cards can deliver a unique 16-bit
	 * identifier for each instance sharing the same card.  It is
	 * placed instead of 0xFFFE in the interface identifier.  The
	 * "u" bit of the interface identifier is not inverted in this
	 * case.  Hence the resulting interface identifier has local
	 * scope according to RFC2373.
	 */
	if (dev->dev_id) {
		eui[3] = (dev->dev_id >> 8) & 0xFF;
		eui[4] = dev->dev_id & 0xFF;
	} else {
		eui[3] = 0xFF;
		eui[4] = 0xFE;
		eui[0] ^= 2;
	}
	return 0;
}

static int addrconf_ifid_eui64(u8 *eui, struct net_device *dev)
{
	if (dev->addr_len != IEEE802154_ADDR_LEN)
		return -1;
	memcpy(eui, dev->dev_addr, 8);
	eui[0] ^= 2;
	return 0;
}

static int addrconf_ifid_ieee1394(u8 *eui, struct net_device *dev)
{
	union fwnet_hwaddr *ha;

	if (dev->addr_len != FWNET_ALEN)
		return -1;

	ha = (union fwnet_hwaddr *)dev->dev_addr;

	memcpy(eui, &ha->uc.uniq_id, sizeof(ha->uc.uniq_id));
	eui[0] ^= 2;
	return 0;
}

static int addrconf_ifid_arcnet(u8 *eui, struct net_device *dev)
{
	/* XXX: inherit EUI-64 from other interface -- yoshfuji */
	if (dev->addr_len != ARCNET_ALEN)
		return -1;
	memset(eui, 0, 7);
	eui[7] = *(u8 *)dev->dev_addr;
	return 0;
}

static int addrconf_ifid_infiniband(u8 *eui, struct net_device *dev)
{
	if (dev->addr_len != INFINIBAND_ALEN)
		return -1;
	memcpy(eui, dev->dev_addr + 12, 8);
	eui[0] |= 2;
	return 0;
}

static int __ipv6_isatap_ifid(u8 *eui, __be32 addr)
{
	if (addr == 0)
		return -1;
	eui[0] = (ipv4_is_zeronet(addr) || ipv4_is_private_10(addr) ||
		  ipv4_is_loopback(addr) || ipv4_is_linklocal_169(addr) ||
		  ipv4_is_private_172(addr) || ipv4_is_test_192(addr) ||
		  ipv4_is_anycast_6to4(addr) || ipv4_is_private_192(addr) ||
		  ipv4_is_test_198(addr) || ipv4_is_multicast(addr) ||
		  ipv4_is_lbcast(addr)) ? 0x00 : 0x02;
	eui[1] = 0;
	eui[2] = 0x5E;
	eui[3] = 0xFE;
	memcpy(eui + 4, &addr, 4);
	return 0;
}

static int addrconf_ifid_sit(u8 *eui, struct net_device *dev)
{
	if (dev->priv_flags & IFF_ISATAP)
		return __ipv6_isatap_ifid(eui, *(__be32 *)dev->dev_addr);
	return -1;
}

static int addrconf_ifid_gre(u8 *eui, struct net_device *dev)
{
	return __ipv6_isatap_ifid(eui, *(__be32 *)dev->dev_addr);
}

static int addrconf_ifid_ip6tnl(u8 *eui, struct net_device *dev)
{
	memcpy(eui, dev->perm_addr, 3);
	memcpy(eui + 5, dev->perm_addr + 3, 3);
	eui[3] = 0xFF;
	eui[4] = 0xFE;
	eui[0] ^= 2;
	return 0;
}

static int ipv6_generate_eui64(u8 *eui, struct net_device *dev)
{
	switch (dev->type) {
	case ARPHRD_ETHER:
	case ARPHRD_FDDI:
		return addrconf_ifid_eui48(eui, dev);
	case ARPHRD_ARCNET:
		return addrconf_ifid_arcnet(eui, dev);
	case ARPHRD_INFINIBAND:
		return addrconf_ifid_infiniband(eui, dev);
	case ARPHRD_SIT:
		return addrconf_ifid_sit(eui, dev);
	case ARPHRD_IPGRE:
		return addrconf_ifid_gre(eui, dev);
	case ARPHRD_IEEE802154:
		return addrconf_ifid_eui64(eui, dev);
	case ARPHRD_IEEE1394:
		return addrconf_ifid_ieee1394(eui, dev);
	case ARPHRD_TUNNEL6:
		return addrconf_ifid_ip6tnl(eui, dev);
	}
	return -1;
}

static int ipv6_inherit_eui64(u8 *eui, struct inet6_dev *idev)
{
	int err = -1;
	struct inet6_ifaddr *ifp;

	read_lock_bh(&idev->lock);
	list_for_each_entry(ifp, &idev->addr_list, if_list) {
		if (ifp->scope == IFA_LINK && !(ifp->flags&IFA_F_TENTATIVE)) {
			memcpy(eui, ifp->addr.s6_addr+8, 8);
			err = 0;
			break;
		}
	}
	read_unlock_bh(&idev->lock);
	return err;
}

/* (re)generation of randomized interface identifier (RFC 3041 3.2, 3.5) */
static void __ipv6_regen_rndid(struct inet6_dev *idev)
{
regen:
	get_random_bytes(idev->rndid, sizeof(idev->rndid));
	idev->rndid[0] &= ~0x02;

	/*
	 * <draft-ietf-ipngwg-temp-addresses-v2-00.txt>:
	 * check if generated address is not inappropriate
	 *
	 *  - Reserved subnet anycast (RFC 2526)
	 *	11111101 11....11 1xxxxxxx
	 *  - ISATAP (RFC4214) 6.1
	 *	00-00-5E-FE-xx-xx-xx-xx
	 *  - value 0
	 *  - XXX: already assigned to an address on the device
	 */
	if (idev->rndid[0] == 0xfd &&
	    (idev->rndid[1]&idev->rndid[2]&idev->rndid[3]&idev->rndid[4]&idev->rndid[5]&idev->rndid[6]) == 0xff &&
	    (idev->rndid[7]&0x80))
		goto regen;
	if ((idev->rndid[0]|idev->rndid[1]) == 0) {
		if (idev->rndid[2] == 0x5e && idev->rndid[3] == 0xfe)
			goto regen;
		if ((idev->rndid[2]|idev->rndid[3]|idev->rndid[4]|idev->rndid[5]|idev->rndid[6]|idev->rndid[7]) == 0x00)
			goto regen;
	}
}

static void ipv6_regen_rndid(unsigned long data)
{
	struct inet6_dev *idev = (struct inet6_dev *) data;
	unsigned long expires;

	rcu_read_lock_bh();
	write_lock_bh(&idev->lock);

	if (idev->dead)
		goto out;

	__ipv6_regen_rndid(idev);

	expires = jiffies +
		idev->cnf.temp_prefered_lft * HZ -
		idev->cnf.regen_max_retry * idev->cnf.dad_transmits * idev->nd_parms->retrans_time -
		idev->cnf.max_desync_factor * HZ;
	if (time_before(expires, jiffies)) {
		pr_warn("%s: too short regeneration interval; timer disabled for %s\n",
			__func__, idev->dev->name);
		goto out;
	}

	if (!mod_timer(&idev->regen_timer, expires))
		in6_dev_hold(idev);

out:
	write_unlock_bh(&idev->lock);
	rcu_read_unlock_bh();
	in6_dev_put(idev);
}

static void  __ipv6_try_regen_rndid(struct inet6_dev *idev, struct in6_addr *tmpaddr)
{
	if (tmpaddr && memcmp(idev->rndid, &tmpaddr->s6_addr[8], 8) == 0)
		__ipv6_regen_rndid(idev);
}

/*
 *	Add prefix route.
 */

static void
addrconf_prefix_route(struct in6_addr *pfx, int plen, struct net_device *dev,
		      unsigned long expires, u32 flags)
{
	struct fib6_config cfg = {
		.fc_table = RT6_TABLE_PREFIX,
		.fc_metric = IP6_RT_PRIO_ADDRCONF,
		.fc_ifindex = dev->ifindex,
		.fc_expires = expires,
		.fc_dst_len = plen,
		.fc_flags = RTF_UP | flags,
		.fc_nlinfo.nl_net = dev_net(dev),
		.fc_protocol = RTPROT_KERNEL,
	};

	cfg.fc_dst = *pfx;

	/* Prevent useless cloning on PtP SIT.
	   This thing is done here expecting that the whole
	   class of non-broadcast devices need not cloning.
	 */
#if IS_ENABLED(CONFIG_IPV6_SIT)
	if (dev->type == ARPHRD_SIT && (dev->flags & IFF_POINTOPOINT))
		cfg.fc_flags |= RTF_NONEXTHOP;
#endif

	ip6_route_add(&cfg);
}


static struct rt6_info *addrconf_get_prefix_route(const struct in6_addr *pfx,
						  int plen,
						  const struct net_device *dev,
						  u32 flags, u32 noflags)
{
	struct fib6_node *fn;
	struct rt6_info *rt = NULL;
	struct fib6_table *table;

	table = fib6_get_table(dev_net(dev), RT6_TABLE_PREFIX);
	if (table == NULL)
		return NULL;

	read_lock_bh(&table->tb6_lock);
	fn = fib6_locate(&table->tb6_root, pfx, plen, NULL, 0);
	if (!fn)
		goto out;
	for (rt = fn->leaf; rt; rt = rt->dst.rt6_next) {
		if (rt->dst.dev->ifindex != dev->ifindex)
			continue;
		if ((rt->rt6i_flags & flags) != flags)
			continue;
		if ((rt->rt6i_flags & noflags) != 0)
			continue;
		dst_hold(&rt->dst);
		break;
	}
out:
	read_unlock_bh(&table->tb6_lock);
	return rt;
}


/* Create "default" multicast route to the interface */

static void addrconf_add_mroute(struct net_device *dev)
{
	struct fib6_config cfg = {
		.fc_table = RT6_TABLE_LOCAL,
		.fc_metric = IP6_RT_PRIO_ADDRCONF,
		.fc_ifindex = dev->ifindex,
		.fc_dst_len = 8,
		.fc_flags = RTF_UP,
		.fc_nlinfo.nl_net = dev_net(dev),
	};

	ipv6_addr_set(&cfg.fc_dst, htonl(0xFF000000), 0, 0, 0);

	ip6_route_add(&cfg);
}

static struct inet6_dev *addrconf_add_dev(struct net_device *dev)
{
	struct inet6_dev *idev;

	ASSERT_RTNL();

	idev = ipv6_find_idev(dev);
	if (!idev)
		return ERR_PTR(-ENOBUFS);

	if (idev->cnf.disable_ipv6)
		return ERR_PTR(-EACCES);

	/* Add default multicast route */
	if (!(dev->flags & IFF_LOOPBACK))
		addrconf_add_mroute(dev);

	return idev;
}

void addrconf_prefix_rcv(struct net_device *dev, u8 *opt, int len, bool sllao)
{
	struct prefix_info *pinfo;
	__u32 valid_lft;
	__u32 prefered_lft;
	int addr_type;
	struct inet6_dev *in6_dev;
	struct net *net = dev_net(dev);

	pinfo = (struct prefix_info *) opt;

	if (len < sizeof(struct prefix_info)) {
		ADBG("addrconf: prefix option too short\n");
		return;
	}

	/*
	 *	Validation checks ([ADDRCONF], page 19)
	 */

	addr_type = ipv6_addr_type(&pinfo->prefix);

	if (addr_type & (IPV6_ADDR_MULTICAST|IPV6_ADDR_LINKLOCAL))
		return;

	valid_lft = ntohl(pinfo->valid);
	prefered_lft = ntohl(pinfo->prefered);

	if (prefered_lft > valid_lft) {
		net_warn_ratelimited("addrconf: prefix option has invalid lifetime\n");
		return;
	}

	in6_dev = in6_dev_get(dev);

	if (in6_dev == NULL) {
		net_dbg_ratelimited("addrconf: device %s not configured\n",
				    dev->name);
		return;
	}

	/*
	 *	Two things going on here:
	 *	1) Add routes for on-link prefixes
	 *	2) Configure prefixes with the auto flag set
	 */

	if (pinfo->onlink) {
		struct rt6_info *rt;
		unsigned long rt_expires;

		/* Avoid arithmetic overflow. Really, we could
		 * save rt_expires in seconds, likely valid_lft,
		 * but it would require division in fib gc, that it
		 * not good.
		 */
		if (HZ > USER_HZ)
			rt_expires = addrconf_timeout_fixup(valid_lft, HZ);
		else
			rt_expires = addrconf_timeout_fixup(valid_lft, USER_HZ);

		if (addrconf_finite_timeout(rt_expires))
			rt_expires *= HZ;

		rt = addrconf_get_prefix_route(&pinfo->prefix,
					       pinfo->prefix_len,
					       dev,
					       RTF_ADDRCONF | RTF_PREFIX_RT,
					       RTF_GATEWAY | RTF_DEFAULT);

		if (rt) {
			/* Autoconf prefix route */
			if (valid_lft == 0) {
				ip6_del_rt(rt);
				rt = NULL;
			} else if (addrconf_finite_timeout(rt_expires)) {
				/* not infinity */
				rt6_set_expires(rt, jiffies + rt_expires);
			} else {
				rt6_clean_expires(rt);
			}
		} else if (valid_lft) {
			clock_t expires = 0;
			int flags = RTF_ADDRCONF | RTF_PREFIX_RT;
			if (addrconf_finite_timeout(rt_expires)) {
				/* not infinity */
				flags |= RTF_EXPIRES;
				expires = jiffies_to_clock_t(rt_expires);
			}
			addrconf_prefix_route(&pinfo->prefix, pinfo->prefix_len,
					      dev, expires, flags);
		}
		ip6_rt_put(rt);
	}

	/* Try to figure out our local address for this prefix */

	if (pinfo->autoconf && in6_dev->cnf.autoconf) {
		struct inet6_ifaddr *ifp;
		struct in6_addr addr;
		int create = 0, update_lft = 0;
		bool tokenized = false;

		if (pinfo->prefix_len == 64) {
			memcpy(&addr, &pinfo->prefix, 8);

			if (!ipv6_addr_any(&in6_dev->token)) {
				read_lock_bh(&in6_dev->lock);
				memcpy(addr.s6_addr + 8,
				       in6_dev->token.s6_addr + 8, 8);
				read_unlock_bh(&in6_dev->lock);
				tokenized = true;
			} else if (ipv6_generate_eui64(addr.s6_addr + 8, dev) &&
				   ipv6_inherit_eui64(addr.s6_addr + 8, in6_dev)) {
				in6_dev_put(in6_dev);
				return;
			}
			goto ok;
		}
		net_dbg_ratelimited("IPv6 addrconf: prefix with wrong length %d\n",
				    pinfo->prefix_len);
		in6_dev_put(in6_dev);
		return;

ok:

		ifp = ipv6_get_ifaddr(net, &addr, dev, 1);

		if (ifp == NULL && valid_lft) {
			int max_addresses = in6_dev->cnf.max_addresses;
			u32 addr_flags = 0;

#ifdef CONFIG_IPV6_OPTIMISTIC_DAD
			if (in6_dev->cnf.optimistic_dad &&
			    !net->ipv6.devconf_all->forwarding && sllao)
				addr_flags = IFA_F_OPTIMISTIC;
#endif

			/* Do not allow to create too much of autoconfigured
			 * addresses; this would be too easy way to crash kernel.
			 */
			if (!max_addresses ||
			    ipv6_count_addresses(in6_dev) < max_addresses)
				ifp = ipv6_add_addr(in6_dev, &addr, NULL,
						    pinfo->prefix_len,
						    addr_type&IPV6_ADDR_SCOPE_MASK,
						    addr_flags, valid_lft,
						    prefered_lft);

			if (IS_ERR_OR_NULL(ifp)) {
				in6_dev_put(in6_dev);
				return;
			}

			update_lft = 0;
			create = 1;
			ifp->cstamp = jiffies;
			ifp->tokenized = tokenized;
			addrconf_dad_start(ifp);
		}

		if (ifp) {
			int flags;
			unsigned long now;
			struct inet6_ifaddr *ift;
			u32 stored_lft;

			/* update lifetime (RFC2462 5.5.3 e) */
			spin_lock(&ifp->lock);
			now = jiffies;
			if (ifp->valid_lft > (now - ifp->tstamp) / HZ)
				stored_lft = ifp->valid_lft - (now - ifp->tstamp) / HZ;
			else
				stored_lft = 0;
			if (!update_lft && !create && stored_lft) {
				const u32 minimum_lft = min(
					stored_lft, (u32)MIN_VALID_LIFETIME);
				valid_lft = max(valid_lft, minimum_lft);

				/* RFC4862 Section 5.5.3e:
				 * "Note that the preferred lifetime of the
				 *  corresponding address is always reset to
				 *  the Preferred Lifetime in the received
				 *  Prefix Information option, regardless of
				 *  whether the valid lifetime is also reset or
				 *  ignored."
				 *
				 * So we should always update prefered_lft here.
				 */
				update_lft = 1;
			}

			if (update_lft) {
				ifp->valid_lft = valid_lft;
				ifp->prefered_lft = prefered_lft;
				ifp->tstamp = now;
				flags = ifp->flags;
				ifp->flags &= ~IFA_F_DEPRECATED;
				spin_unlock(&ifp->lock);

				if (!(flags&IFA_F_TENTATIVE))
					ipv6_ifa_notify(0, ifp);
			} else
				spin_unlock(&ifp->lock);

			read_lock_bh(&in6_dev->lock);
			/* update all temporary addresses in the list */
			list_for_each_entry(ift, &in6_dev->tempaddr_list,
					    tmp_list) {
				int age, max_valid, max_prefered;

				if (ifp != ift->ifpub)
					continue;

				/*
				 * RFC 4941 section 3.3:
				 * If a received option will extend the lifetime
				 * of a public address, the lifetimes of
				 * temporary addresses should be extended,
				 * subject to the overall constraint that no
				 * temporary addresses should ever remain
				 * "valid" or "preferred" for a time longer than
				 * (TEMP_VALID_LIFETIME) or
				 * (TEMP_PREFERRED_LIFETIME - DESYNC_FACTOR),
				 * respectively.
				 */
				age = (now - ift->cstamp) / HZ;
				max_valid = in6_dev->cnf.temp_valid_lft - age;
				if (max_valid < 0)
					max_valid = 0;

				max_prefered = in6_dev->cnf.temp_prefered_lft -
					       in6_dev->cnf.max_desync_factor -
					       age;
				if (max_prefered < 0)
					max_prefered = 0;

				if (valid_lft > max_valid)
					valid_lft = max_valid;

				if (prefered_lft > max_prefered)
					prefered_lft = max_prefered;

				spin_lock(&ift->lock);
				flags = ift->flags;
				ift->valid_lft = valid_lft;
				ift->prefered_lft = prefered_lft;
				ift->tstamp = now;
				if (prefered_lft > 0)
					ift->flags &= ~IFA_F_DEPRECATED;

				spin_unlock(&ift->lock);
				if (!(flags&IFA_F_TENTATIVE))
					ipv6_ifa_notify(0, ift);
			}

			if ((create || list_empty(&in6_dev->tempaddr_list)) && in6_dev->cnf.use_tempaddr > 0) {
				/*
				 * When a new public address is created as
				 * described in [ADDRCONF], also create a new
				 * temporary address. Also create a temporary
				 * address if it's enabled but no temporary
				 * address currently exists.
				 */
				read_unlock_bh(&in6_dev->lock);
				ipv6_create_tempaddr(ifp, NULL);
			} else {
				read_unlock_bh(&in6_dev->lock);
			}

			in6_ifa_put(ifp);
			addrconf_verify(0);
		}
	}
	inet6_prefix_notify(RTM_NEWPREFIX, in6_dev, pinfo);
	in6_dev_put(in6_dev);
}

/*
 *	Set destination address.
 *	Special case for SIT interfaces where we create a new "virtual"
 *	device.
 */
int addrconf_set_dstaddr(struct net *net, void __user *arg)
{
	struct in6_ifreq ireq;
	struct net_device *dev;
	int err = -EINVAL;

	rtnl_lock();

	err = -EFAULT;
	if (copy_from_user(&ireq, arg, sizeof(struct in6_ifreq)))
		goto err_exit;

	dev = __dev_get_by_index(net, ireq.ifr6_ifindex);

	err = -ENODEV;
	if (dev == NULL)
		goto err_exit;

#if IS_ENABLED(CONFIG_IPV6_SIT)
	if (dev->type == ARPHRD_SIT) {
		const struct net_device_ops *ops = dev->netdev_ops;
		struct ifreq ifr;
		struct ip_tunnel_parm p;

		err = -EADDRNOTAVAIL;
		if (!(ipv6_addr_type(&ireq.ifr6_addr) & IPV6_ADDR_COMPATv4))
			goto err_exit;

		memset(&p, 0, sizeof(p));
		p.iph.daddr = ireq.ifr6_addr.s6_addr32[3];
		p.iph.saddr = 0;
		p.iph.version = 4;
		p.iph.ihl = 5;
		p.iph.protocol = IPPROTO_IPV6;
		p.iph.ttl = 64;
		ifr.ifr_ifru.ifru_data = (__force void __user *)&p;

		if (ops->ndo_do_ioctl) {
			mm_segment_t oldfs = get_fs();

			set_fs(KERNEL_DS);
			err = ops->ndo_do_ioctl(dev, &ifr, SIOCADDTUNNEL);
			set_fs(oldfs);
		} else
			err = -EOPNOTSUPP;

		if (err == 0) {
			err = -ENOBUFS;
			dev = __dev_get_by_name(net, p.name);
			if (!dev)
				goto err_exit;
			err = dev_open(dev);
		}
	}
#endif

err_exit:
	rtnl_unlock();
	return err;
}

/*
 *	Manual configuration of address on an interface
 */
static int inet6_addr_add(struct net *net, int ifindex, const struct in6_addr *pfx,
			  const struct in6_addr *peer_pfx,
			  unsigned int plen, __u8 ifa_flags, __u32 prefered_lft,
			  __u32 valid_lft)
{
	struct inet6_ifaddr *ifp;
	struct inet6_dev *idev;
	struct net_device *dev;
	int scope;
	u32 flags;
	clock_t expires;
	unsigned long timeout;

	ASSERT_RTNL();

	if (plen > 128)
		return -EINVAL;

	/* check the lifetime */
	if (!valid_lft || prefered_lft > valid_lft)
		return -EINVAL;

	dev = __dev_get_by_index(net, ifindex);
	if (!dev)
		return -ENODEV;

	idev = addrconf_add_dev(dev);
	if (IS_ERR(idev))
		return PTR_ERR(idev);

	scope = ipv6_addr_scope(pfx);

	timeout = addrconf_timeout_fixup(valid_lft, HZ);
	if (addrconf_finite_timeout(timeout)) {
		expires = jiffies_to_clock_t(timeout * HZ);
		valid_lft = timeout;
		flags = RTF_EXPIRES;
	} else {
		expires = 0;
		flags = 0;
		ifa_flags |= IFA_F_PERMANENT;
	}

	timeout = addrconf_timeout_fixup(prefered_lft, HZ);
	if (addrconf_finite_timeout(timeout)) {
		if (timeout == 0)
			ifa_flags |= IFA_F_DEPRECATED;
		prefered_lft = timeout;
	}

	ifp = ipv6_add_addr(idev, pfx, peer_pfx, plen, scope, ifa_flags,
			    valid_lft, prefered_lft);

	if (!IS_ERR(ifp)) {
		addrconf_prefix_route(&ifp->addr, ifp->prefix_len, dev,
				      expires, flags);
		/*
		 * Note that section 3.1 of RFC 4429 indicates
		 * that the Optimistic flag should not be set for
		 * manually configured addresses
		 */
		addrconf_dad_start(ifp);
		in6_ifa_put(ifp);
		addrconf_verify(0);
		return 0;
	}

	return PTR_ERR(ifp);
}

static int inet6_addr_del(struct net *net, int ifindex, const struct in6_addr *pfx,
			  unsigned int plen)
{
	struct inet6_ifaddr *ifp;
	struct inet6_dev *idev;
	struct net_device *dev;

	if (plen > 128)
		return -EINVAL;

	dev = __dev_get_by_index(net, ifindex);
	if (!dev)
		return -ENODEV;

	if ((idev = __in6_dev_get(dev)) == NULL)
		return -ENXIO;

	read_lock_bh(&idev->lock);
	list_for_each_entry(ifp, &idev->addr_list, if_list) {
		if (ifp->prefix_len == plen &&
		    ipv6_addr_equal(pfx, &ifp->addr)) {
			in6_ifa_hold(ifp);
			read_unlock_bh(&idev->lock);

			ipv6_del_addr(ifp);
			return 0;
		}
	}
	read_unlock_bh(&idev->lock);
	return -EADDRNOTAVAIL;
}


int addrconf_add_ifaddr(struct net *net, void __user *arg)
{
	struct in6_ifreq ireq;
	int err;

	if (!ns_capable(net->user_ns, CAP_NET_ADMIN))
		return -EPERM;

	if (copy_from_user(&ireq, arg, sizeof(struct in6_ifreq)))
		return -EFAULT;

	rtnl_lock();
	err = inet6_addr_add(net, ireq.ifr6_ifindex, &ireq.ifr6_addr, NULL,
			     ireq.ifr6_prefixlen, IFA_F_PERMANENT,
			     INFINITY_LIFE_TIME, INFINITY_LIFE_TIME);
	rtnl_unlock();
	return err;
}

int addrconf_del_ifaddr(struct net *net, void __user *arg)
{
	struct in6_ifreq ireq;
	int err;

	if (!ns_capable(net->user_ns, CAP_NET_ADMIN))
		return -EPERM;

	if (copy_from_user(&ireq, arg, sizeof(struct in6_ifreq)))
		return -EFAULT;

	rtnl_lock();
	err = inet6_addr_del(net, ireq.ifr6_ifindex, &ireq.ifr6_addr,
			     ireq.ifr6_prefixlen);
	rtnl_unlock();
	return err;
}

static void add_addr(struct inet6_dev *idev, const struct in6_addr *addr,
		     int plen, int scope)
{
	struct inet6_ifaddr *ifp;

	ifp = ipv6_add_addr(idev, addr, NULL, plen,
			    scope, IFA_F_PERMANENT,
			    INFINITY_LIFE_TIME, INFINITY_LIFE_TIME);
	if (!IS_ERR(ifp)) {
		spin_lock_bh(&ifp->lock);
		ifp->flags &= ~IFA_F_TENTATIVE;
		spin_unlock_bh(&ifp->lock);
		ipv6_ifa_notify(RTM_NEWADDR, ifp);
		in6_ifa_put(ifp);
	}
}

#if IS_ENABLED(CONFIG_IPV6_SIT)
static void sit_add_v4_addrs(struct inet6_dev *idev)
{
	struct in6_addr addr;
	struct net_device *dev;
	struct net *net = dev_net(idev->dev);
	int scope, plen;
	u32 pflags = 0;

	ASSERT_RTNL();

	memset(&addr, 0, sizeof(struct in6_addr));
	memcpy(&addr.s6_addr32[3], idev->dev->dev_addr, 4);

	if (idev->dev->flags&IFF_POINTOPOINT) {
		addr.s6_addr32[0] = htonl(0xfe800000);
		scope = IFA_LINK;
		plen = 64;
	} else {
		scope = IPV6_ADDR_COMPATv4;
		plen = 96;
		pflags |= RTF_NONEXTHOP;
	}

	if (addr.s6_addr32[3]) {
		add_addr(idev, &addr, plen, scope);
		addrconf_prefix_route(&addr, plen, idev->dev, 0, pflags);
		return;
	}

	for_each_netdev(net, dev) {
		struct in_device *in_dev = __in_dev_get_rtnl(dev);
		if (in_dev && (dev->flags & IFF_UP)) {
			struct in_ifaddr *ifa;

			int flag = scope;

			for (ifa = in_dev->ifa_list; ifa; ifa = ifa->ifa_next) {

				addr.s6_addr32[3] = ifa->ifa_local;

				if (ifa->ifa_scope == RT_SCOPE_LINK)
					continue;
				if (ifa->ifa_scope >= RT_SCOPE_HOST) {
					if (idev->dev->flags&IFF_POINTOPOINT)
						continue;
					flag |= IFA_HOST;
				}

				add_addr(idev, &addr, plen, flag);
				addrconf_prefix_route(&addr, plen, idev->dev, 0,
						      pflags);
			}
		}
	}
}
#endif

static void init_loopback(struct net_device *dev)
{
	struct inet6_dev  *idev;
	struct net_device *sp_dev;
	struct inet6_ifaddr *sp_ifa;
	struct rt6_info *sp_rt;

	/* ::1 */

	ASSERT_RTNL();

	if ((idev = ipv6_find_idev(dev)) == NULL) {
		pr_debug("%s: add_dev failed\n", __func__);
		return;
	}

	add_addr(idev, &in6addr_loopback, 128, IFA_HOST);

	/* Add routes to other interface's IPv6 addresses */
	for_each_netdev(dev_net(dev), sp_dev) {
		if (!strcmp(sp_dev->name, dev->name))
			continue;

		idev = __in6_dev_get(sp_dev);
		if (!idev)
			continue;

		read_lock_bh(&idev->lock);
		list_for_each_entry(sp_ifa, &idev->addr_list, if_list) {

			if (sp_ifa->flags & (IFA_F_DADFAILED | IFA_F_TENTATIVE))
				continue;

			if (sp_ifa->rt)
				continue;

			sp_rt = addrconf_dst_alloc(idev, &sp_ifa->addr, false);

			/* Failure cases are ignored */
			if (!IS_ERR(sp_rt)) {
				sp_ifa->rt = sp_rt;
				ip6_ins_rt(sp_rt);
			}
		}
		read_unlock_bh(&idev->lock);
	}
}

static void addrconf_add_linklocal(struct inet6_dev *idev, const struct in6_addr *addr)
{
	struct inet6_ifaddr *ifp;
	u32 addr_flags = IFA_F_PERMANENT;

#ifdef CONFIG_IPV6_OPTIMISTIC_DAD
	if (idev->cnf.optimistic_dad &&
	    !dev_net(idev->dev)->ipv6.devconf_all->forwarding)
		addr_flags |= IFA_F_OPTIMISTIC;
#endif


	ifp = ipv6_add_addr(idev, addr, NULL, 64, IFA_LINK, addr_flags,
			    INFINITY_LIFE_TIME, INFINITY_LIFE_TIME);
	if (!IS_ERR(ifp)) {
		addrconf_prefix_route(&ifp->addr, ifp->prefix_len, idev->dev, 0, 0);
		addrconf_dad_start(ifp);
		in6_ifa_put(ifp);
	}
}

static void addrconf_dev_config(struct net_device *dev)
{
	struct in6_addr addr;
	struct inet6_dev *idev;

	ASSERT_RTNL();

	if ((dev->type != ARPHRD_ETHER) &&
	    (dev->type != ARPHRD_FDDI) &&
	    (dev->type != ARPHRD_ARCNET) &&
	    (dev->type != ARPHRD_INFINIBAND) &&
	    (dev->type != ARPHRD_IEEE802154) &&
	    (dev->type != ARPHRD_IEEE1394) &&
	    (dev->type != ARPHRD_TUNNEL6)) {
		/* Alas, we support only Ethernet autoconfiguration. */
		return;
	}

	idev = addrconf_add_dev(dev);
	if (IS_ERR(idev))
		return;

	memset(&addr, 0, sizeof(struct in6_addr));
	addr.s6_addr32[0] = htonl(0xFE800000);

	if (ipv6_generate_eui64(addr.s6_addr + 8, dev) == 0)
		addrconf_add_linklocal(idev, &addr);
}

#if IS_ENABLED(CONFIG_IPV6_SIT)
static void addrconf_sit_config(struct net_device *dev)
{
	struct inet6_dev *idev;

	ASSERT_RTNL();

	/*
	 * Configure the tunnel with one of our IPv4
	 * addresses... we should configure all of
	 * our v4 addrs in the tunnel
	 */

	if ((idev = ipv6_find_idev(dev)) == NULL) {
		pr_debug("%s: add_dev failed\n", __func__);
		return;
	}

	if (dev->priv_flags & IFF_ISATAP) {
		struct in6_addr addr;

		ipv6_addr_set(&addr,  htonl(0xFE800000), 0, 0, 0);
		if (!ipv6_generate_eui64(addr.s6_addr + 8, dev))
			addrconf_add_linklocal(idev, &addr);
		return;
	}

	sit_add_v4_addrs(idev);

	if (dev->flags&IFF_POINTOPOINT)
		addrconf_add_mroute(dev);
}
#endif

#if IS_ENABLED(CONFIG_NET_IPGRE)
static void addrconf_gre_config(struct net_device *dev)
{
	struct inet6_dev *idev;
	struct in6_addr addr;

	ASSERT_RTNL();

	if ((idev = ipv6_find_idev(dev)) == NULL) {
		pr_debug("%s: add_dev failed\n", __func__);
		return;
	}

	ipv6_addr_set(&addr,  htonl(0xFE800000), 0, 0, 0);
	if (!ipv6_generate_eui64(addr.s6_addr + 8, dev))
		addrconf_add_linklocal(idev, &addr);
}
#endif

static inline int
ipv6_inherit_linklocal(struct inet6_dev *idev, struct net_device *link_dev)
{
	struct in6_addr lladdr;

	if (!ipv6_get_lladdr(link_dev, &lladdr, IFA_F_TENTATIVE)) {
		addrconf_add_linklocal(idev, &lladdr);
		return 0;
	}
	return -1;
}

static int addrconf_notify(struct notifier_block *this, unsigned long event,
			   void *ptr)
{
	struct net_device *dev = netdev_notifier_info_to_dev(ptr);
	struct inet6_dev *idev = __in6_dev_get(dev);
	int run_pending = 0;
	int err;

	switch (event) {
	case NETDEV_REGISTER:
		if (!idev && dev->mtu >= IPV6_MIN_MTU) {
			idev = ipv6_add_dev(dev);
			if (!idev)
				return notifier_from_errno(-ENOMEM);
		}
		break;

	case NETDEV_UP:
	case NETDEV_CHANGE:
		if (dev->flags & IFF_SLAVE)
			break;

		if (event == NETDEV_UP) {
			if (!addrconf_qdisc_ok(dev)) {
				/* device is not ready yet. */
				pr_info("ADDRCONF(NETDEV_UP): %s: link is not ready\n",
					dev->name);
				break;
			}

			if (!idev && dev->mtu >= IPV6_MIN_MTU)
				idev = ipv6_add_dev(dev);

			if (idev) {
				idev->if_flags |= IF_READY;
				run_pending = 1;
			}
		} else {
			if (!addrconf_qdisc_ok(dev)) {
				/* device is still not ready. */
				break;
			}

			if (idev) {
				if (idev->if_flags & IF_READY)
					/* device is already configured. */
					break;
				idev->if_flags |= IF_READY;
			}

			pr_info("ADDRCONF(NETDEV_CHANGE): %s: link becomes ready\n",
				dev->name);

			run_pending = 1;
		}

		switch (dev->type) {
#if IS_ENABLED(CONFIG_IPV6_SIT)
		case ARPHRD_SIT:
			addrconf_sit_config(dev);
			break;
#endif
#if IS_ENABLED(CONFIG_NET_IPGRE)
		case ARPHRD_IPGRE:
			addrconf_gre_config(dev);
			break;
#endif
		case ARPHRD_LOOPBACK:
			init_loopback(dev);
			break;

		default:
			addrconf_dev_config(dev);
			break;
		}

		if (idev) {
			if (run_pending)
				addrconf_dad_run(idev);

			/*
			 * If the MTU changed during the interface down,
			 * when the interface up, the changed MTU must be
			 * reflected in the idev as well as routers.
			 */
			if (idev->cnf.mtu6 != dev->mtu &&
			    dev->mtu >= IPV6_MIN_MTU) {
				rt6_mtu_change(dev, dev->mtu);
				idev->cnf.mtu6 = dev->mtu;
			}
			idev->tstamp = jiffies;
			inet6_ifinfo_notify(RTM_NEWLINK, idev);

			/*
			 * If the changed mtu during down is lower than
			 * IPV6_MIN_MTU stop IPv6 on this interface.
			 */
			if (dev->mtu < IPV6_MIN_MTU)
				addrconf_ifdown(dev, 1);
		}
		break;

	case NETDEV_CHANGEMTU:
		if (idev && dev->mtu >= IPV6_MIN_MTU) {
			rt6_mtu_change(dev, dev->mtu);
			idev->cnf.mtu6 = dev->mtu;
			break;
		}

		if (!idev && dev->mtu >= IPV6_MIN_MTU) {
			idev = ipv6_add_dev(dev);
			if (idev)
				break;
		}

		/*
		 * MTU falled under IPV6_MIN_MTU.
		 * Stop IPv6 on this interface.
		 */

	case NETDEV_DOWN:
	case NETDEV_UNREGISTER:
		/*
		 *	Remove all addresses from this interface.
		 */
		addrconf_ifdown(dev, event != NETDEV_DOWN);
		break;

	case NETDEV_CHANGENAME:
		if (idev) {
			snmp6_unregister_dev(idev);
			addrconf_sysctl_unregister(idev);
			addrconf_sysctl_register(idev);
			err = snmp6_register_dev(idev);
			if (err)
				return notifier_from_errno(err);
		}
		break;

	case NETDEV_PRE_TYPE_CHANGE:
	case NETDEV_POST_TYPE_CHANGE:
		addrconf_type_change(dev, event);
		break;
	}

	return NOTIFY_OK;
}

/*
 *	addrconf module should be notified of a device going up
 */
static struct notifier_block ipv6_dev_notf = {
	.notifier_call = addrconf_notify,
};

static void addrconf_type_change(struct net_device *dev, unsigned long event)
{
	struct inet6_dev *idev;
	ASSERT_RTNL();

	idev = __in6_dev_get(dev);

	if (event == NETDEV_POST_TYPE_CHANGE)
		ipv6_mc_remap(idev);
	else if (event == NETDEV_PRE_TYPE_CHANGE)
		ipv6_mc_unmap(idev);
}

static int addrconf_ifdown(struct net_device *dev, int how)
{
	struct net *net = dev_net(dev);
	struct inet6_dev *idev;
	struct inet6_ifaddr *ifa;
	int state, i;

	ASSERT_RTNL();

	rt6_ifdown(net, dev);
	neigh_ifdown(&nd_tbl, dev);

	idev = __in6_dev_get(dev);
	if (idev == NULL)
		return -ENODEV;

	/*
	 * Step 1: remove reference to ipv6 device from parent device.
	 *	   Do not dev_put!
	 */
	if (how) {
		idev->dead = 1;

		/* protected by rtnl_lock */
		RCU_INIT_POINTER(dev->ip6_ptr, NULL);

		/* Step 1.5: remove snmp6 entry */
		snmp6_unregister_dev(idev);

	}

	/* Step 2: clear hash table */
	for (i = 0; i < IN6_ADDR_HSIZE; i++) {
		struct hlist_head *h = &inet6_addr_lst[i];

		spin_lock_bh(&addrconf_hash_lock);
	restart:
		hlist_for_each_entry_rcu(ifa, h, addr_lst) {
			if (ifa->idev == idev) {
				hlist_del_init_rcu(&ifa->addr_lst);
				addrconf_del_dad_timer(ifa);
				goto restart;
			}
		}
		spin_unlock_bh(&addrconf_hash_lock);
	}

	write_lock_bh(&idev->lock);

	addrconf_del_rs_timer(idev);

	/* Step 2: clear flags for stateless addrconf */
	if (!how)
		idev->if_flags &= ~(IF_RS_SENT|IF_RA_RCVD|IF_READY);

	if (how && del_timer(&idev->regen_timer))
		in6_dev_put(idev);

	/* Step 3: clear tempaddr list */
	while (!list_empty(&idev->tempaddr_list)) {
		ifa = list_first_entry(&idev->tempaddr_list,
				       struct inet6_ifaddr, tmp_list);
		list_del(&ifa->tmp_list);
		write_unlock_bh(&idev->lock);
		spin_lock_bh(&ifa->lock);

		if (ifa->ifpub) {
			in6_ifa_put(ifa->ifpub);
			ifa->ifpub = NULL;
		}
		spin_unlock_bh(&ifa->lock);
		in6_ifa_put(ifa);
		write_lock_bh(&idev->lock);
	}

	while (!list_empty(&idev->addr_list)) {
		ifa = list_first_entry(&idev->addr_list,
				       struct inet6_ifaddr, if_list);
		addrconf_del_dad_timer(ifa);

		list_del(&ifa->if_list);

		write_unlock_bh(&idev->lock);

		spin_lock_bh(&ifa->state_lock);
		state = ifa->state;
		ifa->state = INET6_IFADDR_STATE_DEAD;
		spin_unlock_bh(&ifa->state_lock);

		if (state != INET6_IFADDR_STATE_DEAD) {
			__ipv6_ifa_notify(RTM_DELADDR, ifa);
			inet6addr_notifier_call_chain(NETDEV_DOWN, ifa);
		}
		in6_ifa_put(ifa);

		write_lock_bh(&idev->lock);
	}

	write_unlock_bh(&idev->lock);

	/* Step 5: Discard multicast list */
	if (how)
		ipv6_mc_destroy_dev(idev);
	else
		ipv6_mc_down(idev);

	idev->tstamp = jiffies;

	/* Last: Shot the device (if unregistered) */
	if (how) {
		addrconf_sysctl_unregister(idev);
		neigh_parms_release(&nd_tbl, idev->nd_parms);
		neigh_ifdown(&nd_tbl, dev);
		in6_dev_put(idev);
	}
	return 0;
}

static void addrconf_rs_timer(unsigned long data)
{
	struct inet6_dev *idev = (struct inet6_dev *)data;
	struct net_device *dev = idev->dev;
	struct in6_addr lladdr;

	write_lock(&idev->lock);
	if (idev->dead || !(idev->if_flags & IF_READY))
		goto out;

	if (!ipv6_accept_ra(idev))
		goto out;

	/* Announcement received after solicitation was sent */
	if (idev->if_flags & IF_RA_RCVD)
		goto out;

	if (idev->rs_probes++ < idev->cnf.rtr_solicits) {
		write_unlock(&idev->lock);
		if (!ipv6_get_lladdr(dev, &lladdr, IFA_F_TENTATIVE))
			ndisc_send_rs(dev, &lladdr,
				      &in6addr_linklocal_allrouters);
		else
			goto put;

		write_lock(&idev->lock);
		/* The wait after the last probe can be shorter */
		addrconf_mod_rs_timer(idev, (idev->rs_probes ==
					     idev->cnf.rtr_solicits) ?
				      idev->cnf.rtr_solicit_delay :
				      idev->cnf.rtr_solicit_interval);
	} else {
		/*
		 * Note: we do not support deprecated "all on-link"
		 * assumption any longer.
		 */
		pr_debug("%s: no IPv6 routers present\n", idev->dev->name);
	}

out:
	write_unlock(&idev->lock);
put:
	in6_dev_put(idev);
}

/*
 *	Duplicate Address Detection
 */
static void addrconf_dad_kick(struct inet6_ifaddr *ifp)
{
	unsigned long rand_num;
	struct inet6_dev *idev = ifp->idev;

	if (ifp->flags & IFA_F_OPTIMISTIC)
		rand_num = 0;
	else
		rand_num = net_random() % (idev->cnf.rtr_solicit_delay ? : 1);

	ifp->dad_probes = idev->cnf.dad_transmits;
	addrconf_mod_dad_timer(ifp, rand_num);
}

static void addrconf_dad_start(struct inet6_ifaddr *ifp)
{
	struct inet6_dev *idev = ifp->idev;
	struct net_device *dev = idev->dev;

	addrconf_join_solict(dev, &ifp->addr);

	net_srandom(ifp->addr.s6_addr32[3]);

	read_lock_bh(&idev->lock);
	spin_lock(&ifp->lock);
	if (ifp->state == INET6_IFADDR_STATE_DEAD)
		goto out;

	if (dev->flags&(IFF_NOARP|IFF_LOOPBACK) ||
	    !(dev->flags&IFF_MULTICAST) ||
	    idev->cnf.accept_dad < 1 ||
	    !(ifp->flags&IFA_F_TENTATIVE) ||
	    ifp->flags & IFA_F_NODAD) {
		ifp->flags &= ~(IFA_F_TENTATIVE|IFA_F_OPTIMISTIC|IFA_F_DADFAILED);
		spin_unlock(&ifp->lock);
		read_unlock_bh(&idev->lock);

		addrconf_dad_completed(ifp);
		return;
	}

	if (!(idev->if_flags & IF_READY)) {
		spin_unlock(&ifp->lock);
		read_unlock_bh(&idev->lock);
		/*
		 * If the device is not ready:
		 * - keep it tentative if it is a permanent address.
		 * - otherwise, kill it.
		 */
		in6_ifa_hold(ifp);
		addrconf_dad_stop(ifp, 0);
		return;
	}

	/*
	 * Optimistic nodes can start receiving
	 * Frames right away
	 */
	if (ifp->flags & IFA_F_OPTIMISTIC)
		ip6_ins_rt(ifp->rt);

	addrconf_dad_kick(ifp);
out:
	spin_unlock(&ifp->lock);
	read_unlock_bh(&idev->lock);
}

static void addrconf_dad_timer(unsigned long data)
{
	struct inet6_ifaddr *ifp = (struct inet6_ifaddr *) data;
	struct inet6_dev *idev = ifp->idev;
	struct in6_addr mcaddr;

	if (!ifp->dad_probes && addrconf_dad_end(ifp))
		goto out;

	write_lock(&idev->lock);
	if (idev->dead || !(idev->if_flags & IF_READY)) {
		write_unlock(&idev->lock);
		goto out;
	}

	spin_lock(&ifp->lock);
	if (ifp->state == INET6_IFADDR_STATE_DEAD) {
		spin_unlock(&ifp->lock);
		write_unlock(&idev->lock);
		goto out;
	}

	if (ifp->dad_probes == 0) {
		/*
		 * DAD was successful
		 */

		ifp->flags &= ~(IFA_F_TENTATIVE|IFA_F_OPTIMISTIC|IFA_F_DADFAILED);
		spin_unlock(&ifp->lock);
		write_unlock(&idev->lock);

		addrconf_dad_completed(ifp);

		goto out;
	}

	ifp->dad_probes--;
	addrconf_mod_dad_timer(ifp, ifp->idev->nd_parms->retrans_time);
	spin_unlock(&ifp->lock);
	write_unlock(&idev->lock);

	/* send a neighbour solicitation for our addr */
	addrconf_addr_solict_mult(&ifp->addr, &mcaddr);
	ndisc_send_ns(ifp->idev->dev, NULL, &ifp->addr, &mcaddr, &in6addr_any);
out:
	in6_ifa_put(ifp);
}

/* ifp->idev must be at least read locked */
static bool ipv6_lonely_lladdr(struct inet6_ifaddr *ifp)
{
	struct inet6_ifaddr *ifpiter;
	struct inet6_dev *idev = ifp->idev;

	list_for_each_entry(ifpiter, &idev->addr_list, if_list) {
		if (ifp != ifpiter && ifpiter->scope == IFA_LINK &&
		    (ifpiter->flags & (IFA_F_PERMANENT|IFA_F_TENTATIVE|
				       IFA_F_OPTIMISTIC|IFA_F_DADFAILED)) ==
		    IFA_F_PERMANENT)
			return false;
	}
	return true;
}

static void addrconf_dad_completed(struct inet6_ifaddr *ifp)
{
	struct net_device *dev = ifp->idev->dev;
	struct in6_addr lladdr;
	bool send_rs, send_mld;

	addrconf_del_dad_timer(ifp);

	/*
	 *	Configure the address for reception. Now it is valid.
	 */

	ipv6_ifa_notify(RTM_NEWADDR, ifp);

	/* If added prefix is link local and we are prepared to process
	   router advertisements, start sending router solicitations.
	 */

	read_lock_bh(&ifp->idev->lock);
	send_mld = ifp->scope == IFA_LINK && ipv6_lonely_lladdr(ifp);
	send_rs = send_mld &&
		  ipv6_accept_ra(ifp->idev) &&
		  ifp->idev->cnf.rtr_solicits > 0 &&
<<<<<<< HEAD
		  (dev->flags&IFF_LOOPBACK) == 0 &&
		  (dev->flags&IFF_MULTICAST);
	spin_unlock(&ifp->lock);
=======
		  (dev->flags&IFF_LOOPBACK) == 0;
>>>>>>> d8ec26d7
	read_unlock_bh(&ifp->idev->lock);

	/* While dad is in progress mld report's source address is in6_addrany.
	 * Resend with proper ll now.
	 */
	if (send_mld)
		ipv6_mc_dad_complete(ifp->idev);

	if (send_rs) {
		/*
		 *	If a host as already performed a random delay
		 *	[...] as part of DAD [...] there is no need
		 *	to delay again before sending the first RS
		 */
		if (ipv6_get_lladdr(dev, &lladdr, IFA_F_TENTATIVE))
			return;
		ndisc_send_rs(dev, &lladdr, &in6addr_linklocal_allrouters);

		write_lock_bh(&ifp->idev->lock);
		spin_lock(&ifp->lock);
		ifp->idev->rs_probes = 1;
		ifp->idev->if_flags |= IF_RS_SENT;
		addrconf_mod_rs_timer(ifp->idev,
				      ifp->idev->cnf.rtr_solicit_interval);
		spin_unlock(&ifp->lock);
		write_unlock_bh(&ifp->idev->lock);
	}
}

static void addrconf_dad_run(struct inet6_dev *idev)
{
	struct inet6_ifaddr *ifp;

	read_lock_bh(&idev->lock);
	list_for_each_entry(ifp, &idev->addr_list, if_list) {
		spin_lock(&ifp->lock);
		if (ifp->flags & IFA_F_TENTATIVE &&
		    ifp->state == INET6_IFADDR_STATE_DAD)
			addrconf_dad_kick(ifp);
		spin_unlock(&ifp->lock);
	}
	read_unlock_bh(&idev->lock);
}

#ifdef CONFIG_PROC_FS
struct if6_iter_state {
	struct seq_net_private p;
	int bucket;
	int offset;
};

static struct inet6_ifaddr *if6_get_first(struct seq_file *seq, loff_t pos)
{
	struct inet6_ifaddr *ifa = NULL;
	struct if6_iter_state *state = seq->private;
	struct net *net = seq_file_net(seq);
	int p = 0;

	/* initial bucket if pos is 0 */
	if (pos == 0) {
		state->bucket = 0;
		state->offset = 0;
	}

	for (; state->bucket < IN6_ADDR_HSIZE; ++state->bucket) {
		hlist_for_each_entry_rcu_bh(ifa, &inet6_addr_lst[state->bucket],
					 addr_lst) {
			if (!net_eq(dev_net(ifa->idev->dev), net))
				continue;
			/* sync with offset */
			if (p < state->offset) {
				p++;
				continue;
			}
			state->offset++;
			return ifa;
		}

		/* prepare for next bucket */
		state->offset = 0;
		p = 0;
	}
	return NULL;
}

static struct inet6_ifaddr *if6_get_next(struct seq_file *seq,
					 struct inet6_ifaddr *ifa)
{
	struct if6_iter_state *state = seq->private;
	struct net *net = seq_file_net(seq);

	hlist_for_each_entry_continue_rcu_bh(ifa, addr_lst) {
		if (!net_eq(dev_net(ifa->idev->dev), net))
			continue;
		state->offset++;
		return ifa;
	}

	while (++state->bucket < IN6_ADDR_HSIZE) {
		state->offset = 0;
		hlist_for_each_entry_rcu_bh(ifa,
				     &inet6_addr_lst[state->bucket], addr_lst) {
			if (!net_eq(dev_net(ifa->idev->dev), net))
				continue;
			state->offset++;
			return ifa;
		}
	}

	return NULL;
}

static void *if6_seq_start(struct seq_file *seq, loff_t *pos)
	__acquires(rcu_bh)
{
	rcu_read_lock_bh();
	return if6_get_first(seq, *pos);
}

static void *if6_seq_next(struct seq_file *seq, void *v, loff_t *pos)
{
	struct inet6_ifaddr *ifa;

	ifa = if6_get_next(seq, v);
	++*pos;
	return ifa;
}

static void if6_seq_stop(struct seq_file *seq, void *v)
	__releases(rcu_bh)
{
	rcu_read_unlock_bh();
}

static int if6_seq_show(struct seq_file *seq, void *v)
{
	struct inet6_ifaddr *ifp = (struct inet6_ifaddr *)v;
	seq_printf(seq, "%pi6 %02x %02x %02x %02x %8s\n",
		   &ifp->addr,
		   ifp->idev->dev->ifindex,
		   ifp->prefix_len,
		   ifp->scope,
		   ifp->flags,
		   ifp->idev->dev->name);
	return 0;
}

static const struct seq_operations if6_seq_ops = {
	.start	= if6_seq_start,
	.next	= if6_seq_next,
	.show	= if6_seq_show,
	.stop	= if6_seq_stop,
};

static int if6_seq_open(struct inode *inode, struct file *file)
{
	return seq_open_net(inode, file, &if6_seq_ops,
			    sizeof(struct if6_iter_state));
}

static const struct file_operations if6_fops = {
	.owner		= THIS_MODULE,
	.open		= if6_seq_open,
	.read		= seq_read,
	.llseek		= seq_lseek,
	.release	= seq_release_net,
};

static int __net_init if6_proc_net_init(struct net *net)
{
	if (!proc_create("if_inet6", S_IRUGO, net->proc_net, &if6_fops))
		return -ENOMEM;
	return 0;
}

static void __net_exit if6_proc_net_exit(struct net *net)
{
	remove_proc_entry("if_inet6", net->proc_net);
}

static struct pernet_operations if6_proc_net_ops = {
       .init = if6_proc_net_init,
       .exit = if6_proc_net_exit,
};

int __init if6_proc_init(void)
{
	return register_pernet_subsys(&if6_proc_net_ops);
}

void if6_proc_exit(void)
{
	unregister_pernet_subsys(&if6_proc_net_ops);
}
#endif	/* CONFIG_PROC_FS */

#if IS_ENABLED(CONFIG_IPV6_MIP6)
/* Check if address is a home address configured on any interface. */
int ipv6_chk_home_addr(struct net *net, const struct in6_addr *addr)
{
	int ret = 0;
	struct inet6_ifaddr *ifp = NULL;
	unsigned int hash = inet6_addr_hash(addr);

	rcu_read_lock_bh();
	hlist_for_each_entry_rcu_bh(ifp, &inet6_addr_lst[hash], addr_lst) {
		if (!net_eq(dev_net(ifp->idev->dev), net))
			continue;
		if (ipv6_addr_equal(&ifp->addr, addr) &&
		    (ifp->flags & IFA_F_HOMEADDRESS)) {
			ret = 1;
			break;
		}
	}
	rcu_read_unlock_bh();
	return ret;
}
#endif

/*
 *	Periodic address status verification
 */

static void addrconf_verify(unsigned long foo)
{
	unsigned long now, next, next_sec, next_sched;
	struct inet6_ifaddr *ifp;
	int i;

	rcu_read_lock_bh();
	spin_lock(&addrconf_verify_lock);
	now = jiffies;
	next = round_jiffies_up(now + ADDR_CHECK_FREQUENCY);

	del_timer(&addr_chk_timer);

	for (i = 0; i < IN6_ADDR_HSIZE; i++) {
restart:
		hlist_for_each_entry_rcu_bh(ifp,
					 &inet6_addr_lst[i], addr_lst) {
			unsigned long age;

			/* When setting preferred_lft to a value not zero or
			 * infinity, while valid_lft is infinity
			 * IFA_F_PERMANENT has a non-infinity life time.
			 */
			if ((ifp->flags & IFA_F_PERMANENT) &&
			    (ifp->prefered_lft == INFINITY_LIFE_TIME))
				continue;

			spin_lock(&ifp->lock);
			/* We try to batch several events at once. */
			age = (now - ifp->tstamp + ADDRCONF_TIMER_FUZZ_MINUS) / HZ;

			if (ifp->valid_lft != INFINITY_LIFE_TIME &&
			    age >= ifp->valid_lft) {
				spin_unlock(&ifp->lock);
				in6_ifa_hold(ifp);
				ipv6_del_addr(ifp);
				goto restart;
			} else if (ifp->prefered_lft == INFINITY_LIFE_TIME) {
				spin_unlock(&ifp->lock);
				continue;
			} else if (age >= ifp->prefered_lft) {
				/* jiffies - ifp->tstamp > age >= ifp->prefered_lft */
				int deprecate = 0;

				if (!(ifp->flags&IFA_F_DEPRECATED)) {
					deprecate = 1;
					ifp->flags |= IFA_F_DEPRECATED;
				}

				if ((ifp->valid_lft != INFINITY_LIFE_TIME) &&
				    (time_before(ifp->tstamp + ifp->valid_lft * HZ, next)))
					next = ifp->tstamp + ifp->valid_lft * HZ;

				spin_unlock(&ifp->lock);

				if (deprecate) {
					in6_ifa_hold(ifp);

					ipv6_ifa_notify(0, ifp);
					in6_ifa_put(ifp);
					goto restart;
				}
			} else if ((ifp->flags&IFA_F_TEMPORARY) &&
				   !(ifp->flags&IFA_F_TENTATIVE)) {
				unsigned long regen_advance = ifp->idev->cnf.regen_max_retry *
					ifp->idev->cnf.dad_transmits *
					ifp->idev->nd_parms->retrans_time / HZ;

				if (age >= ifp->prefered_lft - regen_advance) {
					struct inet6_ifaddr *ifpub = ifp->ifpub;
					if (time_before(ifp->tstamp + ifp->prefered_lft * HZ, next))
						next = ifp->tstamp + ifp->prefered_lft * HZ;
					if (!ifp->regen_count && ifpub) {
						ifp->regen_count++;
						in6_ifa_hold(ifp);
						in6_ifa_hold(ifpub);
						spin_unlock(&ifp->lock);

						spin_lock(&ifpub->lock);
						ifpub->regen_count = 0;
						spin_unlock(&ifpub->lock);
						ipv6_create_tempaddr(ifpub, ifp);
						in6_ifa_put(ifpub);
						in6_ifa_put(ifp);
						goto restart;
					}
				} else if (time_before(ifp->tstamp + ifp->prefered_lft * HZ - regen_advance * HZ, next))
					next = ifp->tstamp + ifp->prefered_lft * HZ - regen_advance * HZ;
				spin_unlock(&ifp->lock);
			} else {
				/* ifp->prefered_lft <= ifp->valid_lft */
				if (time_before(ifp->tstamp + ifp->prefered_lft * HZ, next))
					next = ifp->tstamp + ifp->prefered_lft * HZ;
				spin_unlock(&ifp->lock);
			}
		}
	}

	next_sec = round_jiffies_up(next);
	next_sched = next;

	/* If rounded timeout is accurate enough, accept it. */
	if (time_before(next_sec, next + ADDRCONF_TIMER_FUZZ))
		next_sched = next_sec;

	/* And minimum interval is ADDRCONF_TIMER_FUZZ_MAX. */
	if (time_before(next_sched, jiffies + ADDRCONF_TIMER_FUZZ_MAX))
		next_sched = jiffies + ADDRCONF_TIMER_FUZZ_MAX;

	ADBG(KERN_DEBUG "now = %lu, schedule = %lu, rounded schedule = %lu => %lu\n",
	      now, next, next_sec, next_sched);

	addr_chk_timer.expires = next_sched;
	add_timer(&addr_chk_timer);
	spin_unlock(&addrconf_verify_lock);
	rcu_read_unlock_bh();
}

static struct in6_addr *extract_addr(struct nlattr *addr, struct nlattr *local,
				     struct in6_addr **peer_pfx)
{
	struct in6_addr *pfx = NULL;

	*peer_pfx = NULL;

	if (addr)
		pfx = nla_data(addr);

	if (local) {
		if (pfx && nla_memcmp(local, pfx, sizeof(*pfx)))
			*peer_pfx = pfx;
		pfx = nla_data(local);
	}

	return pfx;
}

static const struct nla_policy ifa_ipv6_policy[IFA_MAX+1] = {
	[IFA_ADDRESS]		= { .len = sizeof(struct in6_addr) },
	[IFA_LOCAL]		= { .len = sizeof(struct in6_addr) },
	[IFA_CACHEINFO]		= { .len = sizeof(struct ifa_cacheinfo) },
};

static int
inet6_rtm_deladdr(struct sk_buff *skb, struct nlmsghdr *nlh)
{
	struct net *net = sock_net(skb->sk);
	struct ifaddrmsg *ifm;
	struct nlattr *tb[IFA_MAX+1];
	struct in6_addr *pfx, *peer_pfx;
	int err;

	err = nlmsg_parse(nlh, sizeof(*ifm), tb, IFA_MAX, ifa_ipv6_policy);
	if (err < 0)
		return err;

	ifm = nlmsg_data(nlh);
	pfx = extract_addr(tb[IFA_ADDRESS], tb[IFA_LOCAL], &peer_pfx);
	if (pfx == NULL)
		return -EINVAL;

	return inet6_addr_del(net, ifm->ifa_index, pfx, ifm->ifa_prefixlen);
}

static int inet6_addr_modify(struct inet6_ifaddr *ifp, u8 ifa_flags,
			     u32 prefered_lft, u32 valid_lft)
{
	u32 flags;
	clock_t expires;
	unsigned long timeout;

	if (!valid_lft || (prefered_lft > valid_lft))
		return -EINVAL;

	timeout = addrconf_timeout_fixup(valid_lft, HZ);
	if (addrconf_finite_timeout(timeout)) {
		expires = jiffies_to_clock_t(timeout * HZ);
		valid_lft = timeout;
		flags = RTF_EXPIRES;
	} else {
		expires = 0;
		flags = 0;
		ifa_flags |= IFA_F_PERMANENT;
	}

	timeout = addrconf_timeout_fixup(prefered_lft, HZ);
	if (addrconf_finite_timeout(timeout)) {
		if (timeout == 0)
			ifa_flags |= IFA_F_DEPRECATED;
		prefered_lft = timeout;
	}

	spin_lock_bh(&ifp->lock);
	ifp->flags = (ifp->flags & ~(IFA_F_DEPRECATED | IFA_F_PERMANENT | IFA_F_NODAD | IFA_F_HOMEADDRESS)) | ifa_flags;
	ifp->tstamp = jiffies;
	ifp->valid_lft = valid_lft;
	ifp->prefered_lft = prefered_lft;

	spin_unlock_bh(&ifp->lock);
	if (!(ifp->flags&IFA_F_TENTATIVE))
		ipv6_ifa_notify(0, ifp);

	addrconf_prefix_route(&ifp->addr, ifp->prefix_len, ifp->idev->dev,
			      expires, flags);
	addrconf_verify(0);

	return 0;
}

static int
inet6_rtm_newaddr(struct sk_buff *skb, struct nlmsghdr *nlh)
{
	struct net *net = sock_net(skb->sk);
	struct ifaddrmsg *ifm;
	struct nlattr *tb[IFA_MAX+1];
	struct in6_addr *pfx, *peer_pfx;
	struct inet6_ifaddr *ifa;
	struct net_device *dev;
	u32 valid_lft = INFINITY_LIFE_TIME, preferred_lft = INFINITY_LIFE_TIME;
	u8 ifa_flags;
	int err;

	err = nlmsg_parse(nlh, sizeof(*ifm), tb, IFA_MAX, ifa_ipv6_policy);
	if (err < 0)
		return err;

	ifm = nlmsg_data(nlh);
	pfx = extract_addr(tb[IFA_ADDRESS], tb[IFA_LOCAL], &peer_pfx);
	if (pfx == NULL)
		return -EINVAL;

	if (tb[IFA_CACHEINFO]) {
		struct ifa_cacheinfo *ci;

		ci = nla_data(tb[IFA_CACHEINFO]);
		valid_lft = ci->ifa_valid;
		preferred_lft = ci->ifa_prefered;
	} else {
		preferred_lft = INFINITY_LIFE_TIME;
		valid_lft = INFINITY_LIFE_TIME;
	}

	dev =  __dev_get_by_index(net, ifm->ifa_index);
	if (dev == NULL)
		return -ENODEV;

	/* We ignore other flags so far. */
	ifa_flags = ifm->ifa_flags & (IFA_F_NODAD | IFA_F_HOMEADDRESS);

	ifa = ipv6_get_ifaddr(net, pfx, dev, 1);
	if (ifa == NULL) {
		/*
		 * It would be best to check for !NLM_F_CREATE here but
		 * userspace alreay relies on not having to provide this.
		 */
		return inet6_addr_add(net, ifm->ifa_index, pfx, peer_pfx,
				      ifm->ifa_prefixlen, ifa_flags,
				      preferred_lft, valid_lft);
	}

	if (nlh->nlmsg_flags & NLM_F_EXCL ||
	    !(nlh->nlmsg_flags & NLM_F_REPLACE))
		err = -EEXIST;
	else
		err = inet6_addr_modify(ifa, ifa_flags, preferred_lft, valid_lft);

	in6_ifa_put(ifa);

	return err;
}

static void put_ifaddrmsg(struct nlmsghdr *nlh, u8 prefixlen, u8 flags,
			  u8 scope, int ifindex)
{
	struct ifaddrmsg *ifm;

	ifm = nlmsg_data(nlh);
	ifm->ifa_family = AF_INET6;
	ifm->ifa_prefixlen = prefixlen;
	ifm->ifa_flags = flags;
	ifm->ifa_scope = scope;
	ifm->ifa_index = ifindex;
}

static int put_cacheinfo(struct sk_buff *skb, unsigned long cstamp,
			 unsigned long tstamp, u32 preferred, u32 valid)
{
	struct ifa_cacheinfo ci;

	ci.cstamp = cstamp_delta(cstamp);
	ci.tstamp = cstamp_delta(tstamp);
	ci.ifa_prefered = preferred;
	ci.ifa_valid = valid;

	return nla_put(skb, IFA_CACHEINFO, sizeof(ci), &ci);
}

static inline int rt_scope(int ifa_scope)
{
	if (ifa_scope & IFA_HOST)
		return RT_SCOPE_HOST;
	else if (ifa_scope & IFA_LINK)
		return RT_SCOPE_LINK;
	else if (ifa_scope & IFA_SITE)
		return RT_SCOPE_SITE;
	else
		return RT_SCOPE_UNIVERSE;
}

static inline int inet6_ifaddr_msgsize(void)
{
	return NLMSG_ALIGN(sizeof(struct ifaddrmsg))
	       + nla_total_size(16) /* IFA_LOCAL */
	       + nla_total_size(16) /* IFA_ADDRESS */
	       + nla_total_size(sizeof(struct ifa_cacheinfo));
}

static int inet6_fill_ifaddr(struct sk_buff *skb, struct inet6_ifaddr *ifa,
			     u32 portid, u32 seq, int event, unsigned int flags)
{
	struct nlmsghdr  *nlh;
	u32 preferred, valid;

	nlh = nlmsg_put(skb, portid, seq, event, sizeof(struct ifaddrmsg), flags);
	if (nlh == NULL)
		return -EMSGSIZE;

	put_ifaddrmsg(nlh, ifa->prefix_len, ifa->flags, rt_scope(ifa->scope),
		      ifa->idev->dev->ifindex);

	if (!((ifa->flags&IFA_F_PERMANENT) &&
	      (ifa->prefered_lft == INFINITY_LIFE_TIME))) {
		preferred = ifa->prefered_lft;
		valid = ifa->valid_lft;
		if (preferred != INFINITY_LIFE_TIME) {
			long tval = (jiffies - ifa->tstamp)/HZ;
			if (preferred > tval)
				preferred -= tval;
			else
				preferred = 0;
			if (valid != INFINITY_LIFE_TIME) {
				if (valid > tval)
					valid -= tval;
				else
					valid = 0;
			}
		}
	} else {
		preferred = INFINITY_LIFE_TIME;
		valid = INFINITY_LIFE_TIME;
	}

	if (!ipv6_addr_any(&ifa->peer_addr)) {
		if (nla_put(skb, IFA_LOCAL, 16, &ifa->addr) < 0 ||
		    nla_put(skb, IFA_ADDRESS, 16, &ifa->peer_addr) < 0)
			goto error;
	} else
		if (nla_put(skb, IFA_ADDRESS, 16, &ifa->addr) < 0)
			goto error;

	if (put_cacheinfo(skb, ifa->cstamp, ifa->tstamp, preferred, valid) < 0)
		goto error;

	return nlmsg_end(skb, nlh);

error:
	nlmsg_cancel(skb, nlh);
	return -EMSGSIZE;
}

static int inet6_fill_ifmcaddr(struct sk_buff *skb, struct ifmcaddr6 *ifmca,
				u32 portid, u32 seq, int event, u16 flags)
{
	struct nlmsghdr  *nlh;
	u8 scope = RT_SCOPE_UNIVERSE;
	int ifindex = ifmca->idev->dev->ifindex;

	if (ipv6_addr_scope(&ifmca->mca_addr) & IFA_SITE)
		scope = RT_SCOPE_SITE;

	nlh = nlmsg_put(skb, portid, seq, event, sizeof(struct ifaddrmsg), flags);
	if (nlh == NULL)
		return -EMSGSIZE;

	put_ifaddrmsg(nlh, 128, IFA_F_PERMANENT, scope, ifindex);
	if (nla_put(skb, IFA_MULTICAST, 16, &ifmca->mca_addr) < 0 ||
	    put_cacheinfo(skb, ifmca->mca_cstamp, ifmca->mca_tstamp,
			  INFINITY_LIFE_TIME, INFINITY_LIFE_TIME) < 0) {
		nlmsg_cancel(skb, nlh);
		return -EMSGSIZE;
	}

	return nlmsg_end(skb, nlh);
}

static int inet6_fill_ifacaddr(struct sk_buff *skb, struct ifacaddr6 *ifaca,
				u32 portid, u32 seq, int event, unsigned int flags)
{
	struct nlmsghdr  *nlh;
	u8 scope = RT_SCOPE_UNIVERSE;
	int ifindex = ifaca->aca_idev->dev->ifindex;

	if (ipv6_addr_scope(&ifaca->aca_addr) & IFA_SITE)
		scope = RT_SCOPE_SITE;

	nlh = nlmsg_put(skb, portid, seq, event, sizeof(struct ifaddrmsg), flags);
	if (nlh == NULL)
		return -EMSGSIZE;

	put_ifaddrmsg(nlh, 128, IFA_F_PERMANENT, scope, ifindex);
	if (nla_put(skb, IFA_ANYCAST, 16, &ifaca->aca_addr) < 0 ||
	    put_cacheinfo(skb, ifaca->aca_cstamp, ifaca->aca_tstamp,
			  INFINITY_LIFE_TIME, INFINITY_LIFE_TIME) < 0) {
		nlmsg_cancel(skb, nlh);
		return -EMSGSIZE;
	}

	return nlmsg_end(skb, nlh);
}

enum addr_type_t {
	UNICAST_ADDR,
	MULTICAST_ADDR,
	ANYCAST_ADDR,
};

/* called with rcu_read_lock() */
static int in6_dump_addrs(struct inet6_dev *idev, struct sk_buff *skb,
			  struct netlink_callback *cb, enum addr_type_t type,
			  int s_ip_idx, int *p_ip_idx)
{
	struct ifmcaddr6 *ifmca;
	struct ifacaddr6 *ifaca;
	int err = 1;
	int ip_idx = *p_ip_idx;

	read_lock_bh(&idev->lock);
	switch (type) {
	case UNICAST_ADDR: {
		struct inet6_ifaddr *ifa;

		/* unicast address incl. temp addr */
		list_for_each_entry(ifa, &idev->addr_list, if_list) {
			if (++ip_idx < s_ip_idx)
				continue;
			err = inet6_fill_ifaddr(skb, ifa,
						NETLINK_CB(cb->skb).portid,
						cb->nlh->nlmsg_seq,
						RTM_NEWADDR,
						NLM_F_MULTI);
			if (err <= 0)
				break;
			nl_dump_check_consistent(cb, nlmsg_hdr(skb));
		}
		break;
	}
	case MULTICAST_ADDR:
		/* multicast address */
		for (ifmca = idev->mc_list; ifmca;
		     ifmca = ifmca->next, ip_idx++) {
			if (ip_idx < s_ip_idx)
				continue;
			err = inet6_fill_ifmcaddr(skb, ifmca,
						  NETLINK_CB(cb->skb).portid,
						  cb->nlh->nlmsg_seq,
						  RTM_GETMULTICAST,
						  NLM_F_MULTI);
			if (err <= 0)
				break;
		}
		break;
	case ANYCAST_ADDR:
		/* anycast address */
		for (ifaca = idev->ac_list; ifaca;
		     ifaca = ifaca->aca_next, ip_idx++) {
			if (ip_idx < s_ip_idx)
				continue;
			err = inet6_fill_ifacaddr(skb, ifaca,
						  NETLINK_CB(cb->skb).portid,
						  cb->nlh->nlmsg_seq,
						  RTM_GETANYCAST,
						  NLM_F_MULTI);
			if (err <= 0)
				break;
		}
		break;
	default:
		break;
	}
	read_unlock_bh(&idev->lock);
	*p_ip_idx = ip_idx;
	return err;
}

static int inet6_dump_addr(struct sk_buff *skb, struct netlink_callback *cb,
			   enum addr_type_t type)
{
	struct net *net = sock_net(skb->sk);
	int h, s_h;
	int idx, ip_idx;
	int s_idx, s_ip_idx;
	struct net_device *dev;
	struct inet6_dev *idev;
	struct hlist_head *head;

	s_h = cb->args[0];
	s_idx = idx = cb->args[1];
	s_ip_idx = ip_idx = cb->args[2];

	rcu_read_lock();
	cb->seq = atomic_read(&net->ipv6.dev_addr_genid) ^ net->dev_base_seq;
	for (h = s_h; h < NETDEV_HASHENTRIES; h++, s_idx = 0) {
		idx = 0;
		head = &net->dev_index_head[h];
		hlist_for_each_entry_rcu(dev, head, index_hlist) {
			if (idx < s_idx)
				goto cont;
			if (h > s_h || idx > s_idx)
				s_ip_idx = 0;
			ip_idx = 0;
			idev = __in6_dev_get(dev);
			if (!idev)
				goto cont;

			if (in6_dump_addrs(idev, skb, cb, type,
					   s_ip_idx, &ip_idx) <= 0)
				goto done;
cont:
			idx++;
		}
	}
done:
	rcu_read_unlock();
	cb->args[0] = h;
	cb->args[1] = idx;
	cb->args[2] = ip_idx;

	return skb->len;
}

static int inet6_dump_ifaddr(struct sk_buff *skb, struct netlink_callback *cb)
{
	enum addr_type_t type = UNICAST_ADDR;

	return inet6_dump_addr(skb, cb, type);
}

static int inet6_dump_ifmcaddr(struct sk_buff *skb, struct netlink_callback *cb)
{
	enum addr_type_t type = MULTICAST_ADDR;

	return inet6_dump_addr(skb, cb, type);
}


static int inet6_dump_ifacaddr(struct sk_buff *skb, struct netlink_callback *cb)
{
	enum addr_type_t type = ANYCAST_ADDR;

	return inet6_dump_addr(skb, cb, type);
}

static int inet6_rtm_getaddr(struct sk_buff *in_skb, struct nlmsghdr *nlh)
{
	struct net *net = sock_net(in_skb->sk);
	struct ifaddrmsg *ifm;
	struct nlattr *tb[IFA_MAX+1];
	struct in6_addr *addr = NULL, *peer;
	struct net_device *dev = NULL;
	struct inet6_ifaddr *ifa;
	struct sk_buff *skb;
	int err;

	err = nlmsg_parse(nlh, sizeof(*ifm), tb, IFA_MAX, ifa_ipv6_policy);
	if (err < 0)
		goto errout;

	addr = extract_addr(tb[IFA_ADDRESS], tb[IFA_LOCAL], &peer);
	if (addr == NULL) {
		err = -EINVAL;
		goto errout;
	}

	ifm = nlmsg_data(nlh);
	if (ifm->ifa_index)
		dev = __dev_get_by_index(net, ifm->ifa_index);

	ifa = ipv6_get_ifaddr(net, addr, dev, 1);
	if (!ifa) {
		err = -EADDRNOTAVAIL;
		goto errout;
	}

	skb = nlmsg_new(inet6_ifaddr_msgsize(), GFP_KERNEL);
	if (!skb) {
		err = -ENOBUFS;
		goto errout_ifa;
	}

	err = inet6_fill_ifaddr(skb, ifa, NETLINK_CB(in_skb).portid,
				nlh->nlmsg_seq, RTM_NEWADDR, 0);
	if (err < 0) {
		/* -EMSGSIZE implies BUG in inet6_ifaddr_msgsize() */
		WARN_ON(err == -EMSGSIZE);
		kfree_skb(skb);
		goto errout_ifa;
	}
	err = rtnl_unicast(skb, net, NETLINK_CB(in_skb).portid);
errout_ifa:
	in6_ifa_put(ifa);
errout:
	return err;
}

static void inet6_ifa_notify(int event, struct inet6_ifaddr *ifa)
{
	struct sk_buff *skb;
	struct net *net = dev_net(ifa->idev->dev);
	int err = -ENOBUFS;

	skb = nlmsg_new(inet6_ifaddr_msgsize(), GFP_ATOMIC);
	if (skb == NULL)
		goto errout;

	err = inet6_fill_ifaddr(skb, ifa, 0, 0, event, 0);
	if (err < 0) {
		/* -EMSGSIZE implies BUG in inet6_ifaddr_msgsize() */
		WARN_ON(err == -EMSGSIZE);
		kfree_skb(skb);
		goto errout;
	}
	rtnl_notify(skb, net, 0, RTNLGRP_IPV6_IFADDR, NULL, GFP_ATOMIC);
	return;
errout:
	if (err < 0)
		rtnl_set_sk_err(net, RTNLGRP_IPV6_IFADDR, err);
}

static inline void ipv6_store_devconf(struct ipv6_devconf *cnf,
				__s32 *array, int bytes)
{
	BUG_ON(bytes < (DEVCONF_MAX * 4));

	memset(array, 0, bytes);
	array[DEVCONF_FORWARDING] = cnf->forwarding;
	array[DEVCONF_HOPLIMIT] = cnf->hop_limit;
	array[DEVCONF_MTU6] = cnf->mtu6;
	array[DEVCONF_ACCEPT_RA] = cnf->accept_ra;
	array[DEVCONF_ACCEPT_REDIRECTS] = cnf->accept_redirects;
	array[DEVCONF_AUTOCONF] = cnf->autoconf;
	array[DEVCONF_DAD_TRANSMITS] = cnf->dad_transmits;
	array[DEVCONF_RTR_SOLICITS] = cnf->rtr_solicits;
	array[DEVCONF_RTR_SOLICIT_INTERVAL] =
		jiffies_to_msecs(cnf->rtr_solicit_interval);
	array[DEVCONF_RTR_SOLICIT_DELAY] =
		jiffies_to_msecs(cnf->rtr_solicit_delay);
	array[DEVCONF_FORCE_MLD_VERSION] = cnf->force_mld_version;
	array[DEVCONF_MLDV1_UNSOLICITED_REPORT_INTERVAL] =
		jiffies_to_msecs(cnf->mldv1_unsolicited_report_interval);
	array[DEVCONF_MLDV2_UNSOLICITED_REPORT_INTERVAL] =
		jiffies_to_msecs(cnf->mldv2_unsolicited_report_interval);
	array[DEVCONF_USE_TEMPADDR] = cnf->use_tempaddr;
	array[DEVCONF_TEMP_VALID_LFT] = cnf->temp_valid_lft;
	array[DEVCONF_TEMP_PREFERED_LFT] = cnf->temp_prefered_lft;
	array[DEVCONF_REGEN_MAX_RETRY] = cnf->regen_max_retry;
	array[DEVCONF_MAX_DESYNC_FACTOR] = cnf->max_desync_factor;
	array[DEVCONF_MAX_ADDRESSES] = cnf->max_addresses;
	array[DEVCONF_ACCEPT_RA_DEFRTR] = cnf->accept_ra_defrtr;
	array[DEVCONF_ACCEPT_RA_PINFO] = cnf->accept_ra_pinfo;
#ifdef CONFIG_IPV6_ROUTER_PREF
	array[DEVCONF_ACCEPT_RA_RTR_PREF] = cnf->accept_ra_rtr_pref;
	array[DEVCONF_RTR_PROBE_INTERVAL] =
		jiffies_to_msecs(cnf->rtr_probe_interval);
#ifdef CONFIG_IPV6_ROUTE_INFO
	array[DEVCONF_ACCEPT_RA_RT_INFO_MAX_PLEN] = cnf->accept_ra_rt_info_max_plen;
#endif
#endif
	array[DEVCONF_PROXY_NDP] = cnf->proxy_ndp;
	array[DEVCONF_ACCEPT_SOURCE_ROUTE] = cnf->accept_source_route;
#ifdef CONFIG_IPV6_OPTIMISTIC_DAD
	array[DEVCONF_OPTIMISTIC_DAD] = cnf->optimistic_dad;
#endif
#ifdef CONFIG_IPV6_MROUTE
	array[DEVCONF_MC_FORWARDING] = cnf->mc_forwarding;
#endif
	array[DEVCONF_DISABLE_IPV6] = cnf->disable_ipv6;
	array[DEVCONF_ACCEPT_DAD] = cnf->accept_dad;
	array[DEVCONF_FORCE_TLLAO] = cnf->force_tllao;
	array[DEVCONF_NDISC_NOTIFY] = cnf->ndisc_notify;
	array[DEVCONF_SUPPRESS_FRAG_NDISC] = cnf->suppress_frag_ndisc;
}

static inline size_t inet6_ifla6_size(void)
{
	return nla_total_size(4) /* IFLA_INET6_FLAGS */
	     + nla_total_size(sizeof(struct ifla_cacheinfo))
	     + nla_total_size(DEVCONF_MAX * 4) /* IFLA_INET6_CONF */
	     + nla_total_size(IPSTATS_MIB_MAX * 8) /* IFLA_INET6_STATS */
	     + nla_total_size(ICMP6_MIB_MAX * 8) /* IFLA_INET6_ICMP6STATS */
	     + nla_total_size(sizeof(struct in6_addr)); /* IFLA_INET6_TOKEN */
}

static inline size_t inet6_if_nlmsg_size(void)
{
	return NLMSG_ALIGN(sizeof(struct ifinfomsg))
	       + nla_total_size(IFNAMSIZ) /* IFLA_IFNAME */
	       + nla_total_size(MAX_ADDR_LEN) /* IFLA_ADDRESS */
	       + nla_total_size(4) /* IFLA_MTU */
	       + nla_total_size(4) /* IFLA_LINK */
	       + nla_total_size(inet6_ifla6_size()); /* IFLA_PROTINFO */
}

static inline void __snmp6_fill_statsdev(u64 *stats, atomic_long_t *mib,
				      int items, int bytes)
{
	int i;
	int pad = bytes - sizeof(u64) * items;
	BUG_ON(pad < 0);

	/* Use put_unaligned() because stats may not be aligned for u64. */
	put_unaligned(items, &stats[0]);
	for (i = 1; i < items; i++)
		put_unaligned(atomic_long_read(&mib[i]), &stats[i]);

	memset(&stats[items], 0, pad);
}

static inline void __snmp6_fill_stats64(u64 *stats, void __percpu **mib,
				      int items, int bytes, size_t syncpoff)
{
	int i;
	int pad = bytes - sizeof(u64) * items;
	BUG_ON(pad < 0);

	/* Use put_unaligned() because stats may not be aligned for u64. */
	put_unaligned(items, &stats[0]);
	for (i = 1; i < items; i++)
		put_unaligned(snmp_fold_field64(mib, i, syncpoff), &stats[i]);

	memset(&stats[items], 0, pad);
}

static void snmp6_fill_stats(u64 *stats, struct inet6_dev *idev, int attrtype,
			     int bytes)
{
	switch (attrtype) {
	case IFLA_INET6_STATS:
		__snmp6_fill_stats64(stats, (void __percpu **)idev->stats.ipv6,
				     IPSTATS_MIB_MAX, bytes, offsetof(struct ipstats_mib, syncp));
		break;
	case IFLA_INET6_ICMP6STATS:
		__snmp6_fill_statsdev(stats, idev->stats.icmpv6dev->mibs, ICMP6_MIB_MAX, bytes);
		break;
	}
}

static int inet6_fill_ifla6_attrs(struct sk_buff *skb, struct inet6_dev *idev)
{
	struct nlattr *nla;
	struct ifla_cacheinfo ci;

	if (nla_put_u32(skb, IFLA_INET6_FLAGS, idev->if_flags))
		goto nla_put_failure;
	ci.max_reasm_len = IPV6_MAXPLEN;
	ci.tstamp = cstamp_delta(idev->tstamp);
	ci.reachable_time = jiffies_to_msecs(idev->nd_parms->reachable_time);
	ci.retrans_time = jiffies_to_msecs(idev->nd_parms->retrans_time);
	if (nla_put(skb, IFLA_INET6_CACHEINFO, sizeof(ci), &ci))
		goto nla_put_failure;
	nla = nla_reserve(skb, IFLA_INET6_CONF, DEVCONF_MAX * sizeof(s32));
	if (nla == NULL)
		goto nla_put_failure;
	ipv6_store_devconf(&idev->cnf, nla_data(nla), nla_len(nla));

	/* XXX - MC not implemented */

	nla = nla_reserve(skb, IFLA_INET6_STATS, IPSTATS_MIB_MAX * sizeof(u64));
	if (nla == NULL)
		goto nla_put_failure;
	snmp6_fill_stats(nla_data(nla), idev, IFLA_INET6_STATS, nla_len(nla));

	nla = nla_reserve(skb, IFLA_INET6_ICMP6STATS, ICMP6_MIB_MAX * sizeof(u64));
	if (nla == NULL)
		goto nla_put_failure;
	snmp6_fill_stats(nla_data(nla), idev, IFLA_INET6_ICMP6STATS, nla_len(nla));

	nla = nla_reserve(skb, IFLA_INET6_TOKEN, sizeof(struct in6_addr));
	if (nla == NULL)
		goto nla_put_failure;
	read_lock_bh(&idev->lock);
	memcpy(nla_data(nla), idev->token.s6_addr, nla_len(nla));
	read_unlock_bh(&idev->lock);

	return 0;

nla_put_failure:
	return -EMSGSIZE;
}

static size_t inet6_get_link_af_size(const struct net_device *dev)
{
	if (!__in6_dev_get(dev))
		return 0;

	return inet6_ifla6_size();
}

static int inet6_fill_link_af(struct sk_buff *skb, const struct net_device *dev)
{
	struct inet6_dev *idev = __in6_dev_get(dev);

	if (!idev)
		return -ENODATA;

	if (inet6_fill_ifla6_attrs(skb, idev) < 0)
		return -EMSGSIZE;

	return 0;
}

static int inet6_set_iftoken(struct inet6_dev *idev, struct in6_addr *token)
{
	struct inet6_ifaddr *ifp;
	struct net_device *dev = idev->dev;
	bool update_rs = false;
	struct in6_addr ll_addr;

	if (token == NULL)
		return -EINVAL;
	if (ipv6_addr_any(token))
		return -EINVAL;
	if (dev->flags & (IFF_LOOPBACK | IFF_NOARP))
		return -EINVAL;
	if (!ipv6_accept_ra(idev))
		return -EINVAL;
	if (idev->cnf.rtr_solicits <= 0)
		return -EINVAL;

	write_lock_bh(&idev->lock);

	BUILD_BUG_ON(sizeof(token->s6_addr) != 16);
	memcpy(idev->token.s6_addr + 8, token->s6_addr + 8, 8);

	write_unlock_bh(&idev->lock);

	if (!idev->dead && (idev->if_flags & IF_READY) &&
	    !ipv6_get_lladdr(dev, &ll_addr, IFA_F_TENTATIVE |
			     IFA_F_OPTIMISTIC)) {

		/* If we're not ready, then normal ifup will take care
		 * of this. Otherwise, we need to request our rs here.
		 */
		ndisc_send_rs(dev, &ll_addr, &in6addr_linklocal_allrouters);
		update_rs = true;
	}

	write_lock_bh(&idev->lock);

	if (update_rs) {
		idev->if_flags |= IF_RS_SENT;
		idev->rs_probes = 1;
		addrconf_mod_rs_timer(idev, idev->cnf.rtr_solicit_interval);
	}

	/* Well, that's kinda nasty ... */
	list_for_each_entry(ifp, &idev->addr_list, if_list) {
		spin_lock(&ifp->lock);
		if (ifp->tokenized) {
			ifp->valid_lft = 0;
			ifp->prefered_lft = 0;
		}
		spin_unlock(&ifp->lock);
	}

	write_unlock_bh(&idev->lock);
	addrconf_verify(0);
	return 0;
}

static int inet6_set_link_af(struct net_device *dev, const struct nlattr *nla)
{
	int err = -EINVAL;
	struct inet6_dev *idev = __in6_dev_get(dev);
	struct nlattr *tb[IFLA_INET6_MAX + 1];

	if (!idev)
		return -EAFNOSUPPORT;

	if (nla_parse_nested(tb, IFLA_INET6_MAX, nla, NULL) < 0)
		BUG();

	if (tb[IFLA_INET6_TOKEN])
		err = inet6_set_iftoken(idev, nla_data(tb[IFLA_INET6_TOKEN]));

	return err;
}

static int inet6_fill_ifinfo(struct sk_buff *skb, struct inet6_dev *idev,
			     u32 portid, u32 seq, int event, unsigned int flags)
{
	struct net_device *dev = idev->dev;
	struct ifinfomsg *hdr;
	struct nlmsghdr *nlh;
	void *protoinfo;

	nlh = nlmsg_put(skb, portid, seq, event, sizeof(*hdr), flags);
	if (nlh == NULL)
		return -EMSGSIZE;

	hdr = nlmsg_data(nlh);
	hdr->ifi_family = AF_INET6;
	hdr->__ifi_pad = 0;
	hdr->ifi_type = dev->type;
	hdr->ifi_index = dev->ifindex;
	hdr->ifi_flags = dev_get_flags(dev);
	hdr->ifi_change = 0;

	if (nla_put_string(skb, IFLA_IFNAME, dev->name) ||
	    (dev->addr_len &&
	     nla_put(skb, IFLA_ADDRESS, dev->addr_len, dev->dev_addr)) ||
	    nla_put_u32(skb, IFLA_MTU, dev->mtu) ||
	    (dev->ifindex != dev->iflink &&
	     nla_put_u32(skb, IFLA_LINK, dev->iflink)))
		goto nla_put_failure;
	protoinfo = nla_nest_start(skb, IFLA_PROTINFO);
	if (protoinfo == NULL)
		goto nla_put_failure;

	if (inet6_fill_ifla6_attrs(skb, idev) < 0)
		goto nla_put_failure;

	nla_nest_end(skb, protoinfo);
	return nlmsg_end(skb, nlh);

nla_put_failure:
	nlmsg_cancel(skb, nlh);
	return -EMSGSIZE;
}

static int inet6_dump_ifinfo(struct sk_buff *skb, struct netlink_callback *cb)
{
	struct net *net = sock_net(skb->sk);
	int h, s_h;
	int idx = 0, s_idx;
	struct net_device *dev;
	struct inet6_dev *idev;
	struct hlist_head *head;

	s_h = cb->args[0];
	s_idx = cb->args[1];

	rcu_read_lock();
	for (h = s_h; h < NETDEV_HASHENTRIES; h++, s_idx = 0) {
		idx = 0;
		head = &net->dev_index_head[h];
		hlist_for_each_entry_rcu(dev, head, index_hlist) {
			if (idx < s_idx)
				goto cont;
			idev = __in6_dev_get(dev);
			if (!idev)
				goto cont;
			if (inet6_fill_ifinfo(skb, idev,
					      NETLINK_CB(cb->skb).portid,
					      cb->nlh->nlmsg_seq,
					      RTM_NEWLINK, NLM_F_MULTI) <= 0)
				goto out;
cont:
			idx++;
		}
	}
out:
	rcu_read_unlock();
	cb->args[1] = idx;
	cb->args[0] = h;

	return skb->len;
}

void inet6_ifinfo_notify(int event, struct inet6_dev *idev)
{
	struct sk_buff *skb;
	struct net *net = dev_net(idev->dev);
	int err = -ENOBUFS;

	skb = nlmsg_new(inet6_if_nlmsg_size(), GFP_ATOMIC);
	if (skb == NULL)
		goto errout;

	err = inet6_fill_ifinfo(skb, idev, 0, 0, event, 0);
	if (err < 0) {
		/* -EMSGSIZE implies BUG in inet6_if_nlmsg_size() */
		WARN_ON(err == -EMSGSIZE);
		kfree_skb(skb);
		goto errout;
	}
	rtnl_notify(skb, net, 0, RTNLGRP_IPV6_IFINFO, NULL, GFP_ATOMIC);
	return;
errout:
	if (err < 0)
		rtnl_set_sk_err(net, RTNLGRP_IPV6_IFINFO, err);
}

static inline size_t inet6_prefix_nlmsg_size(void)
{
	return NLMSG_ALIGN(sizeof(struct prefixmsg))
	       + nla_total_size(sizeof(struct in6_addr))
	       + nla_total_size(sizeof(struct prefix_cacheinfo));
}

static int inet6_fill_prefix(struct sk_buff *skb, struct inet6_dev *idev,
			     struct prefix_info *pinfo, u32 portid, u32 seq,
			     int event, unsigned int flags)
{
	struct prefixmsg *pmsg;
	struct nlmsghdr *nlh;
	struct prefix_cacheinfo	ci;

	nlh = nlmsg_put(skb, portid, seq, event, sizeof(*pmsg), flags);
	if (nlh == NULL)
		return -EMSGSIZE;

	pmsg = nlmsg_data(nlh);
	pmsg->prefix_family = AF_INET6;
	pmsg->prefix_pad1 = 0;
	pmsg->prefix_pad2 = 0;
	pmsg->prefix_ifindex = idev->dev->ifindex;
	pmsg->prefix_len = pinfo->prefix_len;
	pmsg->prefix_type = pinfo->type;
	pmsg->prefix_pad3 = 0;
	pmsg->prefix_flags = 0;
	if (pinfo->onlink)
		pmsg->prefix_flags |= IF_PREFIX_ONLINK;
	if (pinfo->autoconf)
		pmsg->prefix_flags |= IF_PREFIX_AUTOCONF;

	if (nla_put(skb, PREFIX_ADDRESS, sizeof(pinfo->prefix), &pinfo->prefix))
		goto nla_put_failure;
	ci.preferred_time = ntohl(pinfo->prefered);
	ci.valid_time = ntohl(pinfo->valid);
	if (nla_put(skb, PREFIX_CACHEINFO, sizeof(ci), &ci))
		goto nla_put_failure;
	return nlmsg_end(skb, nlh);

nla_put_failure:
	nlmsg_cancel(skb, nlh);
	return -EMSGSIZE;
}

static void inet6_prefix_notify(int event, struct inet6_dev *idev,
			 struct prefix_info *pinfo)
{
	struct sk_buff *skb;
	struct net *net = dev_net(idev->dev);
	int err = -ENOBUFS;

	skb = nlmsg_new(inet6_prefix_nlmsg_size(), GFP_ATOMIC);
	if (skb == NULL)
		goto errout;

	err = inet6_fill_prefix(skb, idev, pinfo, 0, 0, event, 0);
	if (err < 0) {
		/* -EMSGSIZE implies BUG in inet6_prefix_nlmsg_size() */
		WARN_ON(err == -EMSGSIZE);
		kfree_skb(skb);
		goto errout;
	}
	rtnl_notify(skb, net, 0, RTNLGRP_IPV6_PREFIX, NULL, GFP_ATOMIC);
	return;
errout:
	if (err < 0)
		rtnl_set_sk_err(net, RTNLGRP_IPV6_PREFIX, err);
}

static void __ipv6_ifa_notify(int event, struct inet6_ifaddr *ifp)
{
	struct net *net = dev_net(ifp->idev->dev);

	inet6_ifa_notify(event ? : RTM_NEWADDR, ifp);

	switch (event) {
	case RTM_NEWADDR:
		/*
		 * If the address was optimistic
		 * we inserted the route at the start of
		 * our DAD process, so we don't need
		 * to do it again
		 */
		if (!(ifp->rt->rt6i_node))
			ip6_ins_rt(ifp->rt);
		if (ifp->idev->cnf.forwarding)
			addrconf_join_anycast(ifp);
		if (!ipv6_addr_any(&ifp->peer_addr))
			addrconf_prefix_route(&ifp->peer_addr, 128,
					      ifp->idev->dev, 0, 0);
		break;
	case RTM_DELADDR:
		if (ifp->idev->cnf.forwarding)
			addrconf_leave_anycast(ifp);
		addrconf_leave_solict(ifp->idev, &ifp->addr);
		if (!ipv6_addr_any(&ifp->peer_addr)) {
			struct rt6_info *rt;
			struct net_device *dev = ifp->idev->dev;

			rt = rt6_lookup(dev_net(dev), &ifp->peer_addr, NULL,
					dev->ifindex, 1);
			if (rt) {
				dst_hold(&rt->dst);
				if (ip6_del_rt(rt))
					dst_free(&rt->dst);
			}
		}
		dst_hold(&ifp->rt->dst);

		if (ip6_del_rt(ifp->rt))
			dst_free(&ifp->rt->dst);
		break;
	}
	atomic_inc(&net->ipv6.dev_addr_genid);
	rt_genid_bump_ipv6(net);
}

static void ipv6_ifa_notify(int event, struct inet6_ifaddr *ifp)
{
	rcu_read_lock_bh();
	if (likely(ifp->idev->dead == 0))
		__ipv6_ifa_notify(event, ifp);
	rcu_read_unlock_bh();
}

#ifdef CONFIG_SYSCTL

static
int addrconf_sysctl_forward(struct ctl_table *ctl, int write,
			   void __user *buffer, size_t *lenp, loff_t *ppos)
{
	int *valp = ctl->data;
	int val = *valp;
	loff_t pos = *ppos;
	struct ctl_table lctl;
	int ret;

	/*
	 * ctl->data points to idev->cnf.forwarding, we should
	 * not modify it until we get the rtnl lock.
	 */
	lctl = *ctl;
	lctl.data = &val;

	ret = proc_dointvec(&lctl, write, buffer, lenp, ppos);

	if (write)
		ret = addrconf_fixup_forwarding(ctl, valp, val);
	if (ret)
		*ppos = pos;
	return ret;
}

static void dev_disable_change(struct inet6_dev *idev)
{
	struct netdev_notifier_info info;

	if (!idev || !idev->dev)
		return;

	netdev_notifier_info_init(&info, idev->dev);
	if (idev->cnf.disable_ipv6)
		addrconf_notify(NULL, NETDEV_DOWN, &info);
	else
		addrconf_notify(NULL, NETDEV_UP, &info);
}

static void addrconf_disable_change(struct net *net, __s32 newf)
{
	struct net_device *dev;
	struct inet6_dev *idev;

	rcu_read_lock();
	for_each_netdev_rcu(net, dev) {
		idev = __in6_dev_get(dev);
		if (idev) {
			int changed = (!idev->cnf.disable_ipv6) ^ (!newf);
			idev->cnf.disable_ipv6 = newf;
			if (changed)
				dev_disable_change(idev);
		}
	}
	rcu_read_unlock();
}

static int addrconf_disable_ipv6(struct ctl_table *table, int *p, int newf)
{
	struct net *net;
	int old;

	if (!rtnl_trylock())
		return restart_syscall();

	net = (struct net *)table->extra2;
	old = *p;
	*p = newf;

	if (p == &net->ipv6.devconf_dflt->disable_ipv6) {
		rtnl_unlock();
		return 0;
	}

	if (p == &net->ipv6.devconf_all->disable_ipv6) {
		net->ipv6.devconf_dflt->disable_ipv6 = newf;
		addrconf_disable_change(net, newf);
	} else if ((!newf) ^ (!old))
		dev_disable_change((struct inet6_dev *)table->extra1);

	rtnl_unlock();
	return 0;
}

static
int addrconf_sysctl_disable(struct ctl_table *ctl, int write,
			    void __user *buffer, size_t *lenp, loff_t *ppos)
{
	int *valp = ctl->data;
	int val = *valp;
	loff_t pos = *ppos;
	struct ctl_table lctl;
	int ret;

	/*
	 * ctl->data points to idev->cnf.disable_ipv6, we should
	 * not modify it until we get the rtnl lock.
	 */
	lctl = *ctl;
	lctl.data = &val;

	ret = proc_dointvec(&lctl, write, buffer, lenp, ppos);

	if (write)
		ret = addrconf_disable_ipv6(ctl, valp, val);
	if (ret)
		*ppos = pos;
	return ret;
}

static struct addrconf_sysctl_table
{
	struct ctl_table_header *sysctl_header;
	struct ctl_table addrconf_vars[DEVCONF_MAX+1];
} addrconf_sysctl __read_mostly = {
	.sysctl_header = NULL,
	.addrconf_vars = {
		{
			.procname	= "forwarding",
			.data		= &ipv6_devconf.forwarding,
			.maxlen		= sizeof(int),
			.mode		= 0644,
			.proc_handler	= addrconf_sysctl_forward,
		},
		{
			.procname	= "hop_limit",
			.data		= &ipv6_devconf.hop_limit,
			.maxlen		= sizeof(int),
			.mode		= 0644,
			.proc_handler	= proc_dointvec,
		},
		{
			.procname	= "mtu",
			.data		= &ipv6_devconf.mtu6,
			.maxlen		= sizeof(int),
			.mode		= 0644,
			.proc_handler	= proc_dointvec,
		},
		{
			.procname	= "accept_ra",
			.data		= &ipv6_devconf.accept_ra,
			.maxlen		= sizeof(int),
			.mode		= 0644,
			.proc_handler	= proc_dointvec,
		},
		{
			.procname	= "accept_redirects",
			.data		= &ipv6_devconf.accept_redirects,
			.maxlen		= sizeof(int),
			.mode		= 0644,
			.proc_handler	= proc_dointvec,
		},
		{
			.procname	= "autoconf",
			.data		= &ipv6_devconf.autoconf,
			.maxlen		= sizeof(int),
			.mode		= 0644,
			.proc_handler	= proc_dointvec,
		},
		{
			.procname	= "dad_transmits",
			.data		= &ipv6_devconf.dad_transmits,
			.maxlen		= sizeof(int),
			.mode		= 0644,
			.proc_handler	= proc_dointvec,
		},
		{
			.procname	= "router_solicitations",
			.data		= &ipv6_devconf.rtr_solicits,
			.maxlen		= sizeof(int),
			.mode		= 0644,
			.proc_handler	= proc_dointvec,
		},
		{
			.procname	= "router_solicitation_interval",
			.data		= &ipv6_devconf.rtr_solicit_interval,
			.maxlen		= sizeof(int),
			.mode		= 0644,
			.proc_handler	= proc_dointvec_jiffies,
		},
		{
			.procname	= "router_solicitation_delay",
			.data		= &ipv6_devconf.rtr_solicit_delay,
			.maxlen		= sizeof(int),
			.mode		= 0644,
			.proc_handler	= proc_dointvec_jiffies,
		},
		{
			.procname	= "force_mld_version",
			.data		= &ipv6_devconf.force_mld_version,
			.maxlen		= sizeof(int),
			.mode		= 0644,
			.proc_handler	= proc_dointvec,
		},
		{
			.procname	= "mldv1_unsolicited_report_interval",
			.data		=
				&ipv6_devconf.mldv1_unsolicited_report_interval,
			.maxlen		= sizeof(int),
			.mode		= 0644,
			.proc_handler	= proc_dointvec_ms_jiffies,
		},
		{
			.procname	= "mldv2_unsolicited_report_interval",
			.data		=
				&ipv6_devconf.mldv2_unsolicited_report_interval,
			.maxlen		= sizeof(int),
			.mode		= 0644,
			.proc_handler	= proc_dointvec_ms_jiffies,
		},
		{
			.procname	= "use_tempaddr",
			.data		= &ipv6_devconf.use_tempaddr,
			.maxlen		= sizeof(int),
			.mode		= 0644,
			.proc_handler	= proc_dointvec,
		},
		{
			.procname	= "temp_valid_lft",
			.data		= &ipv6_devconf.temp_valid_lft,
			.maxlen		= sizeof(int),
			.mode		= 0644,
			.proc_handler	= proc_dointvec,
		},
		{
			.procname	= "temp_prefered_lft",
			.data		= &ipv6_devconf.temp_prefered_lft,
			.maxlen		= sizeof(int),
			.mode		= 0644,
			.proc_handler	= proc_dointvec,
		},
		{
			.procname	= "regen_max_retry",
			.data		= &ipv6_devconf.regen_max_retry,
			.maxlen		= sizeof(int),
			.mode		= 0644,
			.proc_handler	= proc_dointvec,
		},
		{
			.procname	= "max_desync_factor",
			.data		= &ipv6_devconf.max_desync_factor,
			.maxlen		= sizeof(int),
			.mode		= 0644,
			.proc_handler	= proc_dointvec,
		},
		{
			.procname	= "max_addresses",
			.data		= &ipv6_devconf.max_addresses,
			.maxlen		= sizeof(int),
			.mode		= 0644,
			.proc_handler	= proc_dointvec,
		},
		{
			.procname	= "accept_ra_defrtr",
			.data		= &ipv6_devconf.accept_ra_defrtr,
			.maxlen		= sizeof(int),
			.mode		= 0644,
			.proc_handler	= proc_dointvec,
		},
		{
			.procname	= "accept_ra_pinfo",
			.data		= &ipv6_devconf.accept_ra_pinfo,
			.maxlen		= sizeof(int),
			.mode		= 0644,
			.proc_handler	= proc_dointvec,
		},
#ifdef CONFIG_IPV6_ROUTER_PREF
		{
			.procname	= "accept_ra_rtr_pref",
			.data		= &ipv6_devconf.accept_ra_rtr_pref,
			.maxlen		= sizeof(int),
			.mode		= 0644,
			.proc_handler	= proc_dointvec,
		},
		{
			.procname	= "router_probe_interval",
			.data		= &ipv6_devconf.rtr_probe_interval,
			.maxlen		= sizeof(int),
			.mode		= 0644,
			.proc_handler	= proc_dointvec_jiffies,
		},
#ifdef CONFIG_IPV6_ROUTE_INFO
		{
			.procname	= "accept_ra_rt_info_max_plen",
			.data		= &ipv6_devconf.accept_ra_rt_info_max_plen,
			.maxlen		= sizeof(int),
			.mode		= 0644,
			.proc_handler	= proc_dointvec,
		},
#endif
#endif
		{
			.procname	= "proxy_ndp",
			.data		= &ipv6_devconf.proxy_ndp,
			.maxlen		= sizeof(int),
			.mode		= 0644,
			.proc_handler	= proc_dointvec,
		},
		{
			.procname	= "accept_source_route",
			.data		= &ipv6_devconf.accept_source_route,
			.maxlen		= sizeof(int),
			.mode		= 0644,
			.proc_handler	= proc_dointvec,
		},
#ifdef CONFIG_IPV6_OPTIMISTIC_DAD
		{
			.procname       = "optimistic_dad",
			.data           = &ipv6_devconf.optimistic_dad,
			.maxlen         = sizeof(int),
			.mode           = 0644,
			.proc_handler   = proc_dointvec,

		},
#endif
#ifdef CONFIG_IPV6_MROUTE
		{
			.procname	= "mc_forwarding",
			.data		= &ipv6_devconf.mc_forwarding,
			.maxlen		= sizeof(int),
			.mode		= 0444,
			.proc_handler	= proc_dointvec,
		},
#endif
		{
			.procname	= "disable_ipv6",
			.data		= &ipv6_devconf.disable_ipv6,
			.maxlen		= sizeof(int),
			.mode		= 0644,
			.proc_handler	= addrconf_sysctl_disable,
		},
		{
			.procname	= "accept_dad",
			.data		= &ipv6_devconf.accept_dad,
			.maxlen		= sizeof(int),
			.mode		= 0644,
			.proc_handler	= proc_dointvec,
		},
		{
			.procname       = "force_tllao",
			.data           = &ipv6_devconf.force_tllao,
			.maxlen         = sizeof(int),
			.mode           = 0644,
			.proc_handler   = proc_dointvec
		},
		{
			.procname       = "ndisc_notify",
			.data           = &ipv6_devconf.ndisc_notify,
			.maxlen         = sizeof(int),
			.mode           = 0644,
			.proc_handler   = proc_dointvec
		},
		{
			.procname	= "suppress_frag_ndisc",
			.data		= &ipv6_devconf.suppress_frag_ndisc,
			.maxlen		= sizeof(int),
			.mode		= 0644,
			.proc_handler	= proc_dointvec
		},
		{
			/* sentinel */
		}
	},
};

static int __addrconf_sysctl_register(struct net *net, char *dev_name,
		struct inet6_dev *idev, struct ipv6_devconf *p)
{
	int i;
	struct addrconf_sysctl_table *t;
	char path[sizeof("net/ipv6/conf/") + IFNAMSIZ];

	t = kmemdup(&addrconf_sysctl, sizeof(*t), GFP_KERNEL);
	if (t == NULL)
		goto out;

	for (i = 0; t->addrconf_vars[i].data; i++) {
		t->addrconf_vars[i].data += (char *)p - (char *)&ipv6_devconf;
		t->addrconf_vars[i].extra1 = idev; /* embedded; no ref */
		t->addrconf_vars[i].extra2 = net;
	}

	snprintf(path, sizeof(path), "net/ipv6/conf/%s", dev_name);

	t->sysctl_header = register_net_sysctl(net, path, t->addrconf_vars);
	if (t->sysctl_header == NULL)
		goto free;

	p->sysctl = t;
	return 0;

free:
	kfree(t);
out:
	return -ENOBUFS;
}

static void __addrconf_sysctl_unregister(struct ipv6_devconf *p)
{
	struct addrconf_sysctl_table *t;

	if (p->sysctl == NULL)
		return;

	t = p->sysctl;
	p->sysctl = NULL;
	unregister_net_sysctl_table(t->sysctl_header);
	kfree(t);
}

static void addrconf_sysctl_register(struct inet6_dev *idev)
{
	neigh_sysctl_register(idev->dev, idev->nd_parms, "ipv6",
			      &ndisc_ifinfo_sysctl_change);
	__addrconf_sysctl_register(dev_net(idev->dev), idev->dev->name,
					idev, &idev->cnf);
}

static void addrconf_sysctl_unregister(struct inet6_dev *idev)
{
	__addrconf_sysctl_unregister(&idev->cnf);
	neigh_sysctl_unregister(idev->nd_parms);
}


#endif

static int __net_init addrconf_init_net(struct net *net)
{
	int err = -ENOMEM;
	struct ipv6_devconf *all, *dflt;

	all = kmemdup(&ipv6_devconf, sizeof(ipv6_devconf), GFP_KERNEL);
	if (all == NULL)
		goto err_alloc_all;

	dflt = kmemdup(&ipv6_devconf_dflt, sizeof(ipv6_devconf_dflt), GFP_KERNEL);
	if (dflt == NULL)
		goto err_alloc_dflt;

	/* these will be inherited by all namespaces */
	dflt->autoconf = ipv6_defaults.autoconf;
	dflt->disable_ipv6 = ipv6_defaults.disable_ipv6;

	net->ipv6.devconf_all = all;
	net->ipv6.devconf_dflt = dflt;

#ifdef CONFIG_SYSCTL
	err = __addrconf_sysctl_register(net, "all", NULL, all);
	if (err < 0)
		goto err_reg_all;

	err = __addrconf_sysctl_register(net, "default", NULL, dflt);
	if (err < 0)
		goto err_reg_dflt;
#endif
	return 0;

#ifdef CONFIG_SYSCTL
err_reg_dflt:
	__addrconf_sysctl_unregister(all);
err_reg_all:
	kfree(dflt);
#endif
err_alloc_dflt:
	kfree(all);
err_alloc_all:
	return err;
}

static void __net_exit addrconf_exit_net(struct net *net)
{
#ifdef CONFIG_SYSCTL
	__addrconf_sysctl_unregister(net->ipv6.devconf_dflt);
	__addrconf_sysctl_unregister(net->ipv6.devconf_all);
#endif
	if (!net_eq(net, &init_net)) {
		kfree(net->ipv6.devconf_dflt);
		kfree(net->ipv6.devconf_all);
	}
}

static struct pernet_operations addrconf_ops = {
	.init = addrconf_init_net,
	.exit = addrconf_exit_net,
};

static struct rtnl_af_ops inet6_ops = {
	.family		  = AF_INET6,
	.fill_link_af	  = inet6_fill_link_af,
	.get_link_af_size = inet6_get_link_af_size,
	.set_link_af	  = inet6_set_link_af,
};

/*
 *	Init / cleanup code
 */

int __init addrconf_init(void)
{
	int i, err;

	err = ipv6_addr_label_init();
	if (err < 0) {
		pr_crit("%s: cannot initialize default policy table: %d\n",
			__func__, err);
		goto out;
	}

	err = register_pernet_subsys(&addrconf_ops);
	if (err < 0)
		goto out_addrlabel;

	/* The addrconf netdev notifier requires that loopback_dev
	 * has it's ipv6 private information allocated and setup
	 * before it can bring up and give link-local addresses
	 * to other devices which are up.
	 *
	 * Unfortunately, loopback_dev is not necessarily the first
	 * entry in the global dev_base list of net devices.  In fact,
	 * it is likely to be the very last entry on that list.
	 * So this causes the notifier registry below to try and
	 * give link-local addresses to all devices besides loopback_dev
	 * first, then loopback_dev, which cases all the non-loopback_dev
	 * devices to fail to get a link-local address.
	 *
	 * So, as a temporary fix, allocate the ipv6 structure for
	 * loopback_dev first by hand.
	 * Longer term, all of the dependencies ipv6 has upon the loopback
	 * device and it being up should be removed.
	 */
	rtnl_lock();
	if (!ipv6_add_dev(init_net.loopback_dev))
		err = -ENOMEM;
	rtnl_unlock();
	if (err)
		goto errlo;

	for (i = 0; i < IN6_ADDR_HSIZE; i++)
		INIT_HLIST_HEAD(&inet6_addr_lst[i]);

	register_netdevice_notifier(&ipv6_dev_notf);

	addrconf_verify(0);

	err = rtnl_af_register(&inet6_ops);
	if (err < 0)
		goto errout_af;

	err = __rtnl_register(PF_INET6, RTM_GETLINK, NULL, inet6_dump_ifinfo,
			      NULL);
	if (err < 0)
		goto errout;

	/* Only the first call to __rtnl_register can fail */
	__rtnl_register(PF_INET6, RTM_NEWADDR, inet6_rtm_newaddr, NULL, NULL);
	__rtnl_register(PF_INET6, RTM_DELADDR, inet6_rtm_deladdr, NULL, NULL);
	__rtnl_register(PF_INET6, RTM_GETADDR, inet6_rtm_getaddr,
			inet6_dump_ifaddr, NULL);
	__rtnl_register(PF_INET6, RTM_GETMULTICAST, NULL,
			inet6_dump_ifmcaddr, NULL);
	__rtnl_register(PF_INET6, RTM_GETANYCAST, NULL,
			inet6_dump_ifacaddr, NULL);
	__rtnl_register(PF_INET6, RTM_GETNETCONF, inet6_netconf_get_devconf,
			inet6_netconf_dump_devconf, NULL);

	ipv6_addr_label_rtnl_register();

	return 0;
errout:
	rtnl_af_unregister(&inet6_ops);
errout_af:
	unregister_netdevice_notifier(&ipv6_dev_notf);
errlo:
	unregister_pernet_subsys(&addrconf_ops);
out_addrlabel:
	ipv6_addr_label_cleanup();
out:
	return err;
}

void addrconf_cleanup(void)
{
	struct net_device *dev;
	int i;

	unregister_netdevice_notifier(&ipv6_dev_notf);
	unregister_pernet_subsys(&addrconf_ops);
	ipv6_addr_label_cleanup();

	rtnl_lock();

	__rtnl_af_unregister(&inet6_ops);

	/* clean dev list */
	for_each_netdev(&init_net, dev) {
		if (__in6_dev_get(dev) == NULL)
			continue;
		addrconf_ifdown(dev, 1);
	}
	addrconf_ifdown(init_net.loopback_dev, 2);

	/*
	 *	Check hash table.
	 */
	spin_lock_bh(&addrconf_hash_lock);
	for (i = 0; i < IN6_ADDR_HSIZE; i++)
		WARN_ON(!hlist_empty(&inet6_addr_lst[i]));
	spin_unlock_bh(&addrconf_hash_lock);

	del_timer(&addr_chk_timer);
	rtnl_unlock();
}<|MERGE_RESOLUTION|>--- conflicted
+++ resolved
@@ -3229,13 +3229,8 @@
 	send_rs = send_mld &&
 		  ipv6_accept_ra(ifp->idev) &&
 		  ifp->idev->cnf.rtr_solicits > 0 &&
-<<<<<<< HEAD
 		  (dev->flags&IFF_LOOPBACK) == 0 &&
 		  (dev->flags&IFF_MULTICAST);
-	spin_unlock(&ifp->lock);
-=======
-		  (dev->flags&IFF_LOOPBACK) == 0;
->>>>>>> d8ec26d7
 	read_unlock_bh(&ifp->idev->lock);
 
 	/* While dad is in progress mld report's source address is in6_addrany.
