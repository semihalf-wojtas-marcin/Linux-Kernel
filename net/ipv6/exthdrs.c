/*
 *	Extension Header handling for IPv6
 *	Linux INET6 implementation
 *
 *	Authors:
 *	Pedro Roque		<roque@di.fc.ul.pt>
 *	Andi Kleen		<ak@muc.de>
 *	Alexey Kuznetsov	<kuznet@ms2.inr.ac.ru>
 *
 *	$Id: exthdrs.c,v 1.13 2001/06/19 15:58:56 davem Exp $
 *
 *	This program is free software; you can redistribute it and/or
 *      modify it under the terms of the GNU General Public License
 *      as published by the Free Software Foundation; either version
 *      2 of the License, or (at your option) any later version.
 */

/* Changes:
 *	yoshfuji		: ensure not to overrun while parsing 
 *				  tlv options.
 *	Mitsuru KANDA @USAGI and: Remove ipv6_parse_exthdrs().
 *	YOSHIFUJI Hideaki @USAGI  Register inbound extension header
 *				  handlers as inet6_protocol{}.
 */

#include <linux/errno.h>
#include <linux/types.h>
#include <linux/socket.h>
#include <linux/sockios.h>
#include <linux/sched.h>
#include <linux/net.h>
#include <linux/netdevice.h>
#include <linux/in6.h>
#include <linux/icmpv6.h>

#include <net/sock.h>
#include <net/snmp.h>

#include <net/ipv6.h>
#include <net/protocol.h>
#include <net/transp_v6.h>
#include <net/rawv6.h>
#include <net/ndisc.h>
#include <net/ip6_route.h>
#include <net/addrconf.h>

#include <net/mipglue.h>
#include <net/mipv6.h>

#include <asm/uaccess.h>

/*
 *	Parsing tlv encoded headers.
 *
 *	Parsing function "func" returns 1, if parsing succeed
 *	and 0, if it failed.
 *	It MUST NOT touch skb->h.
 */

struct tlvtype_proc {
	int	type;
	int	(*func)(struct sk_buff *skb, int offset);
};

/*********************
  Generic functions
 *********************/

/* An unknown option is detected, decide what to do */

int ip6_tlvopt_unknown(struct sk_buff *skb, int optoff)
{
	switch ((skb->nh.raw[optoff] & 0xC0) >> 6) {
	case 0: /* ignore */
		return 1;

	case 1: /* drop packet */
		break;

	case 3: /* Send ICMP if not a multicast address and drop packet */
		/* Actually, it is redundant check. icmp_send
		   will recheck in any case.
		 */
		if (ipv6_addr_is_multicast(&skb->nh.ipv6h->daddr))
			break;
	case 2: /* send ICMP PARM PROB regardless and drop packet */
		icmpv6_param_prob(skb, ICMPV6_UNK_OPTION, optoff);
		return 0;
	};

	kfree_skb(skb);
	return 0;
}

/* Parse tlv encoded option header (hop-by-hop or destination) */

static int ip6_parse_tlv(struct tlvtype_proc *procs, struct sk_buff *skb)
{
	struct tlvtype_proc *curr;
	int off = skb->h.raw - skb->nh.raw;
	int len = ((skb->h.raw[1]+1)<<3);

	if ((skb->h.raw + len) - skb->data > skb_headlen(skb))
		goto bad;

	off += 2;
	len -= 2;

	while (len > 0) {
		int optlen = skb->nh.raw[off+1]+2;

		switch (skb->nh.raw[off]) {
		case IPV6_TLV_PAD0:
			optlen = 1;
			break;

		case IPV6_TLV_PADN:
			break;

		default: /* Other TLV code so scan list */
			if (optlen > len)
				goto bad;
			for (curr=procs; curr->type >= 0; curr++) {
				if (curr->type == skb->nh.raw[off]) {
					/* type specific length/alignment 
					   checks will be performed in the 
					   func(). */
					if (curr->func(skb, off) == 0)
						return 0;
					break;
				}
			}
			if (curr->type < 0) {
				if (ip6_tlvopt_unknown(skb, off) == 0)
					return 0;
			}
			break;
		}
		off += optlen;
		len -= optlen;
	}
	if (len == 0)
		return 1;
bad:
	kfree_skb(skb);
	return 0;
}

/*****************************
  Destination options header.
 *****************************/

static struct tlvtype_proc tlvprocdestopt_lst[] = {
	/* Mobility Support destination options */
	{MIPV6_TLV_HOMEADDR,	mipv6_handle_dstopt},
	{-1,			NULL}
};

static int ipv6_destopt_rcv(struct sk_buff **skbp, unsigned int *nhoffp)
{
	struct sk_buff *skb = *skbp;
	struct inet6_skb_parm *opt = (struct inet6_skb_parm *)skb->cb;

	if (!pskb_may_pull(skb, (skb->h.raw-skb->data)+8) ||
	    !pskb_may_pull(skb, (skb->h.raw-skb->data)+((skb->h.raw[1]+1)<<3))) {
		kfree_skb(skb);
		return -1;
	}

	opt->dst1 = skb->h.raw - skb->nh.raw;

	if (ip6_parse_tlv(tlvprocdestopt_lst, skb)) {
		skb->h.raw += ((skb->h.raw[1]+1)<<3);
		*nhoffp = opt->dst1;
		return 1;
	}

	return -1;
}

static struct inet6_protocol destopt_protocol = {
	.handler	=	ipv6_destopt_rcv,
	.flags		=	INET6_PROTO_NOPOLICY,
};

void __init ipv6_destopt_init(void)
{
	if (inet6_add_protocol(&destopt_protocol, IPPROTO_DSTOPTS) < 0)
		printk(KERN_ERR "ipv6_destopt_init: Could not register protocol\n");
}

/********************************
  NONE header. No data in packet.
 ********************************/

static int ipv6_nodata_rcv(struct sk_buff **skbp, unsigned int *nhoffp)
{
	struct sk_buff *skb = *skbp;

	kfree_skb(skb);
	return 0;
}

static struct inet6_protocol nodata_protocol = {
	.handler	=	ipv6_nodata_rcv,
	.flags		=	INET6_PROTO_NOPOLICY,
};

void __init ipv6_nodata_init(void)
{
	if (inet6_add_protocol(&nodata_protocol, IPPROTO_NONE) < 0)
		printk(KERN_ERR "ipv6_nodata_init: Could not register protocol\n");
}

/********************************
  Routing header.
 ********************************/

static int ipv6_rthdr_rcv(struct sk_buff **skbp, unsigned int *nhoffp)
{
	struct sk_buff *skb = *skbp;
	struct inet6_skb_parm *opt = (struct inet6_skb_parm *)skb->cb;
	struct in6_addr *addr;
	struct in6_addr daddr;
	int n, i;

	struct ipv6_rt_hdr *hdr;
	struct rt0_hdr *rthdr;
	struct rt2_hdr *rt2hdr;

	if (!pskb_may_pull(skb, (skb->h.raw-skb->data)+8) ||
	    !pskb_may_pull(skb, (skb->h.raw-skb->data)+((skb->h.raw[1]+1)<<3))) {
		IP6_INC_STATS_BH(Ip6InHdrErrors);
		kfree_skb(skb);
		return -1;
	}

	hdr = (struct ipv6_rt_hdr *) skb->h.raw;

	if (ipv6_addr_is_multicast(&skb->nh.ipv6h->daddr) ||
	    skb->pkt_type != PACKET_HOST) {
		kfree_skb(skb);
		return -1;
	}

looped_back:
	if (hdr->segments_left == 0) {
		if (hdr->type == IPV6_SRCRT_TYPE_0)
			opt->srcrt = skb->h.raw - skb->nh.raw;
		else if (hdr->type == IPV6_SRCRT_TYPE_2)
			opt->srcrt2 = skb->h.raw - skb->nh.raw;
		skb->h.raw += (hdr->hdrlen + 1) << 3;
		opt->dst0 = opt->dst1;
		opt->dst1 = 0;
		*nhoffp = (&hdr->nexthdr) - skb->nh.raw;
		return 1;
	}

	if (hdr->type != IPV6_SRCRT_TYPE_0 && hdr->type != IPV6_SRCRT_TYPE_2) {
		icmpv6_param_prob(skb, ICMPV6_HDR_FIELD, (&hdr->type) - skb->nh.raw);
		return -1;
	}
	
	if (hdr->hdrlen & 0x01) {
		icmpv6_param_prob(skb, ICMPV6_HDR_FIELD, (&hdr->hdrlen) - skb->nh.raw);
		return -1;
	}

	/*
	 *	This is the routing header forwarding algorithm from
	 *	RFC 2460, page 16.
	 */

	n = hdr->hdrlen >> 1;

	if (hdr->segments_left > n) {
		icmpv6_param_prob(skb, ICMPV6_HDR_FIELD, (&hdr->segments_left) - skb->nh.raw);
		return -1;
	}

	/* We are about to mangle packet header. Be careful!
	   Do not damage packets queued somewhere.
	 */
	if (skb_cloned(skb)) {
		struct sk_buff *skb2 = skb_copy(skb, GFP_ATOMIC);
		kfree_skb(skb);
		if (skb2 == NULL)
			return -1;
		*skbp = skb = skb2;
		opt = (struct inet6_skb_parm *)skb2->cb;
		hdr = (struct ipv6_rt_hdr *) skb2->h.raw;
	}

	if (skb->ip_summed == CHECKSUM_HW)
		skb->ip_summed = CHECKSUM_NONE;

	i = n - --hdr->segments_left;

	if (hdr->type == IPV6_SRCRT_TYPE_0) {
		rthdr = (struct rt0_hdr *) hdr;
		addr = rthdr->addr;
		addr += i - 1;
	} else {
		if (hdr->hdrlen != 2 || hdr->segments_left != 0) {
			icmpv6_param_prob(skb, ICMPV6_HDR_FIELD,
					  hdr->hdrlen != 2 ? 1 : 3);
			return -1;
		}
		/* check that address is this node's home address */
		rt2hdr = (struct rt2_hdr *) hdr;
		addr = &rt2hdr->addr;
		if (!ipv6_chk_addr(addr, NULL, 0) || 
		    !ipv6_chk_mip_home_addr(addr)) {
			kfree_skb(skb);
			return -1;
		}
	}

	if (ipv6_addr_is_multicast(addr)) {
		kfree_skb(skb);
		return -1;
	}

	ipv6_addr_copy(&daddr, addr);
	ipv6_addr_copy(addr, &skb->nh.ipv6h->daddr);
	ipv6_addr_copy(&skb->nh.ipv6h->daddr, &daddr);

	dst_release(xchg(&skb->dst, NULL));
	ip6_route_input(skb);
	if (skb->dst->error) {
		dst_input(skb);
		return -1;
	}
	if (skb->dst->dev->flags&IFF_LOOPBACK) {
		if (skb->nh.ipv6h->hop_limit <= 1) {
			icmpv6_send(skb, ICMPV6_TIME_EXCEED, ICMPV6_EXC_HOPLIMIT,
				    0, skb->dev);
			kfree_skb(skb);
			return -1;
		}
		skb->nh.ipv6h->hop_limit--;
		goto looped_back;
	}

	dst_input(skb);
	return -1;
}

static struct inet6_protocol rthdr_protocol = {
	.handler	=	ipv6_rthdr_rcv,
	.flags		=	INET6_PROTO_NOPOLICY,
};

void __init ipv6_rthdr_init(void)
{
	if (inet6_add_protocol(&rthdr_protocol, IPPROTO_ROUTING) < 0)
		printk(KERN_ERR "ipv6_rthdr_init: Could not register protocol\n");
};

/*
   This function inverts received rthdr.
   NOTE: specs allow to make it automatically only if
   packet authenticated.

   I will not discuss it here (though, I am really pissed off at
   this stupid requirement making rthdr idea useless)

   Actually, it creates severe problems  for us.
   Embryonic requests has no associated sockets,
   so that user have no control over it and
   cannot not only to set reply options, but
   even to know, that someone wants to connect
   without success. :-(

   For now we need to test the engine, so that I created
   temporary (or permanent) backdoor.
   If listening socket set IPV6_RTHDR to 2, then we invert header.
                                                   --ANK (980729)

   By the Mobile IPv6 specification Type 2 routing header MUST NOT be
   inverted.
                                                   --AJT (20020917)
 */

struct ipv6_txoptions *
ipv6_invert_rthdr(struct sock *sk, struct ipv6_rt_hdr *hdr)
{
	/* Received rthdr:

	   [ H1 -> H2 -> ... H_prev ]  daddr=ME

	   Inverted result:
	   [ H_prev -> ... -> H1 ] daddr =sender

	   Note, that IP output engine will rewrite this rthdr
	   by rotating it left by one addr.
	 */

	int n, i;
	struct rt0_hdr *rthdr = (struct rt0_hdr*)hdr;
	struct rt0_hdr *irthdr;
	struct ipv6_txoptions *opt;
	int hdrlen = ipv6_optlen(hdr);

	if (hdr->type == IPV6_SRCRT_TYPE_2) {
		opt = sock_kmalloc(sk, sizeof(*opt) + hdrlen, GFP_ATOMIC);
		if (opt == NULL)
			return NULL;
		memset(opt, 0, sizeof(*opt));
		opt->tot_len = sizeof(*opt) + hdrlen;
		opt->srcrt = (void*)(opt+1);
		opt->opt_nflen = hdrlen;
		memcpy(opt->srcrt, hdr, sizeof(struct rt2_hdr));
		return opt;
	}

	if (hdr->segments_left ||
	    hdr->type != IPV6_SRCRT_TYPE_0 ||
	    hdr->hdrlen & 0x01)
		return NULL;

	n = hdr->hdrlen >> 1;
	opt = sock_kmalloc(sk, sizeof(*opt) + hdrlen, GFP_ATOMIC);
	if (opt == NULL)
		return NULL;
	memset(opt, 0, sizeof(*opt));
	opt->tot_len = sizeof(*opt) + hdrlen;
	opt->srcrt = (void*)(opt+1);
	opt->opt_nflen = hdrlen;

	memcpy(opt->srcrt, hdr, sizeof(*hdr));
	irthdr = (struct rt0_hdr*)opt->srcrt;
	/* Obsolete field, MBZ, when originated by us */
	irthdr->bitmap = 0;
	opt->srcrt->segments_left = n;
	for (i=0; i<n; i++)
		memcpy(irthdr->addr+i, rthdr->addr+(n-1-i), 16);
	return opt;
}

/**********************************
  Hop-by-hop options.
 **********************************/

/* Router Alert as of RFC 2711 */

static int ipv6_hop_ra(struct sk_buff *skb, int optoff)
{
	if (skb->nh.raw[optoff+1] == 2) {
		((struct inet6_skb_parm*)skb->cb)->ra = optoff;
		return 1;
	}
	NETDEBUG(if (net_ratelimit())
		 printk(KERN_DEBUG "ipv6_hop_ra: wrong RA length %d\n", skb->nh.raw[optoff+1]));
	kfree_skb(skb);
	return 0;
}

/* Jumbo payload */

static int ipv6_hop_jumbo(struct sk_buff *skb, int optoff)
{
	u32 pkt_len;

	if (skb->nh.raw[optoff+1] != 4 || (optoff&3) != 2) {
		NETDEBUG(if (net_ratelimit())
			 printk(KERN_DEBUG "ipv6_hop_jumbo: wrong jumbo opt length/alignment %d\n", skb->nh.raw[optoff+1]));
		goto drop;
	}

	pkt_len = ntohl(*(u32*)(skb->nh.raw+optoff+2));
	if (pkt_len <= IPV6_MAXPLEN) {
		icmpv6_param_prob(skb, ICMPV6_HDR_FIELD, optoff+2);
		return 0;
	}
	if (skb->nh.ipv6h->payload_len) {
		icmpv6_param_prob(skb, ICMPV6_HDR_FIELD, optoff);
		return 0;
	}

	if (pkt_len > skb->len - sizeof(struct ipv6hdr)) {
		IP6_INC_STATS_BH(Ip6InTruncatedPkts);
		goto drop;
	}
	if (pkt_len + sizeof(struct ipv6hdr) < skb->len) {
		__pskb_trim(skb, pkt_len + sizeof(struct ipv6hdr));
		if (skb->ip_summed == CHECKSUM_HW)
			skb->ip_summed = CHECKSUM_NONE;
	}
	return 1;

drop:
	kfree_skb(skb);
	return 0;
}

static struct tlvtype_proc tlvprochopopt_lst[] = {
	{
		.type	= IPV6_TLV_ROUTERALERT,
		.func	= ipv6_hop_ra,
	},
	{
		.type	= IPV6_TLV_JUMBO,
		.func	= ipv6_hop_jumbo,
	},
	{ -1, }
};

int ipv6_parse_hopopts(struct sk_buff *skb, int nhoff)
{
	((struct inet6_skb_parm*)skb->cb)->hop = sizeof(struct ipv6hdr);
	if (ip6_parse_tlv(tlvprochopopt_lst, skb))
		return sizeof(struct ipv6hdr);
	return -1;
}

/*
 *	Creating outbound headers.
 *
 *	"build" functions work when skb is filled from head to tail (datagram)
 *	"push"	functions work when headers are added from tail to head (tcp)
 *
 *	In both cases we assume, that caller reserved enough room
 *	for headers.
 */

static u8 *ipv6_build_rthdr(struct sk_buff *skb, u8 *prev_hdr,
		     struct ipv6_rt_hdr *opt, struct in6_addr *addr)
{
	struct rt0_hdr *phdr, *ihdr;
	int hops;

	ihdr = (struct rt0_hdr *) opt;
	
	phdr = (struct rt0_hdr *) skb_put(skb, (ihdr->rt_hdr.hdrlen + 1) << 3);
	memcpy(phdr, ihdr, sizeof(struct rt0_hdr));

	hops = ihdr->rt_hdr.hdrlen >> 1;

	if (hops > 1)
		memcpy(phdr->addr, ihdr->addr + 1,
		       (hops - 1) * sizeof(struct in6_addr));

	ipv6_addr_copy(phdr->addr + (hops - 1), addr);

	phdr->rt_hdr.nexthdr = *prev_hdr;
	*prev_hdr = NEXTHDR_ROUTING;
	return &phdr->rt_hdr.nexthdr;
}

static u8 *ipv6_build_exthdr(struct sk_buff *skb, u8 *prev_hdr, u8 type, struct ipv6_opt_hdr *opt)
{
	struct ipv6_opt_hdr *h = (struct ipv6_opt_hdr *)skb_put(skb, ipv6_optlen(opt));

	memcpy(h, opt, ipv6_optlen(opt));
	h->nexthdr = *prev_hdr;
	*prev_hdr = type;
	return &h->nexthdr;
}

u8 *ipv6_build_nfrag_opts(struct sk_buff *skb, u8 *prev_hdr, struct ipv6_txoptions *opt,
			  struct in6_addr *daddr, u32 jumbolen)
{
	struct ipv6_opt_hdr *h = (struct ipv6_opt_hdr *)skb->data;

	if (opt && opt->hopopt)
		prev_hdr = ipv6_build_exthdr(skb, prev_hdr, NEXTHDR_HOP, opt->hopopt);

	if (jumbolen) {
		u8 *jumboopt = (u8 *)skb_put(skb, 8);

		if (opt && opt->hopopt) {
			*jumboopt++ = IPV6_TLV_PADN;
			*jumboopt++ = 0;
			h->hdrlen++;
		} else {
			h = (struct ipv6_opt_hdr *)jumboopt;
			h->nexthdr = *prev_hdr;
			h->hdrlen = 0;
			jumboopt += 2;
			*prev_hdr = NEXTHDR_HOP;
			prev_hdr = &h->nexthdr;
		}
		jumboopt[0] = IPV6_TLV_JUMBO;
		jumboopt[1] = 4;
		*(u32*)(jumboopt+2) = htonl(jumbolen);
	}
	if (opt) {
		if (opt->dst0opt)
			prev_hdr = ipv6_build_exthdr(skb, prev_hdr, NEXTHDR_DEST, opt->dst0opt);
		if (opt->srcrt) {
			if (opt->srcrt2) {
				struct in6_addr *rt2_hop = &((struct rt2_hdr *)opt->srcrt2)->addr;
				prev_hdr = ipv6_build_rthdr(skb, prev_hdr, opt->srcrt, rt2_hop);
			} else
				prev_hdr = ipv6_build_rthdr(skb, prev_hdr, opt->srcrt, daddr);
		}
		if (opt->srcrt2)
			prev_hdr = ipv6_build_rthdr(skb, prev_hdr, opt->srcrt2, daddr);
	}
	return prev_hdr;
}

u8 *ipv6_build_frag_opts(struct sk_buff *skb, u8 *prev_hdr, struct ipv6_txoptions *opt)
{
	if (opt->dst1opt)
		prev_hdr = ipv6_build_exthdr(skb, prev_hdr, NEXTHDR_DEST, opt->dst1opt);
	return prev_hdr;
}

static void ipv6_push_rthdr(struct sk_buff *skb, u8 *proto,
			    struct ipv6_rt_hdr *opt,
			    struct in6_addr **addr_p)
{
	struct rt0_hdr *phdr, *ihdr;
	int hops;

	ihdr = (struct rt0_hdr *) opt;
	
	phdr = (struct rt0_hdr *) skb_push(skb, (ihdr->rt_hdr.hdrlen + 1) << 3);
	memcpy(phdr, ihdr, sizeof(struct rt0_hdr));

	hops = ihdr->rt_hdr.hdrlen >> 1;

	if (hops > 1)
		memcpy(phdr->addr, ihdr->addr + 1,
		       (hops - 1) * sizeof(struct in6_addr));

	ipv6_addr_copy(phdr->addr + (hops - 1), *addr_p);
	*addr_p = ihdr->addr;

	phdr->rt_hdr.nexthdr = *proto;
	*proto = NEXTHDR_ROUTING;
}

static void ipv6_push_exthdr(struct sk_buff *skb, u8 *proto, u8 type, struct ipv6_opt_hdr *opt)
{
	struct ipv6_opt_hdr *h = (struct ipv6_opt_hdr *)skb_push(skb, ipv6_optlen(opt));

	memcpy(h, opt, ipv6_optlen(opt));
	h->nexthdr = *proto;
	*proto = type;
}

void ipv6_push_nfrag_opts(struct sk_buff *skb, struct ipv6_txoptions *opt,
			  u8 *proto,
			  struct in6_addr **daddr)
{
	if (opt->srcrt2)
		ipv6_push_rthdr(skb, proto, opt->srcrt2, daddr);
	if (opt->srcrt)
		ipv6_push_rthdr(skb, proto, opt->srcrt, daddr);
	if (opt->dst0opt)
		ipv6_push_exthdr(skb, proto, NEXTHDR_DEST, opt->dst0opt);
	if (opt->hopopt)
		ipv6_push_exthdr(skb, proto, NEXTHDR_HOP, opt->hopopt);
}

void ipv6_push_frag_opts(struct sk_buff *skb, struct ipv6_txoptions *opt, u8 *proto)
{
	if (opt->dst1opt)
		ipv6_push_exthdr(skb, proto, NEXTHDR_DEST, opt->dst1opt);
}

struct ipv6_txoptions *
ipv6_dup_options(struct sock *sk, struct ipv6_txoptions *opt)
{
	struct ipv6_txoptions *opt2;

	opt2 = sock_kmalloc(sk, opt->tot_len, GFP_ATOMIC);
	if (opt2) {
		long dif = (char*)opt2 - (char*)opt;
		memcpy(opt2, opt, opt->tot_len);
		if (opt2->hopopt)
			*((char**)&opt2->hopopt) += dif;
		if (opt2->dst0opt)
			*((char**)&opt2->dst0opt) += dif;
		if (opt2->dst1opt)
			*((char**)&opt2->dst1opt) += dif;
		if (opt2->srcrt)
			*((char**)&opt2->srcrt) += dif;
		if (opt2->srcrt2)
			*((char**)&opt2->srcrt2) += dif;
	}
	return opt2;
<<<<<<< HEAD
}


/* 
 * find out if nexthdr is a well-known extension header or a protocol
 */

int ipv6_ext_hdr(u8 nexthdr)
{
	/* 
	 * find out if nexthdr is an extension header or a protocol
	 */
	return ( (nexthdr == NEXTHDR_HOP)	||
		 (nexthdr == NEXTHDR_ROUTING)	||
		 (nexthdr == NEXTHDR_FRAGMENT)	||
		 (nexthdr == NEXTHDR_AUTH)	||
		 (nexthdr == NEXTHDR_NONE)	||
		 (nexthdr == NEXTHDR_DEST) );
}

/*
 * Skip any extension headers. This is used by the ICMP module.
 *
 * Note that strictly speaking this conflicts with RFC 2460 4.0:
 * ...The contents and semantics of each extension header determine whether 
 * or not to proceed to the next header.  Therefore, extension headers must
 * be processed strictly in the order they appear in the packet; a
 * receiver must not, for example, scan through a packet looking for a
 * particular kind of extension header and process that header prior to
 * processing all preceding ones.
 * 
 * We do exactly this. This is a protocol bug. We can't decide after a
 * seeing an unknown discard-with-error flavour TLV option if it's a 
 * ICMP error message or not (errors should never be send in reply to
 * ICMP error messages).
 * 
 * But I see no other way to do this. This might need to be reexamined
 * when Linux implements ESP (and maybe AUTH) headers.
 * --AK
 *
 * This function parses (probably truncated) exthdr set "hdr"
 * of length "len". "nexthdrp" initially points to some place,
 * where type of the first header can be found.
 *
 * It skips all well-known exthdrs, and returns pointer to the start
 * of unparsable area i.e. the first header with unknown type.
 * If it is not NULL *nexthdr is updated by type/protocol of this header.
 *
 * NOTES: - if packet terminated with NEXTHDR_NONE it returns NULL.
 *        - it may return pointer pointing beyond end of packet,
 *	    if the last recognized header is truncated in the middle.
 *        - if packet is truncated, so that all parsed headers are skipped,
 *	    it returns NULL.
 *	  - First fragment header is skipped, not-first ones
 *	    are considered as unparsable.
 *	  - ESP is unparsable for now and considered like
 *	    normal payload protocol.
 *	  - Note also special handling of AUTH header. Thanks to IPsec wizards.
 *
 * --ANK (980726)
 */

int ipv6_skip_exthdr(const struct sk_buff *skb, int start, u8 *nexthdrp, int len)
{
	u8 nexthdr = *nexthdrp;

	while (ipv6_ext_hdr(nexthdr)) {
		struct ipv6_opt_hdr hdr;
		int hdrlen;

		if (len < (int)sizeof(struct ipv6_opt_hdr))
			return -1;
		if (nexthdr == NEXTHDR_NONE)
			return -1;
		if (skb_copy_bits(skb, start, &hdr, sizeof(hdr)))
			BUG();
		if (nexthdr == NEXTHDR_FRAGMENT) {
			unsigned short frag_off;
			if (skb_copy_bits(skb,
					  start+offsetof(struct frag_hdr,
							 frag_off),
					  &frag_off,
					  sizeof(frag_off))) {
				return -1;
			}

			if (ntohs(frag_off) & ~0x7)
				break;
			hdrlen = 8;
		} else if (nexthdr == NEXTHDR_AUTH)
			hdrlen = (hdr.hdrlen+2)<<2; 
		else
			hdrlen = ipv6_optlen(&hdr); 

		nexthdr = hdr.nexthdr;
		len -= hdrlen;
		start += hdrlen;
	}

	*nexthdrp = nexthdr;
	return start;
}

EXPORT_SYMBOL(ip6_tlvopt_unknown);
=======
}
>>>>>>> 196c4ebd
<|MERGE_RESOLUTION|>--- conflicted
+++ resolved
@@ -683,111 +683,6 @@
 			*((char**)&opt2->srcrt2) += dif;
 	}
 	return opt2;
-<<<<<<< HEAD
-}
-
-
-/* 
- * find out if nexthdr is a well-known extension header or a protocol
- */
-
-int ipv6_ext_hdr(u8 nexthdr)
-{
-	/* 
-	 * find out if nexthdr is an extension header or a protocol
-	 */
-	return ( (nexthdr == NEXTHDR_HOP)	||
-		 (nexthdr == NEXTHDR_ROUTING)	||
-		 (nexthdr == NEXTHDR_FRAGMENT)	||
-		 (nexthdr == NEXTHDR_AUTH)	||
-		 (nexthdr == NEXTHDR_NONE)	||
-		 (nexthdr == NEXTHDR_DEST) );
-}
-
-/*
- * Skip any extension headers. This is used by the ICMP module.
- *
- * Note that strictly speaking this conflicts with RFC 2460 4.0:
- * ...The contents and semantics of each extension header determine whether 
- * or not to proceed to the next header.  Therefore, extension headers must
- * be processed strictly in the order they appear in the packet; a
- * receiver must not, for example, scan through a packet looking for a
- * particular kind of extension header and process that header prior to
- * processing all preceding ones.
- * 
- * We do exactly this. This is a protocol bug. We can't decide after a
- * seeing an unknown discard-with-error flavour TLV option if it's a 
- * ICMP error message or not (errors should never be send in reply to
- * ICMP error messages).
- * 
- * But I see no other way to do this. This might need to be reexamined
- * when Linux implements ESP (and maybe AUTH) headers.
- * --AK
- *
- * This function parses (probably truncated) exthdr set "hdr"
- * of length "len". "nexthdrp" initially points to some place,
- * where type of the first header can be found.
- *
- * It skips all well-known exthdrs, and returns pointer to the start
- * of unparsable area i.e. the first header with unknown type.
- * If it is not NULL *nexthdr is updated by type/protocol of this header.
- *
- * NOTES: - if packet terminated with NEXTHDR_NONE it returns NULL.
- *        - it may return pointer pointing beyond end of packet,
- *	    if the last recognized header is truncated in the middle.
- *        - if packet is truncated, so that all parsed headers are skipped,
- *	    it returns NULL.
- *	  - First fragment header is skipped, not-first ones
- *	    are considered as unparsable.
- *	  - ESP is unparsable for now and considered like
- *	    normal payload protocol.
- *	  - Note also special handling of AUTH header. Thanks to IPsec wizards.
- *
- * --ANK (980726)
- */
-
-int ipv6_skip_exthdr(const struct sk_buff *skb, int start, u8 *nexthdrp, int len)
-{
-	u8 nexthdr = *nexthdrp;
-
-	while (ipv6_ext_hdr(nexthdr)) {
-		struct ipv6_opt_hdr hdr;
-		int hdrlen;
-
-		if (len < (int)sizeof(struct ipv6_opt_hdr))
-			return -1;
-		if (nexthdr == NEXTHDR_NONE)
-			return -1;
-		if (skb_copy_bits(skb, start, &hdr, sizeof(hdr)))
-			BUG();
-		if (nexthdr == NEXTHDR_FRAGMENT) {
-			unsigned short frag_off;
-			if (skb_copy_bits(skb,
-					  start+offsetof(struct frag_hdr,
-							 frag_off),
-					  &frag_off,
-					  sizeof(frag_off))) {
-				return -1;
-			}
-
-			if (ntohs(frag_off) & ~0x7)
-				break;
-			hdrlen = 8;
-		} else if (nexthdr == NEXTHDR_AUTH)
-			hdrlen = (hdr.hdrlen+2)<<2; 
-		else
-			hdrlen = ipv6_optlen(&hdr); 
-
-		nexthdr = hdr.nexthdr;
-		len -= hdrlen;
-		start += hdrlen;
-	}
-
-	*nexthdrp = nexthdr;
-	return start;
-}
-
-EXPORT_SYMBOL(ip6_tlvopt_unknown);
-=======
-}
->>>>>>> 196c4ebd
+}
+
+EXPORT_SYMBOL(ip6_tlvopt_unknown);