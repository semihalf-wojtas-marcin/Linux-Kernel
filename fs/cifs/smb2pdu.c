--- conflicted
+++ resolved
@@ -1173,12 +1173,6 @@
 	else
 		return -EIO;
 
-<<<<<<< HEAD
-	if (tcon && tcon->bad_network_name)
-		return -ENOENT;
-
-=======
->>>>>>> c2a9c7ab
 	unc_path = kmalloc(MAX_SHARENAME_LENGTH * 2, GFP_KERNEL);
 	if (unc_path == NULL)
 		return -ENOMEM;
@@ -2536,7 +2530,6 @@
 
 	if (encryption_required(io_parms->tcon))
 		flags |= CIFS_TRANSFORM_REQ;
-<<<<<<< HEAD
 
 	req_len = cpu_to_be32(total_len);
 
@@ -2551,22 +2544,6 @@
 	rsp = (struct smb2_read_rsp *)rsp_iov.iov_base;
 	shdr = get_sync_hdr(rsp);
 
-=======
-
-	req_len = cpu_to_be32(total_len);
-
-	iov[0].iov_base = &req_len;
-	iov[0].iov_len = sizeof(__be32);
-	iov[1].iov_base = req;
-	iov[1].iov_len = total_len;
-
-	rc = cifs_send_recv(xid, ses, &rqst, &resp_buftype, flags, &rsp_iov);
-	cifs_small_buf_release(req);
-
-	rsp = (struct smb2_read_rsp *)rsp_iov.iov_base;
-	shdr = get_sync_hdr(rsp);
-
->>>>>>> c2a9c7ab
 	if (shdr->Status == STATUS_END_OF_FILE) {
 		free_rsp_buf(resp_buftype, rsp_iov.iov_base);
 		return 0;
