--- conflicted
+++ resolved
@@ -3,12 +3,8 @@
 Use fsuid (fsgid) more consistently instead of uid (gid). Improve performance
 of readpages by eliminating one extra memcpy. Allow update of file size
 from remote server even if file is open for write as long as mount is
-<<<<<<< HEAD
-directio.
-=======
 directio.  Recognize share mode security and send NTLM encrypted password
 on tree connect if share mode negotiated.
->>>>>>> 18a41440
 
 Version 1.39
 ------------
