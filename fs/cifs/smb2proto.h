--- conflicted
+++ resolved
@@ -101,10 +101,7 @@
 			     struct file_lock *flock, const unsigned int xid);
 extern int smb2_push_mandatory_locks(struct cifsFileInfo *cfile);
 extern void smb2_reconnect_server(struct work_struct *work);
-<<<<<<< HEAD
-=======
 extern int smb3_crypto_aead_allocate(struct TCP_Server_Info *server);
->>>>>>> cfb7ee12
 
 /*
  * SMB2 Worker functions - most of protocol specific implementation details
