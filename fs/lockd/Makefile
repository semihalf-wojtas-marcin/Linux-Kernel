#
# Makefile for the linux lock manager stuff
#

obj-$(CONFIG_LOCKD) += lockd.o

lockd-objs-y := clntlock.o clntproc.o host.o svc.o svclock.o svcshare.o \
<<<<<<< HEAD
	        svcproc.o svcsubs.o xdr.o lockd_syms.o
ifeq ($(CONFIG_STATD),y)
lockd-objs-y += statd.o
else
lockd-objs-y += mon.o
endif

=======
	        svcproc.o svcsubs.o mon.o xdr.o
>>>>>>> 9d53e4dd
lockd-objs-$(CONFIG_LOCKD_V4) += xdr4.o svc4proc.o
lockd-objs		      := $(lockd-objs-y)<|MERGE_RESOLUTION|>--- conflicted
+++ resolved
@@ -5,16 +5,6 @@
 obj-$(CONFIG_LOCKD) += lockd.o
 
 lockd-objs-y := clntlock.o clntproc.o host.o svc.o svclock.o svcshare.o \
-<<<<<<< HEAD
-	        svcproc.o svcsubs.o xdr.o lockd_syms.o
-ifeq ($(CONFIG_STATD),y)
-lockd-objs-y += statd.o
-else
-lockd-objs-y += mon.o
-endif
-
-=======
 	        svcproc.o svcsubs.o mon.o xdr.o
->>>>>>> 9d53e4dd
 lockd-objs-$(CONFIG_LOCKD_V4) += xdr4.o svc4proc.o
 lockd-objs		      := $(lockd-objs-y)