--- conflicted
+++ resolved
@@ -41,7 +41,6 @@
 #define ALLOWED_SIGS		(sigmask(SIGKILL))
 
 static struct svc_program	nlmsvc_program;
-extern struct svc_program	nsmsvc_program;
 
 struct nlmsvc_binding *		nlmsvc_ops;
 EXPORT_SYMBOL(nlmsvc_ops);
@@ -63,13 +62,7 @@
 static unsigned long		nlm_grace_period;
 static unsigned long		nlm_timeout = LOCKD_DFLT_TIMEO;
 static int			nlm_udpport, nlm_tcpport;
-<<<<<<< HEAD
-int				nlm_max_hosts = 256;
-int				nsm_use_hostnames = 1;
-static int			nsm_use_kstatd = 1;
-=======
 int				nsm_use_hostnames = 0;
->>>>>>> 0215ffb0
 
 /*
  * Constants needed for the sysctl interface.
@@ -126,18 +119,6 @@
 	complete(&lockd_start_done);
 
 	daemonize("lockd");
-
-	/* See if we should use the kernel statd. If not,
-	 * or if setting up the kernel statd fails, try
-	 * falling back to user land upcalls.
-	 */
-	if (nsm_use_kstatd && nsm_kernel_statd_init() < 0)
-		nsm_use_kstatd = 0;
-
-	if (nsm_use_kstatd == 0) {
-		/* Initialize the statd upcalls to rpc.statd */
-		nsm_statd_upcalls_init();
-	}
 
 	/* Process request with signals blocked, but allow SIGKILL.  */
 	allow_signal(SIGKILL);
@@ -270,11 +251,6 @@
 int
 lockd_up(int proto) /* Maybe add a 'family' option when IPv6 is supported ?? */
 {
-<<<<<<< HEAD
-	static int		warned;
-	struct svc_program *	prog;
-=======
->>>>>>> 0215ffb0
 	struct svc_serv *	serv;
 	int			error = 0;
 
@@ -296,16 +272,8 @@
 		printk(KERN_WARNING
 			"lockd_up: no pid, %d users??\n", nlmsvc_users);
 
-	/* Register NLM program and possibly NSM (if using kstatd) */
 	error = -ENOMEM;
-<<<<<<< HEAD
-	prog = &nlmsvc_program;
-	if (nsm_use_kstatd)
-		prog = &nsmsvc_program;
-	serv = svc_create(prog, LOCKD_BUFSIZE);
-=======
 	serv = svc_create(&nlmsvc_program, LOCKD_BUFSIZE, NULL);
->>>>>>> 0215ffb0
 	if (!serv) {
 		printk(KERN_WARNING "lockd_up: create service failed\n");
 		goto out;
@@ -426,8 +394,6 @@
 		.extra1		= (int *) &nlm_port_min,
 		.extra2		= (int *) &nlm_port_max,
 	},
-<<<<<<< HEAD
-=======
 	{
 		.ctl_name	= CTL_UNNUMBERED,
 		.procname	= "nsm_use_hostnames",
@@ -448,41 +414,22 @@
 };
 
 static ctl_table nlm_sysctl_dir[] = {
->>>>>>> 0215ffb0
-	{
-		.ctl_name	= CTL_UNNUMBERED,
-		.procname	= "nlm_max_hosts",
-		.data		= &nlm_max_hosts,
-		.maxlen		= sizeof(int),
-		.mode		= 0644,
-		.proc_handler	= &proc_dointvec,
-	},
-	{
-		.ctl_name	= CTL_UNNUMBERED,
-		.procname	= "nsm_use_hostnames",
-		.data		= &nsm_use_hostnames,
-		.maxlen		= sizeof(int),
-		.mode		= 0644,
-		.proc_handler	= &proc_dointvec,
-	},
-	{
-		.ctl_name	= CTL_UNNUMBERED,
-		.procname	= "nsm_local_state",
-		.data		= &nsm_local_state,
-		.maxlen		= sizeof(int),
-		.mode		= 0644,
-		.proc_handler	= &proc_dointvec,
-	},
-	{
-		.ctl_name	= CTL_UNNUMBERED,
-		.procname	= "nsm_use_kstatd",
-		.data		= &nsm_use_kstatd,
-		.maxlen		= sizeof(int),
-		.mode		= 0444,
-		.proc_handler	= &proc_dointvec,
-	},
-
-
+	{
+		.ctl_name	= CTL_UNNUMBERED,
+		.procname	= "nfs",
+		.mode		= 0555,
+		.child		= nlm_sysctls,
+	},
+	{ .ctl_name = 0 }
+};
+
+static ctl_table nlm_sysctl_root[] = {
+	{
+		.ctl_name	= CTL_FS,
+		.procname	= "fs",
+		.mode		= 0555,
+		.child		= nlm_sysctl_dir,
+	},
 	{ .ctl_name = 0 }
 };
 
@@ -551,11 +498,7 @@
 		  &nlm_udpport, 0644);
 module_param_call(nlm_tcpport, param_set_port, param_get_int,
 		  &nlm_tcpport, 0644);
-<<<<<<< HEAD
-module_param(nsm_use_kstatd, int, 0444);
-=======
 module_param(nsm_use_hostnames, bool, 0644);
->>>>>>> 0215ffb0
 
 /*
  * Initialising and terminating the module.
@@ -563,21 +506,15 @@
 
 static int __init init_nlm(void)
 {
-	struct ctl_path ctl_path[] = { { CTL_FS, "fs", 0555 }, { -2, "nfs", 0555 }, { 0 } };
-
-	/* Default NSM to making upcalls to statd. */
-	nsm_statd_upcalls_init();
-
-	nlm_sysctl_table = register_sysctl_table_path(nlm_sysctls, ctl_path);
-	return 0;
+	nlm_sysctl_table = register_sysctl_table(nlm_sysctl_root, 0);
+	return nlm_sysctl_table ? 0 : -ENOMEM;
 }
 
 static void __exit exit_nlm(void)
 {
 	/* FIXME: delete all NLM clients */
 	nlm_shutdown_hosts();
-	if (nlm_sysctl_table)
-		unregister_sysctl_table(nlm_sysctl_table);
+	unregister_sysctl_table(nlm_sysctl_table);
 }
 
 module_init(init_nlm);
@@ -625,31 +562,4 @@
 	.pg_class		= "nfsd",		/* share authentication with nfsd */
 	.pg_stats		= &nlmsvc_stats,	/* stats table */
 	.pg_authenticate = &lockd_authenticate	/* export authentication */
-};
-
-/*
- * Define NSM program and procedures
- */
-static struct svc_version	nsmsvc_version1 = {
-		.vs_vers	= 1,
-		.vs_nproc	= 7,
-		.vs_proc	= nsmsvc_procedures,
-		.vs_xdrsize	= SMSVC_XDRSIZE,
-};
-static struct svc_version *	nsmsvc_version[] = {
-	[1] = &nsmsvc_version1,
-};
-
-static struct svc_stat		nsmsvc_stats;
-
-#define SM_NRVERS	(sizeof(nsmsvc_version)/sizeof(nsmsvc_version[0]))
-struct svc_program	nsmsvc_program = {
-	.pg_next		= &nlmsvc_program,
-	.pg_prog		= SM_PROGRAM,		/* program number */
-	.pg_nvers		= SM_NRVERS,		/* number of entries in nlmsvc_version */
-	.pg_vers		= nsmsvc_version,	/* version table */
-	.pg_name		= "statd",		/* service name */
-	.pg_class		= "nfsd",		/* share authentication with nfsd */
-	.pg_stats		= &nsmsvc_stats,	/* stats table */
-	.pg_authenticate	= &nsmsvc_authenticate	/* no authentication :-( */
 };