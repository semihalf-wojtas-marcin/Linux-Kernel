--- conflicted
+++ resolved
@@ -101,20 +101,12 @@
 	nlm_debug_print_fh("creating file for", f);
 
 	nfserr = nlm_lck_denied_nolocks;
-<<<<<<< HEAD
-	file = (struct nlm_file *) kzalloc(sizeof(*file), GFP_KERNEL);
-=======
 	file = kzalloc(sizeof(*file), GFP_KERNEL);
->>>>>>> 0215ffb0
 	if (!file)
 		goto out_unlock;
 
 	memcpy(&file->f_handle, f, sizeof(struct nfs_fh));
-<<<<<<< HEAD
-	init_MUTEX(&file->f_sema);
-=======
 	mutex_init(&file->f_mutex);
->>>>>>> 0215ffb0
 	INIT_HLIST_NODE(&file->f_list);
 	INIT_LIST_HEAD(&file->f_blocks);
 
@@ -326,9 +318,6 @@
 static int
 nlmsvc_is_client(struct nlm_host *host, struct nlm_host *dummy)
 {
-<<<<<<< HEAD
-	return host->h_server;
-=======
 	if (host->h_server) {
 		/* we are destroying locks even though the client
 		 * hasn't asked us too, so don't unmonitor the
@@ -339,7 +328,6 @@
 		return 1;
 	} else
 		return 0;
->>>>>>> 0215ffb0
 }
 
 /*
@@ -369,26 +357,11 @@
 }
 
 /*
-<<<<<<< HEAD
- * Delete all hosts structs for clients
-=======
  * Remove all locks held for clients
->>>>>>> 0215ffb0
  */
 void
 nlmsvc_invalidate_all(void)
 {
-<<<<<<< HEAD
-	/* Release all locks held by a NFS clients.
-	 * Previously, the code would call
-	 * nlmsvc_free_host_resources for each client in
-	 * turn, which is about as inefficient as it gets.
-	 */
-	nlm_traverse_files(NULL, nlmsvc_is_client);
-
-	/* Then destroy the host handles */
-	nlm_destroy_clients();
-=======
 	/* Release all locks held by NFS clients.
 	 * Previously, the code would call
 	 * nlmsvc_free_host_resources for each client in
@@ -396,5 +369,4 @@
 	 * Now we just do it once in nlm_traverse_files.
 	 */
 	nlm_traverse_files(NULL, nlmsvc_is_client);
->>>>>>> 0215ffb0
 }