/*
 * Copyright (C) 2007 Oracle.  All rights reserved.
 *
 * This program is free software; you can redistribute it and/or
 * modify it under the terms of the GNU General Public
 * License v2 as published by the Free Software Foundation.
 *
 * This program is distributed in the hope that it will be useful,
 * but WITHOUT ANY WARRANTY; without even the implied warranty of
 * MERCHANTABILITY or FITNESS FOR A PARTICULAR PURPOSE.  See the GNU
 * General Public License for more details.
 *
 * You should have received a copy of the GNU General Public
 * License along with this program; if not, write to the
 * Free Software Foundation, Inc., 59 Temple Place - Suite 330,
 * Boston, MA 021110-1307, USA.
 */

#include <linux/kernel.h>
#include <linux/bio.h>
#include <linux/buffer_head.h>
#include <linux/file.h>
#include <linux/fs.h>
#include <linux/pagemap.h>
#include <linux/highmem.h>
#include <linux/time.h>
#include <linux/init.h>
#include <linux/string.h>
#include <linux/backing-dev.h>
#include <linux/mpage.h>
#include <linux/swap.h>
#include <linux/writeback.h>
#include <linux/statfs.h>
#include <linux/compat.h>
#include <linux/bit_spinlock.h>
#include <linux/xattr.h>
#include <linux/posix_acl.h>
#include <linux/falloc.h>
#include <linux/slab.h>
#include <linux/ratelimit.h>
#include <linux/mount.h>
#include "compat.h"
#include "ctree.h"
#include "disk-io.h"
#include "transaction.h"
#include "btrfs_inode.h"
#include "ioctl.h"
#include "print-tree.h"
#include "ordered-data.h"
#include "xattr.h"
#include "tree-log.h"
#include "volumes.h"
#include "compression.h"
#include "locking.h"
#include "free-space-cache.h"
#include "inode-map.h"

struct btrfs_iget_args {
	u64 ino;
	struct btrfs_root *root;
};

static const struct inode_operations btrfs_dir_inode_operations;
static const struct inode_operations btrfs_symlink_inode_operations;
static const struct inode_operations btrfs_dir_ro_inode_operations;
static const struct inode_operations btrfs_special_inode_operations;
static const struct inode_operations btrfs_file_inode_operations;
static const struct address_space_operations btrfs_aops;
static const struct address_space_operations btrfs_symlink_aops;
static const struct file_operations btrfs_dir_file_operations;
static struct extent_io_ops btrfs_extent_io_ops;

static struct kmem_cache *btrfs_inode_cachep;
struct kmem_cache *btrfs_trans_handle_cachep;
struct kmem_cache *btrfs_transaction_cachep;
struct kmem_cache *btrfs_path_cachep;
struct kmem_cache *btrfs_free_space_cachep;

#define S_SHIFT 12
static unsigned char btrfs_type_by_mode[S_IFMT >> S_SHIFT] = {
	[S_IFREG >> S_SHIFT]	= BTRFS_FT_REG_FILE,
	[S_IFDIR >> S_SHIFT]	= BTRFS_FT_DIR,
	[S_IFCHR >> S_SHIFT]	= BTRFS_FT_CHRDEV,
	[S_IFBLK >> S_SHIFT]	= BTRFS_FT_BLKDEV,
	[S_IFIFO >> S_SHIFT]	= BTRFS_FT_FIFO,
	[S_IFSOCK >> S_SHIFT]	= BTRFS_FT_SOCK,
	[S_IFLNK >> S_SHIFT]	= BTRFS_FT_SYMLINK,
};

static int btrfs_setsize(struct inode *inode, loff_t newsize);
static int btrfs_truncate(struct inode *inode);
static int btrfs_finish_ordered_io(struct inode *inode, u64 start, u64 end);
static noinline int cow_file_range(struct inode *inode,
				   struct page *locked_page,
				   u64 start, u64 end, int *page_started,
				   unsigned long *nr_written, int unlock);
static noinline int btrfs_update_inode_fallback(struct btrfs_trans_handle *trans,
				struct btrfs_root *root, struct inode *inode);

static int btrfs_init_inode_security(struct btrfs_trans_handle *trans,
				     struct inode *inode,  struct inode *dir,
				     const struct qstr *qstr)
{
	int err;

	err = btrfs_init_acl(trans, inode, dir);
	if (!err)
		err = btrfs_xattr_security_init(trans, inode, dir, qstr);
	return err;
}

/*
 * this does all the hard work for inserting an inline extent into
 * the btree.  The caller should have done a btrfs_drop_extents so that
 * no overlapping inline items exist in the btree
 */
static noinline int insert_inline_extent(struct btrfs_trans_handle *trans,
				struct btrfs_root *root, struct inode *inode,
				u64 start, size_t size, size_t compressed_size,
				int compress_type,
				struct page **compressed_pages)
{
	struct btrfs_key key;
	struct btrfs_path *path;
	struct extent_buffer *leaf;
	struct page *page = NULL;
	char *kaddr;
	unsigned long ptr;
	struct btrfs_file_extent_item *ei;
	int err = 0;
	int ret;
	size_t cur_size = size;
	size_t datasize;
	unsigned long offset;

	if (compressed_size && compressed_pages)
		cur_size = compressed_size;

	path = btrfs_alloc_path();
	if (!path)
		return -ENOMEM;

	path->leave_spinning = 1;

	key.objectid = btrfs_ino(inode);
	key.offset = start;
	btrfs_set_key_type(&key, BTRFS_EXTENT_DATA_KEY);
	datasize = btrfs_file_extent_calc_inline_size(cur_size);

	inode_add_bytes(inode, size);
	ret = btrfs_insert_empty_item(trans, root, path, &key,
				      datasize);
	if (ret) {
		err = ret;
		goto fail;
	}
	leaf = path->nodes[0];
	ei = btrfs_item_ptr(leaf, path->slots[0],
			    struct btrfs_file_extent_item);
	btrfs_set_file_extent_generation(leaf, ei, trans->transid);
	btrfs_set_file_extent_type(leaf, ei, BTRFS_FILE_EXTENT_INLINE);
	btrfs_set_file_extent_encryption(leaf, ei, 0);
	btrfs_set_file_extent_other_encoding(leaf, ei, 0);
	btrfs_set_file_extent_ram_bytes(leaf, ei, size);
	ptr = btrfs_file_extent_inline_start(ei);

	if (compress_type != BTRFS_COMPRESS_NONE) {
		struct page *cpage;
		int i = 0;
		while (compressed_size > 0) {
			cpage = compressed_pages[i];
			cur_size = min_t(unsigned long, compressed_size,
				       PAGE_CACHE_SIZE);

			kaddr = kmap_atomic(cpage);
			write_extent_buffer(leaf, kaddr, ptr, cur_size);
			kunmap_atomic(kaddr);

			i++;
			ptr += cur_size;
			compressed_size -= cur_size;
		}
		btrfs_set_file_extent_compression(leaf, ei,
						  compress_type);
	} else {
		page = find_get_page(inode->i_mapping,
				     start >> PAGE_CACHE_SHIFT);
		btrfs_set_file_extent_compression(leaf, ei, 0);
		kaddr = kmap_atomic(page);
		offset = start & (PAGE_CACHE_SIZE - 1);
		write_extent_buffer(leaf, kaddr + offset, ptr, size);
		kunmap_atomic(kaddr);
		page_cache_release(page);
	}
	btrfs_mark_buffer_dirty(leaf);
	btrfs_free_path(path);

	/*
	 * we're an inline extent, so nobody can
	 * extend the file past i_size without locking
	 * a page we already have locked.
	 *
	 * We must do any isize and inode updates
	 * before we unlock the pages.  Otherwise we
	 * could end up racing with unlink.
	 */
	BTRFS_I(inode)->disk_i_size = inode->i_size;
	ret = btrfs_update_inode(trans, root, inode);

	return ret;
fail:
	btrfs_free_path(path);
	return err;
}


/*
 * conditionally insert an inline extent into the file.  This
 * does the checks required to make sure the data is small enough
 * to fit as an inline extent.
 */
static noinline int cow_file_range_inline(struct btrfs_trans_handle *trans,
				 struct btrfs_root *root,
				 struct inode *inode, u64 start, u64 end,
				 size_t compressed_size, int compress_type,
				 struct page **compressed_pages)
{
	u64 isize = i_size_read(inode);
	u64 actual_end = min(end + 1, isize);
	u64 inline_len = actual_end - start;
	u64 aligned_end = (end + root->sectorsize - 1) &
			~((u64)root->sectorsize - 1);
	u64 hint_byte;
	u64 data_len = inline_len;
	int ret;

	if (compressed_size)
		data_len = compressed_size;

	if (start > 0 ||
	    actual_end >= PAGE_CACHE_SIZE ||
	    data_len >= BTRFS_MAX_INLINE_DATA_SIZE(root) ||
	    (!compressed_size &&
	    (actual_end & (root->sectorsize - 1)) == 0) ||
	    end + 1 < isize ||
	    data_len > root->fs_info->max_inline) {
		return 1;
	}

	ret = btrfs_drop_extents(trans, inode, start, aligned_end,
				 &hint_byte, 1);
	if (ret)
		return ret;

	if (isize > actual_end)
		inline_len = min_t(u64, isize, actual_end);
	ret = insert_inline_extent(trans, root, inode, start,
				   inline_len, compressed_size,
				   compress_type, compressed_pages);
	if (ret) {
		btrfs_abort_transaction(trans, root, ret);
		return ret;
	}
	btrfs_delalloc_release_metadata(inode, end + 1 - start);
	btrfs_drop_extent_cache(inode, start, aligned_end - 1, 0);
	return 0;
}

struct async_extent {
	u64 start;
	u64 ram_size;
	u64 compressed_size;
	struct page **pages;
	unsigned long nr_pages;
	int compress_type;
	struct list_head list;
};

struct async_cow {
	struct inode *inode;
	struct btrfs_root *root;
	struct page *locked_page;
	u64 start;
	u64 end;
	struct list_head extents;
	struct btrfs_work work;
};

static noinline int add_async_extent(struct async_cow *cow,
				     u64 start, u64 ram_size,
				     u64 compressed_size,
				     struct page **pages,
				     unsigned long nr_pages,
				     int compress_type)
{
	struct async_extent *async_extent;

	async_extent = kmalloc(sizeof(*async_extent), GFP_NOFS);
	BUG_ON(!async_extent); /* -ENOMEM */
	async_extent->start = start;
	async_extent->ram_size = ram_size;
	async_extent->compressed_size = compressed_size;
	async_extent->pages = pages;
	async_extent->nr_pages = nr_pages;
	async_extent->compress_type = compress_type;
	list_add_tail(&async_extent->list, &cow->extents);
	return 0;
}

/*
 * we create compressed extents in two phases.  The first
 * phase compresses a range of pages that have already been
 * locked (both pages and state bits are locked).
 *
 * This is done inside an ordered work queue, and the compression
 * is spread across many cpus.  The actual IO submission is step
 * two, and the ordered work queue takes care of making sure that
 * happens in the same order things were put onto the queue by
 * writepages and friends.
 *
 * If this code finds it can't get good compression, it puts an
 * entry onto the work queue to write the uncompressed bytes.  This
 * makes sure that both compressed inodes and uncompressed inodes
 * are written in the same order that pdflush sent them down.
 */
static noinline int compress_file_range(struct inode *inode,
					struct page *locked_page,
					u64 start, u64 end,
					struct async_cow *async_cow,
					int *num_added)
{
	struct btrfs_root *root = BTRFS_I(inode)->root;
	struct btrfs_trans_handle *trans;
	u64 num_bytes;
	u64 blocksize = root->sectorsize;
	u64 actual_end;
	u64 isize = i_size_read(inode);
	int ret = 0;
	struct page **pages = NULL;
	unsigned long nr_pages;
	unsigned long nr_pages_ret = 0;
	unsigned long total_compressed = 0;
	unsigned long total_in = 0;
	unsigned long max_compressed = 128 * 1024;
	unsigned long max_uncompressed = 128 * 1024;
	int i;
	int will_compress;
	int compress_type = root->fs_info->compress_type;

	/* if this is a small write inside eof, kick off a defrag */
	if ((end - start + 1) < 16 * 1024 &&
	    (start > 0 || end + 1 < BTRFS_I(inode)->disk_i_size))
		btrfs_add_inode_defrag(NULL, inode);

	actual_end = min_t(u64, isize, end + 1);
again:
	will_compress = 0;
	nr_pages = (end >> PAGE_CACHE_SHIFT) - (start >> PAGE_CACHE_SHIFT) + 1;
	nr_pages = min(nr_pages, (128 * 1024UL) / PAGE_CACHE_SIZE);

	/*
	 * we don't want to send crud past the end of i_size through
	 * compression, that's just a waste of CPU time.  So, if the
	 * end of the file is before the start of our current
	 * requested range of bytes, we bail out to the uncompressed
	 * cleanup code that can deal with all of this.
	 *
	 * It isn't really the fastest way to fix things, but this is a
	 * very uncommon corner.
	 */
	if (actual_end <= start)
		goto cleanup_and_bail_uncompressed;

	total_compressed = actual_end - start;

	/* we want to make sure that amount of ram required to uncompress
	 * an extent is reasonable, so we limit the total size in ram
	 * of a compressed extent to 128k.  This is a crucial number
	 * because it also controls how easily we can spread reads across
	 * cpus for decompression.
	 *
	 * We also want to make sure the amount of IO required to do
	 * a random read is reasonably small, so we limit the size of
	 * a compressed extent to 128k.
	 */
	total_compressed = min(total_compressed, max_uncompressed);
	num_bytes = (end - start + blocksize) & ~(blocksize - 1);
	num_bytes = max(blocksize,  num_bytes);
	total_in = 0;
	ret = 0;

	/*
	 * we do compression for mount -o compress and when the
	 * inode has not been flagged as nocompress.  This flag can
	 * change at any time if we discover bad compression ratios.
	 */
	if (!(BTRFS_I(inode)->flags & BTRFS_INODE_NOCOMPRESS) &&
	    (btrfs_test_opt(root, COMPRESS) ||
	     (BTRFS_I(inode)->force_compress) ||
	     (BTRFS_I(inode)->flags & BTRFS_INODE_COMPRESS))) {
		WARN_ON(pages);
		pages = kzalloc(sizeof(struct page *) * nr_pages, GFP_NOFS);
		if (!pages) {
			/* just bail out to the uncompressed code */
			goto cont;
		}

		if (BTRFS_I(inode)->force_compress)
			compress_type = BTRFS_I(inode)->force_compress;

		ret = btrfs_compress_pages(compress_type,
					   inode->i_mapping, start,
					   total_compressed, pages,
					   nr_pages, &nr_pages_ret,
					   &total_in,
					   &total_compressed,
					   max_compressed);

		if (!ret) {
			unsigned long offset = total_compressed &
				(PAGE_CACHE_SIZE - 1);
			struct page *page = pages[nr_pages_ret - 1];
			char *kaddr;

			/* zero the tail end of the last page, we might be
			 * sending it down to disk
			 */
			if (offset) {
				kaddr = kmap_atomic(page);
				memset(kaddr + offset, 0,
				       PAGE_CACHE_SIZE - offset);
				kunmap_atomic(kaddr);
			}
			will_compress = 1;
		}
	}
cont:
	if (start == 0) {
		trans = btrfs_join_transaction(root);
		if (IS_ERR(trans)) {
			ret = PTR_ERR(trans);
			trans = NULL;
			goto cleanup_and_out;
		}
		trans->block_rsv = &root->fs_info->delalloc_block_rsv;

		/* lets try to make an inline extent */
		if (ret || total_in < (actual_end - start)) {
			/* we didn't compress the entire range, try
			 * to make an uncompressed inline extent.
			 */
			ret = cow_file_range_inline(trans, root, inode,
						    start, end, 0, 0, NULL);
		} else {
			/* try making a compressed inline extent */
			ret = cow_file_range_inline(trans, root, inode,
						    start, end,
						    total_compressed,
						    compress_type, pages);
		}
		if (ret <= 0) {
			/*
			 * inline extent creation worked or returned error,
			 * we don't need to create any more async work items.
			 * Unlock and free up our temp pages.
			 */
			extent_clear_unlock_delalloc(inode,
			     &BTRFS_I(inode)->io_tree,
			     start, end, NULL,
			     EXTENT_CLEAR_UNLOCK_PAGE | EXTENT_CLEAR_DIRTY |
			     EXTENT_CLEAR_DELALLOC |
			     EXTENT_SET_WRITEBACK | EXTENT_END_WRITEBACK);

			btrfs_end_transaction(trans, root);
			goto free_pages_out;
		}
		btrfs_end_transaction(trans, root);
	}

	if (will_compress) {
		/*
		 * we aren't doing an inline extent round the compressed size
		 * up to a block size boundary so the allocator does sane
		 * things
		 */
		total_compressed = (total_compressed + blocksize - 1) &
			~(blocksize - 1);

		/*
		 * one last check to make sure the compression is really a
		 * win, compare the page count read with the blocks on disk
		 */
		total_in = (total_in + PAGE_CACHE_SIZE - 1) &
			~(PAGE_CACHE_SIZE - 1);
		if (total_compressed >= total_in) {
			will_compress = 0;
		} else {
			num_bytes = total_in;
		}
	}
	if (!will_compress && pages) {
		/*
		 * the compression code ran but failed to make things smaller,
		 * free any pages it allocated and our page pointer array
		 */
		for (i = 0; i < nr_pages_ret; i++) {
			WARN_ON(pages[i]->mapping);
			page_cache_release(pages[i]);
		}
		kfree(pages);
		pages = NULL;
		total_compressed = 0;
		nr_pages_ret = 0;

		/* flag the file so we don't compress in the future */
		if (!btrfs_test_opt(root, FORCE_COMPRESS) &&
		    !(BTRFS_I(inode)->force_compress)) {
			BTRFS_I(inode)->flags |= BTRFS_INODE_NOCOMPRESS;
		}
	}
	if (will_compress) {
		*num_added += 1;

		/* the async work queues will take care of doing actual
		 * allocation on disk for these compressed pages,
		 * and will submit them to the elevator.
		 */
		add_async_extent(async_cow, start, num_bytes,
				 total_compressed, pages, nr_pages_ret,
				 compress_type);

		if (start + num_bytes < end) {
			start += num_bytes;
			pages = NULL;
			cond_resched();
			goto again;
		}
	} else {
cleanup_and_bail_uncompressed:
		/*
		 * No compression, but we still need to write the pages in
		 * the file we've been given so far.  redirty the locked
		 * page if it corresponds to our extent and set things up
		 * for the async work queue to run cow_file_range to do
		 * the normal delalloc dance
		 */
		if (page_offset(locked_page) >= start &&
		    page_offset(locked_page) <= end) {
			__set_page_dirty_nobuffers(locked_page);
			/* unlocked later on in the async handlers */
		}
		add_async_extent(async_cow, start, end - start + 1,
				 0, NULL, 0, BTRFS_COMPRESS_NONE);
		*num_added += 1;
	}

out:
	return ret;

free_pages_out:
	for (i = 0; i < nr_pages_ret; i++) {
		WARN_ON(pages[i]->mapping);
		page_cache_release(pages[i]);
	}
	kfree(pages);

	goto out;

cleanup_and_out:
	extent_clear_unlock_delalloc(inode, &BTRFS_I(inode)->io_tree,
				     start, end, NULL,
				     EXTENT_CLEAR_UNLOCK_PAGE |
				     EXTENT_CLEAR_DIRTY |
				     EXTENT_CLEAR_DELALLOC |
				     EXTENT_SET_WRITEBACK |
				     EXTENT_END_WRITEBACK);
	if (!trans || IS_ERR(trans))
		btrfs_error(root->fs_info, ret, "Failed to join transaction");
	else
		btrfs_abort_transaction(trans, root, ret);
	goto free_pages_out;
}

/*
 * phase two of compressed writeback.  This is the ordered portion
 * of the code, which only gets called in the order the work was
 * queued.  We walk all the async extents created by compress_file_range
 * and send them down to the disk.
 */
static noinline int submit_compressed_extents(struct inode *inode,
					      struct async_cow *async_cow)
{
	struct async_extent *async_extent;
	u64 alloc_hint = 0;
	struct btrfs_trans_handle *trans;
	struct btrfs_key ins;
	struct extent_map *em;
	struct btrfs_root *root = BTRFS_I(inode)->root;
	struct extent_map_tree *em_tree = &BTRFS_I(inode)->extent_tree;
	struct extent_io_tree *io_tree;
	int ret = 0;

	if (list_empty(&async_cow->extents))
		return 0;


	while (!list_empty(&async_cow->extents)) {
		async_extent = list_entry(async_cow->extents.next,
					  struct async_extent, list);
		list_del(&async_extent->list);

		io_tree = &BTRFS_I(inode)->io_tree;

retry:
		/* did the compression code fall back to uncompressed IO? */
		if (!async_extent->pages) {
			int page_started = 0;
			unsigned long nr_written = 0;

			lock_extent(io_tree, async_extent->start,
					 async_extent->start +
					 async_extent->ram_size - 1);

			/* allocate blocks */
			ret = cow_file_range(inode, async_cow->locked_page,
					     async_extent->start,
					     async_extent->start +
					     async_extent->ram_size - 1,
					     &page_started, &nr_written, 0);

			/* JDM XXX */

			/*
			 * if page_started, cow_file_range inserted an
			 * inline extent and took care of all the unlocking
			 * and IO for us.  Otherwise, we need to submit
			 * all those pages down to the drive.
			 */
			if (!page_started && !ret)
				extent_write_locked_range(io_tree,
						  inode, async_extent->start,
						  async_extent->start +
						  async_extent->ram_size - 1,
						  btrfs_get_extent,
						  WB_SYNC_ALL);
			kfree(async_extent);
			cond_resched();
			continue;
		}

		lock_extent(io_tree, async_extent->start,
			    async_extent->start + async_extent->ram_size - 1);

		trans = btrfs_join_transaction(root);
<<<<<<< HEAD
		if (IS_ERR(trans))
			ret = PTR_ERR(trans);
		else {
=======
		if (IS_ERR(trans)) {
			ret = PTR_ERR(trans);
		} else {
>>>>>>> dd775ae2
			trans->block_rsv = &root->fs_info->delalloc_block_rsv;
			ret = btrfs_reserve_extent(trans, root,
					   async_extent->compressed_size,
					   async_extent->compressed_size,
<<<<<<< HEAD
					   0, alloc_hint,
					   (u64)-1, &ins, 1);
=======
					   0, alloc_hint, &ins, 1);
>>>>>>> dd775ae2
			if (ret)
				btrfs_abort_transaction(trans, root, ret);
			btrfs_end_transaction(trans, root);
		}

		if (ret) {
			int i;
			for (i = 0; i < async_extent->nr_pages; i++) {
				WARN_ON(async_extent->pages[i]->mapping);
				page_cache_release(async_extent->pages[i]);
			}
			kfree(async_extent->pages);
			async_extent->nr_pages = 0;
			async_extent->pages = NULL;
			unlock_extent(io_tree, async_extent->start,
				      async_extent->start +
				      async_extent->ram_size - 1);
			if (ret == -ENOSPC)
				goto retry;
			goto out_free; /* JDM: Requeue? */
		}

		/*
		 * here we're doing allocation and writeback of the
		 * compressed pages
		 */
		btrfs_drop_extent_cache(inode, async_extent->start,
					async_extent->start +
					async_extent->ram_size - 1, 0);

		em = alloc_extent_map();
		BUG_ON(!em); /* -ENOMEM */
		em->start = async_extent->start;
		em->len = async_extent->ram_size;
		em->orig_start = em->start;

		em->block_start = ins.objectid;
		em->block_len = ins.offset;
		em->bdev = root->fs_info->fs_devices->latest_bdev;
		em->compress_type = async_extent->compress_type;
		set_bit(EXTENT_FLAG_PINNED, &em->flags);
		set_bit(EXTENT_FLAG_COMPRESSED, &em->flags);

		while (1) {
			write_lock(&em_tree->lock);
			ret = add_extent_mapping(em_tree, em);
			write_unlock(&em_tree->lock);
			if (ret != -EEXIST) {
				free_extent_map(em);
				break;
			}
			btrfs_drop_extent_cache(inode, async_extent->start,
						async_extent->start +
						async_extent->ram_size - 1, 0);
		}

		ret = btrfs_add_ordered_extent_compress(inode,
						async_extent->start,
						ins.objectid,
						async_extent->ram_size,
						ins.offset,
						BTRFS_ORDERED_COMPRESSED,
						async_extent->compress_type);
		BUG_ON(ret); /* -ENOMEM */

		/*
		 * clear dirty, set writeback and unlock the pages.
		 */
		extent_clear_unlock_delalloc(inode,
				&BTRFS_I(inode)->io_tree,
				async_extent->start,
				async_extent->start +
				async_extent->ram_size - 1,
				NULL, EXTENT_CLEAR_UNLOCK_PAGE |
				EXTENT_CLEAR_UNLOCK |
				EXTENT_CLEAR_DELALLOC |
				EXTENT_CLEAR_DIRTY | EXTENT_SET_WRITEBACK);

		ret = btrfs_submit_compressed_write(inode,
				    async_extent->start,
				    async_extent->ram_size,
				    ins.objectid,
				    ins.offset, async_extent->pages,
				    async_extent->nr_pages);

		BUG_ON(ret); /* -ENOMEM */
		alloc_hint = ins.objectid + ins.offset;
		kfree(async_extent);
		cond_resched();
	}
	ret = 0;
out:
	return ret;
out_free:
	kfree(async_extent);
	goto out;
}

static u64 get_extent_allocation_hint(struct inode *inode, u64 start,
				      u64 num_bytes)
{
	struct extent_map_tree *em_tree = &BTRFS_I(inode)->extent_tree;
	struct extent_map *em;
	u64 alloc_hint = 0;

	read_lock(&em_tree->lock);
	em = search_extent_mapping(em_tree, start, num_bytes);
	if (em) {
		/*
		 * if block start isn't an actual block number then find the
		 * first block in this inode and use that as a hint.  If that
		 * block is also bogus then just don't worry about it.
		 */
		if (em->block_start >= EXTENT_MAP_LAST_BYTE) {
			free_extent_map(em);
			em = search_extent_mapping(em_tree, 0, 0);
			if (em && em->block_start < EXTENT_MAP_LAST_BYTE)
				alloc_hint = em->block_start;
			if (em)
				free_extent_map(em);
		} else {
			alloc_hint = em->block_start;
			free_extent_map(em);
		}
	}
	read_unlock(&em_tree->lock);

	return alloc_hint;
}

/*
 * when extent_io.c finds a delayed allocation range in the file,
 * the call backs end up in this code.  The basic idea is to
 * allocate extents on disk for the range, and create ordered data structs
 * in ram to track those extents.
 *
 * locked_page is the page that writepage had locked already.  We use
 * it to make sure we don't do extra locks or unlocks.
 *
 * *page_started is set to one if we unlock locked_page and do everything
 * required to start IO on it.  It may be clean and already done with
 * IO when we return.
 */
static noinline int cow_file_range(struct inode *inode,
				   struct page *locked_page,
				   u64 start, u64 end, int *page_started,
				   unsigned long *nr_written,
				   int unlock)
{
	struct btrfs_root *root = BTRFS_I(inode)->root;
	struct btrfs_trans_handle *trans;
	u64 alloc_hint = 0;
	u64 num_bytes;
	unsigned long ram_size;
	u64 disk_num_bytes;
	u64 cur_alloc_size;
	u64 blocksize = root->sectorsize;
	struct btrfs_key ins;
	struct extent_map *em;
	struct extent_map_tree *em_tree = &BTRFS_I(inode)->extent_tree;
	int ret = 0;

	BUG_ON(btrfs_is_free_space_inode(root, inode));
	trans = btrfs_join_transaction(root);
	if (IS_ERR(trans)) {
		extent_clear_unlock_delalloc(inode,
			     &BTRFS_I(inode)->io_tree,
			     start, end, NULL,
			     EXTENT_CLEAR_UNLOCK_PAGE |
			     EXTENT_CLEAR_UNLOCK |
			     EXTENT_CLEAR_DELALLOC |
			     EXTENT_CLEAR_DIRTY |
			     EXTENT_SET_WRITEBACK |
			     EXTENT_END_WRITEBACK);
		return PTR_ERR(trans);
	}
	trans->block_rsv = &root->fs_info->delalloc_block_rsv;

	num_bytes = (end - start + blocksize) & ~(blocksize - 1);
	num_bytes = max(blocksize,  num_bytes);
	disk_num_bytes = num_bytes;
	ret = 0;

	/* if this is a small write inside eof, kick off defrag */
<<<<<<< HEAD
	if (end <= BTRFS_I(inode)->disk_i_size && num_bytes < 64 * 1024) {
		ret = btrfs_add_inode_defrag(trans, inode);
		BUG_ON(ret); /* -ENOMEM */
	}
=======
	if (num_bytes < 64 * 1024 &&
	    (start > 0 || end + 1 < BTRFS_I(inode)->disk_i_size))
		btrfs_add_inode_defrag(trans, inode);
>>>>>>> dd775ae2

	if (start == 0) {
		/* lets try to make an inline extent */
		ret = cow_file_range_inline(trans, root, inode,
					    start, end, 0, 0, NULL);
		if (ret == 0) {
			extent_clear_unlock_delalloc(inode,
				     &BTRFS_I(inode)->io_tree,
				     start, end, NULL,
				     EXTENT_CLEAR_UNLOCK_PAGE |
				     EXTENT_CLEAR_UNLOCK |
				     EXTENT_CLEAR_DELALLOC |
				     EXTENT_CLEAR_DIRTY |
				     EXTENT_SET_WRITEBACK |
				     EXTENT_END_WRITEBACK);

			*nr_written = *nr_written +
			     (end - start + PAGE_CACHE_SIZE) / PAGE_CACHE_SIZE;
			*page_started = 1;
			goto out;
		} else if (ret < 0) {
			btrfs_abort_transaction(trans, root, ret);
			goto out_unlock;
		}
	}

	BUG_ON(disk_num_bytes >
	       btrfs_super_total_bytes(root->fs_info->super_copy));

	alloc_hint = get_extent_allocation_hint(inode, start, num_bytes);
	btrfs_drop_extent_cache(inode, start, start + num_bytes - 1, 0);

	while (disk_num_bytes > 0) {
		unsigned long op;

		cur_alloc_size = disk_num_bytes;
		ret = btrfs_reserve_extent(trans, root, cur_alloc_size,
					   root->sectorsize, 0, alloc_hint,
<<<<<<< HEAD
					   (u64)-1, &ins, 1);
=======
					   &ins, 1);
>>>>>>> dd775ae2
		if (ret < 0) {
			btrfs_abort_transaction(trans, root, ret);
			goto out_unlock;
		}

		em = alloc_extent_map();
		BUG_ON(!em); /* -ENOMEM */
		em->start = start;
		em->orig_start = em->start;
		ram_size = ins.offset;
		em->len = ins.offset;

		em->block_start = ins.objectid;
		em->block_len = ins.offset;
		em->bdev = root->fs_info->fs_devices->latest_bdev;
		set_bit(EXTENT_FLAG_PINNED, &em->flags);

		while (1) {
			write_lock(&em_tree->lock);
			ret = add_extent_mapping(em_tree, em);
			write_unlock(&em_tree->lock);
			if (ret != -EEXIST) {
				free_extent_map(em);
				break;
			}
			btrfs_drop_extent_cache(inode, start,
						start + ram_size - 1, 0);
		}

		cur_alloc_size = ins.offset;
		ret = btrfs_add_ordered_extent(inode, start, ins.objectid,
					       ram_size, cur_alloc_size, 0);
		BUG_ON(ret); /* -ENOMEM */

		if (root->root_key.objectid ==
		    BTRFS_DATA_RELOC_TREE_OBJECTID) {
			ret = btrfs_reloc_clone_csums(inode, start,
						      cur_alloc_size);
			if (ret) {
				btrfs_abort_transaction(trans, root, ret);
				goto out_unlock;
			}
		}

		if (disk_num_bytes < cur_alloc_size)
			break;

		/* we're not doing compressed IO, don't unlock the first
		 * page (which the caller expects to stay locked), don't
		 * clear any dirty bits and don't set any writeback bits
		 *
		 * Do set the Private2 bit so we know this page was properly
		 * setup for writepage
		 */
		op = unlock ? EXTENT_CLEAR_UNLOCK_PAGE : 0;
		op |= EXTENT_CLEAR_UNLOCK | EXTENT_CLEAR_DELALLOC |
			EXTENT_SET_PRIVATE2;

		extent_clear_unlock_delalloc(inode, &BTRFS_I(inode)->io_tree,
					     start, start + ram_size - 1,
					     locked_page, op);
		disk_num_bytes -= cur_alloc_size;
		num_bytes -= cur_alloc_size;
		alloc_hint = ins.objectid + ins.offset;
		start += cur_alloc_size;
	}
	ret = 0;
out:
	btrfs_end_transaction(trans, root);

	return ret;
out_unlock:
	extent_clear_unlock_delalloc(inode,
		     &BTRFS_I(inode)->io_tree,
		     start, end, NULL,
		     EXTENT_CLEAR_UNLOCK_PAGE |
		     EXTENT_CLEAR_UNLOCK |
		     EXTENT_CLEAR_DELALLOC |
		     EXTENT_CLEAR_DIRTY |
		     EXTENT_SET_WRITEBACK |
		     EXTENT_END_WRITEBACK);

	goto out;
}

/*
 * work queue call back to started compression on a file and pages
 */
static noinline void async_cow_start(struct btrfs_work *work)
{
	struct async_cow *async_cow;
	int num_added = 0;
	async_cow = container_of(work, struct async_cow, work);

	compress_file_range(async_cow->inode, async_cow->locked_page,
			    async_cow->start, async_cow->end, async_cow,
			    &num_added);
	if (num_added == 0)
		async_cow->inode = NULL;
}

/*
 * work queue call back to submit previously compressed pages
 */
static noinline void async_cow_submit(struct btrfs_work *work)
{
	struct async_cow *async_cow;
	struct btrfs_root *root;
	unsigned long nr_pages;

	async_cow = container_of(work, struct async_cow, work);

	root = async_cow->root;
	nr_pages = (async_cow->end - async_cow->start + PAGE_CACHE_SIZE) >>
		PAGE_CACHE_SHIFT;

	atomic_sub(nr_pages, &root->fs_info->async_delalloc_pages);

	if (atomic_read(&root->fs_info->async_delalloc_pages) <
	    5 * 1042 * 1024 &&
	    waitqueue_active(&root->fs_info->async_submit_wait))
		wake_up(&root->fs_info->async_submit_wait);

	if (async_cow->inode)
		submit_compressed_extents(async_cow->inode, async_cow);
}

static noinline void async_cow_free(struct btrfs_work *work)
{
	struct async_cow *async_cow;
	async_cow = container_of(work, struct async_cow, work);
	kfree(async_cow);
}

static int cow_file_range_async(struct inode *inode, struct page *locked_page,
				u64 start, u64 end, int *page_started,
				unsigned long *nr_written)
{
	struct async_cow *async_cow;
	struct btrfs_root *root = BTRFS_I(inode)->root;
	unsigned long nr_pages;
	u64 cur_end;
	int limit = 10 * 1024 * 1042;

	clear_extent_bit(&BTRFS_I(inode)->io_tree, start, end, EXTENT_LOCKED,
			 1, 0, NULL, GFP_NOFS);
	while (start < end) {
		async_cow = kmalloc(sizeof(*async_cow), GFP_NOFS);
		BUG_ON(!async_cow); /* -ENOMEM */
		async_cow->inode = inode;
		async_cow->root = root;
		async_cow->locked_page = locked_page;
		async_cow->start = start;

		if (BTRFS_I(inode)->flags & BTRFS_INODE_NOCOMPRESS)
			cur_end = end;
		else
			cur_end = min(end, start + 512 * 1024 - 1);

		async_cow->end = cur_end;
		INIT_LIST_HEAD(&async_cow->extents);

		async_cow->work.func = async_cow_start;
		async_cow->work.ordered_func = async_cow_submit;
		async_cow->work.ordered_free = async_cow_free;
		async_cow->work.flags = 0;

		nr_pages = (cur_end - start + PAGE_CACHE_SIZE) >>
			PAGE_CACHE_SHIFT;
		atomic_add(nr_pages, &root->fs_info->async_delalloc_pages);

		btrfs_queue_worker(&root->fs_info->delalloc_workers,
				   &async_cow->work);

		if (atomic_read(&root->fs_info->async_delalloc_pages) > limit) {
			wait_event(root->fs_info->async_submit_wait,
			   (atomic_read(&root->fs_info->async_delalloc_pages) <
			    limit));
		}

		while (atomic_read(&root->fs_info->async_submit_draining) &&
		      atomic_read(&root->fs_info->async_delalloc_pages)) {
			wait_event(root->fs_info->async_submit_wait,
			  (atomic_read(&root->fs_info->async_delalloc_pages) ==
			   0));
		}

		*nr_written += nr_pages;
		start = cur_end + 1;
	}
	*page_started = 1;
	return 0;
}

static noinline int csum_exist_in_range(struct btrfs_root *root,
					u64 bytenr, u64 num_bytes)
{
	int ret;
	struct btrfs_ordered_sum *sums;
	LIST_HEAD(list);

	ret = btrfs_lookup_csums_range(root->fs_info->csum_root, bytenr,
				       bytenr + num_bytes - 1, &list, 0);
	if (ret == 0 && list_empty(&list))
		return 0;

	while (!list_empty(&list)) {
		sums = list_entry(list.next, struct btrfs_ordered_sum, list);
		list_del(&sums->list);
		kfree(sums);
	}
	return 1;
}

/*
 * when nowcow writeback call back.  This checks for snapshots or COW copies
 * of the extents that exist in the file, and COWs the file as required.
 *
 * If no cow copies or snapshots exist, we write directly to the existing
 * blocks on disk
 */
static noinline int run_delalloc_nocow(struct inode *inode,
				       struct page *locked_page,
			      u64 start, u64 end, int *page_started, int force,
			      unsigned long *nr_written)
{
	struct btrfs_root *root = BTRFS_I(inode)->root;
	struct btrfs_trans_handle *trans;
	struct extent_buffer *leaf;
	struct btrfs_path *path;
	struct btrfs_file_extent_item *fi;
	struct btrfs_key found_key;
	u64 cow_start;
	u64 cur_offset;
	u64 extent_end;
	u64 extent_offset;
	u64 disk_bytenr;
	u64 num_bytes;
	int extent_type;
	int ret, err;
	int type;
	int nocow;
	int check_prev = 1;
	bool nolock;
	u64 ino = btrfs_ino(inode);

	path = btrfs_alloc_path();
	if (!path)
		return -ENOMEM;

	nolock = btrfs_is_free_space_inode(root, inode);

	if (nolock)
		trans = btrfs_join_transaction_nolock(root);
	else
		trans = btrfs_join_transaction(root);

	if (IS_ERR(trans)) {
		btrfs_free_path(path);
		return PTR_ERR(trans);
	}

	trans->block_rsv = &root->fs_info->delalloc_block_rsv;

	cow_start = (u64)-1;
	cur_offset = start;
	while (1) {
		ret = btrfs_lookup_file_extent(trans, root, path, ino,
					       cur_offset, 0);
		if (ret < 0) {
			btrfs_abort_transaction(trans, root, ret);
			goto error;
		}
		if (ret > 0 && path->slots[0] > 0 && check_prev) {
			leaf = path->nodes[0];
			btrfs_item_key_to_cpu(leaf, &found_key,
					      path->slots[0] - 1);
			if (found_key.objectid == ino &&
			    found_key.type == BTRFS_EXTENT_DATA_KEY)
				path->slots[0]--;
		}
		check_prev = 0;
next_slot:
		leaf = path->nodes[0];
		if (path->slots[0] >= btrfs_header_nritems(leaf)) {
			ret = btrfs_next_leaf(root, path);
			if (ret < 0) {
				btrfs_abort_transaction(trans, root, ret);
				goto error;
			}
			if (ret > 0)
				break;
			leaf = path->nodes[0];
		}

		nocow = 0;
		disk_bytenr = 0;
		num_bytes = 0;
		btrfs_item_key_to_cpu(leaf, &found_key, path->slots[0]);

		if (found_key.objectid > ino ||
		    found_key.type > BTRFS_EXTENT_DATA_KEY ||
		    found_key.offset > end)
			break;

		if (found_key.offset > cur_offset) {
			extent_end = found_key.offset;
			extent_type = 0;
			goto out_check;
		}

		fi = btrfs_item_ptr(leaf, path->slots[0],
				    struct btrfs_file_extent_item);
		extent_type = btrfs_file_extent_type(leaf, fi);

		if (extent_type == BTRFS_FILE_EXTENT_REG ||
		    extent_type == BTRFS_FILE_EXTENT_PREALLOC) {
			disk_bytenr = btrfs_file_extent_disk_bytenr(leaf, fi);
			extent_offset = btrfs_file_extent_offset(leaf, fi);
			extent_end = found_key.offset +
				btrfs_file_extent_num_bytes(leaf, fi);
			if (extent_end <= start) {
				path->slots[0]++;
				goto next_slot;
			}
			if (disk_bytenr == 0)
				goto out_check;
			if (btrfs_file_extent_compression(leaf, fi) ||
			    btrfs_file_extent_encryption(leaf, fi) ||
			    btrfs_file_extent_other_encoding(leaf, fi))
				goto out_check;
			if (extent_type == BTRFS_FILE_EXTENT_REG && !force)
				goto out_check;
			if (btrfs_extent_readonly(root, disk_bytenr))
				goto out_check;
			if (btrfs_cross_ref_exist(trans, root, ino,
						  found_key.offset -
						  extent_offset, disk_bytenr))
				goto out_check;
			disk_bytenr += extent_offset;
			disk_bytenr += cur_offset - found_key.offset;
			num_bytes = min(end + 1, extent_end) - cur_offset;
			/*
			 * force cow if csum exists in the range.
			 * this ensure that csum for a given extent are
			 * either valid or do not exist.
			 */
			if (csum_exist_in_range(root, disk_bytenr, num_bytes))
				goto out_check;
			nocow = 1;
		} else if (extent_type == BTRFS_FILE_EXTENT_INLINE) {
			extent_end = found_key.offset +
				btrfs_file_extent_inline_len(leaf, fi);
			extent_end = ALIGN(extent_end, root->sectorsize);
		} else {
			BUG_ON(1);
		}
out_check:
		if (extent_end <= start) {
			path->slots[0]++;
			goto next_slot;
		}
		if (!nocow) {
			if (cow_start == (u64)-1)
				cow_start = cur_offset;
			cur_offset = extent_end;
			if (cur_offset > end)
				break;
			path->slots[0]++;
			goto next_slot;
		}

		btrfs_release_path(path);
		if (cow_start != (u64)-1) {
			ret = cow_file_range(inode, locked_page, cow_start,
					found_key.offset - 1, page_started,
					nr_written, 1);
			if (ret) {
				btrfs_abort_transaction(trans, root, ret);
				goto error;
			}
			cow_start = (u64)-1;
		}

		if (extent_type == BTRFS_FILE_EXTENT_PREALLOC) {
			struct extent_map *em;
			struct extent_map_tree *em_tree;
			em_tree = &BTRFS_I(inode)->extent_tree;
			em = alloc_extent_map();
			BUG_ON(!em); /* -ENOMEM */
			em->start = cur_offset;
			em->orig_start = em->start;
			em->len = num_bytes;
			em->block_len = num_bytes;
			em->block_start = disk_bytenr;
			em->bdev = root->fs_info->fs_devices->latest_bdev;
			set_bit(EXTENT_FLAG_PINNED, &em->flags);
			while (1) {
				write_lock(&em_tree->lock);
				ret = add_extent_mapping(em_tree, em);
				write_unlock(&em_tree->lock);
				if (ret != -EEXIST) {
					free_extent_map(em);
					break;
				}
				btrfs_drop_extent_cache(inode, em->start,
						em->start + em->len - 1, 0);
			}
			type = BTRFS_ORDERED_PREALLOC;
		} else {
			type = BTRFS_ORDERED_NOCOW;
		}

		ret = btrfs_add_ordered_extent(inode, cur_offset, disk_bytenr,
					       num_bytes, num_bytes, type);
		BUG_ON(ret); /* -ENOMEM */

		if (root->root_key.objectid ==
		    BTRFS_DATA_RELOC_TREE_OBJECTID) {
			ret = btrfs_reloc_clone_csums(inode, cur_offset,
						      num_bytes);
			if (ret) {
				btrfs_abort_transaction(trans, root, ret);
				goto error;
			}
		}

		extent_clear_unlock_delalloc(inode, &BTRFS_I(inode)->io_tree,
				cur_offset, cur_offset + num_bytes - 1,
				locked_page, EXTENT_CLEAR_UNLOCK_PAGE |
				EXTENT_CLEAR_UNLOCK | EXTENT_CLEAR_DELALLOC |
				EXTENT_SET_PRIVATE2);
		cur_offset = extent_end;
		if (cur_offset > end)
			break;
	}
	btrfs_release_path(path);

	if (cur_offset <= end && cow_start == (u64)-1)
		cow_start = cur_offset;
	if (cow_start != (u64)-1) {
		ret = cow_file_range(inode, locked_page, cow_start, end,
				     page_started, nr_written, 1);
		if (ret) {
			btrfs_abort_transaction(trans, root, ret);
			goto error;
		}
	}

error:
	if (nolock) {
		err = btrfs_end_transaction_nolock(trans, root);
	} else {
		err = btrfs_end_transaction(trans, root);
	}
	if (!ret)
		ret = err;

	btrfs_free_path(path);
	return ret;
}

/*
 * extent_io.c call back to do delayed allocation processing
 */
static int run_delalloc_range(struct inode *inode, struct page *locked_page,
			      u64 start, u64 end, int *page_started,
			      unsigned long *nr_written)
{
	int ret;
	struct btrfs_root *root = BTRFS_I(inode)->root;

	if (BTRFS_I(inode)->flags & BTRFS_INODE_NODATACOW)
		ret = run_delalloc_nocow(inode, locked_page, start, end,
					 page_started, 1, nr_written);
	else if (BTRFS_I(inode)->flags & BTRFS_INODE_PREALLOC)
		ret = run_delalloc_nocow(inode, locked_page, start, end,
					 page_started, 0, nr_written);
	else if (!btrfs_test_opt(root, COMPRESS) &&
		 !(BTRFS_I(inode)->force_compress) &&
		 !(BTRFS_I(inode)->flags & BTRFS_INODE_COMPRESS))
		ret = cow_file_range(inode, locked_page, start, end,
				      page_started, nr_written, 1);
	else
		ret = cow_file_range_async(inode, locked_page, start, end,
					   page_started, nr_written);
	return ret;
}

static void btrfs_split_extent_hook(struct inode *inode,
				    struct extent_state *orig, u64 split)
{
	/* not delalloc, ignore it */
	if (!(orig->state & EXTENT_DELALLOC))
		return;

	spin_lock(&BTRFS_I(inode)->lock);
	BTRFS_I(inode)->outstanding_extents++;
	spin_unlock(&BTRFS_I(inode)->lock);
}

/*
 * extent_io.c merge_extent_hook, used to track merged delayed allocation
 * extents so we can keep track of new extents that are just merged onto old
 * extents, such as when we are doing sequential writes, so we can properly
 * account for the metadata space we'll need.
 */
static void btrfs_merge_extent_hook(struct inode *inode,
				    struct extent_state *new,
				    struct extent_state *other)
{
	/* not delalloc, ignore it */
	if (!(other->state & EXTENT_DELALLOC))
		return;

	spin_lock(&BTRFS_I(inode)->lock);
	BTRFS_I(inode)->outstanding_extents--;
	spin_unlock(&BTRFS_I(inode)->lock);
}

/*
 * extent_io.c set_bit_hook, used to track delayed allocation
 * bytes in this file, and to maintain the list of inodes that
 * have pending delalloc work to be done.
 */
static void btrfs_set_bit_hook(struct inode *inode,
			       struct extent_state *state, int *bits)
{

	/*
	 * set_bit and clear bit hooks normally require _irqsave/restore
	 * but in this case, we are only testing for the DELALLOC
	 * bit, which is only set or cleared with irqs on
	 */
	if (!(state->state & EXTENT_DELALLOC) && (*bits & EXTENT_DELALLOC)) {
		struct btrfs_root *root = BTRFS_I(inode)->root;
		u64 len = state->end + 1 - state->start;
		bool do_list = !btrfs_is_free_space_inode(root, inode);

		if (*bits & EXTENT_FIRST_DELALLOC) {
			*bits &= ~EXTENT_FIRST_DELALLOC;
		} else {
			spin_lock(&BTRFS_I(inode)->lock);
			BTRFS_I(inode)->outstanding_extents++;
			spin_unlock(&BTRFS_I(inode)->lock);
		}

		spin_lock(&root->fs_info->delalloc_lock);
		BTRFS_I(inode)->delalloc_bytes += len;
		root->fs_info->delalloc_bytes += len;
		if (do_list && list_empty(&BTRFS_I(inode)->delalloc_inodes)) {
			list_add_tail(&BTRFS_I(inode)->delalloc_inodes,
				      &root->fs_info->delalloc_inodes);
		}
		spin_unlock(&root->fs_info->delalloc_lock);
	}
}

/*
 * extent_io.c clear_bit_hook, see set_bit_hook for why
 */
static void btrfs_clear_bit_hook(struct inode *inode,
				 struct extent_state *state, int *bits)
{
	/*
	 * set_bit and clear bit hooks normally require _irqsave/restore
	 * but in this case, we are only testing for the DELALLOC
	 * bit, which is only set or cleared with irqs on
	 */
	if ((state->state & EXTENT_DELALLOC) && (*bits & EXTENT_DELALLOC)) {
		struct btrfs_root *root = BTRFS_I(inode)->root;
		u64 len = state->end + 1 - state->start;
		bool do_list = !btrfs_is_free_space_inode(root, inode);

		if (*bits & EXTENT_FIRST_DELALLOC) {
			*bits &= ~EXTENT_FIRST_DELALLOC;
		} else if (!(*bits & EXTENT_DO_ACCOUNTING)) {
			spin_lock(&BTRFS_I(inode)->lock);
			BTRFS_I(inode)->outstanding_extents--;
			spin_unlock(&BTRFS_I(inode)->lock);
		}

		if (*bits & EXTENT_DO_ACCOUNTING)
			btrfs_delalloc_release_metadata(inode, len);

		if (root->root_key.objectid != BTRFS_DATA_RELOC_TREE_OBJECTID
		    && do_list)
			btrfs_free_reserved_data_space(inode, len);

		spin_lock(&root->fs_info->delalloc_lock);
		root->fs_info->delalloc_bytes -= len;
		BTRFS_I(inode)->delalloc_bytes -= len;

		if (do_list && BTRFS_I(inode)->delalloc_bytes == 0 &&
		    !list_empty(&BTRFS_I(inode)->delalloc_inodes)) {
			list_del_init(&BTRFS_I(inode)->delalloc_inodes);
		}
		spin_unlock(&root->fs_info->delalloc_lock);
	}
}

/*
 * extent_io.c merge_bio_hook, this must check the chunk tree to make sure
 * we don't create bios that span stripes or chunks
 */
int btrfs_merge_bio_hook(struct page *page, unsigned long offset,
			 size_t size, struct bio *bio,
			 unsigned long bio_flags)
{
	struct btrfs_root *root = BTRFS_I(page->mapping->host)->root;
	struct btrfs_mapping_tree *map_tree;
	u64 logical = (u64)bio->bi_sector << 9;
	u64 length = 0;
	u64 map_length;
	int ret;

	if (bio_flags & EXTENT_BIO_COMPRESSED)
		return 0;

	length = bio->bi_size;
	map_tree = &root->fs_info->mapping_tree;
	map_length = length;
	ret = btrfs_map_block(map_tree, READ, logical,
			      &map_length, NULL, 0);
	/* Will always return 0 or 1 with map_multi == NULL */
	BUG_ON(ret < 0);
	if (map_length < length + size)
		return 1;
	return 0;
}

/*
 * in order to insert checksums into the metadata in large chunks,
 * we wait until bio submission time.   All the pages in the bio are
 * checksummed and sums are attached onto the ordered extent record.
 *
 * At IO completion time the cums attached on the ordered extent record
 * are inserted into the btree
 */
static int __btrfs_submit_bio_start(struct inode *inode, int rw,
				    struct bio *bio, int mirror_num,
				    unsigned long bio_flags,
				    u64 bio_offset)
{
	struct btrfs_root *root = BTRFS_I(inode)->root;
	int ret = 0;

	ret = btrfs_csum_one_bio(root, inode, bio, 0, 0);
	BUG_ON(ret); /* -ENOMEM */
	return 0;
}

/*
 * in order to insert checksums into the metadata in large chunks,
 * we wait until bio submission time.   All the pages in the bio are
 * checksummed and sums are attached onto the ordered extent record.
 *
 * At IO completion time the cums attached on the ordered extent record
 * are inserted into the btree
 */
static int __btrfs_submit_bio_done(struct inode *inode, int rw, struct bio *bio,
			  int mirror_num, unsigned long bio_flags,
			  u64 bio_offset)
{
	struct btrfs_root *root = BTRFS_I(inode)->root;
	return btrfs_map_bio(root, rw, bio, mirror_num, 1);
}

/*
 * extent_io.c submission hook. This does the right thing for csum calculation
 * on write, or reading the csums from the tree before a read
 */
static int btrfs_submit_bio_hook(struct inode *inode, int rw, struct bio *bio,
			  int mirror_num, unsigned long bio_flags,
			  u64 bio_offset)
{
	struct btrfs_root *root = BTRFS_I(inode)->root;
	int ret = 0;
	int skip_sum;
	int metadata = 0;

	skip_sum = BTRFS_I(inode)->flags & BTRFS_INODE_NODATASUM;

	if (btrfs_is_free_space_inode(root, inode))
		metadata = 2;

	ret = btrfs_bio_wq_end_io(root->fs_info, bio, metadata);
	if (ret)
		return ret;

	if (!(rw & REQ_WRITE)) {
		if (bio_flags & EXTENT_BIO_COMPRESSED) {
			return btrfs_submit_compressed_read(inode, bio,
						    mirror_num, bio_flags);
		} else if (!skip_sum) {
			ret = btrfs_lookup_bio_sums(root, inode, bio, NULL);
			if (ret)
				return ret;
		}
		goto mapit;
	} else if (!skip_sum) {
		/* csum items have already been cloned */
		if (root->root_key.objectid == BTRFS_DATA_RELOC_TREE_OBJECTID)
			goto mapit;
		/* we're doing a write, do the async checksumming */
		return btrfs_wq_submit_bio(BTRFS_I(inode)->root->fs_info,
				   inode, rw, bio, mirror_num,
				   bio_flags, bio_offset,
				   __btrfs_submit_bio_start,
				   __btrfs_submit_bio_done);
	}

mapit:
	return btrfs_map_bio(root, rw, bio, mirror_num, 0);
}

/*
 * given a list of ordered sums record them in the inode.  This happens
 * at IO completion time based on sums calculated at bio submission time.
 */
static noinline int add_pending_csums(struct btrfs_trans_handle *trans,
			     struct inode *inode, u64 file_offset,
			     struct list_head *list)
{
	struct btrfs_ordered_sum *sum;

	list_for_each_entry(sum, list, list) {
		btrfs_csum_file_blocks(trans,
		       BTRFS_I(inode)->root->fs_info->csum_root, sum);
	}
	return 0;
}

int btrfs_set_extent_delalloc(struct inode *inode, u64 start, u64 end,
			      struct extent_state **cached_state)
{
	if ((end & (PAGE_CACHE_SIZE - 1)) == 0)
		WARN_ON(1);
	return set_extent_delalloc(&BTRFS_I(inode)->io_tree, start, end,
				   cached_state, GFP_NOFS);
}

/* see btrfs_writepage_start_hook for details on why this is required */
struct btrfs_writepage_fixup {
	struct page *page;
	struct btrfs_work work;
};

static void btrfs_writepage_fixup_worker(struct btrfs_work *work)
{
	struct btrfs_writepage_fixup *fixup;
	struct btrfs_ordered_extent *ordered;
	struct extent_state *cached_state = NULL;
	struct page *page;
	struct inode *inode;
	u64 page_start;
	u64 page_end;
	int ret;

	fixup = container_of(work, struct btrfs_writepage_fixup, work);
	page = fixup->page;
again:
	lock_page(page);
	if (!page->mapping || !PageDirty(page) || !PageChecked(page)) {
		ClearPageChecked(page);
		goto out_page;
	}

	inode = page->mapping->host;
	page_start = page_offset(page);
	page_end = page_offset(page) + PAGE_CACHE_SIZE - 1;

	lock_extent_bits(&BTRFS_I(inode)->io_tree, page_start, page_end, 0,
			 &cached_state);

	/* already ordered? We're done */
	if (PagePrivate2(page))
		goto out;

	ordered = btrfs_lookup_ordered_extent(inode, page_start);
	if (ordered) {
		unlock_extent_cached(&BTRFS_I(inode)->io_tree, page_start,
				     page_end, &cached_state, GFP_NOFS);
		unlock_page(page);
		btrfs_start_ordered_extent(inode, ordered, 1);
		btrfs_put_ordered_extent(ordered);
		goto again;
	}

	ret = btrfs_delalloc_reserve_space(inode, PAGE_CACHE_SIZE);
	if (ret) {
		mapping_set_error(page->mapping, ret);
		end_extent_writepage(page, ret, page_start, page_end);
		ClearPageChecked(page);
		goto out;
	 }

	btrfs_set_extent_delalloc(inode, page_start, page_end, &cached_state);
	ClearPageChecked(page);
	set_page_dirty(page);
out:
	unlock_extent_cached(&BTRFS_I(inode)->io_tree, page_start, page_end,
			     &cached_state, GFP_NOFS);
out_page:
	unlock_page(page);
	page_cache_release(page);
	kfree(fixup);
}

/*
 * There are a few paths in the higher layers of the kernel that directly
 * set the page dirty bit without asking the filesystem if it is a
 * good idea.  This causes problems because we want to make sure COW
 * properly happens and the data=ordered rules are followed.
 *
 * In our case any range that doesn't have the ORDERED bit set
 * hasn't been properly setup for IO.  We kick off an async process
 * to fix it up.  The async helper will wait for ordered extents, set
 * the delalloc bit and make it safe to write the page.
 */
static int btrfs_writepage_start_hook(struct page *page, u64 start, u64 end)
{
	struct inode *inode = page->mapping->host;
	struct btrfs_writepage_fixup *fixup;
	struct btrfs_root *root = BTRFS_I(inode)->root;

	/* this page is properly in the ordered list */
	if (TestClearPagePrivate2(page))
		return 0;

	if (PageChecked(page))
		return -EAGAIN;

	fixup = kzalloc(sizeof(*fixup), GFP_NOFS);
	if (!fixup)
		return -EAGAIN;

	SetPageChecked(page);
	page_cache_get(page);
	fixup->work.func = btrfs_writepage_fixup_worker;
	fixup->page = page;
	btrfs_queue_worker(&root->fs_info->fixup_workers, &fixup->work);
	return -EBUSY;
}

static int insert_reserved_file_extent(struct btrfs_trans_handle *trans,
				       struct inode *inode, u64 file_pos,
				       u64 disk_bytenr, u64 disk_num_bytes,
				       u64 num_bytes, u64 ram_bytes,
				       u8 compression, u8 encryption,
				       u16 other_encoding, int extent_type)
{
	struct btrfs_root *root = BTRFS_I(inode)->root;
	struct btrfs_file_extent_item *fi;
	struct btrfs_path *path;
	struct extent_buffer *leaf;
	struct btrfs_key ins;
	u64 hint;
	int ret;

	path = btrfs_alloc_path();
	if (!path)
		return -ENOMEM;

	path->leave_spinning = 1;

	/*
	 * we may be replacing one extent in the tree with another.
	 * The new extent is pinned in the extent map, and we don't want
	 * to drop it from the cache until it is completely in the btree.
	 *
	 * So, tell btrfs_drop_extents to leave this extent in the cache.
	 * the caller is expected to unpin it and allow it to be merged
	 * with the others.
	 */
	ret = btrfs_drop_extents(trans, inode, file_pos, file_pos + num_bytes,
				 &hint, 0);
	if (ret)
		goto out;

	ins.objectid = btrfs_ino(inode);
	ins.offset = file_pos;
	ins.type = BTRFS_EXTENT_DATA_KEY;
	ret = btrfs_insert_empty_item(trans, root, path, &ins, sizeof(*fi));
	if (ret)
		goto out;
	leaf = path->nodes[0];
	fi = btrfs_item_ptr(leaf, path->slots[0],
			    struct btrfs_file_extent_item);
	btrfs_set_file_extent_generation(leaf, fi, trans->transid);
	btrfs_set_file_extent_type(leaf, fi, extent_type);
	btrfs_set_file_extent_disk_bytenr(leaf, fi, disk_bytenr);
	btrfs_set_file_extent_disk_num_bytes(leaf, fi, disk_num_bytes);
	btrfs_set_file_extent_offset(leaf, fi, 0);
	btrfs_set_file_extent_num_bytes(leaf, fi, num_bytes);
	btrfs_set_file_extent_ram_bytes(leaf, fi, ram_bytes);
	btrfs_set_file_extent_compression(leaf, fi, compression);
	btrfs_set_file_extent_encryption(leaf, fi, encryption);
	btrfs_set_file_extent_other_encoding(leaf, fi, other_encoding);

	btrfs_unlock_up_safe(path, 1);
	btrfs_set_lock_blocking(leaf);

	btrfs_mark_buffer_dirty(leaf);

	inode_add_bytes(inode, num_bytes);

	ins.objectid = disk_bytenr;
	ins.offset = disk_num_bytes;
	ins.type = BTRFS_EXTENT_ITEM_KEY;
	ret = btrfs_alloc_reserved_file_extent(trans, root,
					root->root_key.objectid,
					btrfs_ino(inode), file_pos, &ins);
out:
	btrfs_free_path(path);

	return ret;
}

/*
 * helper function for btrfs_finish_ordered_io, this
 * just reads in some of the csum leaves to prime them into ram
 * before we start the transaction.  It limits the amount of btree
 * reads required while inside the transaction.
 */
/* as ordered data IO finishes, this gets called so we can finish
 * an ordered extent if the range of bytes in the file it covers are
 * fully written.
 */
static int btrfs_finish_ordered_io(struct inode *inode, u64 start, u64 end)
{
	struct btrfs_root *root = BTRFS_I(inode)->root;
	struct btrfs_trans_handle *trans = NULL;
	struct btrfs_ordered_extent *ordered_extent = NULL;
	struct extent_io_tree *io_tree = &BTRFS_I(inode)->io_tree;
	struct extent_state *cached_state = NULL;
	int compress_type = 0;
	int ret;
	bool nolock;

	ret = btrfs_dec_test_ordered_pending(inode, &ordered_extent, start,
					     end - start + 1);
	if (!ret)
		return 0;
	BUG_ON(!ordered_extent); /* Logic error */

	nolock = btrfs_is_free_space_inode(root, inode);

	if (test_bit(BTRFS_ORDERED_NOCOW, &ordered_extent->flags)) {
		BUG_ON(!list_empty(&ordered_extent->list)); /* Logic error */
		ret = btrfs_ordered_update_i_size(inode, 0, ordered_extent);
		if (!ret) {
			if (nolock)
				trans = btrfs_join_transaction_nolock(root);
			else
				trans = btrfs_join_transaction(root);
			if (IS_ERR(trans))
				return PTR_ERR(trans);
			trans->block_rsv = &root->fs_info->delalloc_block_rsv;
			ret = btrfs_update_inode_fallback(trans, root, inode);
			if (ret) /* -ENOMEM or corruption */
				btrfs_abort_transaction(trans, root, ret);
		}
		goto out;
	}

	lock_extent_bits(io_tree, ordered_extent->file_offset,
			 ordered_extent->file_offset + ordered_extent->len - 1,
			 0, &cached_state);

	if (nolock)
		trans = btrfs_join_transaction_nolock(root);
	else
		trans = btrfs_join_transaction(root);
	if (IS_ERR(trans)) {
		ret = PTR_ERR(trans);
		trans = NULL;
		goto out_unlock;
	}
	trans->block_rsv = &root->fs_info->delalloc_block_rsv;

	if (test_bit(BTRFS_ORDERED_COMPRESSED, &ordered_extent->flags))
		compress_type = ordered_extent->compress_type;
	if (test_bit(BTRFS_ORDERED_PREALLOC, &ordered_extent->flags)) {
		BUG_ON(compress_type);
		ret = btrfs_mark_extent_written(trans, inode,
						ordered_extent->file_offset,
						ordered_extent->file_offset +
						ordered_extent->len);
	} else {
		BUG_ON(root == root->fs_info->tree_root);
		ret = insert_reserved_file_extent(trans, inode,
						ordered_extent->file_offset,
						ordered_extent->start,
						ordered_extent->disk_len,
						ordered_extent->len,
						ordered_extent->len,
						compress_type, 0, 0,
						BTRFS_FILE_EXTENT_REG);
		unpin_extent_cache(&BTRFS_I(inode)->extent_tree,
				   ordered_extent->file_offset,
				   ordered_extent->len);
	}
	unlock_extent_cached(io_tree, ordered_extent->file_offset,
			     ordered_extent->file_offset +
			     ordered_extent->len - 1, &cached_state, GFP_NOFS);
	if (ret < 0) {
		btrfs_abort_transaction(trans, root, ret);
		goto out;
	}

	add_pending_csums(trans, inode, ordered_extent->file_offset,
			  &ordered_extent->list);

	ret = btrfs_ordered_update_i_size(inode, 0, ordered_extent);
	if (!ret || !test_bit(BTRFS_ORDERED_PREALLOC, &ordered_extent->flags)) {
		ret = btrfs_update_inode_fallback(trans, root, inode);
		if (ret) { /* -ENOMEM or corruption */
			btrfs_abort_transaction(trans, root, ret);
			goto out;
		}
	}
	ret = 0;
out:
	if (root != root->fs_info->tree_root)
		btrfs_delalloc_release_metadata(inode, ordered_extent->len);
	if (trans) {
		if (nolock)
			btrfs_end_transaction_nolock(trans, root);
		else
			btrfs_end_transaction(trans, root);
	}

	/* once for us */
	btrfs_put_ordered_extent(ordered_extent);
	/* once for the tree */
	btrfs_put_ordered_extent(ordered_extent);

	return 0;
out_unlock:
	unlock_extent_cached(io_tree, ordered_extent->file_offset,
			     ordered_extent->file_offset +
			     ordered_extent->len - 1, &cached_state, GFP_NOFS);
	goto out;
}

static int btrfs_writepage_end_io_hook(struct page *page, u64 start, u64 end,
				struct extent_state *state, int uptodate)
{
	trace_btrfs_writepage_end_io_hook(page, start, end, uptodate);

	ClearPagePrivate2(page);
	return btrfs_finish_ordered_io(page->mapping->host, start, end);
}

/*
 * when reads are done, we need to check csums to verify the data is correct
 * if there's a match, we allow the bio to finish.  If not, the code in
 * extent_io.c will try to find good copies for us.
 */
static int btrfs_readpage_end_io_hook(struct page *page, u64 start, u64 end,
			       struct extent_state *state)
{
	size_t offset = start - ((u64)page->index << PAGE_CACHE_SHIFT);
	struct inode *inode = page->mapping->host;
	struct extent_io_tree *io_tree = &BTRFS_I(inode)->io_tree;
	char *kaddr;
	u64 private = ~(u32)0;
	int ret;
	struct btrfs_root *root = BTRFS_I(inode)->root;
	u32 csum = ~(u32)0;

	if (PageChecked(page)) {
		ClearPageChecked(page);
		goto good;
	}

	if (BTRFS_I(inode)->flags & BTRFS_INODE_NODATASUM)
		goto good;

	if (root->root_key.objectid == BTRFS_DATA_RELOC_TREE_OBJECTID &&
	    test_range_bit(io_tree, start, end, EXTENT_NODATASUM, 1, NULL)) {
		clear_extent_bits(io_tree, start, end, EXTENT_NODATASUM,
				  GFP_NOFS);
		return 0;
	}

	if (state && state->start == start) {
		private = state->private;
		ret = 0;
	} else {
		ret = get_state_private(io_tree, start, &private);
	}
	kaddr = kmap_atomic(page);
	if (ret)
		goto zeroit;

	csum = btrfs_csum_data(root, kaddr + offset, csum,  end - start + 1);
	btrfs_csum_final(csum, (char *)&csum);
	if (csum != private)
		goto zeroit;

	kunmap_atomic(kaddr);
good:
	return 0;

zeroit:
	printk_ratelimited(KERN_INFO "btrfs csum failed ino %llu off %llu csum %u "
		       "private %llu\n",
		       (unsigned long long)btrfs_ino(page->mapping->host),
		       (unsigned long long)start, csum,
		       (unsigned long long)private);
	memset(kaddr + offset, 1, end - start + 1);
	flush_dcache_page(page);
	kunmap_atomic(kaddr);
	if (private == 0)
		return 0;
	return -EIO;
}

struct delayed_iput {
	struct list_head list;
	struct inode *inode;
};

/* JDM: If this is fs-wide, why can't we add a pointer to
 * btrfs_inode instead and avoid the allocation? */
void btrfs_add_delayed_iput(struct inode *inode)
{
	struct btrfs_fs_info *fs_info = BTRFS_I(inode)->root->fs_info;
	struct delayed_iput *delayed;

	if (atomic_add_unless(&inode->i_count, -1, 1))
		return;

	delayed = kmalloc(sizeof(*delayed), GFP_NOFS | __GFP_NOFAIL);
	delayed->inode = inode;

	spin_lock(&fs_info->delayed_iput_lock);
	list_add_tail(&delayed->list, &fs_info->delayed_iputs);
	spin_unlock(&fs_info->delayed_iput_lock);
}

void btrfs_run_delayed_iputs(struct btrfs_root *root)
{
	LIST_HEAD(list);
	struct btrfs_fs_info *fs_info = root->fs_info;
	struct delayed_iput *delayed;
	int empty;

	spin_lock(&fs_info->delayed_iput_lock);
	empty = list_empty(&fs_info->delayed_iputs);
	spin_unlock(&fs_info->delayed_iput_lock);
	if (empty)
		return;

	down_read(&root->fs_info->cleanup_work_sem);
	spin_lock(&fs_info->delayed_iput_lock);
	list_splice_init(&fs_info->delayed_iputs, &list);
	spin_unlock(&fs_info->delayed_iput_lock);

	while (!list_empty(&list)) {
		delayed = list_entry(list.next, struct delayed_iput, list);
		list_del(&delayed->list);
		iput(delayed->inode);
		kfree(delayed);
	}
	up_read(&root->fs_info->cleanup_work_sem);
}

enum btrfs_orphan_cleanup_state {
	ORPHAN_CLEANUP_STARTED	= 1,
	ORPHAN_CLEANUP_DONE	= 2,
};

/*
 * This is called in transaction commit time. If there are no orphan
 * files in the subvolume, it removes orphan item and frees block_rsv
 * structure.
 */
void btrfs_orphan_commit_root(struct btrfs_trans_handle *trans,
			      struct btrfs_root *root)
{
	struct btrfs_block_rsv *block_rsv;
	int ret;

	if (!list_empty(&root->orphan_list) ||
	    root->orphan_cleanup_state != ORPHAN_CLEANUP_DONE)
		return;

	spin_lock(&root->orphan_lock);
	if (!list_empty(&root->orphan_list)) {
		spin_unlock(&root->orphan_lock);
		return;
	}

	if (root->orphan_cleanup_state != ORPHAN_CLEANUP_DONE) {
		spin_unlock(&root->orphan_lock);
		return;
	}

	block_rsv = root->orphan_block_rsv;
	root->orphan_block_rsv = NULL;
	spin_unlock(&root->orphan_lock);

	if (root->orphan_item_inserted &&
	    btrfs_root_refs(&root->root_item) > 0) {
		ret = btrfs_del_orphan_item(trans, root->fs_info->tree_root,
					    root->root_key.objectid);
		BUG_ON(ret);
		root->orphan_item_inserted = 0;
	}

	if (block_rsv) {
		WARN_ON(block_rsv->size > 0);
		btrfs_free_block_rsv(root, block_rsv);
	}
}

/*
 * This creates an orphan entry for the given inode in case something goes
 * wrong in the middle of an unlink/truncate.
 *
 * NOTE: caller of this function should reserve 5 units of metadata for
 *	 this function.
 */
int btrfs_orphan_add(struct btrfs_trans_handle *trans, struct inode *inode)
{
	struct btrfs_root *root = BTRFS_I(inode)->root;
	struct btrfs_block_rsv *block_rsv = NULL;
	int reserve = 0;
	int insert = 0;
	int ret;

	if (!root->orphan_block_rsv) {
		block_rsv = btrfs_alloc_block_rsv(root);
		if (!block_rsv)
			return -ENOMEM;
	}

	spin_lock(&root->orphan_lock);
	if (!root->orphan_block_rsv) {
		root->orphan_block_rsv = block_rsv;
	} else if (block_rsv) {
		btrfs_free_block_rsv(root, block_rsv);
		block_rsv = NULL;
	}

	if (list_empty(&BTRFS_I(inode)->i_orphan)) {
		list_add(&BTRFS_I(inode)->i_orphan, &root->orphan_list);
#if 0
		/*
		 * For proper ENOSPC handling, we should do orphan
		 * cleanup when mounting. But this introduces backward
		 * compatibility issue.
		 */
		if (!xchg(&root->orphan_item_inserted, 1))
			insert = 2;
		else
			insert = 1;
#endif
		insert = 1;
	}

	if (!BTRFS_I(inode)->orphan_meta_reserved) {
		BTRFS_I(inode)->orphan_meta_reserved = 1;
		reserve = 1;
	}
	spin_unlock(&root->orphan_lock);

	/* grab metadata reservation from transaction handle */
	if (reserve) {
		ret = btrfs_orphan_reserve_metadata(trans, inode);
		BUG_ON(ret); /* -ENOSPC in reservation; Logic error? JDM */
	}

	/* insert an orphan item to track this unlinked/truncated file */
	if (insert >= 1) {
		ret = btrfs_insert_orphan_item(trans, root, btrfs_ino(inode));
		if (ret && ret != -EEXIST) {
			btrfs_abort_transaction(trans, root, ret);
			return ret;
		}
		ret = 0;
	}

	/* insert an orphan item to track subvolume contains orphan files */
	if (insert >= 2) {
		ret = btrfs_insert_orphan_item(trans, root->fs_info->tree_root,
					       root->root_key.objectid);
		if (ret && ret != -EEXIST) {
			btrfs_abort_transaction(trans, root, ret);
			return ret;
		}
	}
	return 0;
}

/*
 * We have done the truncate/delete so we can go ahead and remove the orphan
 * item for this particular inode.
 */
int btrfs_orphan_del(struct btrfs_trans_handle *trans, struct inode *inode)
{
	struct btrfs_root *root = BTRFS_I(inode)->root;
	int delete_item = 0;
	int release_rsv = 0;
	int ret = 0;

	spin_lock(&root->orphan_lock);
	if (!list_empty(&BTRFS_I(inode)->i_orphan)) {
		list_del_init(&BTRFS_I(inode)->i_orphan);
		delete_item = 1;
	}

	if (BTRFS_I(inode)->orphan_meta_reserved) {
		BTRFS_I(inode)->orphan_meta_reserved = 0;
		release_rsv = 1;
	}
	spin_unlock(&root->orphan_lock);

	if (trans && delete_item) {
		ret = btrfs_del_orphan_item(trans, root, btrfs_ino(inode));
		BUG_ON(ret); /* -ENOMEM or corruption (JDM: Recheck) */
	}

	if (release_rsv)
		btrfs_orphan_release_metadata(inode);

	return 0;
}

/*
 * this cleans up any orphans that may be left on the list from the last use
 * of this root.
 */
int btrfs_orphan_cleanup(struct btrfs_root *root)
{
	struct btrfs_path *path;
	struct extent_buffer *leaf;
	struct btrfs_key key, found_key;
	struct btrfs_trans_handle *trans;
	struct inode *inode;
	u64 last_objectid = 0;
	int ret = 0, nr_unlink = 0, nr_truncate = 0;

	if (cmpxchg(&root->orphan_cleanup_state, 0, ORPHAN_CLEANUP_STARTED))
		return 0;

	path = btrfs_alloc_path();
	if (!path) {
		ret = -ENOMEM;
		goto out;
	}
	path->reada = -1;

	key.objectid = BTRFS_ORPHAN_OBJECTID;
	btrfs_set_key_type(&key, BTRFS_ORPHAN_ITEM_KEY);
	key.offset = (u64)-1;

	while (1) {
		ret = btrfs_search_slot(NULL, root, &key, path, 0, 0);
		if (ret < 0)
			goto out;

		/*
		 * if ret == 0 means we found what we were searching for, which
		 * is weird, but possible, so only screw with path if we didn't
		 * find the key and see if we have stuff that matches
		 */
		if (ret > 0) {
			ret = 0;
			if (path->slots[0] == 0)
				break;
			path->slots[0]--;
		}

		/* pull out the item */
		leaf = path->nodes[0];
		btrfs_item_key_to_cpu(leaf, &found_key, path->slots[0]);

		/* make sure the item matches what we want */
		if (found_key.objectid != BTRFS_ORPHAN_OBJECTID)
			break;
		if (btrfs_key_type(&found_key) != BTRFS_ORPHAN_ITEM_KEY)
			break;

		/* release the path since we're done with it */
		btrfs_release_path(path);

		/*
		 * this is where we are basically btrfs_lookup, without the
		 * crossing root thing.  we store the inode number in the
		 * offset of the orphan item.
		 */

		if (found_key.offset == last_objectid) {
			printk(KERN_ERR "btrfs: Error removing orphan entry, "
			       "stopping orphan cleanup\n");
			ret = -EINVAL;
			goto out;
		}

		last_objectid = found_key.offset;

		found_key.objectid = found_key.offset;
		found_key.type = BTRFS_INODE_ITEM_KEY;
		found_key.offset = 0;
		inode = btrfs_iget(root->fs_info->sb, &found_key, root, NULL);
		ret = PTR_RET(inode);
		if (ret && ret != -ESTALE)
			goto out;

		if (ret == -ESTALE && root == root->fs_info->tree_root) {
			struct btrfs_root *dead_root;
			struct btrfs_fs_info *fs_info = root->fs_info;
			int is_dead_root = 0;

			/*
			 * this is an orphan in the tree root. Currently these
			 * could come from 2 sources:
			 *  a) a snapshot deletion in progress
			 *  b) a free space cache inode
			 * We need to distinguish those two, as the snapshot
			 * orphan must not get deleted.
			 * find_dead_roots already ran before us, so if this
			 * is a snapshot deletion, we should find the root
			 * in the dead_roots list
			 */
			spin_lock(&fs_info->trans_lock);
			list_for_each_entry(dead_root, &fs_info->dead_roots,
					    root_list) {
				if (dead_root->root_key.objectid ==
				    found_key.objectid) {
					is_dead_root = 1;
					break;
				}
			}
			spin_unlock(&fs_info->trans_lock);
			if (is_dead_root) {
				/* prevent this orphan from being found again */
				key.offset = found_key.objectid - 1;
				continue;
			}
		}
		/*
		 * Inode is already gone but the orphan item is still there,
		 * kill the orphan item.
		 */
		if (ret == -ESTALE) {
			trans = btrfs_start_transaction(root, 1);
			if (IS_ERR(trans)) {
				ret = PTR_ERR(trans);
				goto out;
			}
			ret = btrfs_del_orphan_item(trans, root,
						    found_key.objectid);
			BUG_ON(ret); /* -ENOMEM or corruption (JDM: Recheck) */
			btrfs_end_transaction(trans, root);
			continue;
		}

		/*
		 * add this inode to the orphan list so btrfs_orphan_del does
		 * the proper thing when we hit it
		 */
		spin_lock(&root->orphan_lock);
		list_add(&BTRFS_I(inode)->i_orphan, &root->orphan_list);
		spin_unlock(&root->orphan_lock);

		/* if we have links, this was a truncate, lets do that */
		if (inode->i_nlink) {
			if (!S_ISREG(inode->i_mode)) {
				WARN_ON(1);
				iput(inode);
				continue;
			}
			nr_truncate++;
			ret = btrfs_truncate(inode);
		} else {
			nr_unlink++;
		}

		/* this will do delete_inode and everything for us */
		iput(inode);
		if (ret)
			goto out;
	}
	/* release the path since we're done with it */
	btrfs_release_path(path);

	root->orphan_cleanup_state = ORPHAN_CLEANUP_DONE;

	if (root->orphan_block_rsv)
		btrfs_block_rsv_release(root, root->orphan_block_rsv,
					(u64)-1);

	if (root->orphan_block_rsv || root->orphan_item_inserted) {
		trans = btrfs_join_transaction(root);
		if (!IS_ERR(trans))
			btrfs_end_transaction(trans, root);
	}

	if (nr_unlink)
		printk(KERN_INFO "btrfs: unlinked %d orphans\n", nr_unlink);
	if (nr_truncate)
		printk(KERN_INFO "btrfs: truncated %d orphans\n", nr_truncate);

out:
	if (ret)
		printk(KERN_CRIT "btrfs: could not do orphan cleanup %d\n", ret);
	btrfs_free_path(path);
	return ret;
}

/*
 * very simple check to peek ahead in the leaf looking for xattrs.  If we
 * don't find any xattrs, we know there can't be any acls.
 *
 * slot is the slot the inode is in, objectid is the objectid of the inode
 */
static noinline int acls_after_inode_item(struct extent_buffer *leaf,
					  int slot, u64 objectid)
{
	u32 nritems = btrfs_header_nritems(leaf);
	struct btrfs_key found_key;
	int scanned = 0;

	slot++;
	while (slot < nritems) {
		btrfs_item_key_to_cpu(leaf, &found_key, slot);

		/* we found a different objectid, there must not be acls */
		if (found_key.objectid != objectid)
			return 0;

		/* we found an xattr, assume we've got an acl */
		if (found_key.type == BTRFS_XATTR_ITEM_KEY)
			return 1;

		/*
		 * we found a key greater than an xattr key, there can't
		 * be any acls later on
		 */
		if (found_key.type > BTRFS_XATTR_ITEM_KEY)
			return 0;

		slot++;
		scanned++;

		/*
		 * it goes inode, inode backrefs, xattrs, extents,
		 * so if there are a ton of hard links to an inode there can
		 * be a lot of backrefs.  Don't waste time searching too hard,
		 * this is just an optimization
		 */
		if (scanned >= 8)
			break;
	}
	/* we hit the end of the leaf before we found an xattr or
	 * something larger than an xattr.  We have to assume the inode
	 * has acls
	 */
	return 1;
}

/*
 * read an inode from the btree into the in-memory inode
 */
static void btrfs_read_locked_inode(struct inode *inode)
{
	struct btrfs_path *path;
	struct extent_buffer *leaf;
	struct btrfs_inode_item *inode_item;
	struct btrfs_timespec *tspec;
	struct btrfs_root *root = BTRFS_I(inode)->root;
	struct btrfs_key location;
	int maybe_acls;
	u32 rdev;
	int ret;
	bool filled = false;

	ret = btrfs_fill_inode(inode, &rdev);
	if (!ret)
		filled = true;

	path = btrfs_alloc_path();
	if (!path)
		goto make_bad;

	path->leave_spinning = 1;
	memcpy(&location, &BTRFS_I(inode)->location, sizeof(location));

	ret = btrfs_lookup_inode(NULL, root, path, &location, 0);
	if (ret)
		goto make_bad;

	leaf = path->nodes[0];

	if (filled)
		goto cache_acl;

	inode_item = btrfs_item_ptr(leaf, path->slots[0],
				    struct btrfs_inode_item);
	inode->i_mode = btrfs_inode_mode(leaf, inode_item);
	set_nlink(inode, btrfs_inode_nlink(leaf, inode_item));
	inode->i_uid = btrfs_inode_uid(leaf, inode_item);
	inode->i_gid = btrfs_inode_gid(leaf, inode_item);
	btrfs_i_size_write(inode, btrfs_inode_size(leaf, inode_item));

	tspec = btrfs_inode_atime(inode_item);
	inode->i_atime.tv_sec = btrfs_timespec_sec(leaf, tspec);
	inode->i_atime.tv_nsec = btrfs_timespec_nsec(leaf, tspec);

	tspec = btrfs_inode_mtime(inode_item);
	inode->i_mtime.tv_sec = btrfs_timespec_sec(leaf, tspec);
	inode->i_mtime.tv_nsec = btrfs_timespec_nsec(leaf, tspec);

	tspec = btrfs_inode_ctime(inode_item);
	inode->i_ctime.tv_sec = btrfs_timespec_sec(leaf, tspec);
	inode->i_ctime.tv_nsec = btrfs_timespec_nsec(leaf, tspec);

	inode_set_bytes(inode, btrfs_inode_nbytes(leaf, inode_item));
	BTRFS_I(inode)->generation = btrfs_inode_generation(leaf, inode_item);
	BTRFS_I(inode)->sequence = btrfs_inode_sequence(leaf, inode_item);
	inode->i_generation = BTRFS_I(inode)->generation;
	inode->i_rdev = 0;
	rdev = btrfs_inode_rdev(leaf, inode_item);

	BTRFS_I(inode)->index_cnt = (u64)-1;
	BTRFS_I(inode)->flags = btrfs_inode_flags(leaf, inode_item);
cache_acl:
	/*
	 * try to precache a NULL acl entry for files that don't have
	 * any xattrs or acls
	 */
	maybe_acls = acls_after_inode_item(leaf, path->slots[0],
					   btrfs_ino(inode));
	if (!maybe_acls)
		cache_no_acl(inode);

	btrfs_free_path(path);

	switch (inode->i_mode & S_IFMT) {
	case S_IFREG:
		inode->i_mapping->a_ops = &btrfs_aops;
		inode->i_mapping->backing_dev_info = &root->fs_info->bdi;
		BTRFS_I(inode)->io_tree.ops = &btrfs_extent_io_ops;
		inode->i_fop = &btrfs_file_operations;
		inode->i_op = &btrfs_file_inode_operations;
		break;
	case S_IFDIR:
		inode->i_fop = &btrfs_dir_file_operations;
		if (root == root->fs_info->tree_root)
			inode->i_op = &btrfs_dir_ro_inode_operations;
		else
			inode->i_op = &btrfs_dir_inode_operations;
		break;
	case S_IFLNK:
		inode->i_op = &btrfs_symlink_inode_operations;
		inode->i_mapping->a_ops = &btrfs_symlink_aops;
		inode->i_mapping->backing_dev_info = &root->fs_info->bdi;
		break;
	default:
		inode->i_op = &btrfs_special_inode_operations;
		init_special_inode(inode, inode->i_mode, rdev);
		break;
	}

	btrfs_update_iflags(inode);
	return;

make_bad:
	btrfs_free_path(path);
	make_bad_inode(inode);
}

/*
 * given a leaf and an inode, copy the inode fields into the leaf
 */
static void fill_inode_item(struct btrfs_trans_handle *trans,
			    struct extent_buffer *leaf,
			    struct btrfs_inode_item *item,
			    struct inode *inode)
{
	btrfs_set_inode_uid(leaf, item, inode->i_uid);
	btrfs_set_inode_gid(leaf, item, inode->i_gid);
	btrfs_set_inode_size(leaf, item, BTRFS_I(inode)->disk_i_size);
	btrfs_set_inode_mode(leaf, item, inode->i_mode);
	btrfs_set_inode_nlink(leaf, item, inode->i_nlink);

	btrfs_set_timespec_sec(leaf, btrfs_inode_atime(item),
			       inode->i_atime.tv_sec);
	btrfs_set_timespec_nsec(leaf, btrfs_inode_atime(item),
				inode->i_atime.tv_nsec);

	btrfs_set_timespec_sec(leaf, btrfs_inode_mtime(item),
			       inode->i_mtime.tv_sec);
	btrfs_set_timespec_nsec(leaf, btrfs_inode_mtime(item),
				inode->i_mtime.tv_nsec);

	btrfs_set_timespec_sec(leaf, btrfs_inode_ctime(item),
			       inode->i_ctime.tv_sec);
	btrfs_set_timespec_nsec(leaf, btrfs_inode_ctime(item),
				inode->i_ctime.tv_nsec);

	btrfs_set_inode_nbytes(leaf, item, inode_get_bytes(inode));
	btrfs_set_inode_generation(leaf, item, BTRFS_I(inode)->generation);
	btrfs_set_inode_sequence(leaf, item, BTRFS_I(inode)->sequence);
	btrfs_set_inode_transid(leaf, item, trans->transid);
	btrfs_set_inode_rdev(leaf, item, inode->i_rdev);
	btrfs_set_inode_flags(leaf, item, BTRFS_I(inode)->flags);
	btrfs_set_inode_block_group(leaf, item, 0);
}

/*
 * copy everything in the in-memory inode into the btree.
 */
static noinline int btrfs_update_inode_item(struct btrfs_trans_handle *trans,
				struct btrfs_root *root, struct inode *inode)
{
	struct btrfs_inode_item *inode_item;
	struct btrfs_path *path;
	struct extent_buffer *leaf;
	int ret;

	path = btrfs_alloc_path();
	if (!path)
		return -ENOMEM;

	path->leave_spinning = 1;
	ret = btrfs_lookup_inode(trans, root, path, &BTRFS_I(inode)->location,
				 1);
	if (ret) {
		if (ret > 0)
			ret = -ENOENT;
		goto failed;
	}

	btrfs_unlock_up_safe(path, 1);
	leaf = path->nodes[0];
	inode_item = btrfs_item_ptr(leaf, path->slots[0],
				    struct btrfs_inode_item);

	fill_inode_item(trans, leaf, inode_item, inode);
	btrfs_mark_buffer_dirty(leaf);
	btrfs_set_inode_last_trans(trans, inode);
	ret = 0;
failed:
	btrfs_free_path(path);
	return ret;
}

/*
 * copy everything in the in-memory inode into the btree.
 */
noinline int btrfs_update_inode(struct btrfs_trans_handle *trans,
				struct btrfs_root *root, struct inode *inode)
{
	int ret;

	/*
	 * If the inode is a free space inode, we can deadlock during commit
	 * if we put it into the delayed code.
	 *
	 * The data relocation inode should also be directly updated
	 * without delay
	 */
	if (!btrfs_is_free_space_inode(root, inode)
	    && root->root_key.objectid != BTRFS_DATA_RELOC_TREE_OBJECTID) {
		ret = btrfs_delayed_update_inode(trans, root, inode);
		if (!ret)
			btrfs_set_inode_last_trans(trans, inode);
		return ret;
	}

	return btrfs_update_inode_item(trans, root, inode);
}

static noinline int btrfs_update_inode_fallback(struct btrfs_trans_handle *trans,
				struct btrfs_root *root, struct inode *inode)
{
	int ret;

	ret = btrfs_update_inode(trans, root, inode);
	if (ret == -ENOSPC)
		return btrfs_update_inode_item(trans, root, inode);
	return ret;
}

/*
 * unlink helper that gets used here in inode.c and in the tree logging
 * recovery code.  It remove a link in a directory with a given name, and
 * also drops the back refs in the inode to the directory
 */
static int __btrfs_unlink_inode(struct btrfs_trans_handle *trans,
				struct btrfs_root *root,
				struct inode *dir, struct inode *inode,
				const char *name, int name_len)
{
	struct btrfs_path *path;
	int ret = 0;
	struct extent_buffer *leaf;
	struct btrfs_dir_item *di;
	struct btrfs_key key;
	u64 index;
	u64 ino = btrfs_ino(inode);
	u64 dir_ino = btrfs_ino(dir);

	path = btrfs_alloc_path();
	if (!path) {
		ret = -ENOMEM;
		goto out;
	}

	path->leave_spinning = 1;
	di = btrfs_lookup_dir_item(trans, root, path, dir_ino,
				    name, name_len, -1);
	if (IS_ERR(di)) {
		ret = PTR_ERR(di);
		goto err;
	}
	if (!di) {
		ret = -ENOENT;
		goto err;
	}
	leaf = path->nodes[0];
	btrfs_dir_item_key_to_cpu(leaf, di, &key);
	ret = btrfs_delete_one_dir_name(trans, root, path, di);
	if (ret)
		goto err;
	btrfs_release_path(path);

	ret = btrfs_del_inode_ref(trans, root, name, name_len, ino,
				  dir_ino, &index);
	if (ret) {
		printk(KERN_INFO "btrfs failed to delete reference to %.*s, "
		       "inode %llu parent %llu\n", name_len, name,
		       (unsigned long long)ino, (unsigned long long)dir_ino);
		btrfs_abort_transaction(trans, root, ret);
		goto err;
	}

	ret = btrfs_delete_delayed_dir_index(trans, root, dir, index);
	if (ret) {
		btrfs_abort_transaction(trans, root, ret);
		goto err;
	}

	ret = btrfs_del_inode_ref_in_log(trans, root, name, name_len,
					 inode, dir_ino);
	if (ret != 0 && ret != -ENOENT) {
		btrfs_abort_transaction(trans, root, ret);
		goto err;
	}

	ret = btrfs_del_dir_entries_in_log(trans, root, name, name_len,
					   dir, index);
	if (ret == -ENOENT)
		ret = 0;
err:
	btrfs_free_path(path);
	if (ret)
		goto out;

	btrfs_i_size_write(dir, dir->i_size - name_len * 2);
	inode->i_ctime = dir->i_mtime = dir->i_ctime = CURRENT_TIME;
	btrfs_update_inode(trans, root, dir);
out:
	return ret;
}

int btrfs_unlink_inode(struct btrfs_trans_handle *trans,
		       struct btrfs_root *root,
		       struct inode *dir, struct inode *inode,
		       const char *name, int name_len)
{
	int ret;
	ret = __btrfs_unlink_inode(trans, root, dir, inode, name, name_len);
	if (!ret) {
		btrfs_drop_nlink(inode);
		ret = btrfs_update_inode(trans, root, inode);
	}
	return ret;
}
		

/* helper to check if there is any shared block in the path */
static int check_path_shared(struct btrfs_root *root,
			     struct btrfs_path *path)
{
	struct extent_buffer *eb;
	int level;
	u64 refs = 1;

	for (level = 0; level < BTRFS_MAX_LEVEL; level++) {
		int ret;

		if (!path->nodes[level])
			break;
		eb = path->nodes[level];
		if (!btrfs_block_can_be_shared(root, eb))
			continue;
		ret = btrfs_lookup_extent_info(NULL, root, eb->start, eb->len,
					       &refs, NULL);
		if (refs > 1)
			return 1;
	}
	return 0;
}

/*
 * helper to start transaction for unlink and rmdir.
 *
 * unlink and rmdir are special in btrfs, they do not always free space.
 * so in enospc case, we should make sure they will free space before
 * allowing them to use the global metadata reservation.
 */
static struct btrfs_trans_handle *__unlink_start_trans(struct inode *dir,
						       struct dentry *dentry)
{
	struct btrfs_trans_handle *trans;
	struct btrfs_root *root = BTRFS_I(dir)->root;
	struct btrfs_path *path;
	struct btrfs_inode_ref *ref;
	struct btrfs_dir_item *di;
	struct inode *inode = dentry->d_inode;
	u64 index;
	int check_link = 1;
	int err = -ENOSPC;
	int ret;
	u64 ino = btrfs_ino(inode);
	u64 dir_ino = btrfs_ino(dir);

	/*
	 * 1 for the possible orphan item
	 * 1 for the dir item
	 * 1 for the dir index
	 * 1 for the inode ref
	 * 1 for the inode ref in the tree log
	 * 2 for the dir entries in the log
	 * 1 for the inode
	 */
	trans = btrfs_start_transaction(root, 8);
	if (!IS_ERR(trans) || PTR_ERR(trans) != -ENOSPC)
		return trans;

	if (ino == BTRFS_EMPTY_SUBVOL_DIR_OBJECTID)
		return ERR_PTR(-ENOSPC);

	/* check if there is someone else holds reference */
	if (S_ISDIR(inode->i_mode) && atomic_read(&inode->i_count) > 1)
		return ERR_PTR(-ENOSPC);

	if (atomic_read(&inode->i_count) > 2)
		return ERR_PTR(-ENOSPC);

	if (xchg(&root->fs_info->enospc_unlink, 1))
		return ERR_PTR(-ENOSPC);

	path = btrfs_alloc_path();
	if (!path) {
		root->fs_info->enospc_unlink = 0;
		return ERR_PTR(-ENOMEM);
	}

	/* 1 for the orphan item */
	trans = btrfs_start_transaction(root, 1);
	if (IS_ERR(trans)) {
		btrfs_free_path(path);
		root->fs_info->enospc_unlink = 0;
		return trans;
	}

	path->skip_locking = 1;
	path->search_commit_root = 1;

	ret = btrfs_lookup_inode(trans, root, path,
				&BTRFS_I(dir)->location, 0);
	if (ret < 0) {
		err = ret;
		goto out;
	}
	if (ret == 0) {
		if (check_path_shared(root, path))
			goto out;
	} else {
		check_link = 0;
	}
	btrfs_release_path(path);

	ret = btrfs_lookup_inode(trans, root, path,
				&BTRFS_I(inode)->location, 0);
	if (ret < 0) {
		err = ret;
		goto out;
	}
	if (ret == 0) {
		if (check_path_shared(root, path))
			goto out;
	} else {
		check_link = 0;
	}
	btrfs_release_path(path);

	if (ret == 0 && S_ISREG(inode->i_mode)) {
		ret = btrfs_lookup_file_extent(trans, root, path,
					       ino, (u64)-1, 0);
		if (ret < 0) {
			err = ret;
			goto out;
		}
		BUG_ON(ret == 0); /* Corruption */
		if (check_path_shared(root, path))
			goto out;
		btrfs_release_path(path);
	}

	if (!check_link) {
		err = 0;
		goto out;
	}

	di = btrfs_lookup_dir_item(trans, root, path, dir_ino,
				dentry->d_name.name, dentry->d_name.len, 0);
	if (IS_ERR(di)) {
		err = PTR_ERR(di);
		goto out;
	}
	if (di) {
		if (check_path_shared(root, path))
			goto out;
	} else {
		err = 0;
		goto out;
	}
	btrfs_release_path(path);

	ref = btrfs_lookup_inode_ref(trans, root, path,
				dentry->d_name.name, dentry->d_name.len,
				ino, dir_ino, 0);
	if (IS_ERR(ref)) {
		err = PTR_ERR(ref);
		goto out;
	}
	BUG_ON(!ref); /* Logic error */
	if (check_path_shared(root, path))
		goto out;
	index = btrfs_inode_ref_index(path->nodes[0], ref);
	btrfs_release_path(path);

	/*
	 * This is a commit root search, if we can lookup inode item and other
	 * relative items in the commit root, it means the transaction of
	 * dir/file creation has been committed, and the dir index item that we
	 * delay to insert has also been inserted into the commit root. So
	 * we needn't worry about the delayed insertion of the dir index item
	 * here.
	 */
	di = btrfs_lookup_dir_index_item(trans, root, path, dir_ino, index,
				dentry->d_name.name, dentry->d_name.len, 0);
	if (IS_ERR(di)) {
		err = PTR_ERR(di);
		goto out;
	}
	BUG_ON(ret == -ENOENT);
	if (check_path_shared(root, path))
		goto out;

	err = 0;
out:
	btrfs_free_path(path);
	/* Migrate the orphan reservation over */
	if (!err)
		err = btrfs_block_rsv_migrate(trans->block_rsv,
				&root->fs_info->global_block_rsv,
				trans->bytes_reserved);

	if (err) {
		btrfs_end_transaction(trans, root);
		root->fs_info->enospc_unlink = 0;
		return ERR_PTR(err);
	}

	trans->block_rsv = &root->fs_info->global_block_rsv;
	return trans;
}

static void __unlink_end_trans(struct btrfs_trans_handle *trans,
			       struct btrfs_root *root)
{
	if (trans->block_rsv == &root->fs_info->global_block_rsv) {
		btrfs_block_rsv_release(root, trans->block_rsv,
					trans->bytes_reserved);
		trans->block_rsv = &root->fs_info->trans_block_rsv;
		BUG_ON(!root->fs_info->enospc_unlink);
		root->fs_info->enospc_unlink = 0;
	}
	btrfs_end_transaction(trans, root);
}

static int btrfs_unlink(struct inode *dir, struct dentry *dentry)
{
	struct btrfs_root *root = BTRFS_I(dir)->root;
	struct btrfs_trans_handle *trans;
	struct inode *inode = dentry->d_inode;
	int ret;
	unsigned long nr = 0;

	trans = __unlink_start_trans(dir, dentry);
	if (IS_ERR(trans))
		return PTR_ERR(trans);

	btrfs_record_unlink_dir(trans, dir, dentry->d_inode, 0);

	ret = btrfs_unlink_inode(trans, root, dir, dentry->d_inode,
				 dentry->d_name.name, dentry->d_name.len);
	if (ret)
		goto out;

	if (inode->i_nlink == 0) {
		ret = btrfs_orphan_add(trans, inode);
		if (ret)
			goto out;
	}

out:
	nr = trans->blocks_used;
	__unlink_end_trans(trans, root);
	btrfs_btree_balance_dirty(root, nr);
	return ret;
}

int btrfs_unlink_subvol(struct btrfs_trans_handle *trans,
			struct btrfs_root *root,
			struct inode *dir, u64 objectid,
			const char *name, int name_len)
{
	struct btrfs_path *path;
	struct extent_buffer *leaf;
	struct btrfs_dir_item *di;
	struct btrfs_key key;
	u64 index;
	int ret;
	u64 dir_ino = btrfs_ino(dir);

	path = btrfs_alloc_path();
	if (!path)
		return -ENOMEM;

	di = btrfs_lookup_dir_item(trans, root, path, dir_ino,
				   name, name_len, -1);
	if (IS_ERR_OR_NULL(di)) {
		if (!di)
			ret = -ENOENT;
		else
			ret = PTR_ERR(di);
		goto out;
	}

	leaf = path->nodes[0];
	btrfs_dir_item_key_to_cpu(leaf, di, &key);
	WARN_ON(key.type != BTRFS_ROOT_ITEM_KEY || key.objectid != objectid);
	ret = btrfs_delete_one_dir_name(trans, root, path, di);
	if (ret) {
		btrfs_abort_transaction(trans, root, ret);
		goto out;
	}
	btrfs_release_path(path);

	ret = btrfs_del_root_ref(trans, root->fs_info->tree_root,
				 objectid, root->root_key.objectid,
				 dir_ino, &index, name, name_len);
	if (ret < 0) {
		if (ret != -ENOENT) {
			btrfs_abort_transaction(trans, root, ret);
			goto out;
		}
		di = btrfs_search_dir_index_item(root, path, dir_ino,
						 name, name_len);
		if (IS_ERR_OR_NULL(di)) {
			if (!di)
				ret = -ENOENT;
			else
				ret = PTR_ERR(di);
			btrfs_abort_transaction(trans, root, ret);
			goto out;
		}

		leaf = path->nodes[0];
		btrfs_item_key_to_cpu(leaf, &key, path->slots[0]);
		btrfs_release_path(path);
		index = key.offset;
	}
	btrfs_release_path(path);

	ret = btrfs_delete_delayed_dir_index(trans, root, dir, index);
	if (ret) {
		btrfs_abort_transaction(trans, root, ret);
		goto out;
	}

	btrfs_i_size_write(dir, dir->i_size - name_len * 2);
	dir->i_mtime = dir->i_ctime = CURRENT_TIME;
	ret = btrfs_update_inode(trans, root, dir);
	if (ret)
		btrfs_abort_transaction(trans, root, ret);
out:
	btrfs_free_path(path);
	return ret;
}

static int btrfs_rmdir(struct inode *dir, struct dentry *dentry)
{
	struct inode *inode = dentry->d_inode;
	int err = 0;
	struct btrfs_root *root = BTRFS_I(dir)->root;
	struct btrfs_trans_handle *trans;
	unsigned long nr = 0;

	if (inode->i_size > BTRFS_EMPTY_DIR_SIZE ||
	    btrfs_ino(inode) == BTRFS_FIRST_FREE_OBJECTID)
		return -ENOTEMPTY;

	trans = __unlink_start_trans(dir, dentry);
	if (IS_ERR(trans))
		return PTR_ERR(trans);

	if (unlikely(btrfs_ino(inode) == BTRFS_EMPTY_SUBVOL_DIR_OBJECTID)) {
		err = btrfs_unlink_subvol(trans, root, dir,
					  BTRFS_I(inode)->location.objectid,
					  dentry->d_name.name,
					  dentry->d_name.len);
		goto out;
	}

	err = btrfs_orphan_add(trans, inode);
	if (err)
		goto out;

	/* now the directory is empty */
	err = btrfs_unlink_inode(trans, root, dir, dentry->d_inode,
				 dentry->d_name.name, dentry->d_name.len);
	if (!err)
		btrfs_i_size_write(inode, 0);
out:
	nr = trans->blocks_used;
	__unlink_end_trans(trans, root);
	btrfs_btree_balance_dirty(root, nr);

	return err;
}

/*
 * this can truncate away extent items, csum items and directory items.
 * It starts at a high offset and removes keys until it can't find
 * any higher than new_size
 *
 * csum items that cross the new i_size are truncated to the new size
 * as well.
 *
 * min_type is the minimum key type to truncate down to.  If set to 0, this
 * will kill all the items on this inode, including the INODE_ITEM_KEY.
 */
int btrfs_truncate_inode_items(struct btrfs_trans_handle *trans,
			       struct btrfs_root *root,
			       struct inode *inode,
			       u64 new_size, u32 min_type)
{
	struct btrfs_path *path;
	struct extent_buffer *leaf;
	struct btrfs_file_extent_item *fi;
	struct btrfs_key key;
	struct btrfs_key found_key;
	u64 extent_start = 0;
	u64 extent_num_bytes = 0;
	u64 extent_offset = 0;
	u64 item_end = 0;
	u64 mask = root->sectorsize - 1;
	u32 found_type = (u8)-1;
	int found_extent;
	int del_item;
	int pending_del_nr = 0;
	int pending_del_slot = 0;
	int extent_type = -1;
	int ret;
	int err = 0;
	u64 ino = btrfs_ino(inode);

	BUG_ON(new_size > 0 && min_type != BTRFS_EXTENT_DATA_KEY);

	path = btrfs_alloc_path();
	if (!path)
		return -ENOMEM;
	path->reada = -1;

	if (root->ref_cows || root == root->fs_info->tree_root)
		btrfs_drop_extent_cache(inode, new_size & (~mask), (u64)-1, 0);

	/*
	 * This function is also used to drop the items in the log tree before
	 * we relog the inode, so if root != BTRFS_I(inode)->root, it means
	 * it is used to drop the loged items. So we shouldn't kill the delayed
	 * items.
	 */
	if (min_type == 0 && root == BTRFS_I(inode)->root)
		btrfs_kill_delayed_inode_items(inode);

	key.objectid = ino;
	key.offset = (u64)-1;
	key.type = (u8)-1;

search_again:
	path->leave_spinning = 1;
	ret = btrfs_search_slot(trans, root, &key, path, -1, 1);
	if (ret < 0) {
		err = ret;
		goto out;
	}

	if (ret > 0) {
		/* there are no items in the tree for us to truncate, we're
		 * done
		 */
		if (path->slots[0] == 0)
			goto out;
		path->slots[0]--;
	}

	while (1) {
		fi = NULL;
		leaf = path->nodes[0];
		btrfs_item_key_to_cpu(leaf, &found_key, path->slots[0]);
		found_type = btrfs_key_type(&found_key);

		if (found_key.objectid != ino)
			break;

		if (found_type < min_type)
			break;

		item_end = found_key.offset;
		if (found_type == BTRFS_EXTENT_DATA_KEY) {
			fi = btrfs_item_ptr(leaf, path->slots[0],
					    struct btrfs_file_extent_item);
			extent_type = btrfs_file_extent_type(leaf, fi);
			if (extent_type != BTRFS_FILE_EXTENT_INLINE) {
				item_end +=
				    btrfs_file_extent_num_bytes(leaf, fi);
			} else if (extent_type == BTRFS_FILE_EXTENT_INLINE) {
				item_end += btrfs_file_extent_inline_len(leaf,
									 fi);
			}
			item_end--;
		}
		if (found_type > min_type) {
			del_item = 1;
		} else {
			if (item_end < new_size)
				break;
			if (found_key.offset >= new_size)
				del_item = 1;
			else
				del_item = 0;
		}
		found_extent = 0;
		/* FIXME, shrink the extent if the ref count is only 1 */
		if (found_type != BTRFS_EXTENT_DATA_KEY)
			goto delete;

		if (extent_type != BTRFS_FILE_EXTENT_INLINE) {
			u64 num_dec;
			extent_start = btrfs_file_extent_disk_bytenr(leaf, fi);
			if (!del_item) {
				u64 orig_num_bytes =
					btrfs_file_extent_num_bytes(leaf, fi);
				extent_num_bytes = new_size -
					found_key.offset + root->sectorsize - 1;
				extent_num_bytes = extent_num_bytes &
					~((u64)root->sectorsize - 1);
				btrfs_set_file_extent_num_bytes(leaf, fi,
							 extent_num_bytes);
				num_dec = (orig_num_bytes -
					   extent_num_bytes);
				if (root->ref_cows && extent_start != 0)
					inode_sub_bytes(inode, num_dec);
				btrfs_mark_buffer_dirty(leaf);
			} else {
				extent_num_bytes =
					btrfs_file_extent_disk_num_bytes(leaf,
									 fi);
				extent_offset = found_key.offset -
					btrfs_file_extent_offset(leaf, fi);

				/* FIXME blocksize != 4096 */
				num_dec = btrfs_file_extent_num_bytes(leaf, fi);
				if (extent_start != 0) {
					found_extent = 1;
					if (root->ref_cows)
						inode_sub_bytes(inode, num_dec);
				}
			}
		} else if (extent_type == BTRFS_FILE_EXTENT_INLINE) {
			/*
			 * we can't truncate inline items that have had
			 * special encodings
			 */
			if (!del_item &&
			    btrfs_file_extent_compression(leaf, fi) == 0 &&
			    btrfs_file_extent_encryption(leaf, fi) == 0 &&
			    btrfs_file_extent_other_encoding(leaf, fi) == 0) {
				u32 size = new_size - found_key.offset;

				if (root->ref_cows) {
					inode_sub_bytes(inode, item_end + 1 -
							new_size);
				}
				size =
				    btrfs_file_extent_calc_inline_size(size);
				btrfs_truncate_item(trans, root, path,
						    size, 1);
			} else if (root->ref_cows) {
				inode_sub_bytes(inode, item_end + 1 -
						found_key.offset);
			}
		}
delete:
		if (del_item) {
			if (!pending_del_nr) {
				/* no pending yet, add ourselves */
				pending_del_slot = path->slots[0];
				pending_del_nr = 1;
			} else if (pending_del_nr &&
				   path->slots[0] + 1 == pending_del_slot) {
				/* hop on the pending chunk */
				pending_del_nr++;
				pending_del_slot = path->slots[0];
			} else {
				BUG();
			}
		} else {
			break;
		}
		if (found_extent && (root->ref_cows ||
				     root == root->fs_info->tree_root)) {
			btrfs_set_path_blocking(path);
			ret = btrfs_free_extent(trans, root, extent_start,
						extent_num_bytes, 0,
						btrfs_header_owner(leaf),
						ino, extent_offset, 0);
			BUG_ON(ret);
		}

		if (found_type == BTRFS_INODE_ITEM_KEY)
			break;

		if (path->slots[0] == 0 ||
		    path->slots[0] != pending_del_slot) {
			if (root->ref_cows &&
			    BTRFS_I(inode)->location.objectid !=
						BTRFS_FREE_INO_OBJECTID) {
				err = -EAGAIN;
				goto out;
			}
			if (pending_del_nr) {
				ret = btrfs_del_items(trans, root, path,
						pending_del_slot,
						pending_del_nr);
				if (ret) {
					btrfs_abort_transaction(trans,
								root, ret);
					goto error;
				}
				pending_del_nr = 0;
			}
			btrfs_release_path(path);
			goto search_again;
		} else {
			path->slots[0]--;
		}
	}
out:
	if (pending_del_nr) {
		ret = btrfs_del_items(trans, root, path, pending_del_slot,
				      pending_del_nr);
		if (ret)
			btrfs_abort_transaction(trans, root, ret);
	}
error:
	btrfs_free_path(path);
	return err;
}

/*
 * taken from block_truncate_page, but does cow as it zeros out
 * any bytes left in the last page in the file.
 */
static int btrfs_truncate_page(struct address_space *mapping, loff_t from)
{
	struct inode *inode = mapping->host;
	struct btrfs_root *root = BTRFS_I(inode)->root;
	struct extent_io_tree *io_tree = &BTRFS_I(inode)->io_tree;
	struct btrfs_ordered_extent *ordered;
	struct extent_state *cached_state = NULL;
	char *kaddr;
	u32 blocksize = root->sectorsize;
	pgoff_t index = from >> PAGE_CACHE_SHIFT;
	unsigned offset = from & (PAGE_CACHE_SIZE-1);
	struct page *page;
	gfp_t mask = btrfs_alloc_write_mask(mapping);
	int ret = 0;
	u64 page_start;
	u64 page_end;

	if ((offset & (blocksize - 1)) == 0)
		goto out;
	ret = btrfs_delalloc_reserve_space(inode, PAGE_CACHE_SIZE);
	if (ret)
		goto out;

	ret = -ENOMEM;
again:
	page = find_or_create_page(mapping, index, mask);
	if (!page) {
		btrfs_delalloc_release_space(inode, PAGE_CACHE_SIZE);
		goto out;
	}

	page_start = page_offset(page);
	page_end = page_start + PAGE_CACHE_SIZE - 1;

	if (!PageUptodate(page)) {
		ret = btrfs_readpage(NULL, page);
		lock_page(page);
		if (page->mapping != mapping) {
			unlock_page(page);
			page_cache_release(page);
			goto again;
		}
		if (!PageUptodate(page)) {
			ret = -EIO;
			goto out_unlock;
		}
	}
	wait_on_page_writeback(page);

	lock_extent_bits(io_tree, page_start, page_end, 0, &cached_state);
	set_page_extent_mapped(page);

	ordered = btrfs_lookup_ordered_extent(inode, page_start);
	if (ordered) {
		unlock_extent_cached(io_tree, page_start, page_end,
				     &cached_state, GFP_NOFS);
		unlock_page(page);
		page_cache_release(page);
		btrfs_start_ordered_extent(inode, ordered, 1);
		btrfs_put_ordered_extent(ordered);
		goto again;
	}

	clear_extent_bit(&BTRFS_I(inode)->io_tree, page_start, page_end,
			  EXTENT_DIRTY | EXTENT_DELALLOC | EXTENT_DO_ACCOUNTING,
			  0, 0, &cached_state, GFP_NOFS);

	ret = btrfs_set_extent_delalloc(inode, page_start, page_end,
					&cached_state);
	if (ret) {
		unlock_extent_cached(io_tree, page_start, page_end,
				     &cached_state, GFP_NOFS);
		goto out_unlock;
	}

	ret = 0;
	if (offset != PAGE_CACHE_SIZE) {
		kaddr = kmap(page);
		memset(kaddr + offset, 0, PAGE_CACHE_SIZE - offset);
		flush_dcache_page(page);
		kunmap(page);
	}
	ClearPageChecked(page);
	set_page_dirty(page);
	unlock_extent_cached(io_tree, page_start, page_end, &cached_state,
			     GFP_NOFS);

out_unlock:
	if (ret)
		btrfs_delalloc_release_space(inode, PAGE_CACHE_SIZE);
	unlock_page(page);
	page_cache_release(page);
out:
	return ret;
}

/*
 * This function puts in dummy file extents for the area we're creating a hole
 * for.  So if we are truncating this file to a larger size we need to insert
 * these file extents so that btrfs_get_extent will return a EXTENT_MAP_HOLE for
 * the range between oldsize and size
 */
int btrfs_cont_expand(struct inode *inode, loff_t oldsize, loff_t size)
{
	struct btrfs_trans_handle *trans;
	struct btrfs_root *root = BTRFS_I(inode)->root;
	struct extent_io_tree *io_tree = &BTRFS_I(inode)->io_tree;
	struct extent_map *em = NULL;
	struct extent_state *cached_state = NULL;
	u64 mask = root->sectorsize - 1;
	u64 hole_start = (oldsize + mask) & ~mask;
	u64 block_end = (size + mask) & ~mask;
	u64 last_byte;
	u64 cur_offset;
	u64 hole_size;
	int err = 0;

	if (size <= hole_start)
		return 0;

	while (1) {
		struct btrfs_ordered_extent *ordered;
		btrfs_wait_ordered_range(inode, hole_start,
					 block_end - hole_start);
		lock_extent_bits(io_tree, hole_start, block_end - 1, 0,
				 &cached_state);
		ordered = btrfs_lookup_ordered_extent(inode, hole_start);
		if (!ordered)
			break;
		unlock_extent_cached(io_tree, hole_start, block_end - 1,
				     &cached_state, GFP_NOFS);
		btrfs_put_ordered_extent(ordered);
	}

	cur_offset = hole_start;
	while (1) {
		em = btrfs_get_extent(inode, NULL, 0, cur_offset,
				block_end - cur_offset, 0);
		if (IS_ERR(em)) {
			err = PTR_ERR(em);
			break;
		}
		last_byte = min(extent_map_end(em), block_end);
		last_byte = (last_byte + mask) & ~mask;
		if (!test_bit(EXTENT_FLAG_PREALLOC, &em->flags)) {
			u64 hint_byte = 0;
			hole_size = last_byte - cur_offset;

			trans = btrfs_start_transaction(root, 3);
			if (IS_ERR(trans)) {
				err = PTR_ERR(trans);
				break;
			}

			err = btrfs_drop_extents(trans, inode, cur_offset,
						 cur_offset + hole_size,
						 &hint_byte, 1);
			if (err) {
				btrfs_abort_transaction(trans, root, err);
				btrfs_end_transaction(trans, root);
				break;
			}

			err = btrfs_insert_file_extent(trans, root,
					btrfs_ino(inode), cur_offset, 0,
					0, hole_size, 0, hole_size,
					0, 0, 0);
			if (err) {
				btrfs_abort_transaction(trans, root, err);
				btrfs_end_transaction(trans, root);
				break;
			}

			btrfs_drop_extent_cache(inode, hole_start,
					last_byte - 1, 0);

			btrfs_update_inode(trans, root, inode);
			btrfs_end_transaction(trans, root);
		}
		free_extent_map(em);
		em = NULL;
		cur_offset = last_byte;
		if (cur_offset >= block_end)
			break;
	}

	free_extent_map(em);
	unlock_extent_cached(io_tree, hole_start, block_end - 1, &cached_state,
			     GFP_NOFS);
	return err;
}

static int btrfs_setsize(struct inode *inode, loff_t newsize)
{
	struct btrfs_root *root = BTRFS_I(inode)->root;
	struct btrfs_trans_handle *trans;
	loff_t oldsize = i_size_read(inode);
	int ret;

	if (newsize == oldsize)
		return 0;

	if (newsize > oldsize) {
		truncate_pagecache(inode, oldsize, newsize);
		ret = btrfs_cont_expand(inode, oldsize, newsize);
		if (ret)
			return ret;

		trans = btrfs_start_transaction(root, 1);
		if (IS_ERR(trans))
			return PTR_ERR(trans);

		i_size_write(inode, newsize);
		btrfs_ordered_update_i_size(inode, i_size_read(inode), NULL);
		ret = btrfs_update_inode(trans, root, inode);
		btrfs_end_transaction(trans, root);
	} else {

		/*
		 * We're truncating a file that used to have good data down to
		 * zero. Make sure it gets into the ordered flush list so that
		 * any new writes get down to disk quickly.
		 */
		if (newsize == 0)
			BTRFS_I(inode)->ordered_data_close = 1;

		/* we don't support swapfiles, so vmtruncate shouldn't fail */
		truncate_setsize(inode, newsize);
		ret = btrfs_truncate(inode);
	}

	return ret;
}

static int btrfs_setattr(struct dentry *dentry, struct iattr *attr)
{
	struct inode *inode = dentry->d_inode;
	struct btrfs_root *root = BTRFS_I(inode)->root;
	int err;

	if (btrfs_root_readonly(root))
		return -EROFS;

	err = inode_change_ok(inode, attr);
	if (err)
		return err;

	if (S_ISREG(inode->i_mode) && (attr->ia_valid & ATTR_SIZE)) {
		err = btrfs_setsize(inode, attr->ia_size);
		if (err)
			return err;
	}

	if (attr->ia_valid) {
		setattr_copy(inode, attr);
		err = btrfs_dirty_inode(inode);

		if (!err && attr->ia_valid & ATTR_MODE)
			err = btrfs_acl_chmod(inode);
	}

	return err;
}

void btrfs_evict_inode(struct inode *inode)
{
	struct btrfs_trans_handle *trans;
	struct btrfs_root *root = BTRFS_I(inode)->root;
	struct btrfs_block_rsv *rsv, *global_rsv;
	u64 min_size = btrfs_calc_trunc_metadata_size(root, 1);
	unsigned long nr;
	int ret;

	trace_btrfs_inode_evict(inode);

	truncate_inode_pages(&inode->i_data, 0);
	if (inode->i_nlink && (btrfs_root_refs(&root->root_item) != 0 ||
			       btrfs_is_free_space_inode(root, inode)))
		goto no_delete;

	if (is_bad_inode(inode)) {
		btrfs_orphan_del(NULL, inode);
		goto no_delete;
	}
	/* do we really want it for ->i_nlink > 0 and zero btrfs_root_refs? */
	btrfs_wait_ordered_range(inode, 0, (u64)-1);

	if (root->fs_info->log_root_recovering) {
		BUG_ON(!list_empty(&BTRFS_I(inode)->i_orphan));
		goto no_delete;
	}

	if (inode->i_nlink > 0) {
		BUG_ON(btrfs_root_refs(&root->root_item) != 0);
		goto no_delete;
	}

	rsv = btrfs_alloc_block_rsv(root);
	if (!rsv) {
		btrfs_orphan_del(NULL, inode);
		goto no_delete;
	}
	rsv->size = min_size;
	global_rsv = &root->fs_info->global_block_rsv;

	btrfs_i_size_write(inode, 0);

	/*
	 * This is a bit simpler than btrfs_truncate since
	 *
	 * 1) We've already reserved our space for our orphan item in the
	 *    unlink.
	 * 2) We're going to delete the inode item, so we don't need to update
	 *    it at all.
	 *
	 * So we just need to reserve some slack space in case we add bytes when
	 * doing the truncate.
	 */
	while (1) {
		ret = btrfs_block_rsv_refill_noflush(root, rsv, min_size);

		/*
		 * Try and steal from the global reserve since we will
		 * likely not use this space anyway, we want to try as
		 * hard as possible to get this to work.
		 */
		if (ret)
			ret = btrfs_block_rsv_migrate(global_rsv, rsv, min_size);

		if (ret) {
			printk(KERN_WARNING "Could not get space for a "
			       "delete, will truncate on mount %d\n", ret);
			btrfs_orphan_del(NULL, inode);
			btrfs_free_block_rsv(root, rsv);
			goto no_delete;
		}

		trans = btrfs_start_transaction(root, 0);
		if (IS_ERR(trans)) {
			btrfs_orphan_del(NULL, inode);
			btrfs_free_block_rsv(root, rsv);
			goto no_delete;
		}

		trans->block_rsv = rsv;

		ret = btrfs_truncate_inode_items(trans, root, inode, 0, 0);
		if (ret != -EAGAIN)
			break;

		nr = trans->blocks_used;
		btrfs_end_transaction(trans, root);
		trans = NULL;
		btrfs_btree_balance_dirty(root, nr);
	}

	btrfs_free_block_rsv(root, rsv);

	if (ret == 0) {
		trans->block_rsv = root->orphan_block_rsv;
		ret = btrfs_orphan_del(trans, inode);
		BUG_ON(ret);
	}

	trans->block_rsv = &root->fs_info->trans_block_rsv;
	if (!(root == root->fs_info->tree_root ||
	      root->root_key.objectid == BTRFS_TREE_RELOC_OBJECTID))
		btrfs_return_ino(root, btrfs_ino(inode));

	nr = trans->blocks_used;
	btrfs_end_transaction(trans, root);
	btrfs_btree_balance_dirty(root, nr);
no_delete:
	end_writeback(inode);
	return;
}

/*
 * this returns the key found in the dir entry in the location pointer.
 * If no dir entries were found, location->objectid is 0.
 */
static int btrfs_inode_by_name(struct inode *dir, struct dentry *dentry,
			       struct btrfs_key *location)
{
	const char *name = dentry->d_name.name;
	int namelen = dentry->d_name.len;
	struct btrfs_dir_item *di;
	struct btrfs_path *path;
	struct btrfs_root *root = BTRFS_I(dir)->root;
	int ret = 0;

	path = btrfs_alloc_path();
	if (!path)
		return -ENOMEM;

	di = btrfs_lookup_dir_item(NULL, root, path, btrfs_ino(dir), name,
				    namelen, 0);
	if (IS_ERR(di))
		ret = PTR_ERR(di);

	if (IS_ERR_OR_NULL(di))
		goto out_err;

	btrfs_dir_item_key_to_cpu(path->nodes[0], di, location);
out:
	btrfs_free_path(path);
	return ret;
out_err:
	location->objectid = 0;
	goto out;
}

/*
 * when we hit a tree root in a directory, the btrfs part of the inode
 * needs to be changed to reflect the root directory of the tree root.  This
 * is kind of like crossing a mount point.
 */
static int fixup_tree_root_location(struct btrfs_root *root,
				    struct inode *dir,
				    struct dentry *dentry,
				    struct btrfs_key *location,
				    struct btrfs_root **sub_root)
{
	struct btrfs_path *path;
	struct btrfs_root *new_root;
	struct btrfs_root_ref *ref;
	struct extent_buffer *leaf;
	int ret;
	int err = 0;

	path = btrfs_alloc_path();
	if (!path) {
		err = -ENOMEM;
		goto out;
	}

	err = -ENOENT;
	ret = btrfs_find_root_ref(root->fs_info->tree_root, path,
				  BTRFS_I(dir)->root->root_key.objectid,
				  location->objectid);
	if (ret) {
		if (ret < 0)
			err = ret;
		goto out;
	}

	leaf = path->nodes[0];
	ref = btrfs_item_ptr(leaf, path->slots[0], struct btrfs_root_ref);
	if (btrfs_root_ref_dirid(leaf, ref) != btrfs_ino(dir) ||
	    btrfs_root_ref_name_len(leaf, ref) != dentry->d_name.len)
		goto out;

	ret = memcmp_extent_buffer(leaf, dentry->d_name.name,
				   (unsigned long)(ref + 1),
				   dentry->d_name.len);
	if (ret)
		goto out;

	btrfs_release_path(path);

	new_root = btrfs_read_fs_root_no_name(root->fs_info, location);
	if (IS_ERR(new_root)) {
		err = PTR_ERR(new_root);
		goto out;
	}

	if (btrfs_root_refs(&new_root->root_item) == 0) {
		err = -ENOENT;
		goto out;
	}

	*sub_root = new_root;
	location->objectid = btrfs_root_dirid(&new_root->root_item);
	location->type = BTRFS_INODE_ITEM_KEY;
	location->offset = 0;
	err = 0;
out:
	btrfs_free_path(path);
	return err;
}

static void inode_tree_add(struct inode *inode)
{
	struct btrfs_root *root = BTRFS_I(inode)->root;
	struct btrfs_inode *entry;
	struct rb_node **p;
	struct rb_node *parent;
	u64 ino = btrfs_ino(inode);
again:
	p = &root->inode_tree.rb_node;
	parent = NULL;

	if (inode_unhashed(inode))
		return;

	spin_lock(&root->inode_lock);
	while (*p) {
		parent = *p;
		entry = rb_entry(parent, struct btrfs_inode, rb_node);

		if (ino < btrfs_ino(&entry->vfs_inode))
			p = &parent->rb_left;
		else if (ino > btrfs_ino(&entry->vfs_inode))
			p = &parent->rb_right;
		else {
			WARN_ON(!(entry->vfs_inode.i_state &
				  (I_WILL_FREE | I_FREEING)));
			rb_erase(parent, &root->inode_tree);
			RB_CLEAR_NODE(parent);
			spin_unlock(&root->inode_lock);
			goto again;
		}
	}
	rb_link_node(&BTRFS_I(inode)->rb_node, parent, p);
	rb_insert_color(&BTRFS_I(inode)->rb_node, &root->inode_tree);
	spin_unlock(&root->inode_lock);
}

static void inode_tree_del(struct inode *inode)
{
	struct btrfs_root *root = BTRFS_I(inode)->root;
	int empty = 0;

	spin_lock(&root->inode_lock);
	if (!RB_EMPTY_NODE(&BTRFS_I(inode)->rb_node)) {
		rb_erase(&BTRFS_I(inode)->rb_node, &root->inode_tree);
		RB_CLEAR_NODE(&BTRFS_I(inode)->rb_node);
		empty = RB_EMPTY_ROOT(&root->inode_tree);
	}
	spin_unlock(&root->inode_lock);

	/*
	 * Free space cache has inodes in the tree root, but the tree root has a
	 * root_refs of 0, so this could end up dropping the tree root as a
	 * snapshot, so we need the extra !root->fs_info->tree_root check to
	 * make sure we don't drop it.
	 */
	if (empty && btrfs_root_refs(&root->root_item) == 0 &&
	    root != root->fs_info->tree_root) {
		synchronize_srcu(&root->fs_info->subvol_srcu);
		spin_lock(&root->inode_lock);
		empty = RB_EMPTY_ROOT(&root->inode_tree);
		spin_unlock(&root->inode_lock);
		if (empty)
			btrfs_add_dead_root(root);
	}
}

void btrfs_invalidate_inodes(struct btrfs_root *root)
{
	struct rb_node *node;
	struct rb_node *prev;
	struct btrfs_inode *entry;
	struct inode *inode;
	u64 objectid = 0;

	WARN_ON(btrfs_root_refs(&root->root_item) != 0);

	spin_lock(&root->inode_lock);
again:
	node = root->inode_tree.rb_node;
	prev = NULL;
	while (node) {
		prev = node;
		entry = rb_entry(node, struct btrfs_inode, rb_node);

		if (objectid < btrfs_ino(&entry->vfs_inode))
			node = node->rb_left;
		else if (objectid > btrfs_ino(&entry->vfs_inode))
			node = node->rb_right;
		else
			break;
	}
	if (!node) {
		while (prev) {
			entry = rb_entry(prev, struct btrfs_inode, rb_node);
			if (objectid <= btrfs_ino(&entry->vfs_inode)) {
				node = prev;
				break;
			}
			prev = rb_next(prev);
		}
	}
	while (node) {
		entry = rb_entry(node, struct btrfs_inode, rb_node);
		objectid = btrfs_ino(&entry->vfs_inode) + 1;
		inode = igrab(&entry->vfs_inode);
		if (inode) {
			spin_unlock(&root->inode_lock);
			if (atomic_read(&inode->i_count) > 1)
				d_prune_aliases(inode);
			/*
			 * btrfs_drop_inode will have it removed from
			 * the inode cache when its usage count
			 * hits zero.
			 */
			iput(inode);
			cond_resched();
			spin_lock(&root->inode_lock);
			goto again;
		}

		if (cond_resched_lock(&root->inode_lock))
			goto again;

		node = rb_next(node);
	}
	spin_unlock(&root->inode_lock);
}

static int btrfs_init_locked_inode(struct inode *inode, void *p)
{
	struct btrfs_iget_args *args = p;
	inode->i_ino = args->ino;
	BTRFS_I(inode)->root = args->root;
	btrfs_set_inode_space_info(args->root, inode);
	return 0;
}

static int btrfs_find_actor(struct inode *inode, void *opaque)
{
	struct btrfs_iget_args *args = opaque;
	return args->ino == btrfs_ino(inode) &&
		args->root == BTRFS_I(inode)->root;
}

static struct inode *btrfs_iget_locked(struct super_block *s,
				       u64 objectid,
				       struct btrfs_root *root)
{
	struct inode *inode;
	struct btrfs_iget_args args;
	args.ino = objectid;
	args.root = root;

	inode = iget5_locked(s, objectid, btrfs_find_actor,
			     btrfs_init_locked_inode,
			     (void *)&args);
	return inode;
}

/* Get an inode object given its location and corresponding root.
 * Returns in *is_new if the inode was read from disk
 */
struct inode *btrfs_iget(struct super_block *s, struct btrfs_key *location,
			 struct btrfs_root *root, int *new)
{
	struct inode *inode;

	inode = btrfs_iget_locked(s, location->objectid, root);
	if (!inode)
		return ERR_PTR(-ENOMEM);

	if (inode->i_state & I_NEW) {
		BTRFS_I(inode)->root = root;
		memcpy(&BTRFS_I(inode)->location, location, sizeof(*location));
		btrfs_read_locked_inode(inode);
		if (!is_bad_inode(inode)) {
			inode_tree_add(inode);
			unlock_new_inode(inode);
			if (new)
				*new = 1;
		} else {
			unlock_new_inode(inode);
			iput(inode);
			inode = ERR_PTR(-ESTALE);
		}
	}

	return inode;
}

static struct inode *new_simple_dir(struct super_block *s,
				    struct btrfs_key *key,
				    struct btrfs_root *root)
{
	struct inode *inode = new_inode(s);

	if (!inode)
		return ERR_PTR(-ENOMEM);

	BTRFS_I(inode)->root = root;
	memcpy(&BTRFS_I(inode)->location, key, sizeof(*key));
	BTRFS_I(inode)->dummy_inode = 1;

	inode->i_ino = BTRFS_EMPTY_SUBVOL_DIR_OBJECTID;
	inode->i_op = &simple_dir_inode_operations;
	inode->i_fop = &simple_dir_operations;
	inode->i_mode = S_IFDIR | S_IRUGO | S_IWUSR | S_IXUGO;
	inode->i_mtime = inode->i_atime = inode->i_ctime = CURRENT_TIME;

	return inode;
}

struct inode *btrfs_lookup_dentry(struct inode *dir, struct dentry *dentry)
{
	struct inode *inode;
	struct btrfs_root *root = BTRFS_I(dir)->root;
	struct btrfs_root *sub_root = root;
	struct btrfs_key location;
	int index;
	int ret = 0;

	if (dentry->d_name.len > BTRFS_NAME_LEN)
		return ERR_PTR(-ENAMETOOLONG);

	if (unlikely(d_need_lookup(dentry))) {
		memcpy(&location, dentry->d_fsdata, sizeof(struct btrfs_key));
		kfree(dentry->d_fsdata);
		dentry->d_fsdata = NULL;
		/* This thing is hashed, drop it for now */
		d_drop(dentry);
	} else {
		ret = btrfs_inode_by_name(dir, dentry, &location);
	}

	if (ret < 0)
		return ERR_PTR(ret);

	if (location.objectid == 0)
		return NULL;

	if (location.type == BTRFS_INODE_ITEM_KEY) {
		inode = btrfs_iget(dir->i_sb, &location, root, NULL);
		return inode;
	}

	BUG_ON(location.type != BTRFS_ROOT_ITEM_KEY);

	index = srcu_read_lock(&root->fs_info->subvol_srcu);
	ret = fixup_tree_root_location(root, dir, dentry,
				       &location, &sub_root);
	if (ret < 0) {
		if (ret != -ENOENT)
			inode = ERR_PTR(ret);
		else
			inode = new_simple_dir(dir->i_sb, &location, sub_root);
	} else {
		inode = btrfs_iget(dir->i_sb, &location, sub_root, NULL);
	}
	srcu_read_unlock(&root->fs_info->subvol_srcu, index);

	if (!IS_ERR(inode) && root != sub_root) {
		down_read(&root->fs_info->cleanup_work_sem);
		if (!(inode->i_sb->s_flags & MS_RDONLY))
			ret = btrfs_orphan_cleanup(sub_root);
		up_read(&root->fs_info->cleanup_work_sem);
		if (ret)
			inode = ERR_PTR(ret);
	}

	return inode;
}

static int btrfs_dentry_delete(const struct dentry *dentry)
{
	struct btrfs_root *root;

	if (!dentry->d_inode && !IS_ROOT(dentry))
		dentry = dentry->d_parent;

	if (dentry->d_inode) {
		root = BTRFS_I(dentry->d_inode)->root;
		if (btrfs_root_refs(&root->root_item) == 0)
			return 1;
	}
	return 0;
}

static void btrfs_dentry_release(struct dentry *dentry)
{
	if (dentry->d_fsdata)
		kfree(dentry->d_fsdata);
}

static struct dentry *btrfs_lookup(struct inode *dir, struct dentry *dentry,
				   struct nameidata *nd)
{
	struct dentry *ret;

	ret = d_splice_alias(btrfs_lookup_dentry(dir, dentry), dentry);
	if (unlikely(d_need_lookup(dentry))) {
		spin_lock(&dentry->d_lock);
		dentry->d_flags &= ~DCACHE_NEED_LOOKUP;
		spin_unlock(&dentry->d_lock);
	}
	return ret;
}

unsigned char btrfs_filetype_table[] = {
	DT_UNKNOWN, DT_REG, DT_DIR, DT_CHR, DT_BLK, DT_FIFO, DT_SOCK, DT_LNK
};

static int btrfs_real_readdir(struct file *filp, void *dirent,
			      filldir_t filldir)
{
	struct inode *inode = filp->f_dentry->d_inode;
	struct btrfs_root *root = BTRFS_I(inode)->root;
	struct btrfs_item *item;
	struct btrfs_dir_item *di;
	struct btrfs_key key;
	struct btrfs_key found_key;
	struct btrfs_path *path;
	struct list_head ins_list;
	struct list_head del_list;
	struct qstr q;
	int ret;
	struct extent_buffer *leaf;
	int slot;
	unsigned char d_type;
	int over = 0;
	u32 di_cur;
	u32 di_total;
	u32 di_len;
	int key_type = BTRFS_DIR_INDEX_KEY;
	char tmp_name[32];
	char *name_ptr;
	int name_len;
	int is_curr = 0;	/* filp->f_pos points to the current index? */

	/* FIXME, use a real flag for deciding about the key type */
	if (root->fs_info->tree_root == root)
		key_type = BTRFS_DIR_ITEM_KEY;

	/* special case for "." */
	if (filp->f_pos == 0) {
		over = filldir(dirent, ".", 1,
			       filp->f_pos, btrfs_ino(inode), DT_DIR);
		if (over)
			return 0;
		filp->f_pos = 1;
	}
	/* special case for .., just use the back ref */
	if (filp->f_pos == 1) {
		u64 pino = parent_ino(filp->f_path.dentry);
		over = filldir(dirent, "..", 2,
			       filp->f_pos, pino, DT_DIR);
		if (over)
			return 0;
		filp->f_pos = 2;
	}
	path = btrfs_alloc_path();
	if (!path)
		return -ENOMEM;

	path->reada = 1;

	if (key_type == BTRFS_DIR_INDEX_KEY) {
		INIT_LIST_HEAD(&ins_list);
		INIT_LIST_HEAD(&del_list);
		btrfs_get_delayed_items(inode, &ins_list, &del_list);
	}

	btrfs_set_key_type(&key, key_type);
	key.offset = filp->f_pos;
	key.objectid = btrfs_ino(inode);

	ret = btrfs_search_slot(NULL, root, &key, path, 0, 0);
	if (ret < 0)
		goto err;

	while (1) {
		leaf = path->nodes[0];
		slot = path->slots[0];
		if (slot >= btrfs_header_nritems(leaf)) {
			ret = btrfs_next_leaf(root, path);
			if (ret < 0)
				goto err;
			else if (ret > 0)
				break;
			continue;
		}

		item = btrfs_item_nr(leaf, slot);
		btrfs_item_key_to_cpu(leaf, &found_key, slot);

		if (found_key.objectid != key.objectid)
			break;
		if (btrfs_key_type(&found_key) != key_type)
			break;
		if (found_key.offset < filp->f_pos)
			goto next;
		if (key_type == BTRFS_DIR_INDEX_KEY &&
		    btrfs_should_delete_dir_index(&del_list,
						  found_key.offset))
			goto next;

		filp->f_pos = found_key.offset;
		is_curr = 1;

		di = btrfs_item_ptr(leaf, slot, struct btrfs_dir_item);
		di_cur = 0;
		di_total = btrfs_item_size(leaf, item);

		while (di_cur < di_total) {
			struct btrfs_key location;
			struct dentry *tmp;

			if (verify_dir_item(root, leaf, di))
				break;

			name_len = btrfs_dir_name_len(leaf, di);
			if (name_len <= sizeof(tmp_name)) {
				name_ptr = tmp_name;
			} else {
				name_ptr = kmalloc(name_len, GFP_NOFS);
				if (!name_ptr) {
					ret = -ENOMEM;
					goto err;
				}
			}
			read_extent_buffer(leaf, name_ptr,
					   (unsigned long)(di + 1), name_len);

			d_type = btrfs_filetype_table[btrfs_dir_type(leaf, di)];
			btrfs_dir_item_key_to_cpu(leaf, di, &location);

			q.name = name_ptr;
			q.len = name_len;
			q.hash = full_name_hash(q.name, q.len);
			tmp = d_lookup(filp->f_dentry, &q);
			if (!tmp) {
				struct btrfs_key *newkey;

				newkey = kzalloc(sizeof(struct btrfs_key),
						 GFP_NOFS);
				if (!newkey)
					goto no_dentry;
				tmp = d_alloc(filp->f_dentry, &q);
				if (!tmp) {
					kfree(newkey);
					dput(tmp);
					goto no_dentry;
				}
				memcpy(newkey, &location,
				       sizeof(struct btrfs_key));
				tmp->d_fsdata = newkey;
				tmp->d_flags |= DCACHE_NEED_LOOKUP;
				d_rehash(tmp);
				dput(tmp);
			} else {
				dput(tmp);
			}
no_dentry:
			/* is this a reference to our own snapshot? If so
			 * skip it
			 */
			if (location.type == BTRFS_ROOT_ITEM_KEY &&
			    location.objectid == root->root_key.objectid) {
				over = 0;
				goto skip;
			}
			over = filldir(dirent, name_ptr, name_len,
				       found_key.offset, location.objectid,
				       d_type);

skip:
			if (name_ptr != tmp_name)
				kfree(name_ptr);

			if (over)
				goto nopos;
			di_len = btrfs_dir_name_len(leaf, di) +
				 btrfs_dir_data_len(leaf, di) + sizeof(*di);
			di_cur += di_len;
			di = (struct btrfs_dir_item *)((char *)di + di_len);
		}
next:
		path->slots[0]++;
	}

	if (key_type == BTRFS_DIR_INDEX_KEY) {
		if (is_curr)
			filp->f_pos++;
		ret = btrfs_readdir_delayed_dir_index(filp, dirent, filldir,
						      &ins_list);
		if (ret)
			goto nopos;
	}

	/* Reached end of directory/root. Bump pos past the last item. */
	if (key_type == BTRFS_DIR_INDEX_KEY)
		/*
		 * 32-bit glibc will use getdents64, but then strtol -
		 * so the last number we can serve is this.
		 */
		filp->f_pos = 0x7fffffff;
	else
		filp->f_pos++;
nopos:
	ret = 0;
err:
	if (key_type == BTRFS_DIR_INDEX_KEY)
		btrfs_put_delayed_items(&ins_list, &del_list);
	btrfs_free_path(path);
	return ret;
}

int btrfs_write_inode(struct inode *inode, struct writeback_control *wbc)
{
	struct btrfs_root *root = BTRFS_I(inode)->root;
	struct btrfs_trans_handle *trans;
	int ret = 0;
	bool nolock = false;

	if (BTRFS_I(inode)->dummy_inode)
		return 0;

	if (btrfs_fs_closing(root->fs_info) && btrfs_is_free_space_inode(root, inode))
		nolock = true;

	if (wbc->sync_mode == WB_SYNC_ALL) {
		if (nolock)
			trans = btrfs_join_transaction_nolock(root);
		else
			trans = btrfs_join_transaction(root);
		if (IS_ERR(trans))
			return PTR_ERR(trans);
		if (nolock)
			ret = btrfs_end_transaction_nolock(trans, root);
		else
			ret = btrfs_commit_transaction(trans, root);
	}
	return ret;
}

/*
 * This is somewhat expensive, updating the tree every time the
 * inode changes.  But, it is most likely to find the inode in cache.
 * FIXME, needs more benchmarking...there are no reasons other than performance
 * to keep or drop this code.
 */
int btrfs_dirty_inode(struct inode *inode)
{
	struct btrfs_root *root = BTRFS_I(inode)->root;
	struct btrfs_trans_handle *trans;
	int ret;

	if (BTRFS_I(inode)->dummy_inode)
		return 0;

	trans = btrfs_join_transaction(root);
	if (IS_ERR(trans))
		return PTR_ERR(trans);

	ret = btrfs_update_inode(trans, root, inode);
	if (ret && ret == -ENOSPC) {
		/* whoops, lets try again with the full transaction */
		btrfs_end_transaction(trans, root);
		trans = btrfs_start_transaction(root, 1);
		if (IS_ERR(trans))
			return PTR_ERR(trans);

		ret = btrfs_update_inode(trans, root, inode);
	}
	btrfs_end_transaction(trans, root);
	if (BTRFS_I(inode)->delayed_node)
		btrfs_balance_delayed_items(root);

	return ret;
}

/*
 * This is a copy of file_update_time.  We need this so we can return error on
 * ENOSPC for updating the inode in the case of file write and mmap writes.
 */
int btrfs_update_time(struct file *file)
{
	struct inode *inode = file->f_path.dentry->d_inode;
	struct timespec now;
	int ret;
	enum { S_MTIME = 1, S_CTIME = 2, S_VERSION = 4 } sync_it = 0;

	/* First try to exhaust all avenues to not sync */
	if (IS_NOCMTIME(inode))
		return 0;

	now = current_fs_time(inode->i_sb);
	if (!timespec_equal(&inode->i_mtime, &now))
		sync_it = S_MTIME;

	if (!timespec_equal(&inode->i_ctime, &now))
		sync_it |= S_CTIME;

	if (IS_I_VERSION(inode))
		sync_it |= S_VERSION;

	if (!sync_it)
		return 0;

	/* Finally allowed to write? Takes lock. */
	if (mnt_want_write_file(file))
		return 0;

	/* Only change inode inside the lock region */
	if (sync_it & S_VERSION)
		inode_inc_iversion(inode);
	if (sync_it & S_CTIME)
		inode->i_ctime = now;
	if (sync_it & S_MTIME)
		inode->i_mtime = now;
	ret = btrfs_dirty_inode(inode);
	if (!ret)
		mark_inode_dirty_sync(inode);
	mnt_drop_write(file->f_path.mnt);
	return ret;
}

/*
 * find the highest existing sequence number in a directory
 * and then set the in-memory index_cnt variable to reflect
 * free sequence numbers
 */
static int btrfs_set_inode_index_count(struct inode *inode)
{
	struct btrfs_root *root = BTRFS_I(inode)->root;
	struct btrfs_key key, found_key;
	struct btrfs_path *path;
	struct extent_buffer *leaf;
	int ret;

	key.objectid = btrfs_ino(inode);
	btrfs_set_key_type(&key, BTRFS_DIR_INDEX_KEY);
	key.offset = (u64)-1;

	path = btrfs_alloc_path();
	if (!path)
		return -ENOMEM;

	ret = btrfs_search_slot(NULL, root, &key, path, 0, 0);
	if (ret < 0)
		goto out;
	/* FIXME: we should be able to handle this */
	if (ret == 0)
		goto out;
	ret = 0;

	/*
	 * MAGIC NUMBER EXPLANATION:
	 * since we search a directory based on f_pos we have to start at 2
	 * since '.' and '..' have f_pos of 0 and 1 respectively, so everybody
	 * else has to start at 2
	 */
	if (path->slots[0] == 0) {
		BTRFS_I(inode)->index_cnt = 2;
		goto out;
	}

	path->slots[0]--;

	leaf = path->nodes[0];
	btrfs_item_key_to_cpu(leaf, &found_key, path->slots[0]);

	if (found_key.objectid != btrfs_ino(inode) ||
	    btrfs_key_type(&found_key) != BTRFS_DIR_INDEX_KEY) {
		BTRFS_I(inode)->index_cnt = 2;
		goto out;
	}

	BTRFS_I(inode)->index_cnt = found_key.offset + 1;
out:
	btrfs_free_path(path);
	return ret;
}

/*
 * helper to find a free sequence number in a given directory.  This current
 * code is very simple, later versions will do smarter things in the btree
 */
int btrfs_set_inode_index(struct inode *dir, u64 *index)
{
	int ret = 0;

	if (BTRFS_I(dir)->index_cnt == (u64)-1) {
		ret = btrfs_inode_delayed_dir_index_count(dir);
		if (ret) {
			ret = btrfs_set_inode_index_count(dir);
			if (ret)
				return ret;
		}
	}

	*index = BTRFS_I(dir)->index_cnt;
	BTRFS_I(dir)->index_cnt++;

	return ret;
}

static struct inode *btrfs_new_inode(struct btrfs_trans_handle *trans,
				     struct btrfs_root *root,
				     struct inode *dir,
				     const char *name, int name_len,
				     u64 ref_objectid, u64 objectid,
				     umode_t mode, u64 *index)
{
	struct inode *inode;
	struct btrfs_inode_item *inode_item;
	struct btrfs_key *location;
	struct btrfs_path *path;
	struct btrfs_inode_ref *ref;
	struct btrfs_key key[2];
	u32 sizes[2];
	unsigned long ptr;
	int ret;
	int owner;

	path = btrfs_alloc_path();
	if (!path)
		return ERR_PTR(-ENOMEM);

	inode = new_inode(root->fs_info->sb);
	if (!inode) {
		btrfs_free_path(path);
		return ERR_PTR(-ENOMEM);
	}

	/*
	 * we have to initialize this early, so we can reclaim the inode
	 * number if we fail afterwards in this function.
	 */
	inode->i_ino = objectid;

	if (dir) {
		trace_btrfs_inode_request(dir);

		ret = btrfs_set_inode_index(dir, index);
		if (ret) {
			btrfs_free_path(path);
			iput(inode);
			return ERR_PTR(ret);
		}
	}
	/*
	 * index_cnt is ignored for everything but a dir,
	 * btrfs_get_inode_index_count has an explanation for the magic
	 * number
	 */
	BTRFS_I(inode)->index_cnt = 2;
	BTRFS_I(inode)->root = root;
	BTRFS_I(inode)->generation = trans->transid;
	inode->i_generation = BTRFS_I(inode)->generation;
	btrfs_set_inode_space_info(root, inode);

	if (S_ISDIR(mode))
		owner = 0;
	else
		owner = 1;

	key[0].objectid = objectid;
	btrfs_set_key_type(&key[0], BTRFS_INODE_ITEM_KEY);
	key[0].offset = 0;

	key[1].objectid = objectid;
	btrfs_set_key_type(&key[1], BTRFS_INODE_REF_KEY);
	key[1].offset = ref_objectid;

	sizes[0] = sizeof(struct btrfs_inode_item);
	sizes[1] = name_len + sizeof(*ref);

	path->leave_spinning = 1;
	ret = btrfs_insert_empty_items(trans, root, path, key, sizes, 2);
	if (ret != 0)
		goto fail;

	inode_init_owner(inode, dir, mode);
	inode_set_bytes(inode, 0);
	inode->i_mtime = inode->i_atime = inode->i_ctime = CURRENT_TIME;
	inode_item = btrfs_item_ptr(path->nodes[0], path->slots[0],
				  struct btrfs_inode_item);
	fill_inode_item(trans, path->nodes[0], inode_item, inode);

	ref = btrfs_item_ptr(path->nodes[0], path->slots[0] + 1,
			     struct btrfs_inode_ref);
	btrfs_set_inode_ref_name_len(path->nodes[0], ref, name_len);
	btrfs_set_inode_ref_index(path->nodes[0], ref, *index);
	ptr = (unsigned long)(ref + 1);
	write_extent_buffer(path->nodes[0], name, ptr, name_len);

	btrfs_mark_buffer_dirty(path->nodes[0]);
	btrfs_free_path(path);

	location = &BTRFS_I(inode)->location;
	location->objectid = objectid;
	location->offset = 0;
	btrfs_set_key_type(location, BTRFS_INODE_ITEM_KEY);

	btrfs_inherit_iflags(inode, dir);

	if (S_ISREG(mode)) {
		if (btrfs_test_opt(root, NODATASUM))
			BTRFS_I(inode)->flags |= BTRFS_INODE_NODATASUM;
		if (btrfs_test_opt(root, NODATACOW) ||
		    (BTRFS_I(dir)->flags & BTRFS_INODE_NODATACOW))
			BTRFS_I(inode)->flags |= BTRFS_INODE_NODATACOW;
	}

	insert_inode_hash(inode);
	inode_tree_add(inode);

	trace_btrfs_inode_new(inode);
	btrfs_set_inode_last_trans(trans, inode);

	return inode;
fail:
	if (dir)
		BTRFS_I(dir)->index_cnt--;
	btrfs_free_path(path);
	iput(inode);
	return ERR_PTR(ret);
}

static inline u8 btrfs_inode_type(struct inode *inode)
{
	return btrfs_type_by_mode[(inode->i_mode & S_IFMT) >> S_SHIFT];
}

/*
 * utility function to add 'inode' into 'parent_inode' with
 * a give name and a given sequence number.
 * if 'add_backref' is true, also insert a backref from the
 * inode to the parent directory.
 */
int btrfs_add_link(struct btrfs_trans_handle *trans,
		   struct inode *parent_inode, struct inode *inode,
		   const char *name, int name_len, int add_backref, u64 index)
{
	int ret = 0;
	struct btrfs_key key;
	struct btrfs_root *root = BTRFS_I(parent_inode)->root;
	u64 ino = btrfs_ino(inode);
	u64 parent_ino = btrfs_ino(parent_inode);

	if (unlikely(ino == BTRFS_FIRST_FREE_OBJECTID)) {
		memcpy(&key, &BTRFS_I(inode)->root->root_key, sizeof(key));
	} else {
		key.objectid = ino;
		btrfs_set_key_type(&key, BTRFS_INODE_ITEM_KEY);
		key.offset = 0;
	}

	if (unlikely(ino == BTRFS_FIRST_FREE_OBJECTID)) {
		ret = btrfs_add_root_ref(trans, root->fs_info->tree_root,
					 key.objectid, root->root_key.objectid,
					 parent_ino, index, name, name_len);
	} else if (add_backref) {
		ret = btrfs_insert_inode_ref(trans, root, name, name_len, ino,
					     parent_ino, index);
	}

	/* Nothing to clean up yet */
	if (ret)
		return ret;

	ret = btrfs_insert_dir_item(trans, root, name, name_len,
				    parent_inode, &key,
				    btrfs_inode_type(inode), index);
	if (ret == -EEXIST)
		goto fail_dir_item;
	else if (ret) {
		btrfs_abort_transaction(trans, root, ret);
		return ret;
	}

	btrfs_i_size_write(parent_inode, parent_inode->i_size +
			   name_len * 2);
	parent_inode->i_mtime = parent_inode->i_ctime = CURRENT_TIME;
	ret = btrfs_update_inode(trans, root, parent_inode);
	if (ret)
		btrfs_abort_transaction(trans, root, ret);
	return ret;

fail_dir_item:
	if (unlikely(ino == BTRFS_FIRST_FREE_OBJECTID)) {
		u64 local_index;
		int err;
		err = btrfs_del_root_ref(trans, root->fs_info->tree_root,
				 key.objectid, root->root_key.objectid,
				 parent_ino, &local_index, name, name_len);

	} else if (add_backref) {
		u64 local_index;
		int err;

		err = btrfs_del_inode_ref(trans, root, name, name_len,
					  ino, parent_ino, &local_index);
	}
	return ret;
}

static int btrfs_add_nondir(struct btrfs_trans_handle *trans,
			    struct inode *dir, struct dentry *dentry,
			    struct inode *inode, int backref, u64 index)
{
	int err = btrfs_add_link(trans, dir, inode,
				 dentry->d_name.name, dentry->d_name.len,
				 backref, index);
	if (err > 0)
		err = -EEXIST;
	return err;
}

static int btrfs_mknod(struct inode *dir, struct dentry *dentry,
			umode_t mode, dev_t rdev)
{
	struct btrfs_trans_handle *trans;
	struct btrfs_root *root = BTRFS_I(dir)->root;
	struct inode *inode = NULL;
	int err;
	int drop_inode = 0;
	u64 objectid;
	unsigned long nr = 0;
	u64 index = 0;

	if (!new_valid_dev(rdev))
		return -EINVAL;

	/*
	 * 2 for inode item and ref
	 * 2 for dir items
	 * 1 for xattr if selinux is on
	 */
	trans = btrfs_start_transaction(root, 5);
	if (IS_ERR(trans))
		return PTR_ERR(trans);

	err = btrfs_find_free_ino(root, &objectid);
	if (err)
		goto out_unlock;

	inode = btrfs_new_inode(trans, root, dir, dentry->d_name.name,
				dentry->d_name.len, btrfs_ino(dir), objectid,
				mode, &index);
	if (IS_ERR(inode)) {
		err = PTR_ERR(inode);
		goto out_unlock;
	}

	err = btrfs_init_inode_security(trans, inode, dir, &dentry->d_name);
	if (err) {
		drop_inode = 1;
		goto out_unlock;
	}

	/*
	* If the active LSM wants to access the inode during
	* d_instantiate it needs these. Smack checks to see
	* if the filesystem supports xattrs by looking at the
	* ops vector.
	*/

	inode->i_op = &btrfs_special_inode_operations;
	err = btrfs_add_nondir(trans, dir, dentry, inode, 0, index);
	if (err)
		drop_inode = 1;
	else {
		init_special_inode(inode, inode->i_mode, rdev);
		btrfs_update_inode(trans, root, inode);
		d_instantiate(dentry, inode);
	}
out_unlock:
	nr = trans->blocks_used;
	btrfs_end_transaction(trans, root);
	btrfs_btree_balance_dirty(root, nr);
	if (drop_inode) {
		inode_dec_link_count(inode);
		iput(inode);
	}
	return err;
}

static int btrfs_create(struct inode *dir, struct dentry *dentry,
			umode_t mode, struct nameidata *nd)
{
	struct btrfs_trans_handle *trans;
	struct btrfs_root *root = BTRFS_I(dir)->root;
	struct inode *inode = NULL;
	int drop_inode = 0;
	int err;
	unsigned long nr = 0;
	u64 objectid;
	u64 index = 0;

	/*
	 * 2 for inode item and ref
	 * 2 for dir items
	 * 1 for xattr if selinux is on
	 */
	trans = btrfs_start_transaction(root, 5);
	if (IS_ERR(trans))
		return PTR_ERR(trans);

	err = btrfs_find_free_ino(root, &objectid);
	if (err)
		goto out_unlock;

	inode = btrfs_new_inode(trans, root, dir, dentry->d_name.name,
				dentry->d_name.len, btrfs_ino(dir), objectid,
				mode, &index);
	if (IS_ERR(inode)) {
		err = PTR_ERR(inode);
		goto out_unlock;
	}

	err = btrfs_init_inode_security(trans, inode, dir, &dentry->d_name);
	if (err) {
		drop_inode = 1;
		goto out_unlock;
	}

	/*
	* If the active LSM wants to access the inode during
	* d_instantiate it needs these. Smack checks to see
	* if the filesystem supports xattrs by looking at the
	* ops vector.
	*/
	inode->i_fop = &btrfs_file_operations;
	inode->i_op = &btrfs_file_inode_operations;

	err = btrfs_add_nondir(trans, dir, dentry, inode, 0, index);
	if (err)
		drop_inode = 1;
	else {
		inode->i_mapping->a_ops = &btrfs_aops;
		inode->i_mapping->backing_dev_info = &root->fs_info->bdi;
		BTRFS_I(inode)->io_tree.ops = &btrfs_extent_io_ops;
		d_instantiate(dentry, inode);
	}
out_unlock:
	nr = trans->blocks_used;
	btrfs_end_transaction(trans, root);
	if (drop_inode) {
		inode_dec_link_count(inode);
		iput(inode);
	}
	btrfs_btree_balance_dirty(root, nr);
	return err;
}

static int btrfs_link(struct dentry *old_dentry, struct inode *dir,
		      struct dentry *dentry)
{
	struct btrfs_trans_handle *trans;
	struct btrfs_root *root = BTRFS_I(dir)->root;
	struct inode *inode = old_dentry->d_inode;
	u64 index;
	unsigned long nr = 0;
	int err;
	int drop_inode = 0;

	/* do not allow sys_link's with other subvols of the same device */
	if (root->objectid != BTRFS_I(inode)->root->objectid)
		return -EXDEV;

	if (inode->i_nlink == ~0U)
		return -EMLINK;

	err = btrfs_set_inode_index(dir, &index);
	if (err)
		goto fail;

	/*
	 * 2 items for inode and inode ref
	 * 2 items for dir items
	 * 1 item for parent inode
	 */
	trans = btrfs_start_transaction(root, 5);
	if (IS_ERR(trans)) {
		err = PTR_ERR(trans);
		goto fail;
	}

	btrfs_inc_nlink(inode);
	inode->i_ctime = CURRENT_TIME;
	ihold(inode);

	err = btrfs_add_nondir(trans, dir, dentry, inode, 1, index);

	if (err) {
		drop_inode = 1;
	} else {
		struct dentry *parent = dentry->d_parent;
		err = btrfs_update_inode(trans, root, inode);
		if (err)
			goto fail;
		d_instantiate(dentry, inode);
		btrfs_log_new_name(trans, inode, NULL, parent);
	}

	nr = trans->blocks_used;
	btrfs_end_transaction(trans, root);
fail:
	if (drop_inode) {
		inode_dec_link_count(inode);
		iput(inode);
	}
	btrfs_btree_balance_dirty(root, nr);
	return err;
}

static int btrfs_mkdir(struct inode *dir, struct dentry *dentry, umode_t mode)
{
	struct inode *inode = NULL;
	struct btrfs_trans_handle *trans;
	struct btrfs_root *root = BTRFS_I(dir)->root;
	int err = 0;
	int drop_on_err = 0;
	u64 objectid = 0;
	u64 index = 0;
	unsigned long nr = 1;

	/*
	 * 2 items for inode and ref
	 * 2 items for dir items
	 * 1 for xattr if selinux is on
	 */
	trans = btrfs_start_transaction(root, 5);
	if (IS_ERR(trans))
		return PTR_ERR(trans);

	err = btrfs_find_free_ino(root, &objectid);
	if (err)
		goto out_fail;

	inode = btrfs_new_inode(trans, root, dir, dentry->d_name.name,
				dentry->d_name.len, btrfs_ino(dir), objectid,
				S_IFDIR | mode, &index);
	if (IS_ERR(inode)) {
		err = PTR_ERR(inode);
		goto out_fail;
	}

	drop_on_err = 1;

	err = btrfs_init_inode_security(trans, inode, dir, &dentry->d_name);
	if (err)
		goto out_fail;

	inode->i_op = &btrfs_dir_inode_operations;
	inode->i_fop = &btrfs_dir_file_operations;

	btrfs_i_size_write(inode, 0);
	err = btrfs_update_inode(trans, root, inode);
	if (err)
		goto out_fail;

	err = btrfs_add_link(trans, dir, inode, dentry->d_name.name,
			     dentry->d_name.len, 0, index);
	if (err)
		goto out_fail;

	d_instantiate(dentry, inode);
	drop_on_err = 0;

out_fail:
	nr = trans->blocks_used;
	btrfs_end_transaction(trans, root);
	if (drop_on_err)
		iput(inode);
	btrfs_btree_balance_dirty(root, nr);
	return err;
}

/* helper for btfs_get_extent.  Given an existing extent in the tree,
 * and an extent that you want to insert, deal with overlap and insert
 * the new extent into the tree.
 */
static int merge_extent_mapping(struct extent_map_tree *em_tree,
				struct extent_map *existing,
				struct extent_map *em,
				u64 map_start, u64 map_len)
{
	u64 start_diff;

	BUG_ON(map_start < em->start || map_start >= extent_map_end(em));
	start_diff = map_start - em->start;
	em->start = map_start;
	em->len = map_len;
	if (em->block_start < EXTENT_MAP_LAST_BYTE &&
	    !test_bit(EXTENT_FLAG_COMPRESSED, &em->flags)) {
		em->block_start += start_diff;
		em->block_len -= start_diff;
	}
	return add_extent_mapping(em_tree, em);
}

static noinline int uncompress_inline(struct btrfs_path *path,
				      struct inode *inode, struct page *page,
				      size_t pg_offset, u64 extent_offset,
				      struct btrfs_file_extent_item *item)
{
	int ret;
	struct extent_buffer *leaf = path->nodes[0];
	char *tmp;
	size_t max_size;
	unsigned long inline_size;
	unsigned long ptr;
	int compress_type;

	WARN_ON(pg_offset != 0);
	compress_type = btrfs_file_extent_compression(leaf, item);
	max_size = btrfs_file_extent_ram_bytes(leaf, item);
	inline_size = btrfs_file_extent_inline_item_len(leaf,
					btrfs_item_nr(leaf, path->slots[0]));
	tmp = kmalloc(inline_size, GFP_NOFS);
	if (!tmp)
		return -ENOMEM;
	ptr = btrfs_file_extent_inline_start(item);

	read_extent_buffer(leaf, tmp, ptr, inline_size);

	max_size = min_t(unsigned long, PAGE_CACHE_SIZE, max_size);
	ret = btrfs_decompress(compress_type, tmp, page,
			       extent_offset, inline_size, max_size);
	if (ret) {
		char *kaddr = kmap_atomic(page);
		unsigned long copy_size = min_t(u64,
				  PAGE_CACHE_SIZE - pg_offset,
				  max_size - extent_offset);
		memset(kaddr + pg_offset, 0, copy_size);
		kunmap_atomic(kaddr);
	}
	kfree(tmp);
	return 0;
}

/*
 * a bit scary, this does extent mapping from logical file offset to the disk.
 * the ugly parts come from merging extents from the disk with the in-ram
 * representation.  This gets more complex because of the data=ordered code,
 * where the in-ram extents might be locked pending data=ordered completion.
 *
 * This also copies inline extents directly into the page.
 */

struct extent_map *btrfs_get_extent(struct inode *inode, struct page *page,
				    size_t pg_offset, u64 start, u64 len,
				    int create)
{
	int ret;
	int err = 0;
	u64 bytenr;
	u64 extent_start = 0;
	u64 extent_end = 0;
	u64 objectid = btrfs_ino(inode);
	u32 found_type;
	struct btrfs_path *path = NULL;
	struct btrfs_root *root = BTRFS_I(inode)->root;
	struct btrfs_file_extent_item *item;
	struct extent_buffer *leaf;
	struct btrfs_key found_key;
	struct extent_map *em = NULL;
	struct extent_map_tree *em_tree = &BTRFS_I(inode)->extent_tree;
	struct extent_io_tree *io_tree = &BTRFS_I(inode)->io_tree;
	struct btrfs_trans_handle *trans = NULL;
	int compress_type;

again:
	read_lock(&em_tree->lock);
	em = lookup_extent_mapping(em_tree, start, len);
	if (em)
		em->bdev = root->fs_info->fs_devices->latest_bdev;
	read_unlock(&em_tree->lock);

	if (em) {
		if (em->start > start || em->start + em->len <= start)
			free_extent_map(em);
		else if (em->block_start == EXTENT_MAP_INLINE && page)
			free_extent_map(em);
		else
			goto out;
	}
	em = alloc_extent_map();
	if (!em) {
		err = -ENOMEM;
		goto out;
	}
	em->bdev = root->fs_info->fs_devices->latest_bdev;
	em->start = EXTENT_MAP_HOLE;
	em->orig_start = EXTENT_MAP_HOLE;
	em->len = (u64)-1;
	em->block_len = (u64)-1;

	if (!path) {
		path = btrfs_alloc_path();
		if (!path) {
			err = -ENOMEM;
			goto out;
		}
		/*
		 * Chances are we'll be called again, so go ahead and do
		 * readahead
		 */
		path->reada = 1;
	}

	ret = btrfs_lookup_file_extent(trans, root, path,
				       objectid, start, trans != NULL);
	if (ret < 0) {
		err = ret;
		goto out;
	}

	if (ret != 0) {
		if (path->slots[0] == 0)
			goto not_found;
		path->slots[0]--;
	}

	leaf = path->nodes[0];
	item = btrfs_item_ptr(leaf, path->slots[0],
			      struct btrfs_file_extent_item);
	/* are we inside the extent that was found? */
	btrfs_item_key_to_cpu(leaf, &found_key, path->slots[0]);
	found_type = btrfs_key_type(&found_key);
	if (found_key.objectid != objectid ||
	    found_type != BTRFS_EXTENT_DATA_KEY) {
		goto not_found;
	}

	found_type = btrfs_file_extent_type(leaf, item);
	extent_start = found_key.offset;
	compress_type = btrfs_file_extent_compression(leaf, item);
	if (found_type == BTRFS_FILE_EXTENT_REG ||
	    found_type == BTRFS_FILE_EXTENT_PREALLOC) {
		extent_end = extent_start +
		       btrfs_file_extent_num_bytes(leaf, item);
	} else if (found_type == BTRFS_FILE_EXTENT_INLINE) {
		size_t size;
		size = btrfs_file_extent_inline_len(leaf, item);
		extent_end = (extent_start + size + root->sectorsize - 1) &
			~((u64)root->sectorsize - 1);
	}

	if (start >= extent_end) {
		path->slots[0]++;
		if (path->slots[0] >= btrfs_header_nritems(leaf)) {
			ret = btrfs_next_leaf(root, path);
			if (ret < 0) {
				err = ret;
				goto out;
			}
			if (ret > 0)
				goto not_found;
			leaf = path->nodes[0];
		}
		btrfs_item_key_to_cpu(leaf, &found_key, path->slots[0]);
		if (found_key.objectid != objectid ||
		    found_key.type != BTRFS_EXTENT_DATA_KEY)
			goto not_found;
		if (start + len <= found_key.offset)
			goto not_found;
		em->start = start;
		em->len = found_key.offset - start;
		goto not_found_em;
	}

	if (found_type == BTRFS_FILE_EXTENT_REG ||
	    found_type == BTRFS_FILE_EXTENT_PREALLOC) {
		em->start = extent_start;
		em->len = extent_end - extent_start;
		em->orig_start = extent_start -
				 btrfs_file_extent_offset(leaf, item);
		bytenr = btrfs_file_extent_disk_bytenr(leaf, item);
		if (bytenr == 0) {
			em->block_start = EXTENT_MAP_HOLE;
			goto insert;
		}
		if (compress_type != BTRFS_COMPRESS_NONE) {
			set_bit(EXTENT_FLAG_COMPRESSED, &em->flags);
			em->compress_type = compress_type;
			em->block_start = bytenr;
			em->block_len = btrfs_file_extent_disk_num_bytes(leaf,
									 item);
		} else {
			bytenr += btrfs_file_extent_offset(leaf, item);
			em->block_start = bytenr;
			em->block_len = em->len;
			if (found_type == BTRFS_FILE_EXTENT_PREALLOC)
				set_bit(EXTENT_FLAG_PREALLOC, &em->flags);
		}
		goto insert;
	} else if (found_type == BTRFS_FILE_EXTENT_INLINE) {
		unsigned long ptr;
		char *map;
		size_t size;
		size_t extent_offset;
		size_t copy_size;

		em->block_start = EXTENT_MAP_INLINE;
		if (!page || create) {
			em->start = extent_start;
			em->len = extent_end - extent_start;
			goto out;
		}

		size = btrfs_file_extent_inline_len(leaf, item);
		extent_offset = page_offset(page) + pg_offset - extent_start;
		copy_size = min_t(u64, PAGE_CACHE_SIZE - pg_offset,
				size - extent_offset);
		em->start = extent_start + extent_offset;
		em->len = (copy_size + root->sectorsize - 1) &
			~((u64)root->sectorsize - 1);
		em->orig_start = EXTENT_MAP_INLINE;
		if (compress_type) {
			set_bit(EXTENT_FLAG_COMPRESSED, &em->flags);
			em->compress_type = compress_type;
		}
		ptr = btrfs_file_extent_inline_start(item) + extent_offset;
		if (create == 0 && !PageUptodate(page)) {
			if (btrfs_file_extent_compression(leaf, item) !=
			    BTRFS_COMPRESS_NONE) {
				ret = uncompress_inline(path, inode, page,
							pg_offset,
							extent_offset, item);
				BUG_ON(ret); /* -ENOMEM */
			} else {
				map = kmap(page);
				read_extent_buffer(leaf, map + pg_offset, ptr,
						   copy_size);
				if (pg_offset + copy_size < PAGE_CACHE_SIZE) {
					memset(map + pg_offset + copy_size, 0,
					       PAGE_CACHE_SIZE - pg_offset -
					       copy_size);
				}
				kunmap(page);
			}
			flush_dcache_page(page);
		} else if (create && PageUptodate(page)) {
			BUG();
			if (!trans) {
				kunmap(page);
				free_extent_map(em);
				em = NULL;

				btrfs_release_path(path);
				trans = btrfs_join_transaction(root);

				if (IS_ERR(trans))
					return ERR_CAST(trans);
				goto again;
			}
			map = kmap(page);
			write_extent_buffer(leaf, map + pg_offset, ptr,
					    copy_size);
			kunmap(page);
			btrfs_mark_buffer_dirty(leaf);
		}
		set_extent_uptodate(io_tree, em->start,
				    extent_map_end(em) - 1, NULL, GFP_NOFS);
		goto insert;
	} else {
		printk(KERN_ERR "btrfs unknown found_type %d\n", found_type);
		WARN_ON(1);
	}
not_found:
	em->start = start;
	em->len = len;
not_found_em:
	em->block_start = EXTENT_MAP_HOLE;
	set_bit(EXTENT_FLAG_VACANCY, &em->flags);
insert:
	btrfs_release_path(path);
	if (em->start > start || extent_map_end(em) <= start) {
		printk(KERN_ERR "Btrfs: bad extent! em: [%llu %llu] passed "
		       "[%llu %llu]\n", (unsigned long long)em->start,
		       (unsigned long long)em->len,
		       (unsigned long long)start,
		       (unsigned long long)len);
		err = -EIO;
		goto out;
	}

	err = 0;
	write_lock(&em_tree->lock);
	ret = add_extent_mapping(em_tree, em);
	/* it is possible that someone inserted the extent into the tree
	 * while we had the lock dropped.  It is also possible that
	 * an overlapping map exists in the tree
	 */
	if (ret == -EEXIST) {
		struct extent_map *existing;

		ret = 0;

		existing = lookup_extent_mapping(em_tree, start, len);
		if (existing && (existing->start > start ||
		    existing->start + existing->len <= start)) {
			free_extent_map(existing);
			existing = NULL;
		}
		if (!existing) {
			existing = lookup_extent_mapping(em_tree, em->start,
							 em->len);
			if (existing) {
				err = merge_extent_mapping(em_tree, existing,
							   em, start,
							   root->sectorsize);
				free_extent_map(existing);
				if (err) {
					free_extent_map(em);
					em = NULL;
				}
			} else {
				err = -EIO;
				free_extent_map(em);
				em = NULL;
			}
		} else {
			free_extent_map(em);
			em = existing;
			err = 0;
		}
	}
	write_unlock(&em_tree->lock);
out:

	trace_btrfs_get_extent(root, em);

	if (path)
		btrfs_free_path(path);
	if (trans) {
		ret = btrfs_end_transaction(trans, root);
		if (!err)
			err = ret;
	}
	if (err) {
		free_extent_map(em);
		return ERR_PTR(err);
	}
	BUG_ON(!em); /* Error is always set */
	return em;
}

struct extent_map *btrfs_get_extent_fiemap(struct inode *inode, struct page *page,
					   size_t pg_offset, u64 start, u64 len,
					   int create)
{
	struct extent_map *em;
	struct extent_map *hole_em = NULL;
	u64 range_start = start;
	u64 end;
	u64 found;
	u64 found_end;
	int err = 0;

	em = btrfs_get_extent(inode, page, pg_offset, start, len, create);
	if (IS_ERR(em))
		return em;
	if (em) {
		/*
		 * if our em maps to a hole, there might
		 * actually be delalloc bytes behind it
		 */
		if (em->block_start != EXTENT_MAP_HOLE)
			return em;
		else
			hole_em = em;
	}

	/* check to see if we've wrapped (len == -1 or similar) */
	end = start + len;
	if (end < start)
		end = (u64)-1;
	else
		end -= 1;

	em = NULL;

	/* ok, we didn't find anything, lets look for delalloc */
	found = count_range_bits(&BTRFS_I(inode)->io_tree, &range_start,
				 end, len, EXTENT_DELALLOC, 1);
	found_end = range_start + found;
	if (found_end < range_start)
		found_end = (u64)-1;

	/*
	 * we didn't find anything useful, return
	 * the original results from get_extent()
	 */
	if (range_start > end || found_end <= start) {
		em = hole_em;
		hole_em = NULL;
		goto out;
	}

	/* adjust the range_start to make sure it doesn't
	 * go backwards from the start they passed in
	 */
	range_start = max(start,range_start);
	found = found_end - range_start;

	if (found > 0) {
		u64 hole_start = start;
		u64 hole_len = len;

		em = alloc_extent_map();
		if (!em) {
			err = -ENOMEM;
			goto out;
		}
		/*
		 * when btrfs_get_extent can't find anything it
		 * returns one huge hole
		 *
		 * make sure what it found really fits our range, and
		 * adjust to make sure it is based on the start from
		 * the caller
		 */
		if (hole_em) {
			u64 calc_end = extent_map_end(hole_em);

			if (calc_end <= start || (hole_em->start > end)) {
				free_extent_map(hole_em);
				hole_em = NULL;
			} else {
				hole_start = max(hole_em->start, start);
				hole_len = calc_end - hole_start;
			}
		}
		em->bdev = NULL;
		if (hole_em && range_start > hole_start) {
			/* our hole starts before our delalloc, so we
			 * have to return just the parts of the hole
			 * that go until  the delalloc starts
			 */
			em->len = min(hole_len,
				      range_start - hole_start);
			em->start = hole_start;
			em->orig_start = hole_start;
			/*
			 * don't adjust block start at all,
			 * it is fixed at EXTENT_MAP_HOLE
			 */
			em->block_start = hole_em->block_start;
			em->block_len = hole_len;
		} else {
			em->start = range_start;
			em->len = found;
			em->orig_start = range_start;
			em->block_start = EXTENT_MAP_DELALLOC;
			em->block_len = found;
		}
	} else if (hole_em) {
		return hole_em;
	}
out:

	free_extent_map(hole_em);
	if (err) {
		free_extent_map(em);
		return ERR_PTR(err);
	}
	return em;
}

static struct extent_map *btrfs_new_extent_direct(struct inode *inode,
						  struct extent_map *em,
						  u64 start, u64 len)
{
	struct btrfs_root *root = BTRFS_I(inode)->root;
	struct btrfs_trans_handle *trans;
	struct extent_map_tree *em_tree = &BTRFS_I(inode)->extent_tree;
	struct btrfs_key ins;
	u64 alloc_hint;
	int ret;
	bool insert = false;

	/*
	 * Ok if the extent map we looked up is a hole and is for the exact
	 * range we want, there is no reason to allocate a new one, however if
	 * it is not right then we need to free this one and drop the cache for
	 * our range.
	 */
	if (em->block_start != EXTENT_MAP_HOLE || em->start != start ||
	    em->len != len) {
		free_extent_map(em);
		em = NULL;
		insert = true;
		btrfs_drop_extent_cache(inode, start, start + len - 1, 0);
	}

	trans = btrfs_join_transaction(root);
	if (IS_ERR(trans))
		return ERR_CAST(trans);

	if (start <= BTRFS_I(inode)->disk_i_size && len < 64 * 1024)
		btrfs_add_inode_defrag(trans, inode);

	trans->block_rsv = &root->fs_info->delalloc_block_rsv;

	alloc_hint = get_extent_allocation_hint(inode, start, len);
	ret = btrfs_reserve_extent(trans, root, len, root->sectorsize, 0,
				   alloc_hint, &ins, 1);
	if (ret) {
		em = ERR_PTR(ret);
		goto out;
	}

	if (!em) {
		em = alloc_extent_map();
		if (!em) {
			em = ERR_PTR(-ENOMEM);
			goto out;
		}
	}

	em->start = start;
	em->orig_start = em->start;
	em->len = ins.offset;

	em->block_start = ins.objectid;
	em->block_len = ins.offset;
	em->bdev = root->fs_info->fs_devices->latest_bdev;

	/*
	 * We need to do this because if we're using the original em we searched
	 * for, we could have EXTENT_FLAG_VACANCY set, and we don't want that.
	 */
	em->flags = 0;
	set_bit(EXTENT_FLAG_PINNED, &em->flags);

	while (insert) {
		write_lock(&em_tree->lock);
		ret = add_extent_mapping(em_tree, em);
		write_unlock(&em_tree->lock);
		if (ret != -EEXIST)
			break;
		btrfs_drop_extent_cache(inode, start, start + em->len - 1, 0);
	}

	ret = btrfs_add_ordered_extent_dio(inode, start, ins.objectid,
					   ins.offset, ins.offset, 0);
	if (ret) {
		btrfs_free_reserved_extent(root, ins.objectid, ins.offset);
		em = ERR_PTR(ret);
	}
out:
	btrfs_end_transaction(trans, root);
	return em;
}

/*
 * returns 1 when the nocow is safe, < 1 on error, 0 if the
 * block must be cow'd
 */
static noinline int can_nocow_odirect(struct btrfs_trans_handle *trans,
				      struct inode *inode, u64 offset, u64 len)
{
	struct btrfs_path *path;
	int ret;
	struct extent_buffer *leaf;
	struct btrfs_root *root = BTRFS_I(inode)->root;
	struct btrfs_file_extent_item *fi;
	struct btrfs_key key;
	u64 disk_bytenr;
	u64 backref_offset;
	u64 extent_end;
	u64 num_bytes;
	int slot;
	int found_type;

	path = btrfs_alloc_path();
	if (!path)
		return -ENOMEM;

	ret = btrfs_lookup_file_extent(trans, root, path, btrfs_ino(inode),
				       offset, 0);
	if (ret < 0)
		goto out;

	slot = path->slots[0];
	if (ret == 1) {
		if (slot == 0) {
			/* can't find the item, must cow */
			ret = 0;
			goto out;
		}
		slot--;
	}
	ret = 0;
	leaf = path->nodes[0];
	btrfs_item_key_to_cpu(leaf, &key, slot);
	if (key.objectid != btrfs_ino(inode) ||
	    key.type != BTRFS_EXTENT_DATA_KEY) {
		/* not our file or wrong item type, must cow */
		goto out;
	}

	if (key.offset > offset) {
		/* Wrong offset, must cow */
		goto out;
	}

	fi = btrfs_item_ptr(leaf, slot, struct btrfs_file_extent_item);
	found_type = btrfs_file_extent_type(leaf, fi);
	if (found_type != BTRFS_FILE_EXTENT_REG &&
	    found_type != BTRFS_FILE_EXTENT_PREALLOC) {
		/* not a regular extent, must cow */
		goto out;
	}
	disk_bytenr = btrfs_file_extent_disk_bytenr(leaf, fi);
	backref_offset = btrfs_file_extent_offset(leaf, fi);

	extent_end = key.offset + btrfs_file_extent_num_bytes(leaf, fi);
	if (extent_end < offset + len) {
		/* extent doesn't include our full range, must cow */
		goto out;
	}

	if (btrfs_extent_readonly(root, disk_bytenr))
		goto out;

	/*
	 * look for other files referencing this extent, if we
	 * find any we must cow
	 */
	if (btrfs_cross_ref_exist(trans, root, btrfs_ino(inode),
				  key.offset - backref_offset, disk_bytenr))
		goto out;

	/*
	 * adjust disk_bytenr and num_bytes to cover just the bytes
	 * in this extent we are about to write.  If there
	 * are any csums in that range we have to cow in order
	 * to keep the csums correct
	 */
	disk_bytenr += backref_offset;
	disk_bytenr += offset - key.offset;
	num_bytes = min(offset + len, extent_end) - offset;
	if (csum_exist_in_range(root, disk_bytenr, num_bytes))
				goto out;
	/*
	 * all of the above have passed, it is safe to overwrite this extent
	 * without cow
	 */
	ret = 1;
out:
	btrfs_free_path(path);
	return ret;
}

static int btrfs_get_blocks_direct(struct inode *inode, sector_t iblock,
				   struct buffer_head *bh_result, int create)
{
	struct extent_map *em;
	struct btrfs_root *root = BTRFS_I(inode)->root;
	u64 start = iblock << inode->i_blkbits;
	u64 len = bh_result->b_size;
	struct btrfs_trans_handle *trans;

	em = btrfs_get_extent(inode, NULL, 0, start, len, 0);
	if (IS_ERR(em))
		return PTR_ERR(em);

	/*
	 * Ok for INLINE and COMPRESSED extents we need to fallback on buffered
	 * io.  INLINE is special, and we could probably kludge it in here, but
	 * it's still buffered so for safety lets just fall back to the generic
	 * buffered path.
	 *
	 * For COMPRESSED we _have_ to read the entire extent in so we can
	 * decompress it, so there will be buffering required no matter what we
	 * do, so go ahead and fallback to buffered.
	 *
	 * We return -ENOTBLK because thats what makes DIO go ahead and go back
	 * to buffered IO.  Don't blame me, this is the price we pay for using
	 * the generic code.
	 */
	if (test_bit(EXTENT_FLAG_COMPRESSED, &em->flags) ||
	    em->block_start == EXTENT_MAP_INLINE) {
		free_extent_map(em);
		return -ENOTBLK;
	}

	/* Just a good old fashioned hole, return */
	if (!create && (em->block_start == EXTENT_MAP_HOLE ||
			test_bit(EXTENT_FLAG_PREALLOC, &em->flags))) {
		free_extent_map(em);
		/* DIO will do one hole at a time, so just unlock a sector */
		unlock_extent(&BTRFS_I(inode)->io_tree, start,
			      start + root->sectorsize - 1);
		return 0;
	}

	/*
	 * We don't allocate a new extent in the following cases
	 *
	 * 1) The inode is marked as NODATACOW.  In this case we'll just use the
	 * existing extent.
	 * 2) The extent is marked as PREALLOC.  We're good to go here and can
	 * just use the extent.
	 *
	 */
	if (!create) {
		len = em->len - (start - em->start);
		goto map;
	}

	if (test_bit(EXTENT_FLAG_PREALLOC, &em->flags) ||
	    ((BTRFS_I(inode)->flags & BTRFS_INODE_NODATACOW) &&
	     em->block_start != EXTENT_MAP_HOLE)) {
		int type;
		int ret;
		u64 block_start;

		if (test_bit(EXTENT_FLAG_PREALLOC, &em->flags))
			type = BTRFS_ORDERED_PREALLOC;
		else
			type = BTRFS_ORDERED_NOCOW;
		len = min(len, em->len - (start - em->start));
		block_start = em->block_start + (start - em->start);

		/*
		 * we're not going to log anything, but we do need
		 * to make sure the current transaction stays open
		 * while we look for nocow cross refs
		 */
		trans = btrfs_join_transaction(root);
		if (IS_ERR(trans))
			goto must_cow;

		if (can_nocow_odirect(trans, inode, start, len) == 1) {
			ret = btrfs_add_ordered_extent_dio(inode, start,
					   block_start, len, len, type);
			btrfs_end_transaction(trans, root);
			if (ret) {
				free_extent_map(em);
				return ret;
			}
			goto unlock;
		}
		btrfs_end_transaction(trans, root);
	}
must_cow:
	/*
	 * this will cow the extent, reset the len in case we changed
	 * it above
	 */
	len = bh_result->b_size;
	em = btrfs_new_extent_direct(inode, em, start, len);
	if (IS_ERR(em))
		return PTR_ERR(em);
	len = min(len, em->len - (start - em->start));
unlock:
	clear_extent_bit(&BTRFS_I(inode)->io_tree, start, start + len - 1,
			  EXTENT_LOCKED | EXTENT_DELALLOC | EXTENT_DIRTY, 1,
			  0, NULL, GFP_NOFS);
map:
	bh_result->b_blocknr = (em->block_start + (start - em->start)) >>
		inode->i_blkbits;
	bh_result->b_size = len;
	bh_result->b_bdev = em->bdev;
	set_buffer_mapped(bh_result);
	if (create && !test_bit(EXTENT_FLAG_PREALLOC, &em->flags))
		set_buffer_new(bh_result);

	free_extent_map(em);

	return 0;
}

struct btrfs_dio_private {
	struct inode *inode;
	u64 logical_offset;
	u64 disk_bytenr;
	u64 bytes;
	u32 *csums;
	void *private;

	/* number of bios pending for this dio */
	atomic_t pending_bios;

	/* IO errors */
	int errors;

	struct bio *orig_bio;
};

static void btrfs_endio_direct_read(struct bio *bio, int err)
{
	struct btrfs_dio_private *dip = bio->bi_private;
	struct bio_vec *bvec_end = bio->bi_io_vec + bio->bi_vcnt - 1;
	struct bio_vec *bvec = bio->bi_io_vec;
	struct inode *inode = dip->inode;
	struct btrfs_root *root = BTRFS_I(inode)->root;
	u64 start;
	u32 *private = dip->csums;

	start = dip->logical_offset;
	do {
		if (!(BTRFS_I(inode)->flags & BTRFS_INODE_NODATASUM)) {
			struct page *page = bvec->bv_page;
			char *kaddr;
			u32 csum = ~(u32)0;
			unsigned long flags;

			local_irq_save(flags);
			kaddr = kmap_atomic(page);
			csum = btrfs_csum_data(root, kaddr + bvec->bv_offset,
					       csum, bvec->bv_len);
			btrfs_csum_final(csum, (char *)&csum);
			kunmap_atomic(kaddr);
			local_irq_restore(flags);

			flush_dcache_page(bvec->bv_page);
			if (csum != *private) {
				printk(KERN_ERR "btrfs csum failed ino %llu off"
				      " %llu csum %u private %u\n",
				      (unsigned long long)btrfs_ino(inode),
				      (unsigned long long)start,
				      csum, *private);
				err = -EIO;
			}
		}

		start += bvec->bv_len;
		private++;
		bvec++;
	} while (bvec <= bvec_end);

	unlock_extent(&BTRFS_I(inode)->io_tree, dip->logical_offset,
		      dip->logical_offset + dip->bytes - 1);
	bio->bi_private = dip->private;

	kfree(dip->csums);
	kfree(dip);

	/* If we had a csum failure make sure to clear the uptodate flag */
	if (err)
		clear_bit(BIO_UPTODATE, &bio->bi_flags);
	dio_end_io(bio, err);
}

static void btrfs_endio_direct_write(struct bio *bio, int err)
{
	struct btrfs_dio_private *dip = bio->bi_private;
	struct inode *inode = dip->inode;
	struct btrfs_root *root = BTRFS_I(inode)->root;
	struct btrfs_trans_handle *trans;
	struct btrfs_ordered_extent *ordered = NULL;
	struct extent_state *cached_state = NULL;
	u64 ordered_offset = dip->logical_offset;
	u64 ordered_bytes = dip->bytes;
	int ret;

	if (err)
		goto out_done;
again:
	ret = btrfs_dec_test_first_ordered_pending(inode, &ordered,
						   &ordered_offset,
						   ordered_bytes);
	if (!ret)
		goto out_test;

	BUG_ON(!ordered);

	trans = btrfs_join_transaction(root);
	if (IS_ERR(trans)) {
		err = -ENOMEM;
		goto out;
	}
	trans->block_rsv = &root->fs_info->delalloc_block_rsv;

	if (test_bit(BTRFS_ORDERED_NOCOW, &ordered->flags)) {
		ret = btrfs_ordered_update_i_size(inode, 0, ordered);
		if (!ret)
			err = btrfs_update_inode_fallback(trans, root, inode);
		goto out;
	}

	lock_extent_bits(&BTRFS_I(inode)->io_tree, ordered->file_offset,
			 ordered->file_offset + ordered->len - 1, 0,
			 &cached_state);

	if (test_bit(BTRFS_ORDERED_PREALLOC, &ordered->flags)) {
		ret = btrfs_mark_extent_written(trans, inode,
						ordered->file_offset,
						ordered->file_offset +
						ordered->len);
		if (ret) {
			err = ret;
			goto out_unlock;
		}
	} else {
		ret = insert_reserved_file_extent(trans, inode,
						  ordered->file_offset,
						  ordered->start,
						  ordered->disk_len,
						  ordered->len,
						  ordered->len,
						  0, 0, 0,
						  BTRFS_FILE_EXTENT_REG);
		unpin_extent_cache(&BTRFS_I(inode)->extent_tree,
				   ordered->file_offset, ordered->len);
		if (ret) {
			err = ret;
			WARN_ON(1);
			goto out_unlock;
		}
	}

	add_pending_csums(trans, inode, ordered->file_offset, &ordered->list);
	ret = btrfs_ordered_update_i_size(inode, 0, ordered);
	if (!ret || !test_bit(BTRFS_ORDERED_PREALLOC, &ordered->flags))
		btrfs_update_inode_fallback(trans, root, inode);
	ret = 0;
out_unlock:
	unlock_extent_cached(&BTRFS_I(inode)->io_tree, ordered->file_offset,
			     ordered->file_offset + ordered->len - 1,
			     &cached_state, GFP_NOFS);
out:
	btrfs_delalloc_release_metadata(inode, ordered->len);
	btrfs_end_transaction(trans, root);
	ordered_offset = ordered->file_offset + ordered->len;
	btrfs_put_ordered_extent(ordered);
	btrfs_put_ordered_extent(ordered);

out_test:
	/*
	 * our bio might span multiple ordered extents.  If we haven't
	 * completed the accounting for the whole dio, go back and try again
	 */
	if (ordered_offset < dip->logical_offset + dip->bytes) {
		ordered_bytes = dip->logical_offset + dip->bytes -
			ordered_offset;
		goto again;
	}
out_done:
	bio->bi_private = dip->private;

	kfree(dip->csums);
	kfree(dip);

	/* If we had an error make sure to clear the uptodate flag */
	if (err)
		clear_bit(BIO_UPTODATE, &bio->bi_flags);
	dio_end_io(bio, err);
}

static int __btrfs_submit_bio_start_direct_io(struct inode *inode, int rw,
				    struct bio *bio, int mirror_num,
				    unsigned long bio_flags, u64 offset)
{
	int ret;
	struct btrfs_root *root = BTRFS_I(inode)->root;
	ret = btrfs_csum_one_bio(root, inode, bio, offset, 1);
	BUG_ON(ret); /* -ENOMEM */
	return 0;
}

static void btrfs_end_dio_bio(struct bio *bio, int err)
{
	struct btrfs_dio_private *dip = bio->bi_private;

	if (err) {
		printk(KERN_ERR "btrfs direct IO failed ino %llu rw %lu "
		      "sector %#Lx len %u err no %d\n",
		      (unsigned long long)btrfs_ino(dip->inode), bio->bi_rw,
		      (unsigned long long)bio->bi_sector, bio->bi_size, err);
		dip->errors = 1;

		/*
		 * before atomic variable goto zero, we must make sure
		 * dip->errors is perceived to be set.
		 */
		smp_mb__before_atomic_dec();
	}

	/* if there are more bios still pending for this dio, just exit */
	if (!atomic_dec_and_test(&dip->pending_bios))
		goto out;

	if (dip->errors)
		bio_io_error(dip->orig_bio);
	else {
		set_bit(BIO_UPTODATE, &dip->orig_bio->bi_flags);
		bio_endio(dip->orig_bio, 0);
	}
out:
	bio_put(bio);
}

static struct bio *btrfs_dio_bio_alloc(struct block_device *bdev,
				       u64 first_sector, gfp_t gfp_flags)
{
	int nr_vecs = bio_get_nr_vecs(bdev);
	return btrfs_bio_alloc(bdev, first_sector, nr_vecs, gfp_flags);
}

static inline int __btrfs_submit_dio_bio(struct bio *bio, struct inode *inode,
					 int rw, u64 file_offset, int skip_sum,
					 u32 *csums, int async_submit)
{
	int write = rw & REQ_WRITE;
	struct btrfs_root *root = BTRFS_I(inode)->root;
	int ret;

	bio_get(bio);
	ret = btrfs_bio_wq_end_io(root->fs_info, bio, 0);
	if (ret)
		goto err;

	if (skip_sum)
		goto map;

	if (write && async_submit) {
		ret = btrfs_wq_submit_bio(root->fs_info,
				   inode, rw, bio, 0, 0,
				   file_offset,
				   __btrfs_submit_bio_start_direct_io,
				   __btrfs_submit_bio_done);
		goto err;
	} else if (write) {
		/*
		 * If we aren't doing async submit, calculate the csum of the
		 * bio now.
		 */
		ret = btrfs_csum_one_bio(root, inode, bio, file_offset, 1);
		if (ret)
			goto err;
	} else if (!skip_sum) {
		ret = btrfs_lookup_bio_sums_dio(root, inode, bio,
					  file_offset, csums);
		if (ret)
			goto err;
	}

map:
	ret = btrfs_map_bio(root, rw, bio, 0, async_submit);
err:
	bio_put(bio);
	return ret;
}

static int btrfs_submit_direct_hook(int rw, struct btrfs_dio_private *dip,
				    int skip_sum)
{
	struct inode *inode = dip->inode;
	struct btrfs_root *root = BTRFS_I(inode)->root;
	struct btrfs_mapping_tree *map_tree = &root->fs_info->mapping_tree;
	struct bio *bio;
	struct bio *orig_bio = dip->orig_bio;
	struct bio_vec *bvec = orig_bio->bi_io_vec;
	u64 start_sector = orig_bio->bi_sector;
	u64 file_offset = dip->logical_offset;
	u64 submit_len = 0;
	u64 map_length;
	int nr_pages = 0;
	u32 *csums = dip->csums;
	int ret = 0;
	int async_submit = 0;
	int write = rw & REQ_WRITE;

	map_length = orig_bio->bi_size;
	ret = btrfs_map_block(map_tree, READ, start_sector << 9,
			      &map_length, NULL, 0);
	if (ret) {
		bio_put(orig_bio);
		return -EIO;
	}

	if (map_length >= orig_bio->bi_size) {
		bio = orig_bio;
		goto submit;
	}

	async_submit = 1;
	bio = btrfs_dio_bio_alloc(orig_bio->bi_bdev, start_sector, GFP_NOFS);
	if (!bio)
		return -ENOMEM;
	bio->bi_private = dip;
	bio->bi_end_io = btrfs_end_dio_bio;
	atomic_inc(&dip->pending_bios);

	while (bvec <= (orig_bio->bi_io_vec + orig_bio->bi_vcnt - 1)) {
		if (unlikely(map_length < submit_len + bvec->bv_len ||
		    bio_add_page(bio, bvec->bv_page, bvec->bv_len,
				 bvec->bv_offset) < bvec->bv_len)) {
			/*
			 * inc the count before we submit the bio so
			 * we know the end IO handler won't happen before
			 * we inc the count. Otherwise, the dip might get freed
			 * before we're done setting it up
			 */
			atomic_inc(&dip->pending_bios);
			ret = __btrfs_submit_dio_bio(bio, inode, rw,
						     file_offset, skip_sum,
						     csums, async_submit);
			if (ret) {
				bio_put(bio);
				atomic_dec(&dip->pending_bios);
				goto out_err;
			}

			/* Write's use the ordered csums */
			if (!write && !skip_sum)
				csums = csums + nr_pages;
			start_sector += submit_len >> 9;
			file_offset += submit_len;

			submit_len = 0;
			nr_pages = 0;

			bio = btrfs_dio_bio_alloc(orig_bio->bi_bdev,
						  start_sector, GFP_NOFS);
			if (!bio)
				goto out_err;
			bio->bi_private = dip;
			bio->bi_end_io = btrfs_end_dio_bio;

			map_length = orig_bio->bi_size;
			ret = btrfs_map_block(map_tree, READ, start_sector << 9,
					      &map_length, NULL, 0);
			if (ret) {
				bio_put(bio);
				goto out_err;
			}
		} else {
			submit_len += bvec->bv_len;
			nr_pages ++;
			bvec++;
		}
	}

submit:
	ret = __btrfs_submit_dio_bio(bio, inode, rw, file_offset, skip_sum,
				     csums, async_submit);
	if (!ret)
		return 0;

	bio_put(bio);
out_err:
	dip->errors = 1;
	/*
	 * before atomic variable goto zero, we must
	 * make sure dip->errors is perceived to be set.
	 */
	smp_mb__before_atomic_dec();
	if (atomic_dec_and_test(&dip->pending_bios))
		bio_io_error(dip->orig_bio);

	/* bio_end_io() will handle error, so we needn't return it */
	return 0;
}

static void btrfs_submit_direct(int rw, struct bio *bio, struct inode *inode,
				loff_t file_offset)
{
	struct btrfs_root *root = BTRFS_I(inode)->root;
	struct btrfs_dio_private *dip;
	struct bio_vec *bvec = bio->bi_io_vec;
	int skip_sum;
	int write = rw & REQ_WRITE;
	int ret = 0;

	skip_sum = BTRFS_I(inode)->flags & BTRFS_INODE_NODATASUM;

	dip = kmalloc(sizeof(*dip), GFP_NOFS);
	if (!dip) {
		ret = -ENOMEM;
		goto free_ordered;
	}
	dip->csums = NULL;

	/* Write's use the ordered csum stuff, so we don't need dip->csums */
	if (!write && !skip_sum) {
		dip->csums = kmalloc(sizeof(u32) * bio->bi_vcnt, GFP_NOFS);
		if (!dip->csums) {
			kfree(dip);
			ret = -ENOMEM;
			goto free_ordered;
		}
	}

	dip->private = bio->bi_private;
	dip->inode = inode;
	dip->logical_offset = file_offset;

	dip->bytes = 0;
	do {
		dip->bytes += bvec->bv_len;
		bvec++;
	} while (bvec <= (bio->bi_io_vec + bio->bi_vcnt - 1));

	dip->disk_bytenr = (u64)bio->bi_sector << 9;
	bio->bi_private = dip;
	dip->errors = 0;
	dip->orig_bio = bio;
	atomic_set(&dip->pending_bios, 0);

	if (write)
		bio->bi_end_io = btrfs_endio_direct_write;
	else
		bio->bi_end_io = btrfs_endio_direct_read;

	ret = btrfs_submit_direct_hook(rw, dip, skip_sum);
	if (!ret)
		return;
free_ordered:
	/*
	 * If this is a write, we need to clean up the reserved space and kill
	 * the ordered extent.
	 */
	if (write) {
		struct btrfs_ordered_extent *ordered;
		ordered = btrfs_lookup_ordered_extent(inode, file_offset);
		if (!test_bit(BTRFS_ORDERED_PREALLOC, &ordered->flags) &&
		    !test_bit(BTRFS_ORDERED_NOCOW, &ordered->flags))
			btrfs_free_reserved_extent(root, ordered->start,
						   ordered->disk_len);
		btrfs_put_ordered_extent(ordered);
		btrfs_put_ordered_extent(ordered);
	}
	bio_endio(bio, ret);
}

static ssize_t check_direct_IO(struct btrfs_root *root, int rw, struct kiocb *iocb,
			const struct iovec *iov, loff_t offset,
			unsigned long nr_segs)
{
	int seg;
	int i;
	size_t size;
	unsigned long addr;
	unsigned blocksize_mask = root->sectorsize - 1;
	ssize_t retval = -EINVAL;
	loff_t end = offset;

	if (offset & blocksize_mask)
		goto out;

	/* Check the memory alignment.  Blocks cannot straddle pages */
	for (seg = 0; seg < nr_segs; seg++) {
		addr = (unsigned long)iov[seg].iov_base;
		size = iov[seg].iov_len;
		end += size;
		if ((addr & blocksize_mask) || (size & blocksize_mask))
			goto out;

		/* If this is a write we don't need to check anymore */
		if (rw & WRITE)
			continue;

		/*
		 * Check to make sure we don't have duplicate iov_base's in this
		 * iovec, if so return EINVAL, otherwise we'll get csum errors
		 * when reading back.
		 */
		for (i = seg + 1; i < nr_segs; i++) {
			if (iov[seg].iov_base == iov[i].iov_base)
				goto out;
		}
	}
	retval = 0;
out:
	return retval;
}
static ssize_t btrfs_direct_IO(int rw, struct kiocb *iocb,
			const struct iovec *iov, loff_t offset,
			unsigned long nr_segs)
{
	struct file *file = iocb->ki_filp;
	struct inode *inode = file->f_mapping->host;
	struct btrfs_ordered_extent *ordered;
	struct extent_state *cached_state = NULL;
	u64 lockstart, lockend;
	ssize_t ret;
	int writing = rw & WRITE;
	int write_bits = 0;
	size_t count = iov_length(iov, nr_segs);

	if (check_direct_IO(BTRFS_I(inode)->root, rw, iocb, iov,
			    offset, nr_segs)) {
		return 0;
	}

	lockstart = offset;
	lockend = offset + count - 1;

	if (writing) {
		ret = btrfs_delalloc_reserve_space(inode, count);
		if (ret)
			goto out;
	}

	while (1) {
		lock_extent_bits(&BTRFS_I(inode)->io_tree, lockstart, lockend,
				 0, &cached_state);
		/*
		 * We're concerned with the entire range that we're going to be
		 * doing DIO to, so we need to make sure theres no ordered
		 * extents in this range.
		 */
		ordered = btrfs_lookup_ordered_range(inode, lockstart,
						     lockend - lockstart + 1);
		if (!ordered)
			break;
		unlock_extent_cached(&BTRFS_I(inode)->io_tree, lockstart, lockend,
				     &cached_state, GFP_NOFS);
		btrfs_start_ordered_extent(inode, ordered, 1);
		btrfs_put_ordered_extent(ordered);
		cond_resched();
	}

	/*
	 * we don't use btrfs_set_extent_delalloc because we don't want
	 * the dirty or uptodate bits
	 */
	if (writing) {
		write_bits = EXTENT_DELALLOC | EXTENT_DO_ACCOUNTING;
		ret = set_extent_bit(&BTRFS_I(inode)->io_tree, lockstart, lockend,
				     EXTENT_DELALLOC, NULL, &cached_state,
				     GFP_NOFS);
		if (ret) {
			clear_extent_bit(&BTRFS_I(inode)->io_tree, lockstart,
					 lockend, EXTENT_LOCKED | write_bits,
					 1, 0, &cached_state, GFP_NOFS);
			goto out;
		}
	}

	free_extent_state(cached_state);
	cached_state = NULL;

	ret = __blockdev_direct_IO(rw, iocb, inode,
		   BTRFS_I(inode)->root->fs_info->fs_devices->latest_bdev,
		   iov, offset, nr_segs, btrfs_get_blocks_direct, NULL,
		   btrfs_submit_direct, 0);

	if (ret < 0 && ret != -EIOCBQUEUED) {
		clear_extent_bit(&BTRFS_I(inode)->io_tree, offset,
			      offset + iov_length(iov, nr_segs) - 1,
			      EXTENT_LOCKED | write_bits, 1, 0,
			      &cached_state, GFP_NOFS);
	} else if (ret >= 0 && ret < iov_length(iov, nr_segs)) {
		/*
		 * We're falling back to buffered, unlock the section we didn't
		 * do IO on.
		 */
		clear_extent_bit(&BTRFS_I(inode)->io_tree, offset + ret,
			      offset + iov_length(iov, nr_segs) - 1,
			      EXTENT_LOCKED | write_bits, 1, 0,
			      &cached_state, GFP_NOFS);
	}
out:
	free_extent_state(cached_state);
	return ret;
}

static int btrfs_fiemap(struct inode *inode, struct fiemap_extent_info *fieinfo,
		__u64 start, __u64 len)
{
	return extent_fiemap(inode, fieinfo, start, len, btrfs_get_extent_fiemap);
}

int btrfs_readpage(struct file *file, struct page *page)
{
	struct extent_io_tree *tree;
	tree = &BTRFS_I(page->mapping->host)->io_tree;
	return extent_read_full_page(tree, page, btrfs_get_extent, 0);
}

static int btrfs_writepage(struct page *page, struct writeback_control *wbc)
{
	struct extent_io_tree *tree;


	if (current->flags & PF_MEMALLOC) {
		redirty_page_for_writepage(wbc, page);
		unlock_page(page);
		return 0;
	}
	tree = &BTRFS_I(page->mapping->host)->io_tree;
	return extent_write_full_page(tree, page, btrfs_get_extent, wbc);
}

int btrfs_writepages(struct address_space *mapping,
		     struct writeback_control *wbc)
{
	struct extent_io_tree *tree;

	tree = &BTRFS_I(mapping->host)->io_tree;
	return extent_writepages(tree, mapping, btrfs_get_extent, wbc);
}

static int
btrfs_readpages(struct file *file, struct address_space *mapping,
		struct list_head *pages, unsigned nr_pages)
{
	struct extent_io_tree *tree;
	tree = &BTRFS_I(mapping->host)->io_tree;
	return extent_readpages(tree, mapping, pages, nr_pages,
				btrfs_get_extent);
}
static int __btrfs_releasepage(struct page *page, gfp_t gfp_flags)
{
	struct extent_io_tree *tree;
	struct extent_map_tree *map;
	int ret;

	tree = &BTRFS_I(page->mapping->host)->io_tree;
	map = &BTRFS_I(page->mapping->host)->extent_tree;
	ret = try_release_extent_mapping(map, tree, page, gfp_flags);
	if (ret == 1) {
		ClearPagePrivate(page);
		set_page_private(page, 0);
		page_cache_release(page);
	}
	return ret;
}

static int btrfs_releasepage(struct page *page, gfp_t gfp_flags)
{
	if (PageWriteback(page) || PageDirty(page))
		return 0;
	return __btrfs_releasepage(page, gfp_flags & GFP_NOFS);
}

static void btrfs_invalidatepage(struct page *page, unsigned long offset)
{
	struct extent_io_tree *tree;
	struct btrfs_ordered_extent *ordered;
	struct extent_state *cached_state = NULL;
	u64 page_start = page_offset(page);
	u64 page_end = page_start + PAGE_CACHE_SIZE - 1;


	/*
	 * we have the page locked, so new writeback can't start,
	 * and the dirty bit won't be cleared while we are here.
	 *
	 * Wait for IO on this page so that we can safely clear
	 * the PagePrivate2 bit and do ordered accounting
	 */
	wait_on_page_writeback(page);

	tree = &BTRFS_I(page->mapping->host)->io_tree;
	if (offset) {
		btrfs_releasepage(page, GFP_NOFS);
		return;
	}
	lock_extent_bits(tree, page_start, page_end, 0, &cached_state);
	ordered = btrfs_lookup_ordered_extent(page->mapping->host,
					   page_offset(page));
	if (ordered) {
		/*
		 * IO on this page will never be started, so we need
		 * to account for any ordered extents now
		 */
		clear_extent_bit(tree, page_start, page_end,
				 EXTENT_DIRTY | EXTENT_DELALLOC |
				 EXTENT_LOCKED | EXTENT_DO_ACCOUNTING, 1, 0,
				 &cached_state, GFP_NOFS);
		/*
		 * whoever cleared the private bit is responsible
		 * for the finish_ordered_io
		 */
		if (TestClearPagePrivate2(page)) {
			btrfs_finish_ordered_io(page->mapping->host,
						page_start, page_end);
		}
		btrfs_put_ordered_extent(ordered);
		cached_state = NULL;
		lock_extent_bits(tree, page_start, page_end, 0, &cached_state);
	}
	clear_extent_bit(tree, page_start, page_end,
		 EXTENT_LOCKED | EXTENT_DIRTY | EXTENT_DELALLOC |
		 EXTENT_DO_ACCOUNTING, 1, 1, &cached_state, GFP_NOFS);
	__btrfs_releasepage(page, GFP_NOFS);

	ClearPageChecked(page);
	if (PagePrivate(page)) {
		ClearPagePrivate(page);
		set_page_private(page, 0);
		page_cache_release(page);
	}
}

/*
 * btrfs_page_mkwrite() is not allowed to change the file size as it gets
 * called from a page fault handler when a page is first dirtied. Hence we must
 * be careful to check for EOF conditions here. We set the page up correctly
 * for a written page which means we get ENOSPC checking when writing into
 * holes and correct delalloc and unwritten extent mapping on filesystems that
 * support these features.
 *
 * We are not allowed to take the i_mutex here so we have to play games to
 * protect against truncate races as the page could now be beyond EOF.  Because
 * vmtruncate() writes the inode size before removing pages, once we have the
 * page lock we can determine safely if the page is beyond EOF. If it is not
 * beyond EOF, then the page is guaranteed safe against truncation until we
 * unlock the page.
 */
int btrfs_page_mkwrite(struct vm_area_struct *vma, struct vm_fault *vmf)
{
	struct page *page = vmf->page;
	struct inode *inode = fdentry(vma->vm_file)->d_inode;
	struct btrfs_root *root = BTRFS_I(inode)->root;
	struct extent_io_tree *io_tree = &BTRFS_I(inode)->io_tree;
	struct btrfs_ordered_extent *ordered;
	struct extent_state *cached_state = NULL;
	char *kaddr;
	unsigned long zero_start;
	loff_t size;
	int ret;
	int reserved = 0;
	u64 page_start;
	u64 page_end;

	ret  = btrfs_delalloc_reserve_space(inode, PAGE_CACHE_SIZE);
	if (!ret) {
		ret = btrfs_update_time(vma->vm_file);
		reserved = 1;
	}
	if (ret) {
		if (ret == -ENOMEM)
			ret = VM_FAULT_OOM;
		else /* -ENOSPC, -EIO, etc */
			ret = VM_FAULT_SIGBUS;
		if (reserved)
			goto out;
		goto out_noreserve;
	}

	ret = VM_FAULT_NOPAGE; /* make the VM retry the fault */
again:
	lock_page(page);
	size = i_size_read(inode);
	page_start = page_offset(page);
	page_end = page_start + PAGE_CACHE_SIZE - 1;

	if ((page->mapping != inode->i_mapping) ||
	    (page_start >= size)) {
		/* page got truncated out from underneath us */
		goto out_unlock;
	}
	wait_on_page_writeback(page);

	lock_extent_bits(io_tree, page_start, page_end, 0, &cached_state);
	set_page_extent_mapped(page);

	/*
	 * we can't set the delalloc bits if there are pending ordered
	 * extents.  Drop our locks and wait for them to finish
	 */
	ordered = btrfs_lookup_ordered_extent(inode, page_start);
	if (ordered) {
		unlock_extent_cached(io_tree, page_start, page_end,
				     &cached_state, GFP_NOFS);
		unlock_page(page);
		btrfs_start_ordered_extent(inode, ordered, 1);
		btrfs_put_ordered_extent(ordered);
		goto again;
	}

	/*
	 * XXX - page_mkwrite gets called every time the page is dirtied, even
	 * if it was already dirty, so for space accounting reasons we need to
	 * clear any delalloc bits for the range we are fixing to save.  There
	 * is probably a better way to do this, but for now keep consistent with
	 * prepare_pages in the normal write path.
	 */
	clear_extent_bit(&BTRFS_I(inode)->io_tree, page_start, page_end,
			  EXTENT_DIRTY | EXTENT_DELALLOC | EXTENT_DO_ACCOUNTING,
			  0, 0, &cached_state, GFP_NOFS);

	ret = btrfs_set_extent_delalloc(inode, page_start, page_end,
					&cached_state);
	if (ret) {
		unlock_extent_cached(io_tree, page_start, page_end,
				     &cached_state, GFP_NOFS);
		ret = VM_FAULT_SIGBUS;
		goto out_unlock;
	}
	ret = 0;

	/* page is wholly or partially inside EOF */
	if (page_start + PAGE_CACHE_SIZE > size)
		zero_start = size & ~PAGE_CACHE_MASK;
	else
		zero_start = PAGE_CACHE_SIZE;

	if (zero_start != PAGE_CACHE_SIZE) {
		kaddr = kmap(page);
		memset(kaddr + zero_start, 0, PAGE_CACHE_SIZE - zero_start);
		flush_dcache_page(page);
		kunmap(page);
	}
	ClearPageChecked(page);
	set_page_dirty(page);
	SetPageUptodate(page);

	BTRFS_I(inode)->last_trans = root->fs_info->generation;
	BTRFS_I(inode)->last_sub_trans = BTRFS_I(inode)->root->log_transid;

	unlock_extent_cached(io_tree, page_start, page_end, &cached_state, GFP_NOFS);

out_unlock:
	if (!ret)
		return VM_FAULT_LOCKED;
	unlock_page(page);
out:
	btrfs_delalloc_release_space(inode, PAGE_CACHE_SIZE);
out_noreserve:
	return ret;
}

static int btrfs_truncate(struct inode *inode)
{
	struct btrfs_root *root = BTRFS_I(inode)->root;
	struct btrfs_block_rsv *rsv;
	int ret;
	int err = 0;
	struct btrfs_trans_handle *trans;
	unsigned long nr;
	u64 mask = root->sectorsize - 1;
	u64 min_size = btrfs_calc_trunc_metadata_size(root, 1);

	ret = btrfs_truncate_page(inode->i_mapping, inode->i_size);
	if (ret)
		return ret;

	btrfs_wait_ordered_range(inode, inode->i_size & (~mask), (u64)-1);
	btrfs_ordered_update_i_size(inode, inode->i_size, NULL);

	/*
	 * Yes ladies and gentelment, this is indeed ugly.  The fact is we have
	 * 3 things going on here
	 *
	 * 1) We need to reserve space for our orphan item and the space to
	 * delete our orphan item.  Lord knows we don't want to have a dangling
	 * orphan item because we didn't reserve space to remove it.
	 *
	 * 2) We need to reserve space to update our inode.
	 *
	 * 3) We need to have something to cache all the space that is going to
	 * be free'd up by the truncate operation, but also have some slack
	 * space reserved in case it uses space during the truncate (thank you
	 * very much snapshotting).
	 *
	 * And we need these to all be seperate.  The fact is we can use alot of
	 * space doing the truncate, and we have no earthly idea how much space
	 * we will use, so we need the truncate reservation to be seperate so it
	 * doesn't end up using space reserved for updating the inode or
	 * removing the orphan item.  We also need to be able to stop the
	 * transaction and start a new one, which means we need to be able to
	 * update the inode several times, and we have no idea of knowing how
	 * many times that will be, so we can't just reserve 1 item for the
	 * entirety of the opration, so that has to be done seperately as well.
	 * Then there is the orphan item, which does indeed need to be held on
	 * to for the whole operation, and we need nobody to touch this reserved
	 * space except the orphan code.
	 *
	 * So that leaves us with
	 *
	 * 1) root->orphan_block_rsv - for the orphan deletion.
	 * 2) rsv - for the truncate reservation, which we will steal from the
	 * transaction reservation.
	 * 3) fs_info->trans_block_rsv - this will have 1 items worth left for
	 * updating the inode.
	 */
	rsv = btrfs_alloc_block_rsv(root);
	if (!rsv)
		return -ENOMEM;
	rsv->size = min_size;

	/*
	 * 1 for the truncate slack space
	 * 1 for the orphan item we're going to add
	 * 1 for the orphan item deletion
	 * 1 for updating the inode.
	 */
	trans = btrfs_start_transaction(root, 4);
	if (IS_ERR(trans)) {
		err = PTR_ERR(trans);
		goto out;
	}

	/* Migrate the slack space for the truncate to our reserve */
	ret = btrfs_block_rsv_migrate(&root->fs_info->trans_block_rsv, rsv,
				      min_size);
	BUG_ON(ret);

	ret = btrfs_orphan_add(trans, inode);
	if (ret) {
		btrfs_end_transaction(trans, root);
		goto out;
	}

	/*
	 * setattr is responsible for setting the ordered_data_close flag,
	 * but that is only tested during the last file release.  That
	 * could happen well after the next commit, leaving a great big
	 * window where new writes may get lost if someone chooses to write
	 * to this file after truncating to zero
	 *
	 * The inode doesn't have any dirty data here, and so if we commit
	 * this is a noop.  If someone immediately starts writing to the inode
	 * it is very likely we'll catch some of their writes in this
	 * transaction, and the commit will find this file on the ordered
	 * data list with good things to send down.
	 *
	 * This is a best effort solution, there is still a window where
	 * using truncate to replace the contents of the file will
	 * end up with a zero length file after a crash.
	 */
	if (inode->i_size == 0 && BTRFS_I(inode)->ordered_data_close)
		btrfs_add_ordered_operation(trans, root, inode);

	while (1) {
		ret = btrfs_block_rsv_refill(root, rsv, min_size);
		if (ret) {
			/*
			 * This can only happen with the original transaction we
			 * started above, every other time we shouldn't have a
			 * transaction started yet.
			 */
			if (ret == -EAGAIN)
				goto end_trans;
			err = ret;
			break;
		}

		if (!trans) {
			/* Just need the 1 for updating the inode */
			trans = btrfs_start_transaction(root, 1);
			if (IS_ERR(trans)) {
				ret = err = PTR_ERR(trans);
				trans = NULL;
				break;
			}
		}

		trans->block_rsv = rsv;

		ret = btrfs_truncate_inode_items(trans, root, inode,
						 inode->i_size,
						 BTRFS_EXTENT_DATA_KEY);
		if (ret != -EAGAIN) {
			err = ret;
			break;
		}

		trans->block_rsv = &root->fs_info->trans_block_rsv;
		ret = btrfs_update_inode(trans, root, inode);
		if (ret) {
			err = ret;
			break;
		}
end_trans:
		nr = trans->blocks_used;
		btrfs_end_transaction(trans, root);
		trans = NULL;
		btrfs_btree_balance_dirty(root, nr);
	}

	if (ret == 0 && inode->i_nlink > 0) {
		trans->block_rsv = root->orphan_block_rsv;
		ret = btrfs_orphan_del(trans, inode);
		if (ret)
			err = ret;
	} else if (ret && inode->i_nlink > 0) {
		/*
		 * Failed to do the truncate, remove us from the in memory
		 * orphan list.
		 */
		ret = btrfs_orphan_del(NULL, inode);
	}

	if (trans) {
		trans->block_rsv = &root->fs_info->trans_block_rsv;
		ret = btrfs_update_inode(trans, root, inode);
		if (ret && !err)
			err = ret;

		nr = trans->blocks_used;
		ret = btrfs_end_transaction(trans, root);
		btrfs_btree_balance_dirty(root, nr);
	}

out:
	btrfs_free_block_rsv(root, rsv);

	if (ret && !err)
		err = ret;

	return err;
}

/*
 * create a new subvolume directory/inode (helper for the ioctl).
 */
int btrfs_create_subvol_root(struct btrfs_trans_handle *trans,
			     struct btrfs_root *new_root, u64 new_dirid)
{
	struct inode *inode;
	int err;
	u64 index = 0;

	inode = btrfs_new_inode(trans, new_root, NULL, "..", 2,
				new_dirid, new_dirid,
				S_IFDIR | (~current_umask() & S_IRWXUGO),
				&index);
	if (IS_ERR(inode))
		return PTR_ERR(inode);
	inode->i_op = &btrfs_dir_inode_operations;
	inode->i_fop = &btrfs_dir_file_operations;

	set_nlink(inode, 1);
	btrfs_i_size_write(inode, 0);

	err = btrfs_update_inode(trans, new_root, inode);

	iput(inode);
	return err;
}

struct inode *btrfs_alloc_inode(struct super_block *sb)
{
	struct btrfs_inode *ei;
	struct inode *inode;

	ei = kmem_cache_alloc(btrfs_inode_cachep, GFP_NOFS);
	if (!ei)
		return NULL;

	ei->root = NULL;
	ei->space_info = NULL;
	ei->generation = 0;
	ei->sequence = 0;
	ei->last_trans = 0;
	ei->last_sub_trans = 0;
	ei->logged_trans = 0;
	ei->delalloc_bytes = 0;
	ei->disk_i_size = 0;
	ei->flags = 0;
	ei->csum_bytes = 0;
	ei->index_cnt = (u64)-1;
	ei->last_unlink_trans = 0;

	spin_lock_init(&ei->lock);
	ei->outstanding_extents = 0;
	ei->reserved_extents = 0;

	ei->ordered_data_close = 0;
	ei->orphan_meta_reserved = 0;
	ei->dummy_inode = 0;
	ei->in_defrag = 0;
	ei->delalloc_meta_reserved = 0;
	ei->force_compress = BTRFS_COMPRESS_NONE;

	ei->delayed_node = NULL;

	inode = &ei->vfs_inode;
	extent_map_tree_init(&ei->extent_tree);
	extent_io_tree_init(&ei->io_tree, &inode->i_data);
	extent_io_tree_init(&ei->io_failure_tree, &inode->i_data);
	ei->io_tree.track_uptodate = 1;
	ei->io_failure_tree.track_uptodate = 1;
	mutex_init(&ei->log_mutex);
	mutex_init(&ei->delalloc_mutex);
	btrfs_ordered_inode_tree_init(&ei->ordered_tree);
	INIT_LIST_HEAD(&ei->i_orphan);
	INIT_LIST_HEAD(&ei->delalloc_inodes);
	INIT_LIST_HEAD(&ei->ordered_operations);
	RB_CLEAR_NODE(&ei->rb_node);

	return inode;
}

static void btrfs_i_callback(struct rcu_head *head)
{
	struct inode *inode = container_of(head, struct inode, i_rcu);
	kmem_cache_free(btrfs_inode_cachep, BTRFS_I(inode));
}

void btrfs_destroy_inode(struct inode *inode)
{
	struct btrfs_ordered_extent *ordered;
	struct btrfs_root *root = BTRFS_I(inode)->root;

	WARN_ON(!list_empty(&inode->i_dentry));
	WARN_ON(inode->i_data.nrpages);
	WARN_ON(BTRFS_I(inode)->outstanding_extents);
	WARN_ON(BTRFS_I(inode)->reserved_extents);
	WARN_ON(BTRFS_I(inode)->delalloc_bytes);
	WARN_ON(BTRFS_I(inode)->csum_bytes);

	/*
	 * This can happen where we create an inode, but somebody else also
	 * created the same inode and we need to destroy the one we already
	 * created.
	 */
	if (!root)
		goto free;

	/*
	 * Make sure we're properly removed from the ordered operation
	 * lists.
	 */
	smp_mb();
	if (!list_empty(&BTRFS_I(inode)->ordered_operations)) {
		spin_lock(&root->fs_info->ordered_extent_lock);
		list_del_init(&BTRFS_I(inode)->ordered_operations);
		spin_unlock(&root->fs_info->ordered_extent_lock);
	}

	spin_lock(&root->orphan_lock);
	if (!list_empty(&BTRFS_I(inode)->i_orphan)) {
		printk(KERN_INFO "BTRFS: inode %llu still on the orphan list\n",
		       (unsigned long long)btrfs_ino(inode));
		list_del_init(&BTRFS_I(inode)->i_orphan);
	}
	spin_unlock(&root->orphan_lock);

	while (1) {
		ordered = btrfs_lookup_first_ordered_extent(inode, (u64)-1);
		if (!ordered)
			break;
		else {
			printk(KERN_ERR "btrfs found ordered "
			       "extent %llu %llu on inode cleanup\n",
			       (unsigned long long)ordered->file_offset,
			       (unsigned long long)ordered->len);
			btrfs_remove_ordered_extent(inode, ordered);
			btrfs_put_ordered_extent(ordered);
			btrfs_put_ordered_extent(ordered);
		}
	}
	inode_tree_del(inode);
	btrfs_drop_extent_cache(inode, 0, (u64)-1, 0);
free:
	btrfs_remove_delayed_node(inode);
	call_rcu(&inode->i_rcu, btrfs_i_callback);
}

int btrfs_drop_inode(struct inode *inode)
{
	struct btrfs_root *root = BTRFS_I(inode)->root;

	if (btrfs_root_refs(&root->root_item) == 0 &&
	    !btrfs_is_free_space_inode(root, inode))
		return 1;
	else
		return generic_drop_inode(inode);
}

static void init_once(void *foo)
{
	struct btrfs_inode *ei = (struct btrfs_inode *) foo;

	inode_init_once(&ei->vfs_inode);
}

void btrfs_destroy_cachep(void)
{
	if (btrfs_inode_cachep)
		kmem_cache_destroy(btrfs_inode_cachep);
	if (btrfs_trans_handle_cachep)
		kmem_cache_destroy(btrfs_trans_handle_cachep);
	if (btrfs_transaction_cachep)
		kmem_cache_destroy(btrfs_transaction_cachep);
	if (btrfs_path_cachep)
		kmem_cache_destroy(btrfs_path_cachep);
	if (btrfs_free_space_cachep)
		kmem_cache_destroy(btrfs_free_space_cachep);
}

int btrfs_init_cachep(void)
{
	btrfs_inode_cachep = kmem_cache_create("btrfs_inode_cache",
			sizeof(struct btrfs_inode), 0,
			SLAB_RECLAIM_ACCOUNT | SLAB_MEM_SPREAD, init_once);
	if (!btrfs_inode_cachep)
		goto fail;

	btrfs_trans_handle_cachep = kmem_cache_create("btrfs_trans_handle_cache",
			sizeof(struct btrfs_trans_handle), 0,
			SLAB_RECLAIM_ACCOUNT | SLAB_MEM_SPREAD, NULL);
	if (!btrfs_trans_handle_cachep)
		goto fail;

	btrfs_transaction_cachep = kmem_cache_create("btrfs_transaction_cache",
			sizeof(struct btrfs_transaction), 0,
			SLAB_RECLAIM_ACCOUNT | SLAB_MEM_SPREAD, NULL);
	if (!btrfs_transaction_cachep)
		goto fail;

	btrfs_path_cachep = kmem_cache_create("btrfs_path_cache",
			sizeof(struct btrfs_path), 0,
			SLAB_RECLAIM_ACCOUNT | SLAB_MEM_SPREAD, NULL);
	if (!btrfs_path_cachep)
		goto fail;

	btrfs_free_space_cachep = kmem_cache_create("btrfs_free_space_cache",
			sizeof(struct btrfs_free_space), 0,
			SLAB_RECLAIM_ACCOUNT | SLAB_MEM_SPREAD, NULL);
	if (!btrfs_free_space_cachep)
		goto fail;

	return 0;
fail:
	btrfs_destroy_cachep();
	return -ENOMEM;
}

static int btrfs_getattr(struct vfsmount *mnt,
			 struct dentry *dentry, struct kstat *stat)
{
	struct inode *inode = dentry->d_inode;
	u32 blocksize = inode->i_sb->s_blocksize;

	generic_fillattr(inode, stat);
	stat->dev = BTRFS_I(inode)->root->anon_dev;
	stat->blksize = PAGE_CACHE_SIZE;
	stat->blocks = (ALIGN(inode_get_bytes(inode), blocksize) +
		ALIGN(BTRFS_I(inode)->delalloc_bytes, blocksize)) >> 9;
	return 0;
}

/*
 * If a file is moved, it will inherit the cow and compression flags of the new
 * directory.
 */
static void fixup_inode_flags(struct inode *dir, struct inode *inode)
{
	struct btrfs_inode *b_dir = BTRFS_I(dir);
	struct btrfs_inode *b_inode = BTRFS_I(inode);

	if (b_dir->flags & BTRFS_INODE_NODATACOW)
		b_inode->flags |= BTRFS_INODE_NODATACOW;
	else
		b_inode->flags &= ~BTRFS_INODE_NODATACOW;

	if (b_dir->flags & BTRFS_INODE_COMPRESS)
		b_inode->flags |= BTRFS_INODE_COMPRESS;
	else
		b_inode->flags &= ~BTRFS_INODE_COMPRESS;
}

static int btrfs_rename(struct inode *old_dir, struct dentry *old_dentry,
			   struct inode *new_dir, struct dentry *new_dentry)
{
	struct btrfs_trans_handle *trans;
	struct btrfs_root *root = BTRFS_I(old_dir)->root;
	struct btrfs_root *dest = BTRFS_I(new_dir)->root;
	struct inode *new_inode = new_dentry->d_inode;
	struct inode *old_inode = old_dentry->d_inode;
	struct timespec ctime = CURRENT_TIME;
	u64 index = 0;
	u64 root_objectid;
	int ret;
	u64 old_ino = btrfs_ino(old_inode);

	if (btrfs_ino(new_dir) == BTRFS_EMPTY_SUBVOL_DIR_OBJECTID)
		return -EPERM;

	/* we only allow rename subvolume link between subvolumes */
	if (old_ino != BTRFS_FIRST_FREE_OBJECTID && root != dest)
		return -EXDEV;

	if (old_ino == BTRFS_EMPTY_SUBVOL_DIR_OBJECTID ||
	    (new_inode && btrfs_ino(new_inode) == BTRFS_FIRST_FREE_OBJECTID))
		return -ENOTEMPTY;

	if (S_ISDIR(old_inode->i_mode) && new_inode &&
	    new_inode->i_size > BTRFS_EMPTY_DIR_SIZE)
		return -ENOTEMPTY;
	/*
	 * we're using rename to replace one file with another.
	 * and the replacement file is large.  Start IO on it now so
	 * we don't add too much work to the end of the transaction
	 */
	if (new_inode && S_ISREG(old_inode->i_mode) && new_inode->i_size &&
	    old_inode->i_size > BTRFS_ORDERED_OPERATIONS_FLUSH_LIMIT)
		filemap_flush(old_inode->i_mapping);

	/* close the racy window with snapshot create/destroy ioctl */
	if (old_ino == BTRFS_FIRST_FREE_OBJECTID)
		down_read(&root->fs_info->subvol_sem);
	/*
	 * We want to reserve the absolute worst case amount of items.  So if
	 * both inodes are subvols and we need to unlink them then that would
	 * require 4 item modifications, but if they are both normal inodes it
	 * would require 5 item modifications, so we'll assume their normal
	 * inodes.  So 5 * 2 is 10, plus 1 for the new link, so 11 total items
	 * should cover the worst case number of items we'll modify.
	 */
	trans = btrfs_start_transaction(root, 20);
	if (IS_ERR(trans)) {
                ret = PTR_ERR(trans);
                goto out_notrans;
        }

	if (dest != root)
		btrfs_record_root_in_trans(trans, dest);

	ret = btrfs_set_inode_index(new_dir, &index);
	if (ret)
		goto out_fail;

	if (unlikely(old_ino == BTRFS_FIRST_FREE_OBJECTID)) {
		/* force full log commit if subvolume involved. */
		root->fs_info->last_trans_log_full_commit = trans->transid;
	} else {
		ret = btrfs_insert_inode_ref(trans, dest,
					     new_dentry->d_name.name,
					     new_dentry->d_name.len,
					     old_ino,
					     btrfs_ino(new_dir), index);
		if (ret)
			goto out_fail;
		/*
		 * this is an ugly little race, but the rename is required
		 * to make sure that if we crash, the inode is either at the
		 * old name or the new one.  pinning the log transaction lets
		 * us make sure we don't allow a log commit to come in after
		 * we unlink the name but before we add the new name back in.
		 */
		btrfs_pin_log_trans(root);
	}
	/*
	 * make sure the inode gets flushed if it is replacing
	 * something.
	 */
	if (new_inode && new_inode->i_size && S_ISREG(old_inode->i_mode))
		btrfs_add_ordered_operation(trans, root, old_inode);

	old_dir->i_ctime = old_dir->i_mtime = ctime;
	new_dir->i_ctime = new_dir->i_mtime = ctime;
	old_inode->i_ctime = ctime;

	if (old_dentry->d_parent != new_dentry->d_parent)
		btrfs_record_unlink_dir(trans, old_dir, old_inode, 1);

	if (unlikely(old_ino == BTRFS_FIRST_FREE_OBJECTID)) {
		root_objectid = BTRFS_I(old_inode)->root->root_key.objectid;
		ret = btrfs_unlink_subvol(trans, root, old_dir, root_objectid,
					old_dentry->d_name.name,
					old_dentry->d_name.len);
	} else {
		ret = __btrfs_unlink_inode(trans, root, old_dir,
					old_dentry->d_inode,
					old_dentry->d_name.name,
					old_dentry->d_name.len);
		if (!ret)
			ret = btrfs_update_inode(trans, root, old_inode);
	}
	if (ret) {
		btrfs_abort_transaction(trans, root, ret);
		goto out_fail;
	}

	if (new_inode) {
		new_inode->i_ctime = CURRENT_TIME;
		if (unlikely(btrfs_ino(new_inode) ==
			     BTRFS_EMPTY_SUBVOL_DIR_OBJECTID)) {
			root_objectid = BTRFS_I(new_inode)->location.objectid;
			ret = btrfs_unlink_subvol(trans, dest, new_dir,
						root_objectid,
						new_dentry->d_name.name,
						new_dentry->d_name.len);
			BUG_ON(new_inode->i_nlink == 0);
		} else {
			ret = btrfs_unlink_inode(trans, dest, new_dir,
						 new_dentry->d_inode,
						 new_dentry->d_name.name,
						 new_dentry->d_name.len);
		}
		if (!ret && new_inode->i_nlink == 0) {
			ret = btrfs_orphan_add(trans, new_dentry->d_inode);
			BUG_ON(ret);
		}
		if (ret) {
			btrfs_abort_transaction(trans, root, ret);
			goto out_fail;
		}
	}

	fixup_inode_flags(new_dir, old_inode);

	ret = btrfs_add_link(trans, new_dir, old_inode,
			     new_dentry->d_name.name,
			     new_dentry->d_name.len, 0, index);
	if (ret) {
		btrfs_abort_transaction(trans, root, ret);
		goto out_fail;
	}

	if (old_ino != BTRFS_FIRST_FREE_OBJECTID) {
		struct dentry *parent = new_dentry->d_parent;
		btrfs_log_new_name(trans, old_inode, old_dir, parent);
		btrfs_end_log_trans(root);
	}
out_fail:
	btrfs_end_transaction(trans, root);
out_notrans:
	if (old_ino == BTRFS_FIRST_FREE_OBJECTID)
		up_read(&root->fs_info->subvol_sem);

	return ret;
}

/*
 * some fairly slow code that needs optimization. This walks the list
 * of all the inodes with pending delalloc and forces them to disk.
 */
int btrfs_start_delalloc_inodes(struct btrfs_root *root, int delay_iput)
{
	struct list_head *head = &root->fs_info->delalloc_inodes;
	struct btrfs_inode *binode;
	struct inode *inode;

	if (root->fs_info->sb->s_flags & MS_RDONLY)
		return -EROFS;

	spin_lock(&root->fs_info->delalloc_lock);
	while (!list_empty(head)) {
		binode = list_entry(head->next, struct btrfs_inode,
				    delalloc_inodes);
		inode = igrab(&binode->vfs_inode);
		if (!inode)
			list_del_init(&binode->delalloc_inodes);
		spin_unlock(&root->fs_info->delalloc_lock);
		if (inode) {
			filemap_flush(inode->i_mapping);
			if (delay_iput)
				btrfs_add_delayed_iput(inode);
			else
				iput(inode);
		}
		cond_resched();
		spin_lock(&root->fs_info->delalloc_lock);
	}
	spin_unlock(&root->fs_info->delalloc_lock);

	/* the filemap_flush will queue IO into the worker threads, but
	 * we have to make sure the IO is actually started and that
	 * ordered extents get created before we return
	 */
	atomic_inc(&root->fs_info->async_submit_draining);
	while (atomic_read(&root->fs_info->nr_async_submits) ||
	      atomic_read(&root->fs_info->async_delalloc_pages)) {
		wait_event(root->fs_info->async_submit_wait,
		   (atomic_read(&root->fs_info->nr_async_submits) == 0 &&
		    atomic_read(&root->fs_info->async_delalloc_pages) == 0));
	}
	atomic_dec(&root->fs_info->async_submit_draining);
	return 0;
}

static int btrfs_symlink(struct inode *dir, struct dentry *dentry,
			 const char *symname)
{
	struct btrfs_trans_handle *trans;
	struct btrfs_root *root = BTRFS_I(dir)->root;
	struct btrfs_path *path;
	struct btrfs_key key;
	struct inode *inode = NULL;
	int err;
	int drop_inode = 0;
	u64 objectid;
	u64 index = 0 ;
	int name_len;
	int datasize;
	unsigned long ptr;
	struct btrfs_file_extent_item *ei;
	struct extent_buffer *leaf;
	unsigned long nr = 0;

	name_len = strlen(symname) + 1;
	if (name_len > BTRFS_MAX_INLINE_DATA_SIZE(root))
		return -ENAMETOOLONG;

	/*
	 * 2 items for inode item and ref
	 * 2 items for dir items
	 * 1 item for xattr if selinux is on
	 */
	trans = btrfs_start_transaction(root, 5);
	if (IS_ERR(trans))
		return PTR_ERR(trans);

	err = btrfs_find_free_ino(root, &objectid);
	if (err)
		goto out_unlock;

	inode = btrfs_new_inode(trans, root, dir, dentry->d_name.name,
				dentry->d_name.len, btrfs_ino(dir), objectid,
				S_IFLNK|S_IRWXUGO, &index);
	if (IS_ERR(inode)) {
		err = PTR_ERR(inode);
		goto out_unlock;
	}

	err = btrfs_init_inode_security(trans, inode, dir, &dentry->d_name);
	if (err) {
		drop_inode = 1;
		goto out_unlock;
	}

	/*
	* If the active LSM wants to access the inode during
	* d_instantiate it needs these. Smack checks to see
	* if the filesystem supports xattrs by looking at the
	* ops vector.
	*/
	inode->i_fop = &btrfs_file_operations;
	inode->i_op = &btrfs_file_inode_operations;

	err = btrfs_add_nondir(trans, dir, dentry, inode, 0, index);
	if (err)
		drop_inode = 1;
	else {
		inode->i_mapping->a_ops = &btrfs_aops;
		inode->i_mapping->backing_dev_info = &root->fs_info->bdi;
		BTRFS_I(inode)->io_tree.ops = &btrfs_extent_io_ops;
	}
	if (drop_inode)
		goto out_unlock;

	path = btrfs_alloc_path();
	if (!path) {
		err = -ENOMEM;
		drop_inode = 1;
		goto out_unlock;
	}
	key.objectid = btrfs_ino(inode);
	key.offset = 0;
	btrfs_set_key_type(&key, BTRFS_EXTENT_DATA_KEY);
	datasize = btrfs_file_extent_calc_inline_size(name_len);
	err = btrfs_insert_empty_item(trans, root, path, &key,
				      datasize);
	if (err) {
		drop_inode = 1;
		btrfs_free_path(path);
		goto out_unlock;
	}
	leaf = path->nodes[0];
	ei = btrfs_item_ptr(leaf, path->slots[0],
			    struct btrfs_file_extent_item);
	btrfs_set_file_extent_generation(leaf, ei, trans->transid);
	btrfs_set_file_extent_type(leaf, ei,
				   BTRFS_FILE_EXTENT_INLINE);
	btrfs_set_file_extent_encryption(leaf, ei, 0);
	btrfs_set_file_extent_compression(leaf, ei, 0);
	btrfs_set_file_extent_other_encoding(leaf, ei, 0);
	btrfs_set_file_extent_ram_bytes(leaf, ei, name_len);

	ptr = btrfs_file_extent_inline_start(ei);
	write_extent_buffer(leaf, symname, ptr, name_len);
	btrfs_mark_buffer_dirty(leaf);
	btrfs_free_path(path);

	inode->i_op = &btrfs_symlink_inode_operations;
	inode->i_mapping->a_ops = &btrfs_symlink_aops;
	inode->i_mapping->backing_dev_info = &root->fs_info->bdi;
	inode_set_bytes(inode, name_len);
	btrfs_i_size_write(inode, name_len - 1);
	err = btrfs_update_inode(trans, root, inode);
	if (err)
		drop_inode = 1;

out_unlock:
	if (!err)
		d_instantiate(dentry, inode);
	nr = trans->blocks_used;
	btrfs_end_transaction(trans, root);
	if (drop_inode) {
		inode_dec_link_count(inode);
		iput(inode);
	}
	btrfs_btree_balance_dirty(root, nr);
	return err;
}

static int __btrfs_prealloc_file_range(struct inode *inode, int mode,
				       u64 start, u64 num_bytes, u64 min_size,
				       loff_t actual_len, u64 *alloc_hint,
				       struct btrfs_trans_handle *trans)
{
	struct btrfs_root *root = BTRFS_I(inode)->root;
	struct btrfs_key ins;
	u64 cur_offset = start;
	u64 i_size;
	int ret = 0;
	bool own_trans = true;

	if (trans)
		own_trans = false;
	while (num_bytes > 0) {
		if (own_trans) {
			trans = btrfs_start_transaction(root, 3);
			if (IS_ERR(trans)) {
				ret = PTR_ERR(trans);
				break;
			}
		}

		ret = btrfs_reserve_extent(trans, root, num_bytes, min_size,
					   0, *alloc_hint, &ins, 1);
		if (ret) {
			if (own_trans)
				btrfs_end_transaction(trans, root);
			break;
		}

		ret = insert_reserved_file_extent(trans, inode,
						  cur_offset, ins.objectid,
						  ins.offset, ins.offset,
						  ins.offset, 0, 0, 0,
						  BTRFS_FILE_EXTENT_PREALLOC);
		if (ret) {
			btrfs_abort_transaction(trans, root, ret);
			if (own_trans)
				btrfs_end_transaction(trans, root);
			break;
		}
		btrfs_drop_extent_cache(inode, cur_offset,
					cur_offset + ins.offset -1, 0);

		num_bytes -= ins.offset;
		cur_offset += ins.offset;
		*alloc_hint = ins.objectid + ins.offset;

		inode->i_ctime = CURRENT_TIME;
		BTRFS_I(inode)->flags |= BTRFS_INODE_PREALLOC;
		if (!(mode & FALLOC_FL_KEEP_SIZE) &&
		    (actual_len > inode->i_size) &&
		    (cur_offset > inode->i_size)) {
			if (cur_offset > actual_len)
				i_size = actual_len;
			else
				i_size = cur_offset;
			i_size_write(inode, i_size);
			btrfs_ordered_update_i_size(inode, i_size, NULL);
		}

		ret = btrfs_update_inode(trans, root, inode);

		if (ret) {
			btrfs_abort_transaction(trans, root, ret);
			if (own_trans)
				btrfs_end_transaction(trans, root);
			break;
		}

		if (own_trans)
			btrfs_end_transaction(trans, root);
	}
	return ret;
}

int btrfs_prealloc_file_range(struct inode *inode, int mode,
			      u64 start, u64 num_bytes, u64 min_size,
			      loff_t actual_len, u64 *alloc_hint)
{
	return __btrfs_prealloc_file_range(inode, mode, start, num_bytes,
					   min_size, actual_len, alloc_hint,
					   NULL);
}

int btrfs_prealloc_file_range_trans(struct inode *inode,
				    struct btrfs_trans_handle *trans, int mode,
				    u64 start, u64 num_bytes, u64 min_size,
				    loff_t actual_len, u64 *alloc_hint)
{
	return __btrfs_prealloc_file_range(inode, mode, start, num_bytes,
					   min_size, actual_len, alloc_hint, trans);
}

static int btrfs_set_page_dirty(struct page *page)
{
	return __set_page_dirty_nobuffers(page);
}

static int btrfs_permission(struct inode *inode, int mask)
{
	struct btrfs_root *root = BTRFS_I(inode)->root;
	umode_t mode = inode->i_mode;

	if (mask & MAY_WRITE &&
	    (S_ISREG(mode) || S_ISDIR(mode) || S_ISLNK(mode))) {
		if (btrfs_root_readonly(root))
			return -EROFS;
		if (BTRFS_I(inode)->flags & BTRFS_INODE_READONLY)
			return -EACCES;
	}
	return generic_permission(inode, mask);
}

static const struct inode_operations btrfs_dir_inode_operations = {
	.getattr	= btrfs_getattr,
	.lookup		= btrfs_lookup,
	.create		= btrfs_create,
	.unlink		= btrfs_unlink,
	.link		= btrfs_link,
	.mkdir		= btrfs_mkdir,
	.rmdir		= btrfs_rmdir,
	.rename		= btrfs_rename,
	.symlink	= btrfs_symlink,
	.setattr	= btrfs_setattr,
	.mknod		= btrfs_mknod,
	.setxattr	= btrfs_setxattr,
	.getxattr	= btrfs_getxattr,
	.listxattr	= btrfs_listxattr,
	.removexattr	= btrfs_removexattr,
	.permission	= btrfs_permission,
	.get_acl	= btrfs_get_acl,
};
static const struct inode_operations btrfs_dir_ro_inode_operations = {
	.lookup		= btrfs_lookup,
	.permission	= btrfs_permission,
	.get_acl	= btrfs_get_acl,
};

static const struct file_operations btrfs_dir_file_operations = {
	.llseek		= generic_file_llseek,
	.read		= generic_read_dir,
	.readdir	= btrfs_real_readdir,
	.unlocked_ioctl	= btrfs_ioctl,
#ifdef CONFIG_COMPAT
	.compat_ioctl	= btrfs_ioctl,
#endif
	.release        = btrfs_release_file,
	.fsync		= btrfs_sync_file,
};

static struct extent_io_ops btrfs_extent_io_ops = {
	.fill_delalloc = run_delalloc_range,
	.submit_bio_hook = btrfs_submit_bio_hook,
	.merge_bio_hook = btrfs_merge_bio_hook,
	.readpage_end_io_hook = btrfs_readpage_end_io_hook,
	.writepage_end_io_hook = btrfs_writepage_end_io_hook,
	.writepage_start_hook = btrfs_writepage_start_hook,
	.set_bit_hook = btrfs_set_bit_hook,
	.clear_bit_hook = btrfs_clear_bit_hook,
	.merge_extent_hook = btrfs_merge_extent_hook,
	.split_extent_hook = btrfs_split_extent_hook,
};

/*
 * btrfs doesn't support the bmap operation because swapfiles
 * use bmap to make a mapping of extents in the file.  They assume
 * these extents won't change over the life of the file and they
 * use the bmap result to do IO directly to the drive.
 *
 * the btrfs bmap call would return logical addresses that aren't
 * suitable for IO and they also will change frequently as COW
 * operations happen.  So, swapfile + btrfs == corruption.
 *
 * For now we're avoiding this by dropping bmap.
 */
static const struct address_space_operations btrfs_aops = {
	.readpage	= btrfs_readpage,
	.writepage	= btrfs_writepage,
	.writepages	= btrfs_writepages,
	.readpages	= btrfs_readpages,
	.direct_IO	= btrfs_direct_IO,
	.invalidatepage = btrfs_invalidatepage,
	.releasepage	= btrfs_releasepage,
	.set_page_dirty	= btrfs_set_page_dirty,
	.error_remove_page = generic_error_remove_page,
};

static const struct address_space_operations btrfs_symlink_aops = {
	.readpage	= btrfs_readpage,
	.writepage	= btrfs_writepage,
	.invalidatepage = btrfs_invalidatepage,
	.releasepage	= btrfs_releasepage,
};

static const struct inode_operations btrfs_file_inode_operations = {
	.getattr	= btrfs_getattr,
	.setattr	= btrfs_setattr,
	.setxattr	= btrfs_setxattr,
	.getxattr	= btrfs_getxattr,
	.listxattr      = btrfs_listxattr,
	.removexattr	= btrfs_removexattr,
	.permission	= btrfs_permission,
	.fiemap		= btrfs_fiemap,
	.get_acl	= btrfs_get_acl,
};
static const struct inode_operations btrfs_special_inode_operations = {
	.getattr	= btrfs_getattr,
	.setattr	= btrfs_setattr,
	.permission	= btrfs_permission,
	.setxattr	= btrfs_setxattr,
	.getxattr	= btrfs_getxattr,
	.listxattr	= btrfs_listxattr,
	.removexattr	= btrfs_removexattr,
	.get_acl	= btrfs_get_acl,
};
static const struct inode_operations btrfs_symlink_inode_operations = {
	.readlink	= generic_readlink,
	.follow_link	= page_follow_link_light,
	.put_link	= page_put_link,
	.getattr	= btrfs_getattr,
	.setattr	= btrfs_setattr,
	.permission	= btrfs_permission,
	.setxattr	= btrfs_setxattr,
	.getxattr	= btrfs_getxattr,
	.listxattr	= btrfs_listxattr,
	.removexattr	= btrfs_removexattr,
	.get_acl	= btrfs_get_acl,
};

const struct dentry_operations btrfs_dentry_operations = {
	.d_delete	= btrfs_dentry_delete,
	.d_release	= btrfs_dentry_release,
};<|MERGE_RESOLUTION|>--- conflicted
+++ resolved
@@ -652,25 +652,14 @@
 			    async_extent->start + async_extent->ram_size - 1);
 
 		trans = btrfs_join_transaction(root);
-<<<<<<< HEAD
-		if (IS_ERR(trans))
-			ret = PTR_ERR(trans);
-		else {
-=======
 		if (IS_ERR(trans)) {
 			ret = PTR_ERR(trans);
 		} else {
->>>>>>> dd775ae2
 			trans->block_rsv = &root->fs_info->delalloc_block_rsv;
 			ret = btrfs_reserve_extent(trans, root,
 					   async_extent->compressed_size,
 					   async_extent->compressed_size,
-<<<<<<< HEAD
-					   0, alloc_hint,
-					   (u64)-1, &ins, 1);
-=======
 					   0, alloc_hint, &ins, 1);
->>>>>>> dd775ae2
 			if (ret)
 				btrfs_abort_transaction(trans, root, ret);
 			btrfs_end_transaction(trans, root);
@@ -855,16 +844,9 @@
 	ret = 0;
 
 	/* if this is a small write inside eof, kick off defrag */
-<<<<<<< HEAD
-	if (end <= BTRFS_I(inode)->disk_i_size && num_bytes < 64 * 1024) {
-		ret = btrfs_add_inode_defrag(trans, inode);
-		BUG_ON(ret); /* -ENOMEM */
-	}
-=======
 	if (num_bytes < 64 * 1024 &&
 	    (start > 0 || end + 1 < BTRFS_I(inode)->disk_i_size))
 		btrfs_add_inode_defrag(trans, inode);
->>>>>>> dd775ae2
 
 	if (start == 0) {
 		/* lets try to make an inline extent */
@@ -903,11 +885,7 @@
 		cur_alloc_size = disk_num_bytes;
 		ret = btrfs_reserve_extent(trans, root, cur_alloc_size,
 					   root->sectorsize, 0, alloc_hint,
-<<<<<<< HEAD
-					   (u64)-1, &ins, 1);
-=======
 					   &ins, 1);
->>>>>>> dd775ae2
 		if (ret < 0) {
 			btrfs_abort_transaction(trans, root, ret);
 			goto out_unlock;
