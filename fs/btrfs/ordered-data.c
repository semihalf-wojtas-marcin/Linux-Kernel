/*
 * Copyright (C) 2007 Oracle.  All rights reserved.
 *
 * This program is free software; you can redistribute it and/or
 * modify it under the terms of the GNU General Public
 * License v2 as published by the Free Software Foundation.
 *
 * This program is distributed in the hope that it will be useful,
 * but WITHOUT ANY WARRANTY; without even the implied warranty of
 * MERCHANTABILITY or FITNESS FOR A PARTICULAR PURPOSE.  See the GNU
 * General Public License for more details.
 *
 * You should have received a copy of the GNU General Public
 * License along with this program; if not, write to the
 * Free Software Foundation, Inc., 59 Temple Place - Suite 330,
 * Boston, MA 021110-1307, USA.
 */

#include <linux/slab.h>
#include <linux/blkdev.h>
#include <linux/writeback.h>
#include <linux/pagevec.h>
#include "ctree.h"
#include "transaction.h"
#include "btrfs_inode.h"
#include "extent_io.h"

static u64 entry_end(struct btrfs_ordered_extent *entry)
{
	if (entry->file_offset + entry->len < entry->file_offset)
		return (u64)-1;
	return entry->file_offset + entry->len;
}

/* returns NULL if the insertion worked, or it returns the node it did find
 * in the tree
 */
static struct rb_node *tree_insert(struct rb_root *root, u64 file_offset,
				   struct rb_node *node)
{
	struct rb_node **p = &root->rb_node;
	struct rb_node *parent = NULL;
	struct btrfs_ordered_extent *entry;

	while (*p) {
		parent = *p;
		entry = rb_entry(parent, struct btrfs_ordered_extent, rb_node);

		if (file_offset < entry->file_offset)
			p = &(*p)->rb_left;
		else if (file_offset >= entry_end(entry))
			p = &(*p)->rb_right;
		else
			return parent;
	}

	rb_link_node(node, parent, p);
	rb_insert_color(node, root);
	return NULL;
}

static void ordered_data_tree_panic(struct inode *inode, int errno,
<<<<<<< HEAD
				    u64 offset)
=======
					       u64 offset)
>>>>>>> dd775ae2
{
	struct btrfs_fs_info *fs_info = btrfs_sb(inode->i_sb);
	btrfs_panic(fs_info, errno, "Inconsistency in ordered tree at offset "
		    "%llu\n", (unsigned long long)offset);
}

/*
 * look for a given offset in the tree, and if it can't be found return the
 * first lesser offset
 */
static struct rb_node *__tree_search(struct rb_root *root, u64 file_offset,
				     struct rb_node **prev_ret)
{
	struct rb_node *n = root->rb_node;
	struct rb_node *prev = NULL;
	struct rb_node *test;
	struct btrfs_ordered_extent *entry;
	struct btrfs_ordered_extent *prev_entry = NULL;

	while (n) {
		entry = rb_entry(n, struct btrfs_ordered_extent, rb_node);
		prev = n;
		prev_entry = entry;

		if (file_offset < entry->file_offset)
			n = n->rb_left;
		else if (file_offset >= entry_end(entry))
			n = n->rb_right;
		else
			return n;
	}
	if (!prev_ret)
		return NULL;

	while (prev && file_offset >= entry_end(prev_entry)) {
		test = rb_next(prev);
		if (!test)
			break;
		prev_entry = rb_entry(test, struct btrfs_ordered_extent,
				      rb_node);
		if (file_offset < entry_end(prev_entry))
			break;

		prev = test;
	}
	if (prev)
		prev_entry = rb_entry(prev, struct btrfs_ordered_extent,
				      rb_node);
	while (prev && file_offset < entry_end(prev_entry)) {
		test = rb_prev(prev);
		if (!test)
			break;
		prev_entry = rb_entry(test, struct btrfs_ordered_extent,
				      rb_node);
		prev = test;
	}
	*prev_ret = prev;
	return NULL;
}

/*
 * helper to check if a given offset is inside a given entry
 */
static int offset_in_entry(struct btrfs_ordered_extent *entry, u64 file_offset)
{
	if (file_offset < entry->file_offset ||
	    entry->file_offset + entry->len <= file_offset)
		return 0;
	return 1;
}

static int range_overlaps(struct btrfs_ordered_extent *entry, u64 file_offset,
			  u64 len)
{
	if (file_offset + len <= entry->file_offset ||
	    entry->file_offset + entry->len <= file_offset)
		return 0;
	return 1;
}

/*
 * look find the first ordered struct that has this offset, otherwise
 * the first one less than this offset
 */
static inline struct rb_node *tree_search(struct btrfs_ordered_inode_tree *tree,
					  u64 file_offset)
{
	struct rb_root *root = &tree->tree;
	struct rb_node *prev = NULL;
	struct rb_node *ret;
	struct btrfs_ordered_extent *entry;

	if (tree->last) {
		entry = rb_entry(tree->last, struct btrfs_ordered_extent,
				 rb_node);
		if (offset_in_entry(entry, file_offset))
			return tree->last;
	}
	ret = __tree_search(root, file_offset, &prev);
	if (!ret)
		ret = prev;
	if (ret)
		tree->last = ret;
	return ret;
}

/* allocate and add a new ordered_extent into the per-inode tree.
 * file_offset is the logical offset in the file
 *
 * start is the disk block number of an extent already reserved in the
 * extent allocation tree
 *
 * len is the length of the extent
 *
 * The tree is given a single reference on the ordered extent that was
 * inserted.
 */
static int __btrfs_add_ordered_extent(struct inode *inode, u64 file_offset,
				      u64 start, u64 len, u64 disk_len,
				      int type, int dio, int compress_type)
{
	struct btrfs_ordered_inode_tree *tree;
	struct rb_node *node;
	struct btrfs_ordered_extent *entry;

	tree = &BTRFS_I(inode)->ordered_tree;
	entry = kzalloc(sizeof(*entry), GFP_NOFS);
	if (!entry)
		return -ENOMEM;

	entry->file_offset = file_offset;
	entry->start = start;
	entry->len = len;
	entry->disk_len = disk_len;
	entry->bytes_left = len;
	entry->inode = inode;
	entry->compress_type = compress_type;
	if (type != BTRFS_ORDERED_IO_DONE && type != BTRFS_ORDERED_COMPLETE)
		set_bit(type, &entry->flags);

	if (dio)
		set_bit(BTRFS_ORDERED_DIRECT, &entry->flags);

	/* one ref for the tree */
	atomic_set(&entry->refs, 1);
	init_waitqueue_head(&entry->wait);
	INIT_LIST_HEAD(&entry->list);
	INIT_LIST_HEAD(&entry->root_extent_list);

	trace_btrfs_ordered_extent_add(inode, entry);

	spin_lock(&tree->lock);
	node = tree_insert(&tree->tree, file_offset,
			   &entry->rb_node);
	if (node)
		ordered_data_tree_panic(inode, -EEXIST, file_offset);
	spin_unlock(&tree->lock);

	spin_lock(&BTRFS_I(inode)->root->fs_info->ordered_extent_lock);
	list_add_tail(&entry->root_extent_list,
		      &BTRFS_I(inode)->root->fs_info->ordered_extents);
	spin_unlock(&BTRFS_I(inode)->root->fs_info->ordered_extent_lock);

	return 0;
}

int btrfs_add_ordered_extent(struct inode *inode, u64 file_offset,
			     u64 start, u64 len, u64 disk_len, int type)
{
	return __btrfs_add_ordered_extent(inode, file_offset, start, len,
					  disk_len, type, 0,
					  BTRFS_COMPRESS_NONE);
}

int btrfs_add_ordered_extent_dio(struct inode *inode, u64 file_offset,
				 u64 start, u64 len, u64 disk_len, int type)
{
	return __btrfs_add_ordered_extent(inode, file_offset, start, len,
					  disk_len, type, 1,
					  BTRFS_COMPRESS_NONE);
}

int btrfs_add_ordered_extent_compress(struct inode *inode, u64 file_offset,
				      u64 start, u64 len, u64 disk_len,
				      int type, int compress_type)
{
	return __btrfs_add_ordered_extent(inode, file_offset, start, len,
					  disk_len, type, 0,
					  compress_type);
}

/*
 * Add a struct btrfs_ordered_sum into the list of checksums to be inserted
 * when an ordered extent is finished.  If the list covers more than one
 * ordered extent, it is split across multiples.
 */
void btrfs_add_ordered_sum(struct inode *inode,
			   struct btrfs_ordered_extent *entry,
			   struct btrfs_ordered_sum *sum)
{
	struct btrfs_ordered_inode_tree *tree;

	tree = &BTRFS_I(inode)->ordered_tree;
	spin_lock(&tree->lock);
	list_add_tail(&sum->list, &entry->list);
	spin_unlock(&tree->lock);
}

/*
 * this is used to account for finished IO across a given range
 * of the file.  The IO may span ordered extents.  If
 * a given ordered_extent is completely done, 1 is returned, otherwise
 * 0.
 *
 * test_and_set_bit on a flag in the struct btrfs_ordered_extent is used
 * to make sure this function only returns 1 once for a given ordered extent.
 *
 * file_offset is updated to one byte past the range that is recorded as
 * complete.  This allows you to walk forward in the file.
 */
int btrfs_dec_test_first_ordered_pending(struct inode *inode,
				   struct btrfs_ordered_extent **cached,
				   u64 *file_offset, u64 io_size)
{
	struct btrfs_ordered_inode_tree *tree;
	struct rb_node *node;
	struct btrfs_ordered_extent *entry = NULL;
	int ret;
	u64 dec_end;
	u64 dec_start;
	u64 to_dec;

	tree = &BTRFS_I(inode)->ordered_tree;
	spin_lock(&tree->lock);
	node = tree_search(tree, *file_offset);
	if (!node) {
		ret = 1;
		goto out;
	}

	entry = rb_entry(node, struct btrfs_ordered_extent, rb_node);
	if (!offset_in_entry(entry, *file_offset)) {
		ret = 1;
		goto out;
	}

	dec_start = max(*file_offset, entry->file_offset);
	dec_end = min(*file_offset + io_size, entry->file_offset +
		      entry->len);
	*file_offset = dec_end;
	if (dec_start > dec_end) {
		printk(KERN_CRIT "bad ordering dec_start %llu end %llu\n",
		       (unsigned long long)dec_start,
		       (unsigned long long)dec_end);
	}
	to_dec = dec_end - dec_start;
	if (to_dec > entry->bytes_left) {
		printk(KERN_CRIT "bad ordered accounting left %llu size %llu\n",
		       (unsigned long long)entry->bytes_left,
		       (unsigned long long)to_dec);
	}
	entry->bytes_left -= to_dec;
	if (entry->bytes_left == 0)
		ret = test_and_set_bit(BTRFS_ORDERED_IO_DONE, &entry->flags);
	else
		ret = 1;
out:
	if (!ret && cached && entry) {
		*cached = entry;
		atomic_inc(&entry->refs);
	}
	spin_unlock(&tree->lock);
	return ret == 0;
}

/*
 * this is used to account for finished IO across a given range
 * of the file.  The IO should not span ordered extents.  If
 * a given ordered_extent is completely done, 1 is returned, otherwise
 * 0.
 *
 * test_and_set_bit on a flag in the struct btrfs_ordered_extent is used
 * to make sure this function only returns 1 once for a given ordered extent.
 */
int btrfs_dec_test_ordered_pending(struct inode *inode,
				   struct btrfs_ordered_extent **cached,
				   u64 file_offset, u64 io_size)
{
	struct btrfs_ordered_inode_tree *tree;
	struct rb_node *node;
	struct btrfs_ordered_extent *entry = NULL;
	int ret;

	tree = &BTRFS_I(inode)->ordered_tree;
	spin_lock(&tree->lock);
	node = tree_search(tree, file_offset);
	if (!node) {
		ret = 1;
		goto out;
	}

	entry = rb_entry(node, struct btrfs_ordered_extent, rb_node);
	if (!offset_in_entry(entry, file_offset)) {
		ret = 1;
		goto out;
	}

	if (io_size > entry->bytes_left) {
		printk(KERN_CRIT "bad ordered accounting left %llu size %llu\n",
		       (unsigned long long)entry->bytes_left,
		       (unsigned long long)io_size);
	}
	entry->bytes_left -= io_size;
	if (entry->bytes_left == 0)
		ret = test_and_set_bit(BTRFS_ORDERED_IO_DONE, &entry->flags);
	else
		ret = 1;
out:
	if (!ret && cached && entry) {
		*cached = entry;
		atomic_inc(&entry->refs);
	}
	spin_unlock(&tree->lock);
	return ret == 0;
}

/*
 * used to drop a reference on an ordered extent.  This will free
 * the extent if the last reference is dropped
 */
void btrfs_put_ordered_extent(struct btrfs_ordered_extent *entry)
{
	struct list_head *cur;
	struct btrfs_ordered_sum *sum;

	trace_btrfs_ordered_extent_put(entry->inode, entry);

	if (atomic_dec_and_test(&entry->refs)) {
		while (!list_empty(&entry->list)) {
			cur = entry->list.next;
			sum = list_entry(cur, struct btrfs_ordered_sum, list);
			list_del(&sum->list);
			kfree(sum);
		}
		kfree(entry);
	}
}

/*
 * remove an ordered extent from the tree.  No references are dropped
 * and you must wake_up entry->wait.  You must hold the tree lock
 * while you call this function.
 */
static void __btrfs_remove_ordered_extent(struct inode *inode,
					  struct btrfs_ordered_extent *entry)
{
	struct btrfs_ordered_inode_tree *tree;
	struct btrfs_root *root = BTRFS_I(inode)->root;
	struct rb_node *node;

	tree = &BTRFS_I(inode)->ordered_tree;
	node = &entry->rb_node;
	rb_erase(node, &tree->tree);
	tree->last = NULL;
	set_bit(BTRFS_ORDERED_COMPLETE, &entry->flags);

	spin_lock(&root->fs_info->ordered_extent_lock);
	list_del_init(&entry->root_extent_list);

	trace_btrfs_ordered_extent_remove(inode, entry);

	/*
	 * we have no more ordered extents for this inode and
	 * no dirty pages.  We can safely remove it from the
	 * list of ordered extents
	 */
	if (RB_EMPTY_ROOT(&tree->tree) &&
	    !mapping_tagged(inode->i_mapping, PAGECACHE_TAG_DIRTY)) {
		list_del_init(&BTRFS_I(inode)->ordered_operations);
	}
	spin_unlock(&root->fs_info->ordered_extent_lock);
}

/*
 * remove an ordered extent from the tree.  No references are dropped
 * but any waiters are woken.
 */
void btrfs_remove_ordered_extent(struct inode *inode,
				 struct btrfs_ordered_extent *entry)
{
	struct btrfs_ordered_inode_tree *tree;

	tree = &BTRFS_I(inode)->ordered_tree;
	spin_lock(&tree->lock);
	__btrfs_remove_ordered_extent(inode, entry);
	spin_unlock(&tree->lock);
	wake_up(&entry->wait);
}

/*
 * wait for all the ordered extents in a root.  This is done when balancing
 * space between drives.
 */
void btrfs_wait_ordered_extents(struct btrfs_root *root,
				int nocow_only, int delay_iput)
{
	struct list_head splice;
	struct list_head *cur;
	struct btrfs_ordered_extent *ordered;
	struct inode *inode;

	INIT_LIST_HEAD(&splice);

	spin_lock(&root->fs_info->ordered_extent_lock);
	list_splice_init(&root->fs_info->ordered_extents, &splice);
	while (!list_empty(&splice)) {
		cur = splice.next;
		ordered = list_entry(cur, struct btrfs_ordered_extent,
				     root_extent_list);
		if (nocow_only &&
		    !test_bit(BTRFS_ORDERED_NOCOW, &ordered->flags) &&
		    !test_bit(BTRFS_ORDERED_PREALLOC, &ordered->flags)) {
			list_move(&ordered->root_extent_list,
				  &root->fs_info->ordered_extents);
			cond_resched_lock(&root->fs_info->ordered_extent_lock);
			continue;
		}

		list_del_init(&ordered->root_extent_list);
		atomic_inc(&ordered->refs);

		/*
		 * the inode may be getting freed (in sys_unlink path).
		 */
		inode = igrab(ordered->inode);

		spin_unlock(&root->fs_info->ordered_extent_lock);

		if (inode) {
			btrfs_start_ordered_extent(inode, ordered, 1);
			btrfs_put_ordered_extent(ordered);
			if (delay_iput)
				btrfs_add_delayed_iput(inode);
			else
				iput(inode);
		} else {
			btrfs_put_ordered_extent(ordered);
		}

		spin_lock(&root->fs_info->ordered_extent_lock);
	}
	spin_unlock(&root->fs_info->ordered_extent_lock);
}

/*
 * this is used during transaction commit to write all the inodes
 * added to the ordered operation list.  These files must be fully on
 * disk before the transaction commits.
 *
 * we have two modes here, one is to just start the IO via filemap_flush
 * and the other is to wait for all the io.  When we wait, we have an
 * extra check to make sure the ordered operation list really is empty
 * before we return
 */
void btrfs_run_ordered_operations(struct btrfs_root *root, int wait)
{
	struct btrfs_inode *btrfs_inode;
	struct inode *inode;
	struct list_head splice;

	INIT_LIST_HEAD(&splice);

	mutex_lock(&root->fs_info->ordered_operations_mutex);
	spin_lock(&root->fs_info->ordered_extent_lock);
again:
	list_splice_init(&root->fs_info->ordered_operations, &splice);

	while (!list_empty(&splice)) {
		btrfs_inode = list_entry(splice.next, struct btrfs_inode,
				   ordered_operations);

		inode = &btrfs_inode->vfs_inode;

		list_del_init(&btrfs_inode->ordered_operations);

		/*
		 * the inode may be getting freed (in sys_unlink path).
		 */
		inode = igrab(inode);

		if (!wait && inode) {
			list_add_tail(&BTRFS_I(inode)->ordered_operations,
			      &root->fs_info->ordered_operations);
		}
		spin_unlock(&root->fs_info->ordered_extent_lock);

		if (inode) {
			if (wait)
				btrfs_wait_ordered_range(inode, 0, (u64)-1);
			else
				filemap_flush(inode->i_mapping);
			btrfs_add_delayed_iput(inode);
		}

		cond_resched();
		spin_lock(&root->fs_info->ordered_extent_lock);
	}
	if (wait && !list_empty(&root->fs_info->ordered_operations))
		goto again;

	spin_unlock(&root->fs_info->ordered_extent_lock);
	mutex_unlock(&root->fs_info->ordered_operations_mutex);
}

/*
 * Used to start IO or wait for a given ordered extent to finish.
 *
 * If wait is one, this effectively waits on page writeback for all the pages
 * in the extent, and it waits on the io completion code to insert
 * metadata into the btree corresponding to the extent
 */
void btrfs_start_ordered_extent(struct inode *inode,
				       struct btrfs_ordered_extent *entry,
				       int wait)
{
	u64 start = entry->file_offset;
	u64 end = start + entry->len - 1;

	trace_btrfs_ordered_extent_start(inode, entry);

	/*
	 * pages in the range can be dirty, clean or writeback.  We
	 * start IO on any dirty ones so the wait doesn't stall waiting
	 * for pdflush to find them
	 */
	if (!test_bit(BTRFS_ORDERED_DIRECT, &entry->flags))
		filemap_fdatawrite_range(inode->i_mapping, start, end);
	if (wait) {
		wait_event(entry->wait, test_bit(BTRFS_ORDERED_COMPLETE,
						 &entry->flags));
	}
}

/*
 * Used to wait on ordered extents across a large range of bytes.
 */
void btrfs_wait_ordered_range(struct inode *inode, u64 start, u64 len)
{
	u64 end;
	u64 orig_end;
	struct btrfs_ordered_extent *ordered;
	int found;

	if (start + len < start) {
		orig_end = INT_LIMIT(loff_t);
	} else {
		orig_end = start + len - 1;
		if (orig_end > INT_LIMIT(loff_t))
			orig_end = INT_LIMIT(loff_t);
	}
again:
	/* start IO across the range first to instantiate any delalloc
	 * extents
	 */
	filemap_fdatawrite_range(inode->i_mapping, start, orig_end);

	/* The compression code will leave pages locked but return from
	 * writepage without setting the page writeback.  Starting again
	 * with WB_SYNC_ALL will end up waiting for the IO to actually start.
	 */
	filemap_fdatawrite_range(inode->i_mapping, start, orig_end);

	filemap_fdatawait_range(inode->i_mapping, start, orig_end);

	end = orig_end;
	found = 0;
	while (1) {
		ordered = btrfs_lookup_first_ordered_extent(inode, end);
		if (!ordered)
			break;
		if (ordered->file_offset > orig_end) {
			btrfs_put_ordered_extent(ordered);
			break;
		}
		if (ordered->file_offset + ordered->len < start) {
			btrfs_put_ordered_extent(ordered);
			break;
		}
		found++;
		btrfs_start_ordered_extent(inode, ordered, 1);
		end = ordered->file_offset;
		btrfs_put_ordered_extent(ordered);
		if (end == 0 || end == start)
			break;
		end--;
	}
	if (found || test_range_bit(&BTRFS_I(inode)->io_tree, start, orig_end,
			   EXTENT_DELALLOC, 0, NULL)) {
		schedule_timeout(1);
		goto again;
	}
}

/*
 * find an ordered extent corresponding to file_offset.  return NULL if
 * nothing is found, otherwise take a reference on the extent and return it
 */
struct btrfs_ordered_extent *btrfs_lookup_ordered_extent(struct inode *inode,
							 u64 file_offset)
{
	struct btrfs_ordered_inode_tree *tree;
	struct rb_node *node;
	struct btrfs_ordered_extent *entry = NULL;

	tree = &BTRFS_I(inode)->ordered_tree;
	spin_lock(&tree->lock);
	node = tree_search(tree, file_offset);
	if (!node)
		goto out;

	entry = rb_entry(node, struct btrfs_ordered_extent, rb_node);
	if (!offset_in_entry(entry, file_offset))
		entry = NULL;
	if (entry)
		atomic_inc(&entry->refs);
out:
	spin_unlock(&tree->lock);
	return entry;
}

/* Since the DIO code tries to lock a wide area we need to look for any ordered
 * extents that exist in the range, rather than just the start of the range.
 */
struct btrfs_ordered_extent *btrfs_lookup_ordered_range(struct inode *inode,
							u64 file_offset,
							u64 len)
{
	struct btrfs_ordered_inode_tree *tree;
	struct rb_node *node;
	struct btrfs_ordered_extent *entry = NULL;

	tree = &BTRFS_I(inode)->ordered_tree;
	spin_lock(&tree->lock);
	node = tree_search(tree, file_offset);
	if (!node) {
		node = tree_search(tree, file_offset + len);
		if (!node)
			goto out;
	}

	while (1) {
		entry = rb_entry(node, struct btrfs_ordered_extent, rb_node);
		if (range_overlaps(entry, file_offset, len))
			break;

		if (entry->file_offset >= file_offset + len) {
			entry = NULL;
			break;
		}
		entry = NULL;
		node = rb_next(node);
		if (!node)
			break;
	}
out:
	if (entry)
		atomic_inc(&entry->refs);
	spin_unlock(&tree->lock);
	return entry;
}

/*
 * lookup and return any extent before 'file_offset'.  NULL is returned
 * if none is found
 */
struct btrfs_ordered_extent *
btrfs_lookup_first_ordered_extent(struct inode *inode, u64 file_offset)
{
	struct btrfs_ordered_inode_tree *tree;
	struct rb_node *node;
	struct btrfs_ordered_extent *entry = NULL;

	tree = &BTRFS_I(inode)->ordered_tree;
	spin_lock(&tree->lock);
	node = tree_search(tree, file_offset);
	if (!node)
		goto out;

	entry = rb_entry(node, struct btrfs_ordered_extent, rb_node);
	atomic_inc(&entry->refs);
out:
	spin_unlock(&tree->lock);
	return entry;
}

/*
 * After an extent is done, call this to conditionally update the on disk
 * i_size.  i_size is updated to cover any fully written part of the file.
 */
int btrfs_ordered_update_i_size(struct inode *inode, u64 offset,
				struct btrfs_ordered_extent *ordered)
{
	struct btrfs_ordered_inode_tree *tree = &BTRFS_I(inode)->ordered_tree;
	struct extent_io_tree *io_tree = &BTRFS_I(inode)->io_tree;
	u64 disk_i_size;
	u64 new_i_size;
	u64 i_size_test;
	u64 i_size = i_size_read(inode);
	struct rb_node *node;
	struct rb_node *prev = NULL;
	struct btrfs_ordered_extent *test;
	int ret = 1;

	if (ordered)
		offset = entry_end(ordered);
	else
		offset = ALIGN(offset, BTRFS_I(inode)->root->sectorsize);

	spin_lock(&tree->lock);
	disk_i_size = BTRFS_I(inode)->disk_i_size;

	/* truncate file */
	if (disk_i_size > i_size) {
		BTRFS_I(inode)->disk_i_size = i_size;
		ret = 0;
		goto out;
	}

	/*
	 * if the disk i_size is already at the inode->i_size, or
	 * this ordered extent is inside the disk i_size, we're done
	 */
	if (disk_i_size == i_size || offset <= disk_i_size) {
		goto out;
	}

	/*
	 * we can't update the disk_isize if there are delalloc bytes
	 * between disk_i_size and  this ordered extent
	 */
	if (test_range_bit(io_tree, disk_i_size, offset - 1,
			   EXTENT_DELALLOC, 0, NULL)) {
		goto out;
	}
	/*
	 * walk backward from this ordered extent to disk_i_size.
	 * if we find an ordered extent then we can't update disk i_size
	 * yet
	 */
	if (ordered) {
		node = rb_prev(&ordered->rb_node);
	} else {
		prev = tree_search(tree, offset);
		/*
		 * we insert file extents without involving ordered struct,
		 * so there should be no ordered struct cover this offset
		 */
		if (prev) {
			test = rb_entry(prev, struct btrfs_ordered_extent,
					rb_node);
			BUG_ON(offset_in_entry(test, offset));
		}
		node = prev;
	}
	while (node) {
		test = rb_entry(node, struct btrfs_ordered_extent, rb_node);
		if (test->file_offset + test->len <= disk_i_size)
			break;
		if (test->file_offset >= i_size)
			break;
		if (test->file_offset >= disk_i_size)
			goto out;
		node = rb_prev(node);
	}
	new_i_size = min_t(u64, offset, i_size);

	/*
	 * at this point, we know we can safely update i_size to at least
	 * the offset from this ordered extent.  But, we need to
	 * walk forward and see if ios from higher up in the file have
	 * finished.
	 */
	if (ordered) {
		node = rb_next(&ordered->rb_node);
	} else {
		if (prev)
			node = rb_next(prev);
		else
			node = rb_first(&tree->tree);
	}
	i_size_test = 0;
	if (node) {
		/*
		 * do we have an area where IO might have finished
		 * between our ordered extent and the next one.
		 */
		test = rb_entry(node, struct btrfs_ordered_extent, rb_node);
		if (test->file_offset > offset)
			i_size_test = test->file_offset;
	} else {
		i_size_test = i_size;
	}

	/*
	 * i_size_test is the end of a region after this ordered
	 * extent where there are no ordered extents.  As long as there
	 * are no delalloc bytes in this area, it is safe to update
	 * disk_i_size to the end of the region.
	 */
	if (i_size_test > offset &&
	    !test_range_bit(io_tree, offset, i_size_test - 1,
			    EXTENT_DELALLOC, 0, NULL)) {
		new_i_size = min_t(u64, i_size_test, i_size);
	}
	BTRFS_I(inode)->disk_i_size = new_i_size;
	ret = 0;
out:
	/*
	 * we need to remove the ordered extent with the tree lock held
	 * so that other people calling this function don't find our fully
	 * processed ordered entry and skip updating the i_size
	 */
	if (ordered)
		__btrfs_remove_ordered_extent(inode, ordered);
	spin_unlock(&tree->lock);
	if (ordered)
		wake_up(&ordered->wait);
	return ret;
}

/*
 * search the ordered extents for one corresponding to 'offset' and
 * try to find a checksum.  This is used because we allow pages to
 * be reclaimed before their checksum is actually put into the btree
 */
int btrfs_find_ordered_sum(struct inode *inode, u64 offset, u64 disk_bytenr,
			   u32 *sum)
{
	struct btrfs_ordered_sum *ordered_sum;
	struct btrfs_sector_sum *sector_sums;
	struct btrfs_ordered_extent *ordered;
	struct btrfs_ordered_inode_tree *tree = &BTRFS_I(inode)->ordered_tree;
	unsigned long num_sectors;
	unsigned long i;
	u32 sectorsize = BTRFS_I(inode)->root->sectorsize;
	int ret = 1;

	ordered = btrfs_lookup_ordered_extent(inode, offset);
	if (!ordered)
		return 1;

	spin_lock(&tree->lock);
	list_for_each_entry_reverse(ordered_sum, &ordered->list, list) {
		if (disk_bytenr >= ordered_sum->bytenr) {
			num_sectors = ordered_sum->len / sectorsize;
			sector_sums = ordered_sum->sums;
			for (i = 0; i < num_sectors; i++) {
				if (sector_sums[i].bytenr == disk_bytenr) {
					*sum = sector_sums[i].sum;
					ret = 0;
					goto out;
				}
			}
		}
	}
out:
	spin_unlock(&tree->lock);
	btrfs_put_ordered_extent(ordered);
	return ret;
}


/*
 * add a given inode to the list of inodes that must be fully on
 * disk before a transaction commit finishes.
 *
 * This basically gives us the ext3 style data=ordered mode, and it is mostly
 * used to make sure renamed files are fully on disk.
 *
 * It is a noop if the inode is already fully on disk.
 *
 * If trans is not null, we'll do a friendly check for a transaction that
 * is already flushing things and force the IO down ourselves.
 */
void btrfs_add_ordered_operation(struct btrfs_trans_handle *trans,
				 struct btrfs_root *root, struct inode *inode)
{
	u64 last_mod;

	last_mod = max(BTRFS_I(inode)->generation, BTRFS_I(inode)->last_trans);

	/*
	 * if this file hasn't been changed since the last transaction
	 * commit, we can safely return without doing anything
	 */
	if (last_mod < root->fs_info->last_trans_committed)
		return;

	/*
	 * the transaction is already committing.  Just start the IO and
	 * don't bother with all of this list nonsense
	 */
	if (trans && root->fs_info->running_transaction->blocked) {
		btrfs_wait_ordered_range(inode, 0, (u64)-1);
		return;
	}

	spin_lock(&root->fs_info->ordered_extent_lock);
	if (list_empty(&BTRFS_I(inode)->ordered_operations)) {
		list_add_tail(&BTRFS_I(inode)->ordered_operations,
			      &root->fs_info->ordered_operations);
	}
	spin_unlock(&root->fs_info->ordered_extent_lock);
}<|MERGE_RESOLUTION|>--- conflicted
+++ resolved
@@ -60,11 +60,7 @@
 }
 
 static void ordered_data_tree_panic(struct inode *inode, int errno,
-<<<<<<< HEAD
-				    u64 offset)
-=======
 					       u64 offset)
->>>>>>> dd775ae2
 {
 	struct btrfs_fs_info *fs_info = btrfs_sb(inode->i_sb);
 	btrfs_panic(fs_info, errno, "Inconsistency in ordered tree at offset "
