// SPDX-License-Identifier: GPL-2.0
/*
 * (C) 2001 Clemson University and The University of Chicago
 * Copyright 2018 Omnibond Systems, L.L.C.
 *
 * See COPYING in top-level directory.
 */

/*
 *  Linux VFS file operations.
 */

#include "protocol.h"
#include "orangefs-kernel.h"
#include "orangefs-bufmap.h"
#include <linux/fs.h>
#include <linux/pagemap.h>

static int flush_racache(struct inode *inode)
{
	struct orangefs_inode_s *orangefs_inode = ORANGEFS_I(inode);
	struct orangefs_kernel_op_s *new_op;
	int ret;

	gossip_debug(GOSSIP_UTILS_DEBUG,
	    "%s: %pU: Handle is %pU | fs_id %d\n", __func__,
	    get_khandle_from_ino(inode), &orangefs_inode->refn.khandle,
	    orangefs_inode->refn.fs_id);

	new_op = op_alloc(ORANGEFS_VFS_OP_RA_FLUSH);
	if (!new_op)
		return -ENOMEM;
	new_op->upcall.req.ra_cache_flush.refn = orangefs_inode->refn;

	ret = service_operation(new_op, "orangefs_flush_racache",
	    get_interruptible_flag(inode));

	gossip_debug(GOSSIP_UTILS_DEBUG, "%s: got return value of %d\n",
	    __func__, ret);

	op_release(new_op);
	return ret;
}

/*
 * Post and wait for the I/O upcall to finish
 */
ssize_t wait_for_direct_io(enum ORANGEFS_io_type type, struct inode *inode,
    loff_t *offset, struct iov_iter *iter, size_t total_size,
    loff_t readahead_size, struct orangefs_write_range *wr, int *index_return)
{
	struct orangefs_inode_s *orangefs_inode = ORANGEFS_I(inode);
	struct orangefs_khandle *handle = &orangefs_inode->refn.khandle;
	struct orangefs_kernel_op_s *new_op = NULL;
	int buffer_index = -1;
	ssize_t ret;
	size_t copy_amount;

	new_op = op_alloc(ORANGEFS_VFS_OP_FILE_IO);
	if (!new_op)
		return -ENOMEM;

	/* synchronous I/O */
	new_op->upcall.req.io.readahead_size = readahead_size;
	new_op->upcall.req.io.io_type = type;
	new_op->upcall.req.io.refn = orangefs_inode->refn;

populate_shared_memory:
	/* get a shared buffer index */
	buffer_index = orangefs_bufmap_get();
	if (buffer_index < 0) {
		ret = buffer_index;
		gossip_debug(GOSSIP_FILE_DEBUG,
			     "%s: orangefs_bufmap_get failure (%zd)\n",
			     __func__, ret);
		goto out;
	}
	gossip_debug(GOSSIP_FILE_DEBUG,
		     "%s(%pU): GET op %p -> buffer_index %d\n",
		     __func__,
		     handle,
		     new_op,
		     buffer_index);

	new_op->uses_shared_memory = 1;
	new_op->upcall.req.io.buf_index = buffer_index;
	new_op->upcall.req.io.count = total_size;
	new_op->upcall.req.io.offset = *offset;
	if (type == ORANGEFS_IO_WRITE && wr) {
		new_op->upcall.uid = from_kuid(&init_user_ns, wr->uid);
		new_op->upcall.gid = from_kgid(&init_user_ns, wr->gid);
	}

	gossip_debug(GOSSIP_FILE_DEBUG,
		     "%s(%pU): offset: %llu total_size: %zd\n",
		     __func__,
		     handle,
		     llu(*offset),
		     total_size);
	/*
	 * Stage 1: copy the buffers into client-core's address space
	 */
	if (type == ORANGEFS_IO_WRITE && total_size) {
		ret = orangefs_bufmap_copy_from_iovec(iter, buffer_index,
		    total_size);
		if (ret < 0) {
			gossip_err("%s: Failed to copy-in buffers. Please make sure that the pvfs2-client is running. %ld\n",
			    __func__, (long)ret);
			goto out;
		}
	}

	gossip_debug(GOSSIP_FILE_DEBUG,
		     "%s(%pU): Calling post_io_request with tag (%llu)\n",
		     __func__,
		     handle,
		     llu(new_op->tag));

	/* Stage 2: Service the I/O operation */
	ret = service_operation(new_op,
				type == ORANGEFS_IO_WRITE ?
					"file_write" :
					"file_read",
				get_interruptible_flag(inode));

	/*
	 * If service_operation() returns -EAGAIN #and# the operation was
	 * purged from orangefs_request_list or htable_ops_in_progress, then
	 * we know that the client was restarted, causing the shared memory
	 * area to be wiped clean.  To restart a  write operation in this
	 * case, we must re-copy the data from the user's iovec to a NEW
	 * shared memory location. To restart a read operation, we must get
	 * a new shared memory location.
	 */
	if (ret == -EAGAIN && op_state_purged(new_op)) {
		orangefs_bufmap_put(buffer_index);
		buffer_index = -1;
		if (type == ORANGEFS_IO_WRITE)
			iov_iter_revert(iter, total_size);
		gossip_debug(GOSSIP_FILE_DEBUG,
			     "%s:going to repopulate_shared_memory.\n",
			     __func__);
		goto populate_shared_memory;
	}

	if (ret < 0) {
		if (ret == -EINTR) {
			/*
			 * We can't return EINTR if any data was written,
			 * it's not POSIX. It is minimally acceptable
			 * to give a partial write, the way NFS does.
			 *
			 * It would be optimal to return all or nothing,
			 * but if a userspace write is bigger than
			 * an IO buffer, and the interrupt occurs
			 * between buffer writes, that would not be
			 * possible.
			 */
			switch (new_op->op_state - OP_VFS_STATE_GIVEN_UP) {
			/*
			 * If the op was waiting when the interrupt
			 * occurred, then the client-core did not
			 * trigger the write.
			 */
			case OP_VFS_STATE_WAITING:
				if (*offset == 0)
					ret = -EINTR;
				else
					ret = 0;
				break;
			/*
			 * If the op was in progress when the interrupt
			 * occurred, then the client-core was able to
			 * trigger the write.
			 */
			case OP_VFS_STATE_INPROGR:
				if (type == ORANGEFS_IO_READ)
					ret = -EINTR;
				else
					ret = total_size;
				break;
			default:
				gossip_err("%s: unexpected op state :%d:.\n",
					   __func__,
					   new_op->op_state);
				ret = 0;
				break;
			}
			gossip_debug(GOSSIP_FILE_DEBUG,
				     "%s: got EINTR, state:%d: %p\n",
				     __func__,
				     new_op->op_state,
				     new_op);
		} else {
			gossip_err("%s: error in %s handle %pU, returning %zd\n",
				__func__,
				type == ORANGEFS_IO_READ ?
					"read from" : "write to",
				handle, ret);
		}
		if (orangefs_cancel_op_in_progress(new_op))
			return ret;

		goto out;
	}

	/*
	 * Stage 3: Post copy buffers from client-core's address space
	 */
	if (type == ORANGEFS_IO_READ && new_op->downcall.resp.io.amt_complete) {
		/*
		 * NOTE: the iovector can either contain addresses which
		 *       can futher be kernel-space or user-space addresses.
		 *       or it can pointers to struct page's
		 */

		/*
		 * When reading, readahead_size will only be zero when
		 * we're doing O_DIRECT, otherwise we got here from
		 * orangefs_readpage.
		 *
		 * If we got here from orangefs_readpage we want to
		 * copy either a page or the whole file into the io
		 * vector, whichever is smaller.
		 */
		if (readahead_size)
			copy_amount =
				min(new_op->downcall.resp.io.amt_complete,
					(__s64)PAGE_SIZE);
		else
			copy_amount = new_op->downcall.resp.io.amt_complete;

		ret = orangefs_bufmap_copy_to_iovec(iter, buffer_index,
			copy_amount);
		if (ret < 0) {
			gossip_err("%s: Failed to copy-out buffers. Please make sure that the pvfs2-client is running (%ld)\n",
			    __func__, (long)ret);
			goto out;
		}
	}
	gossip_debug(GOSSIP_FILE_DEBUG,
	    "%s(%pU): Amount %s, returned by the sys-io call:%d\n",
	    __func__,
	    handle,
	    type == ORANGEFS_IO_READ ?  "read" : "written",
	    (int)new_op->downcall.resp.io.amt_complete);

	ret = new_op->downcall.resp.io.amt_complete;

out:
	if (buffer_index >= 0) {
		if ((readahead_size) && (type == ORANGEFS_IO_READ)) {
			/* readpage */
			*index_return = buffer_index;
			gossip_debug(GOSSIP_FILE_DEBUG,
				"%s: hold on to buffer_index :%d:\n",
				__func__, buffer_index);
		} else {
			/* O_DIRECT */
			orangefs_bufmap_put(buffer_index);
			gossip_debug(GOSSIP_FILE_DEBUG,
				"%s(%pU): PUT buffer_index %d\n",
				__func__, handle, buffer_index);
		}
		buffer_index = -1;
	}
	op_release(new_op);
	return ret;
}

int orangefs_revalidate_mapping(struct inode *inode)
{
	struct orangefs_inode_s *orangefs_inode = ORANGEFS_I(inode);
	struct address_space *mapping = inode->i_mapping;
	unsigned long *bitlock = &orangefs_inode->bitlock;
	int ret;

	while (1) {
		ret = wait_on_bit(bitlock, 1, TASK_KILLABLE);
		if (ret)
			return ret;
		spin_lock(&inode->i_lock);
		if (test_bit(1, bitlock)) {
			spin_unlock(&inode->i_lock);
			continue;
		}
		if (!time_before(jiffies, orangefs_inode->mapping_time))
			break;
		spin_unlock(&inode->i_lock);
		return 0;
	}

	set_bit(1, bitlock);
	smp_wmb();
	spin_unlock(&inode->i_lock);

	unmap_mapping_range(mapping, 0, 0, 0);
	ret = filemap_write_and_wait(mapping);
	if (!ret)
		ret = invalidate_inode_pages2(mapping);

	orangefs_inode->mapping_time = jiffies +
	    orangefs_cache_timeout_msecs*HZ/1000;

	clear_bit(1, bitlock);
	smp_mb__after_atomic();
	wake_up_bit(bitlock, 1);

	return ret;
}

static ssize_t orangefs_file_read_iter(struct kiocb *iocb,
    struct iov_iter *iter)
{
	int ret;
	struct orangefs_read_options *ro;

	orangefs_stats.reads++;

	/*
	 * Remember how they set "count" in read(2) or pread(2) or whatever -
	 * users can use count as a knob to control orangefs io size and later
	 * we can try to help them fill as many pages as possible in readpage.
	 */
	if (!iocb->ki_filp->private_data) {
		iocb->ki_filp->private_data = kmalloc(sizeof *ro, GFP_KERNEL);
		if (!iocb->ki_filp->private_data)
			return(ENOMEM);
		ro = iocb->ki_filp->private_data;
		ro->blksiz = iter->count;
	}

	down_read(&file_inode(iocb->ki_filp)->i_rwsem);
	ret = orangefs_revalidate_mapping(file_inode(iocb->ki_filp));
	if (ret)
		goto out;

	ret = generic_file_read_iter(iocb, iter);
out:
	up_read(&file_inode(iocb->ki_filp)->i_rwsem);
	return ret;
}

<<<<<<< HEAD
static ssize_t orangefs_file_read_iter(struct kiocb *iocb, struct iov_iter *iter)
{
	struct file *file = iocb->ki_filp;
	loff_t pos = iocb->ki_pos;
	ssize_t rc = 0;

	gossip_debug(GOSSIP_FILE_DEBUG, "orangefs_file_read_iter\n");

	orangefs_stats.reads++;

	rc = do_readv_writev(ORANGEFS_IO_READ, file, &pos, iter);
	iocb->ki_pos = pos;

	return rc;
}

static ssize_t orangefs_file_write_iter(struct kiocb *iocb, struct iov_iter *iter)
{
	struct file *file = iocb->ki_filp;
	loff_t pos;
	ssize_t rc;

	gossip_debug(GOSSIP_FILE_DEBUG, "orangefs_file_write_iter\n");

	inode_lock(file->f_mapping->host);

	/* Make sure generic_write_checks sees an up to date inode size. */
	if (file->f_flags & O_APPEND) {
		rc = orangefs_inode_getattr(file->f_mapping->host, 0, 1,
		    STATX_SIZE);
		if (rc == -ESTALE)
			rc = -EIO;
		if (rc) {
			gossip_err("%s: orangefs_inode_getattr failed, "
			    "rc:%zd:.\n", __func__, rc);
			goto out;
		}
	}

	rc = generic_write_checks(iocb, iter);

	if (rc <= 0) {
		gossip_err("%s: generic_write_checks failed, rc:%zd:.\n",
			   __func__, rc);
		goto out;
	}

	/*
	 * if we are appending, generic_write_checks would have updated
	 * pos to the end of the file, so we will wait till now to set
	 * pos...
	 */
	pos = iocb->ki_pos;

	rc = do_readv_writev(ORANGEFS_IO_WRITE,
			     file,
			     &pos,
			     iter);
	if (rc < 0) {
		gossip_err("%s: do_readv_writev failed, rc:%zd:.\n",
			   __func__, rc);
		goto out;
	}

	iocb->ki_pos = pos;
=======
static ssize_t orangefs_file_write_iter(struct kiocb *iocb,
    struct iov_iter *iter)
{
	int ret;
>>>>>>> 0ecfebd2
	orangefs_stats.writes++;

	if (iocb->ki_pos > i_size_read(file_inode(iocb->ki_filp))) {
		ret = orangefs_revalidate_mapping(file_inode(iocb->ki_filp));
		if (ret)
			return ret;
	}

	ret = generic_file_write_iter(iocb, iter);
	return ret;
}

/*
 * Perform a miscellaneous operation on a file.
 */
static long orangefs_ioctl(struct file *file, unsigned int cmd, unsigned long arg)
{
	int ret = -ENOTTY;
	__u64 val = 0;
	unsigned long uval;

	gossip_debug(GOSSIP_FILE_DEBUG,
		     "orangefs_ioctl: called with cmd %d\n",
		     cmd);

	/*
	 * we understand some general ioctls on files, such as the immutable
	 * and append flags
	 */
	if (cmd == FS_IOC_GETFLAGS) {
		val = 0;
		ret = orangefs_inode_getxattr(file_inode(file),
					      "user.pvfs2.meta_hint",
					      &val, sizeof(val));
		if (ret < 0 && ret != -ENODATA)
			return ret;
		else if (ret == -ENODATA)
			val = 0;
		uval = val;
		gossip_debug(GOSSIP_FILE_DEBUG,
			     "orangefs_ioctl: FS_IOC_GETFLAGS: %llu\n",
			     (unsigned long long)uval);
		return put_user(uval, (int __user *)arg);
	} else if (cmd == FS_IOC_SETFLAGS) {
		ret = 0;
		if (get_user(uval, (int __user *)arg))
			return -EFAULT;
		/*
		 * ORANGEFS_MIRROR_FL is set internally when the mirroring mode
		 * is turned on for a file. The user is not allowed to turn
		 * on this bit, but the bit is present if the user first gets
		 * the flags and then updates the flags with some new
		 * settings. So, we ignore it in the following edit. bligon.
		 */
		if ((uval & ~ORANGEFS_MIRROR_FL) &
		    (~(FS_IMMUTABLE_FL | FS_APPEND_FL | FS_NOATIME_FL))) {
			gossip_err("orangefs_ioctl: the FS_IOC_SETFLAGS only supports setting one of FS_IMMUTABLE_FL|FS_APPEND_FL|FS_NOATIME_FL\n");
			return -EINVAL;
		}
		val = uval;
		gossip_debug(GOSSIP_FILE_DEBUG,
			     "orangefs_ioctl: FS_IOC_SETFLAGS: %llu\n",
			     (unsigned long long)val);
		ret = orangefs_inode_setxattr(file_inode(file),
					      "user.pvfs2.meta_hint",
					      &val, sizeof(val), 0);
	}

	return ret;
}

static vm_fault_t orangefs_fault(struct vm_fault *vmf)
{
	struct file *file = vmf->vma->vm_file;
	int ret;
	ret = orangefs_inode_getattr(file->f_mapping->host,
	    ORANGEFS_GETATTR_SIZE);
	if (ret == -ESTALE)
		ret = -EIO;
	if (ret) {
		gossip_err("%s: orangefs_inode_getattr failed, "
		    "ret:%d:.\n", __func__, ret);
		return VM_FAULT_SIGBUS;
	}
	return filemap_fault(vmf);
}

static const struct vm_operations_struct orangefs_file_vm_ops = {
	.fault = orangefs_fault,
	.map_pages = filemap_map_pages,
	.page_mkwrite = orangefs_page_mkwrite,
};

/*
 * Memory map a region of a file.
 */
static int orangefs_file_mmap(struct file *file, struct vm_area_struct *vma)
{
	int ret;

	ret = orangefs_revalidate_mapping(file_inode(file));
	if (ret)
		return ret;

	gossip_debug(GOSSIP_FILE_DEBUG,
		     "orangefs_file_mmap: called on %s\n",
		     (file ?
			(char *)file->f_path.dentry->d_name.name :
			(char *)"Unknown"));

	/* set the sequential readahead hint */
	vma->vm_flags |= VM_SEQ_READ;
	vma->vm_flags &= ~VM_RAND_READ;

	file_accessed(file);
	vma->vm_ops = &orangefs_file_vm_ops;
	return 0;
}

#define mapping_nrpages(idata) ((idata)->nrpages)

/*
 * Called to notify the module that there are no more references to
 * this file (i.e. no processes have it open).
 *
 * \note Not called when each file is closed.
 */
static int orangefs_file_release(struct inode *inode, struct file *file)
{
	gossip_debug(GOSSIP_FILE_DEBUG,
		     "orangefs_file_release: called on %pD\n",
		     file);

	/*
	 * remove all associated inode pages from the page cache and
	 * readahead cache (if any); this forces an expensive refresh of
	 * data for the next caller of mmap (or 'get_block' accesses)
	 */
	if (file_inode(file) &&
	    file_inode(file)->i_mapping &&
	    mapping_nrpages(&file_inode(file)->i_data)) {
		if (orangefs_features & ORANGEFS_FEATURE_READAHEAD) {
			gossip_debug(GOSSIP_INODE_DEBUG,
			    "calling flush_racache on %pU\n",
			    get_khandle_from_ino(inode));
			flush_racache(inode);
			gossip_debug(GOSSIP_INODE_DEBUG,
			    "flush_racache finished\n");
		}

	}
	return 0;
}

/*
 * Push all data for a specific file onto permanent storage.
 */
static int orangefs_fsync(struct file *file,
		       loff_t start,
		       loff_t end,
		       int datasync)
{
	int ret;
	struct orangefs_inode_s *orangefs_inode =
		ORANGEFS_I(file_inode(file));
	struct orangefs_kernel_op_s *new_op = NULL;

	ret = filemap_write_and_wait_range(file_inode(file)->i_mapping,
	    start, end);
	if (ret < 0)
		return ret;

	new_op = op_alloc(ORANGEFS_VFS_OP_FSYNC);
	if (!new_op)
		return -ENOMEM;
	new_op->upcall.req.fsync.refn = orangefs_inode->refn;

	ret = service_operation(new_op,
			"orangefs_fsync",
			get_interruptible_flag(file_inode(file)));

	gossip_debug(GOSSIP_FILE_DEBUG,
		     "orangefs_fsync got return value of %d\n",
		     ret);

	op_release(new_op);
	return ret;
}

/*
 * Change the file pointer position for an instance of an open file.
 *
 * \note If .llseek is overriden, we must acquire lock as described in
 *       Documentation/filesystems/Locking.
 *
 * Future upgrade could support SEEK_DATA and SEEK_HOLE but would
 * require much changes to the FS
 */
static loff_t orangefs_file_llseek(struct file *file, loff_t offset, int origin)
{
	int ret = -EINVAL;
	struct inode *inode = file_inode(file);

	if (origin == SEEK_END) {
		/*
		 * revalidate the inode's file size.
		 * NOTE: We are only interested in file size here,
		 * so we set mask accordingly.
		 */
		ret = orangefs_inode_getattr(file->f_mapping->host,
		    ORANGEFS_GETATTR_SIZE);
		if (ret == -ESTALE)
			ret = -EIO;
		if (ret) {
			gossip_debug(GOSSIP_FILE_DEBUG,
				     "%s:%s:%d calling make bad inode\n",
				     __FILE__,
				     __func__,
				     __LINE__);
			return ret;
		}
	}

	gossip_debug(GOSSIP_FILE_DEBUG,
		     "orangefs_file_llseek: offset is %ld | origin is %d"
		     " | inode size is %lu\n",
		     (long)offset,
		     origin,
		     (unsigned long)i_size_read(inode));

	return generic_file_llseek(file, offset, origin);
}

/*
 * Support local locks (locks that only this kernel knows about)
 * if Orangefs was mounted -o local_lock.
 */
static int orangefs_lock(struct file *filp, int cmd, struct file_lock *fl)
{
	int rc = -EINVAL;

	if (ORANGEFS_SB(file_inode(filp)->i_sb)->flags & ORANGEFS_OPT_LOCAL_LOCK) {
		if (cmd == F_GETLK) {
			rc = 0;
			posix_test_lock(filp, fl);
		} else {
			rc = posix_lock_file(filp, fl, NULL);
		}
	}

	return rc;
}

static int orangefs_file_open(struct inode * inode, struct file *file)
{
	file->private_data = NULL;
	return generic_file_open(inode, file);
}

static int orangefs_flush(struct file *file, fl_owner_t id)
{
	/*
	 * This is vfs_fsync_range(file, 0, LLONG_MAX, 0) without the
	 * service_operation in orangefs_fsync.
	 *
	 * Do not send fsync to OrangeFS server on a close.  Do send fsync
	 * on an explicit fsync call.  This duplicates historical OrangeFS
	 * behavior.
	 */
	struct inode *inode = file->f_mapping->host;
	int r;

	kfree(file->private_data);
	file->private_data = NULL;

	if (inode->i_state & I_DIRTY_TIME) {
		spin_lock(&inode->i_lock);
		inode->i_state &= ~I_DIRTY_TIME;
		spin_unlock(&inode->i_lock);
		mark_inode_dirty_sync(inode);
	}

	r = filemap_write_and_wait_range(file->f_mapping, 0, LLONG_MAX);
	if (r > 0)
		return 0;
	else
		return r;
}

/** ORANGEFS implementation of VFS file operations */
const struct file_operations orangefs_file_operations = {
	.llseek		= orangefs_file_llseek,
	.read_iter	= orangefs_file_read_iter,
	.write_iter	= orangefs_file_write_iter,
	.lock		= orangefs_lock,
	.unlocked_ioctl	= orangefs_ioctl,
	.mmap		= orangefs_file_mmap,
	.open		= orangefs_file_open,
	.flush		= orangefs_flush,
	.release	= orangefs_file_release,
	.fsync		= orangefs_fsync,
};<|MERGE_RESOLUTION|>--- conflicted
+++ resolved
@@ -341,78 +341,10 @@
 	return ret;
 }
 
-<<<<<<< HEAD
-static ssize_t orangefs_file_read_iter(struct kiocb *iocb, struct iov_iter *iter)
-{
-	struct file *file = iocb->ki_filp;
-	loff_t pos = iocb->ki_pos;
-	ssize_t rc = 0;
-
-	gossip_debug(GOSSIP_FILE_DEBUG, "orangefs_file_read_iter\n");
-
-	orangefs_stats.reads++;
-
-	rc = do_readv_writev(ORANGEFS_IO_READ, file, &pos, iter);
-	iocb->ki_pos = pos;
-
-	return rc;
-}
-
-static ssize_t orangefs_file_write_iter(struct kiocb *iocb, struct iov_iter *iter)
-{
-	struct file *file = iocb->ki_filp;
-	loff_t pos;
-	ssize_t rc;
-
-	gossip_debug(GOSSIP_FILE_DEBUG, "orangefs_file_write_iter\n");
-
-	inode_lock(file->f_mapping->host);
-
-	/* Make sure generic_write_checks sees an up to date inode size. */
-	if (file->f_flags & O_APPEND) {
-		rc = orangefs_inode_getattr(file->f_mapping->host, 0, 1,
-		    STATX_SIZE);
-		if (rc == -ESTALE)
-			rc = -EIO;
-		if (rc) {
-			gossip_err("%s: orangefs_inode_getattr failed, "
-			    "rc:%zd:.\n", __func__, rc);
-			goto out;
-		}
-	}
-
-	rc = generic_write_checks(iocb, iter);
-
-	if (rc <= 0) {
-		gossip_err("%s: generic_write_checks failed, rc:%zd:.\n",
-			   __func__, rc);
-		goto out;
-	}
-
-	/*
-	 * if we are appending, generic_write_checks would have updated
-	 * pos to the end of the file, so we will wait till now to set
-	 * pos...
-	 */
-	pos = iocb->ki_pos;
-
-	rc = do_readv_writev(ORANGEFS_IO_WRITE,
-			     file,
-			     &pos,
-			     iter);
-	if (rc < 0) {
-		gossip_err("%s: do_readv_writev failed, rc:%zd:.\n",
-			   __func__, rc);
-		goto out;
-	}
-
-	iocb->ki_pos = pos;
-=======
 static ssize_t orangefs_file_write_iter(struct kiocb *iocb,
     struct iov_iter *iter)
 {
 	int ret;
->>>>>>> 0ecfebd2
 	orangefs_stats.writes++;
 
 	if (iocb->ki_pos > i_size_read(file_inode(iocb->ki_filp))) {
