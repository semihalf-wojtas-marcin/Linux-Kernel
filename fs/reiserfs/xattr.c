/*
 * linux/fs/reiserfs/xattr.c
 *
 * Copyright (c) 2002 by Jeff Mahoney, <jeffm@suse.com>
 *
 */

/*
 * In order to implement EA/ACLs in a clean, backwards compatible manner,
 * they are implemented as files in a "private" directory.
 * Each EA is in it's own file, with the directory layout like so (/ is assumed
 * to be relative to fs root). Inside the /.reiserfs_priv/xattrs directory,
 * directories named using the capital-hex form of the objectid and
 * generation number are used. Inside each directory are individual files
 * named with the name of the extended attribute.
 *
 * So, for objectid 12648430, we could have:
 * /.reiserfs_priv/xattrs/C0FFEE.0/system.posix_acl_access
 * /.reiserfs_priv/xattrs/C0FFEE.0/system.posix_acl_default
 * /.reiserfs_priv/xattrs/C0FFEE.0/user.Content-Type
 * .. or similar.
 *
 * The file contents are the text of the EA. The size is known based on the
 * stat data describing the file.
 *
 * In the case of system.posix_acl_access and system.posix_acl_default, since
 * these are special cases for filesystem ACLs, they are interpreted by the
 * kernel, in addition, they are negatively and positively cached and attached
 * to the inode so that unnecessary lookups are avoided.
 *
 * Locking works like so:
 * Directory components (xattr root, xattr dir) are protectd by their i_mutex.
 * The xattrs themselves are protected by the xattr_sem.
 */

#include <linux/reiserfs_fs.h>
#include <linux/capability.h>
#include <linux/dcache.h>
#include <linux/namei.h>
#include <linux/errno.h>
#include <linux/fs.h>
#include <linux/file.h>
#include <linux/pagemap.h>
#include <linux/xattr.h>
#include <linux/reiserfs_xattr.h>
#include <linux/reiserfs_acl.h>
#include <asm/uaccess.h>
#include <net/checksum.h>
#include <linux/smp_lock.h>
#include <linux/stat.h>
#include <linux/quotaops.h>

#define PRIVROOT_NAME ".reiserfs_priv"
#define XAROOT_NAME   "xattrs"


/* Helpers for inode ops. We do this so that we don't have all the VFS
 * overhead and also for proper i_mutex annotation.
 * dir->i_mutex must be held for all of them. */
<<<<<<< HEAD
static int xattr_create(struct inode *dir, struct dentry *dentry, int mode)
{
	BUG_ON(!mutex_is_locked(&dir->i_mutex));
	DQUOT_INIT(dir);
	return dir->i_op->create(dir, dentry, mode, NULL);
}
=======
#ifdef CONFIG_REISERFS_FS_XATTR
static int xattr_create(struct inode *dir, struct dentry *dentry, int mode)
{
	BUG_ON(!mutex_is_locked(&dir->i_mutex));
	vfs_dq_init(dir);
	return dir->i_op->create(dir, dentry, mode, NULL);
}
#endif
>>>>>>> 0882e8dd

static int xattr_mkdir(struct inode *dir, struct dentry *dentry, int mode)
{
	BUG_ON(!mutex_is_locked(&dir->i_mutex));
<<<<<<< HEAD
	DQUOT_INIT(dir);
=======
	vfs_dq_init(dir);
>>>>>>> 0882e8dd
	return dir->i_op->mkdir(dir, dentry, mode);
}

/* We use I_MUTEX_CHILD here to silence lockdep. It's safe because xattr
 * mutation ops aren't called during rename or splace, which are the
 * only other users of I_MUTEX_CHILD. It violates the ordering, but that's
 * better than allocating another subclass just for this code. */
static int xattr_unlink(struct inode *dir, struct dentry *dentry)
{
	int error;
	BUG_ON(!mutex_is_locked(&dir->i_mutex));
<<<<<<< HEAD
	DQUOT_INIT(dir);
=======
	vfs_dq_init(dir);
>>>>>>> 0882e8dd

	mutex_lock_nested(&dentry->d_inode->i_mutex, I_MUTEX_CHILD);
	error = dir->i_op->unlink(dir, dentry);
	mutex_unlock(&dentry->d_inode->i_mutex);

	if (!error)
		d_delete(dentry);
	return error;
}

static int xattr_rmdir(struct inode *dir, struct dentry *dentry)
{
	int error;
	BUG_ON(!mutex_is_locked(&dir->i_mutex));
<<<<<<< HEAD
	DQUOT_INIT(dir);
=======
	vfs_dq_init(dir);
>>>>>>> 0882e8dd

	mutex_lock_nested(&dentry->d_inode->i_mutex, I_MUTEX_CHILD);
	dentry_unhash(dentry);
	error = dir->i_op->rmdir(dir, dentry);
	if (!error)
		dentry->d_inode->i_flags |= S_DEAD;
	mutex_unlock(&dentry->d_inode->i_mutex);
	if (!error)
		d_delete(dentry);
	dput(dentry);

	return error;
}

#define xattr_may_create(flags)	(!flags || flags & XATTR_CREATE)

/* Returns and possibly creates the xattr dir. */
static struct dentry *lookup_or_create_dir(struct dentry *parent,
					    const char *name, int flags)
{
	struct dentry *dentry;
	BUG_ON(!parent);

	dentry = lookup_one_len(name, parent, strlen(name));
	if (IS_ERR(dentry))
		return dentry;
	else if (!dentry->d_inode) {
		int err = -ENODATA;

		if (xattr_may_create(flags)) {
			mutex_lock_nested(&parent->d_inode->i_mutex,
					  I_MUTEX_XATTR);
			err = xattr_mkdir(parent->d_inode, dentry, 0700);
			mutex_unlock(&parent->d_inode->i_mutex);
		}

		if (err) {
			dput(dentry);
			dentry = ERR_PTR(err);
		}
	}

	return dentry;
}

static struct dentry *open_xa_root(struct super_block *sb, int flags)
{
	struct dentry *privroot = REISERFS_SB(sb)->priv_root;
	if (!privroot)
		return ERR_PTR(-ENODATA);
	return lookup_or_create_dir(privroot, XAROOT_NAME, flags);
}

static struct dentry *open_xa_dir(const struct inode *inode, int flags)
{
	struct dentry *xaroot, *xadir;
	char namebuf[17];

	xaroot = open_xa_root(inode->i_sb, flags);
	if (IS_ERR(xaroot))
		return xaroot;

	snprintf(namebuf, sizeof(namebuf), "%X.%X",
		 le32_to_cpu(INODE_PKEY(inode)->k_objectid),
		 inode->i_generation);

	xadir = lookup_or_create_dir(xaroot, namebuf, flags);
	dput(xaroot);
	return xadir;

}

/* The following are side effects of other operations that aren't explicitly
 * modifying extended attributes. This includes operations such as permissions
 * or ownership changes, object deletions, etc. */
struct reiserfs_dentry_buf {
	struct dentry *xadir;
	int count;
	struct dentry *dentries[8];
};

static int
fill_with_dentries(void *buf, const char *name, int namelen, loff_t offset,
		    u64 ino, unsigned int d_type)
{
	struct reiserfs_dentry_buf *dbuf = buf;
	struct dentry *dentry;

	if (dbuf->count == ARRAY_SIZE(dbuf->dentries))
		return -ENOSPC;

	if (name[0] == '.' && (name[1] == '\0' ||
			       (name[1] == '.' && name[2] == '\0')))
		return 0;

	dentry = lookup_one_len(name, dbuf->xadir, namelen);
	if (IS_ERR(dentry)) {
		return PTR_ERR(dentry);
	} else if (!dentry->d_inode) {
		/* A directory entry exists, but no file? */
		reiserfs_error(dentry->d_sb, "xattr-20003",
			       "Corrupted directory: xattr %s listed but "
			       "not found for file %s.\n",
			       dentry->d_name.name, dbuf->xadir->d_name.name);
		dput(dentry);
		return -EIO;
	}

	dbuf->dentries[dbuf->count++] = dentry;
	return 0;
}

static void
cleanup_dentry_buf(struct reiserfs_dentry_buf *buf)
{
	int i;
	for (i = 0; i < buf->count; i++)
		if (buf->dentries[i])
			dput(buf->dentries[i]);
}

static int reiserfs_for_each_xattr(struct inode *inode,
				   int (*action)(struct dentry *, void *),
				   void *data)
{
	struct dentry *dir;
	int i, err = 0;
	loff_t pos = 0;
	struct reiserfs_dentry_buf buf = {
		.count = 0,
	};

	/* Skip out, an xattr has no xattrs associated with it */
	if (IS_PRIVATE(inode) || get_inode_sd_version(inode) == STAT_DATA_V1)
		return 0;

	dir = open_xa_dir(inode, XATTR_REPLACE);
	if (IS_ERR(dir)) {
		err = PTR_ERR(dir);
		goto out;
	} else if (!dir->d_inode) {
		err = 0;
		goto out_dir;
	}

	mutex_lock_nested(&dir->d_inode->i_mutex, I_MUTEX_XATTR);
	buf.xadir = dir;
	err = reiserfs_readdir_dentry(dir, &buf, fill_with_dentries, &pos);
	while ((err == 0 || err == -ENOSPC) && buf.count) {
		err = 0;

		for (i = 0; i < buf.count && buf.dentries[i]; i++) {
			int lerr = 0;
			struct dentry *dentry = buf.dentries[i];

			if (err == 0 && !S_ISDIR(dentry->d_inode->i_mode))
				lerr = action(dentry, data);

			dput(dentry);
			buf.dentries[i] = NULL;
			err = lerr ?: err;
		}
		buf.count = 0;
		if (!err)
			err = reiserfs_readdir_dentry(dir, &buf,
						      fill_with_dentries, &pos);
	}
	mutex_unlock(&dir->d_inode->i_mutex);

	/* Clean up after a failed readdir */
	cleanup_dentry_buf(&buf);

	if (!err) {
		/* We start a transaction here to avoid a ABBA situation
		 * between the xattr root's i_mutex and the journal lock.
		 * This doesn't incur much additional overhead since the
		 * new transaction will just nest inside the
		 * outer transaction. */
		int blocks = JOURNAL_PER_BALANCE_CNT * 2 + 2 +
			     4 * REISERFS_QUOTA_TRANS_BLOCKS(inode->i_sb);
		struct reiserfs_transaction_handle th;
		err = journal_begin(&th, inode->i_sb, blocks);
		if (!err) {
			int jerror;
			mutex_lock_nested(&dir->d_parent->d_inode->i_mutex,
					  I_MUTEX_XATTR);
			err = action(dir, data);
			jerror = journal_end(&th, inode->i_sb, blocks);
			mutex_unlock(&dir->d_parent->d_inode->i_mutex);
			err = jerror ?: err;
		}
	}
out_dir:
	dput(dir);
out:
	/* -ENODATA isn't an error */
	if (err == -ENODATA)
		err = 0;
	return err;
}

static int delete_one_xattr(struct dentry *dentry, void *data)
{
	struct inode *dir = dentry->d_parent->d_inode;

	/* This is the xattr dir, handle specially. */
	if (S_ISDIR(dentry->d_inode->i_mode))
		return xattr_rmdir(dir, dentry);

	return xattr_unlink(dir, dentry);
}

static int chown_one_xattr(struct dentry *dentry, void *data)
{
	struct iattr *attrs = data;
	return reiserfs_setattr(dentry, attrs);
}

/* No i_mutex, but the inode is unconnected. */
int reiserfs_delete_xattrs(struct inode *inode)
{
	int err = reiserfs_for_each_xattr(inode, delete_one_xattr, NULL);
	if (err)
		reiserfs_warning(inode->i_sb, "jdm-20004",
				 "Couldn't delete all xattrs (%d)\n", err);
	return err;
}

/* inode->i_mutex: down */
int reiserfs_chown_xattrs(struct inode *inode, struct iattr *attrs)
{
	int err = reiserfs_for_each_xattr(inode, chown_one_xattr, attrs);
	if (err)
		reiserfs_warning(inode->i_sb, "jdm-20007",
				 "Couldn't chown all xattrs (%d)\n", err);
	return err;
}

#ifdef CONFIG_REISERFS_FS_XATTR
/* Returns a dentry corresponding to a specific extended attribute file
 * for the inode. If flags allow, the file is created. Otherwise, a
 * valid or negative dentry, or an error is returned. */
static struct dentry *xattr_lookup(struct inode *inode, const char *name,
				    int flags)
{
	struct dentry *xadir, *xafile;
	int err = 0;

	xadir = open_xa_dir(inode, flags);
	if (IS_ERR(xadir))
		return ERR_CAST(xadir);

	xafile = lookup_one_len(name, xadir, strlen(name));
	if (IS_ERR(xafile)) {
		err = PTR_ERR(xafile);
		goto out;
	}

	if (xafile->d_inode && (flags & XATTR_CREATE))
		err = -EEXIST;

	if (!xafile->d_inode) {
		err = -ENODATA;
		if (xattr_may_create(flags)) {
			mutex_lock_nested(&xadir->d_inode->i_mutex,
					  I_MUTEX_XATTR);
			err = xattr_create(xadir->d_inode, xafile,
					      0700|S_IFREG);
			mutex_unlock(&xadir->d_inode->i_mutex);
		}
	}

	if (err)
		dput(xafile);
out:
	dput(xadir);
	if (err)
		return ERR_PTR(err);
	return xafile;
}

/* Internal operations on file data */
static inline void reiserfs_put_page(struct page *page)
{
	kunmap(page);
	page_cache_release(page);
}

static struct page *reiserfs_get_page(struct inode *dir, size_t n)
{
	struct address_space *mapping = dir->i_mapping;
	struct page *page;
	/* We can deadlock if we try to free dentries,
	   and an unlink/rmdir has just occured - GFP_NOFS avoids this */
	mapping_set_gfp_mask(mapping, GFP_NOFS);
	page = read_mapping_page(mapping, n >> PAGE_CACHE_SHIFT, NULL);
	if (!IS_ERR(page)) {
		kmap(page);
		if (PageError(page))
			goto fail;
	}
	return page;

      fail:
	reiserfs_put_page(page);
	return ERR_PTR(-EIO);
}

static inline __u32 xattr_hash(const char *msg, int len)
{
	return csum_partial(msg, len, 0);
}

int reiserfs_commit_write(struct file *f, struct page *page,
			  unsigned from, unsigned to);
int reiserfs_prepare_write(struct file *f, struct page *page,
			   unsigned from, unsigned to);

static void update_ctime(struct inode *inode)
{
	struct timespec now = current_fs_time(inode->i_sb);
	if (hlist_unhashed(&inode->i_hash) || !inode->i_nlink ||
	    timespec_equal(&inode->i_ctime, &now))
		return;

	inode->i_ctime = CURRENT_TIME_SEC;
	mark_inode_dirty(inode);
}

static int lookup_and_delete_xattr(struct inode *inode, const char *name)
{
	int err = 0;
	struct dentry *dentry, *xadir;

	xadir = open_xa_dir(inode, XATTR_REPLACE);
	if (IS_ERR(xadir))
		return PTR_ERR(xadir);

	dentry = lookup_one_len(name, xadir, strlen(name));
	if (IS_ERR(dentry)) {
		err = PTR_ERR(dentry);
		goto out_dput;
	}

	if (dentry->d_inode) {
		mutex_lock_nested(&xadir->d_inode->i_mutex, I_MUTEX_XATTR);
		err = xattr_unlink(xadir->d_inode, dentry);
		mutex_unlock(&xadir->d_inode->i_mutex);
		update_ctime(inode);
	}

	dput(dentry);
out_dput:
	dput(xadir);
	return err;
}


/* Generic extended attribute operations that can be used by xa plugins */

/*
 * inode->i_mutex: down
 */
int
reiserfs_xattr_set_handle(struct reiserfs_transaction_handle *th,
			  struct inode *inode, const char *name,
			  const void *buffer, size_t buffer_size, int flags)
{
	int err = 0;
	struct dentry *dentry;
	struct page *page;
	char *data;
	size_t file_pos = 0;
	size_t buffer_pos = 0;
	size_t new_size;
	__u32 xahash = 0;

	if (get_inode_sd_version(inode) == STAT_DATA_V1)
		return -EOPNOTSUPP;

	if (!buffer)
		return lookup_and_delete_xattr(inode, name);

	dentry = xattr_lookup(inode, name, flags);
	if (IS_ERR(dentry))
		return PTR_ERR(dentry);

	down_write(&REISERFS_I(inode)->i_xattr_sem);

	xahash = xattr_hash(buffer, buffer_size);
	while (buffer_pos < buffer_size || buffer_pos == 0) {
		size_t chunk;
		size_t skip = 0;
		size_t page_offset = (file_pos & (PAGE_CACHE_SIZE - 1));
		if (buffer_size - buffer_pos > PAGE_CACHE_SIZE)
			chunk = PAGE_CACHE_SIZE;
		else
			chunk = buffer_size - buffer_pos;

		page = reiserfs_get_page(dentry->d_inode, file_pos);
		if (IS_ERR(page)) {
			err = PTR_ERR(page);
			goto out_unlock;
		}

		lock_page(page);
		data = page_address(page);

		if (file_pos == 0) {
			struct reiserfs_xattr_header *rxh;
			skip = file_pos = sizeof(struct reiserfs_xattr_header);
			if (chunk + skip > PAGE_CACHE_SIZE)
				chunk = PAGE_CACHE_SIZE - skip;
			rxh = (struct reiserfs_xattr_header *)data;
			rxh->h_magic = cpu_to_le32(REISERFS_XATTR_MAGIC);
			rxh->h_hash = cpu_to_le32(xahash);
		}

		err = reiserfs_prepare_write(NULL, page, page_offset,
					    page_offset + chunk + skip);
		if (!err) {
			if (buffer)
				memcpy(data + skip, buffer + buffer_pos, chunk);
			err = reiserfs_commit_write(NULL, page, page_offset,
						    page_offset + chunk +
						    skip);
		}
		unlock_page(page);
		reiserfs_put_page(page);
		buffer_pos += chunk;
		file_pos += chunk;
		skip = 0;
		if (err || buffer_size == 0 || !buffer)
			break;
	}

	new_size = buffer_size + sizeof(struct reiserfs_xattr_header);
	if (!err && new_size < i_size_read(dentry->d_inode)) {
		struct iattr newattrs = {
			.ia_ctime = current_fs_time(inode->i_sb),
			.ia_size = buffer_size,
			.ia_valid = ATTR_SIZE | ATTR_CTIME,
		};
		mutex_lock_nested(&dentry->d_inode->i_mutex, I_MUTEX_XATTR);
		down_write(&dentry->d_inode->i_alloc_sem);
		err = reiserfs_setattr(dentry, &newattrs);
		up_write(&dentry->d_inode->i_alloc_sem);
		mutex_unlock(&dentry->d_inode->i_mutex);
	} else
		update_ctime(inode);
out_unlock:
	up_write(&REISERFS_I(inode)->i_xattr_sem);
	dput(dentry);
	return err;
}

/* We need to start a transaction to maintain lock ordering */
int reiserfs_xattr_set(struct inode *inode, const char *name,
		       const void *buffer, size_t buffer_size, int flags)
{

	struct reiserfs_transaction_handle th;
	int error, error2;
	size_t jbegin_count = reiserfs_xattr_nblocks(inode, buffer_size);

	if (!(flags & XATTR_REPLACE))
		jbegin_count += reiserfs_xattr_jcreate_nblocks(inode);

	reiserfs_write_lock(inode->i_sb);
	error = journal_begin(&th, inode->i_sb, jbegin_count);
	if (error) {
		reiserfs_write_unlock(inode->i_sb);
		return error;
	}

	error = reiserfs_xattr_set_handle(&th, inode, name,
					  buffer, buffer_size, flags);

	error2 = journal_end(&th, inode->i_sb, jbegin_count);
	if (error == 0)
		error = error2;
	reiserfs_write_unlock(inode->i_sb);

	return error;
}

/*
 * inode->i_mutex: down
 */
int
reiserfs_xattr_get(struct inode *inode, const char *name, void *buffer,
		   size_t buffer_size)
{
	ssize_t err = 0;
	struct dentry *dentry;
	size_t isize;
	size_t file_pos = 0;
	size_t buffer_pos = 0;
	struct page *page;
	__u32 hash = 0;

	if (name == NULL)
		return -EINVAL;

	/* We can't have xattrs attached to v1 items since they don't have
	 * generation numbers */
	if (get_inode_sd_version(inode) == STAT_DATA_V1)
		return -EOPNOTSUPP;

	dentry = xattr_lookup(inode, name, XATTR_REPLACE);
	if (IS_ERR(dentry)) {
		err = PTR_ERR(dentry);
		goto out;
	}

	down_read(&REISERFS_I(inode)->i_xattr_sem);

	isize = i_size_read(dentry->d_inode);

	/* Just return the size needed */
	if (buffer == NULL) {
		err = isize - sizeof(struct reiserfs_xattr_header);
		goto out_unlock;
	}

	if (buffer_size < isize - sizeof(struct reiserfs_xattr_header)) {
		err = -ERANGE;
		goto out_unlock;
	}

	while (file_pos < isize) {
		size_t chunk;
		char *data;
		size_t skip = 0;
		if (isize - file_pos > PAGE_CACHE_SIZE)
			chunk = PAGE_CACHE_SIZE;
		else
			chunk = isize - file_pos;

		page = reiserfs_get_page(dentry->d_inode, file_pos);
		if (IS_ERR(page)) {
			err = PTR_ERR(page);
			goto out_unlock;
		}

		lock_page(page);
		data = page_address(page);
		if (file_pos == 0) {
			struct reiserfs_xattr_header *rxh =
			    (struct reiserfs_xattr_header *)data;
			skip = file_pos = sizeof(struct reiserfs_xattr_header);
			chunk -= skip;
			/* Magic doesn't match up.. */
			if (rxh->h_magic != cpu_to_le32(REISERFS_XATTR_MAGIC)) {
				unlock_page(page);
				reiserfs_put_page(page);
				reiserfs_warning(inode->i_sb, "jdm-20001",
						 "Invalid magic for xattr (%s) "
						 "associated with %k", name,
						 INODE_PKEY(inode));
				err = -EIO;
				goto out_unlock;
			}
			hash = le32_to_cpu(rxh->h_hash);
		}
		memcpy(buffer + buffer_pos, data + skip, chunk);
		unlock_page(page);
		reiserfs_put_page(page);
		file_pos += chunk;
		buffer_pos += chunk;
		skip = 0;
	}
	err = isize - sizeof(struct reiserfs_xattr_header);

	if (xattr_hash(buffer, isize - sizeof(struct reiserfs_xattr_header)) !=
	    hash) {
		reiserfs_warning(inode->i_sb, "jdm-20002",
				 "Invalid hash for xattr (%s) associated "
				 "with %k", name, INODE_PKEY(inode));
		err = -EIO;
	}

out_unlock:
	up_read(&REISERFS_I(inode)->i_xattr_sem);
	dput(dentry);

out:
	return err;
}

/* Actual operations that are exported to VFS-land */
struct xattr_handler *reiserfs_xattr_handlers[] = {
	&reiserfs_xattr_user_handler,
	&reiserfs_xattr_trusted_handler,
#ifdef CONFIG_REISERFS_FS_SECURITY
	&reiserfs_xattr_security_handler,
#endif
#ifdef CONFIG_REISERFS_FS_POSIX_ACL
	&reiserfs_posix_acl_access_handler,
	&reiserfs_posix_acl_default_handler,
#endif
	NULL
};

/*
 * In order to implement different sets of xattr operations for each xattr
 * prefix with the generic xattr API, a filesystem should create a
 * null-terminated array of struct xattr_handler (one for each prefix) and
 * hang a pointer to it off of the s_xattr field of the superblock.
 *
 * The generic_fooxattr() functions will use this list to dispatch xattr
 * operations to the correct xattr_handler.
 */
#define for_each_xattr_handler(handlers, handler)		\
		for ((handler) = *(handlers)++;			\
			(handler) != NULL;			\
			(handler) = *(handlers)++)

/* This is the implementation for the xattr plugin infrastructure */
static inline struct xattr_handler *
find_xattr_handler_prefix(struct xattr_handler **handlers,
			   const char *name)
{
	struct xattr_handler *xah;

	if (!handlers)
		return NULL;

	for_each_xattr_handler(handlers, xah) {
		if (strncmp(xah->prefix, name, strlen(xah->prefix)) == 0)
			break;
	}

	return xah;
}


/*
 * Inode operation getxattr()
 */
ssize_t
reiserfs_getxattr(struct dentry * dentry, const char *name, void *buffer,
		  size_t size)
{
	struct inode *inode = dentry->d_inode;
	struct xattr_handler *handler;

	handler = find_xattr_handler_prefix(inode->i_sb->s_xattr, name);

	if (!handler || get_inode_sd_version(inode) == STAT_DATA_V1)
		return -EOPNOTSUPP;

	return handler->get(inode, name, buffer, size);
}

/*
 * Inode operation setxattr()
 *
 * dentry->d_inode->i_mutex down
 */
int
reiserfs_setxattr(struct dentry *dentry, const char *name, const void *value,
		  size_t size, int flags)
{
	struct inode *inode = dentry->d_inode;
	struct xattr_handler *handler;

	handler = find_xattr_handler_prefix(inode->i_sb->s_xattr, name);

	if (!handler || get_inode_sd_version(inode) == STAT_DATA_V1)
		return -EOPNOTSUPP;

	return handler->set(inode, name, value, size, flags);
}

/*
 * Inode operation removexattr()
 *
 * dentry->d_inode->i_mutex down
 */
int reiserfs_removexattr(struct dentry *dentry, const char *name)
{
	struct inode *inode = dentry->d_inode;
	struct xattr_handler *handler;
	handler = find_xattr_handler_prefix(inode->i_sb->s_xattr, name);

	if (!handler || get_inode_sd_version(inode) == STAT_DATA_V1)
		return -EOPNOTSUPP;

	return handler->set(inode, name, NULL, 0, XATTR_REPLACE);
}

struct listxattr_buf {
	size_t size;
	size_t pos;
	char *buf;
	struct inode *inode;
};

static int listxattr_filler(void *buf, const char *name, int namelen,
			    loff_t offset, u64 ino, unsigned int d_type)
{
	struct listxattr_buf *b = (struct listxattr_buf *)buf;
	size_t size;
	if (name[0] != '.' ||
	    (namelen != 1 && (name[1] != '.' || namelen != 2))) {
		struct xattr_handler *handler;
		handler = find_xattr_handler_prefix(b->inode->i_sb->s_xattr,
						    name);
		if (!handler)	/* Unsupported xattr name */
			return 0;
		if (b->buf) {
			size = handler->list(b->inode, b->buf + b->pos,
					 b->size, name, namelen);
			if (size > b->size)
				return -ERANGE;
		} else {
			size = handler->list(b->inode, NULL, 0, name, namelen);
		}

		b->pos += size;
	}
	return 0;
}

/*
 * Inode operation listxattr()
 *
 * We totally ignore the generic listxattr here because it would be stupid
 * not to. Since the xattrs are organized in a directory, we can just
 * readdir to find them.
 */
ssize_t reiserfs_listxattr(struct dentry * dentry, char *buffer, size_t size)
{
	struct dentry *dir;
	int err = 0;
	loff_t pos = 0;
	struct listxattr_buf buf = {
		.inode = dentry->d_inode,
		.buf = buffer,
		.size = buffer ? size : 0,
	};

	if (!dentry->d_inode)
		return -EINVAL;

	if (!reiserfs_xattrs(dentry->d_sb) ||
	    get_inode_sd_version(dentry->d_inode) == STAT_DATA_V1)
		return -EOPNOTSUPP;

	dir = open_xa_dir(dentry->d_inode, XATTR_REPLACE);
	if (IS_ERR(dir)) {
		err = PTR_ERR(dir);
		if (err == -ENODATA)
			err = 0;  /* Not an error if there aren't any xattrs */
		goto out;
	}

	mutex_lock_nested(&dir->d_inode->i_mutex, I_MUTEX_XATTR);
	err = reiserfs_readdir_dentry(dir, &buf, listxattr_filler, &pos);
	mutex_unlock(&dir->d_inode->i_mutex);

	if (!err)
		err = buf.pos;

	dput(dir);
out:
	return err;
}

static int reiserfs_check_acl(struct inode *inode, int mask)
{
	struct posix_acl *acl;
	int error = -EAGAIN; /* do regular unix permission checks by default */

	acl = reiserfs_get_acl(inode, ACL_TYPE_ACCESS);

	if (acl) {
		if (!IS_ERR(acl)) {
			error = posix_acl_permission(inode, acl, mask);
			posix_acl_release(acl);
		} else if (PTR_ERR(acl) != -ENODATA)
			error = PTR_ERR(acl);
	}

	return error;
}

int reiserfs_permission(struct inode *inode, int mask)
{
	/*
	 * We don't do permission checks on the internal objects.
	 * Permissions are determined by the "owning" object.
	 */
	if (IS_PRIVATE(inode))
		return 0;
	/*
	 * Stat data v1 doesn't support ACLs.
	 */
	if (get_inode_sd_version(inode) == STAT_DATA_V1)
		return generic_permission(inode, mask, NULL);
	else
		return generic_permission(inode, mask, reiserfs_check_acl);
}

static int create_privroot(struct dentry *dentry)
{
	int err;
	struct inode *inode = dentry->d_parent->d_inode;
	mutex_lock_nested(&inode->i_mutex, I_MUTEX_XATTR);
	err = xattr_mkdir(inode, dentry, 0700);
	mutex_unlock(&inode->i_mutex);
	if (err) {
		dput(dentry);
		dentry = NULL;
	}

	if (dentry && dentry->d_inode)
		reiserfs_info(dentry->d_sb, "Created %s - reserved for xattr "
			      "storage.\n", PRIVROOT_NAME);

	return err;
}

static int xattr_mount_check(struct super_block *s)
{
	/* We need generation numbers to ensure that the oid mapping is correct
	 * v3.5 filesystems don't have them. */
	if (old_format_only(s)) {
		if (reiserfs_xattrs_optional(s)) {
			/* Old format filesystem, but optional xattrs have
			 * been enabled. Error out. */
			reiserfs_warning(s, "jdm-2005",
					 "xattrs/ACLs not supported "
					 "on pre-v3.6 format filesystems. "
					 "Failing mount.");
			return -EOPNOTSUPP;
		}
	}

	return 0;
}

#else
int __init reiserfs_xattr_register_handlers(void) { return 0; }
void reiserfs_xattr_unregister_handlers(void) {}
#endif

/* This will catch lookups from the fs root to .reiserfs_priv */
static int
xattr_lookup_poison(struct dentry *dentry, struct qstr *q1, struct qstr *name)
{
	struct dentry *priv_root = REISERFS_SB(dentry->d_sb)->priv_root;
	if (name->len == priv_root->d_name.len &&
	    name->hash == priv_root->d_name.hash &&
	    !memcmp(name->name, priv_root->d_name.name, name->len)) {
		return -ENOENT;
	} else if (q1->len == name->len &&
		   !memcmp(q1->name, name->name, name->len))
		return 0;
	return 1;
}

static const struct dentry_operations xattr_lookup_poison_ops = {
	.d_compare = xattr_lookup_poison,
};

/* We need to take a copy of the mount flags since things like
 * MS_RDONLY don't get set until *after* we're called.
 * mount_flags != mount_options */
int reiserfs_xattr_init(struct super_block *s, int mount_flags)
{
	int err = 0;

#ifdef CONFIG_REISERFS_FS_XATTR
	err = xattr_mount_check(s);
	if (err)
		goto error;
#endif

	/* If we don't have the privroot located yet - go find it */
	if (!REISERFS_SB(s)->priv_root) {
		struct dentry *dentry;
		dentry = lookup_one_len(PRIVROOT_NAME, s->s_root,
					strlen(PRIVROOT_NAME));
		if (!IS_ERR(dentry)) {
#ifdef CONFIG_REISERFS_FS_XATTR
			if (!(mount_flags & MS_RDONLY) && !dentry->d_inode)
				err = create_privroot(dentry);
#endif
			if (!dentry->d_inode) {
				dput(dentry);
				dentry = NULL;
			}
		} else
			err = PTR_ERR(dentry);

		if (!err && dentry) {
			s->s_root->d_op = &xattr_lookup_poison_ops;
			dentry->d_inode->i_flags |= S_PRIVATE;
			REISERFS_SB(s)->priv_root = dentry;
#ifdef CONFIG_REISERFS_FS_XATTR
		/* xattrs are unavailable */
		} else if (!(mount_flags & MS_RDONLY)) {
			/* If we're read-only it just means that the dir
			 * hasn't been created. Not an error -- just no
			 * xattrs on the fs. We'll check again if we
			 * go read-write */
			reiserfs_warning(s, "jdm-20006",
					 "xattrs/ACLs enabled and couldn't "
					 "find/create .reiserfs_priv. "
					 "Failing mount.");
			err = -EOPNOTSUPP;
#endif
		}
	}

#ifdef CONFIG_REISERFS_FS_XATTR
	if (!err)
		s->s_xattr = reiserfs_xattr_handlers;

error:
	if (err) {
		clear_bit(REISERFS_XATTRS_USER, &(REISERFS_SB(s)->s_mount_opt));
		clear_bit(REISERFS_POSIXACL, &(REISERFS_SB(s)->s_mount_opt));
	}
#endif

	/* The super_block MS_POSIXACL must mirror the (no)acl mount option. */
	s->s_flags = s->s_flags & ~MS_POSIXACL;
#ifdef CONFIG_REISERFS_FS_POSIX_ACL
	if (reiserfs_posixacl(s))
		s->s_flags |= MS_POSIXACL;
#endif

	return err;
}<|MERGE_RESOLUTION|>--- conflicted
+++ resolved
@@ -57,14 +57,6 @@
 /* Helpers for inode ops. We do this so that we don't have all the VFS
  * overhead and also for proper i_mutex annotation.
  * dir->i_mutex must be held for all of them. */
-<<<<<<< HEAD
-static int xattr_create(struct inode *dir, struct dentry *dentry, int mode)
-{
-	BUG_ON(!mutex_is_locked(&dir->i_mutex));
-	DQUOT_INIT(dir);
-	return dir->i_op->create(dir, dentry, mode, NULL);
-}
-=======
 #ifdef CONFIG_REISERFS_FS_XATTR
 static int xattr_create(struct inode *dir, struct dentry *dentry, int mode)
 {
@@ -73,16 +65,11 @@
 	return dir->i_op->create(dir, dentry, mode, NULL);
 }
 #endif
->>>>>>> 0882e8dd
 
 static int xattr_mkdir(struct inode *dir, struct dentry *dentry, int mode)
 {
 	BUG_ON(!mutex_is_locked(&dir->i_mutex));
-<<<<<<< HEAD
-	DQUOT_INIT(dir);
-=======
 	vfs_dq_init(dir);
->>>>>>> 0882e8dd
 	return dir->i_op->mkdir(dir, dentry, mode);
 }
 
@@ -94,11 +81,7 @@
 {
 	int error;
 	BUG_ON(!mutex_is_locked(&dir->i_mutex));
-<<<<<<< HEAD
-	DQUOT_INIT(dir);
-=======
 	vfs_dq_init(dir);
->>>>>>> 0882e8dd
 
 	mutex_lock_nested(&dentry->d_inode->i_mutex, I_MUTEX_CHILD);
 	error = dir->i_op->unlink(dir, dentry);
@@ -113,11 +96,7 @@
 {
 	int error;
 	BUG_ON(!mutex_is_locked(&dir->i_mutex));
-<<<<<<< HEAD
-	DQUOT_INIT(dir);
-=======
 	vfs_dq_init(dir);
->>>>>>> 0882e8dd
 
 	mutex_lock_nested(&dentry->d_inode->i_mutex, I_MUTEX_CHILD);
 	dentry_unhash(dentry);
