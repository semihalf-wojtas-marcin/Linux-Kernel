--- conflicted
+++ resolved
@@ -1647,13 +1647,7 @@
 	/* Set default values for options: non-aggressive tails, RO on errors */
 	REISERFS_SB(s)->s_mount_opt |= (1 << REISERFS_SMALLTAIL);
 	REISERFS_SB(s)->s_mount_opt |= (1 << REISERFS_ERROR_RO);
-<<<<<<< HEAD
-#ifdef CONFIG_REISERFS_DEFAULTS_TO_BARRIERS_ENABLED
 	REISERFS_SB(s)->s_mount_opt |= (1 << REISERFS_BARRIER_FLUSH);
-#endif
-=======
-	REISERFS_SB(s)->s_mount_opt |= (1 << REISERFS_BARRIER_FLUSH);
->>>>>>> fcb8ce5c
 	/* no preallocation minimum, be smart in
 	   reiserfs_file_write instead */
 	REISERFS_SB(s)->s_alloc_options.preallocmin = 0;
