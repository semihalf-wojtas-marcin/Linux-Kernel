/*
 *  linux/fs/nfs/nfs3proc.c
 *
 *  Client-side NFSv3 procedures stubs.
 *
 *  Copyright (C) 1997, Olaf Kirch
 */

#include <linux/mm.h>
#include <linux/utsname.h>
#include <linux/errno.h>
#include <linux/string.h>
#include <linux/sunrpc/clnt.h>
#include <linux/nfs.h>
#include <linux/nfs3.h>
#include <linux/nfs_fs.h>
#include <linux/nfs_page.h>
#include <linux/smp_lock.h>

#define NFSDBG_FACILITY		NFSDBG_PROC

extern struct rpc_procinfo nfs3_procedures[];

/* A wrapper to handle the EJUKEBOX error message */
static int
nfs3_rpc_wrapper(struct rpc_clnt *clnt, struct rpc_message *msg, int flags)
{
	sigset_t oldset;
	int res;
	rpc_clnt_sigmask(clnt, &oldset);
	do {
		res = rpc_call_sync(clnt, msg, flags);
		if (res != -EJUKEBOX)
			break;
		set_current_state(TASK_INTERRUPTIBLE);
		schedule_timeout(NFS_JUKEBOX_RETRY_TIME);
		res = -ERESTARTSYS;
	} while (!signalled());
	rpc_clnt_sigunmask(clnt, &oldset);
	return res;
}

static inline int
nfs3_rpc_call_wrapper(struct rpc_clnt *clnt, u32 proc, void *argp, void *resp, int flags)
{
	struct rpc_message msg = {
		.rpc_proc	= &nfs3_procedures[proc],
		.rpc_argp	= argp,
		.rpc_resp	= resp,
	};
	return nfs3_rpc_wrapper(clnt, &msg, flags);
}

#define rpc_call(clnt, proc, argp, resp, flags) \
		nfs3_rpc_call_wrapper(clnt, proc, argp, resp, flags)
#define rpc_call_sync(clnt, msg, flags) \
		nfs3_rpc_wrapper(clnt, msg, flags)

static int
nfs3_async_handle_jukebox(struct rpc_task *task)
{
	if (task->tk_status != -EJUKEBOX)
		return 0;
	task->tk_status = 0;
	rpc_restart_call(task);
	rpc_delay(task, NFS_JUKEBOX_RETRY_TIME);
	return 1;
}

static void
nfs3_write_refresh_inode(struct inode *inode, struct nfs_fattr *fattr)
{
	if (fattr->valid & NFS_ATTR_FATTR) {
		if (!(fattr->valid & NFS_ATTR_WCC)) {
			fattr->pre_size  = NFS_CACHE_ISIZE(inode);
			fattr->pre_mtime = NFS_CACHE_MTIME(inode);
			fattr->pre_ctime = NFS_CACHE_CTIME(inode);
			fattr->valid |= NFS_ATTR_WCC;
		}
		nfs_refresh_inode(inode, fattr);
	}
}

/*
 * Bare-bones access to getattr: this is for nfs_read_super.
 */
static int
nfs3_proc_get_root(struct nfs_server *server, struct nfs_fh *fhandle,
		   struct nfs_fattr *fattr)
{
	int	status;

	dprintk("NFS call  getroot\n");
	fattr->valid = 0;
	status = rpc_call(server->client, NFS3PROC_GETATTR, fhandle, fattr, 0);
	dprintk("NFS reply getroot\n");
	return status;
}

/*
 * One function for each procedure in the NFS protocol.
 */
static int
nfs3_proc_getattr(struct inode *inode, struct nfs_fattr *fattr)
{
	int	status;

	dprintk("NFS call  getattr\n");
	fattr->valid = 0;
	status = rpc_call(NFS_CLIENT(inode), NFS3PROC_GETATTR,
			  NFS_FH(inode), fattr, 0);
	dprintk("NFS reply getattr\n");
	return status;
}

static int
nfs3_proc_setattr(struct dentry *dentry, struct nfs_fattr *fattr,
			struct iattr *sattr)
{
	struct inode *inode = dentry->d_inode;
	struct nfs3_sattrargs	arg = {
		.fh		= NFS_FH(inode),
		.sattr		= sattr,
	};
	int	status;

	dprintk("NFS call  setattr\n");
	fattr->valid = 0;
	status = rpc_call(NFS_CLIENT(inode), NFS3PROC_SETATTR, &arg, fattr, 0);
	dprintk("NFS reply setattr\n");
	return status;
}

static int
nfs3_proc_lookup(struct inode *dir, struct qstr *name,
		 struct nfs_fh *fhandle, struct nfs_fattr *fattr)
{
	struct nfs_fattr	dir_attr;
	struct nfs3_diropargs	arg = {
		.fh		= NFS_FH(dir),
		.name		= name->name,
		.len		= name->len
	};
	struct nfs3_diropres	res = {
		.dir_attr	= &dir_attr,
		.fh		= fhandle,
		.fattr		= fattr
	};
	int			status;

	dprintk("NFS call  lookup %s\n", name->name);
	dir_attr.valid = 0;
	fattr->valid = 0;
	status = rpc_call(NFS_CLIENT(dir), NFS3PROC_LOOKUP, &arg, &res, 0);
	if (status >= 0 && !(fattr->valid & NFS_ATTR_FATTR))
		status = rpc_call(NFS_CLIENT(dir), NFS3PROC_GETATTR,
			 fhandle, fattr, 0);
	dprintk("NFS reply lookup: %d\n", status);
	if (status >= 0)
		status = nfs_refresh_inode(dir, &dir_attr);
	return status;
}

static int
nfs3_proc_access(struct inode *inode, struct rpc_cred *cred, int mode)
{
	struct nfs_fattr	fattr;
	struct nfs3_accessargs	arg = {
		.fh		= NFS_FH(inode),
	};
	struct nfs3_accessres	res = {
		.fattr		= &fattr,
	};
	struct rpc_message msg = {
		.rpc_proc	= &nfs3_procedures[NFS3PROC_ACCESS],
		.rpc_argp	= &arg,
		.rpc_resp	= &res,
		.rpc_cred	= cred
	};
	int	status;

	dprintk("NFS call  access\n");
	fattr.valid = 0;

	if (mode & MAY_READ)
		arg.access |= NFS3_ACCESS_READ;
	if (S_ISDIR(inode->i_mode)) {
		if (mode & MAY_WRITE)
			arg.access |= NFS3_ACCESS_MODIFY | NFS3_ACCESS_EXTEND | NFS3_ACCESS_DELETE;
		if (mode & MAY_EXEC)
			arg.access |= NFS3_ACCESS_LOOKUP;
	} else {
		if (mode & MAY_WRITE)
			arg.access |= NFS3_ACCESS_MODIFY | NFS3_ACCESS_EXTEND;
		if (mode & MAY_EXEC)
			arg.access |= NFS3_ACCESS_EXECUTE;
	}
	status = rpc_call_sync(NFS_CLIENT(inode), &msg, 0);
	nfs_refresh_inode(inode, &fattr);
	dprintk("NFS reply access\n");

	if (status == 0 && (arg.access & res.access) != arg.access)
		status = -EACCES;
	return status;
}

static int
nfs3_proc_readlink(struct inode *inode, struct page *page)
{
	struct nfs_fattr	fattr;
	struct nfs3_readlinkargs args = {
		.fh		= NFS_FH(inode),
		.count		= PAGE_CACHE_SIZE,
		.pages		= &page
	};
	int			status;

	dprintk("NFS call  readlink\n");
	fattr.valid = 0;
	status = rpc_call(NFS_CLIENT(inode), NFS3PROC_READLINK,
			  &args, &fattr, 0);
	nfs_refresh_inode(inode, &fattr);
	dprintk("NFS reply readlink: %d\n", status);
	return status;
}

static int
nfs3_proc_read(struct inode *inode, struct rpc_cred *cred,
	       struct nfs_fattr *fattr, int flags,
	       unsigned int base, unsigned int count, struct page *page,
	       int *eofp)
{
	u64			offset = page_offset(page) + base;
	struct nfs_readargs	arg = {
		.fh		= NFS_FH(inode),
		.offset		= offset,
		.count		= count,
		.pgbase		= base,
		.pages		= &page
	};
	struct nfs_readres	res = {
		.fattr		= fattr,
		.count		= count,
	};
	struct rpc_message	msg = {
		.rpc_proc	= &nfs3_procedures[NFS3PROC_READ],
		.rpc_argp	= &arg,
		.rpc_resp	= &res,
		.rpc_cred	= cred
	};
	int			status;

	dprintk("NFS call  read %d @ %Ld\n", count, (long long)offset);
	fattr->valid = 0;
	status = rpc_call_sync(NFS_CLIENT(inode), &msg, flags);
	if (status >= 0)
		nfs_refresh_inode(inode, fattr);
	dprintk("NFS reply read: %d\n", status);
	*eofp = res.eof;
	return status;
}

static int
nfs3_proc_write(struct inode *inode, struct rpc_cred *cred,
		struct nfs_fattr *fattr, int flags,
		unsigned int base, unsigned int count,
		struct page *page, struct nfs_writeverf *verf)
{
	u64			offset = page_offset(page) + base;
	struct nfs_writeargs	arg = {
		.fh		= NFS_FH(inode),
		.offset		= offset,
		.count		= count,
		.stable		= NFS_FILE_SYNC,
		.pgbase		= base,
		.pages		= &page
	};
	struct nfs_writeres	res = {
		.fattr		= fattr,
		.verf		= verf,
	};
	struct rpc_message	msg = {
		.rpc_proc	= &nfs3_procedures[NFS3PROC_WRITE],
		.rpc_argp	= &arg,
		.rpc_resp	= &res,
		.rpc_cred	= cred
	};
	int			status, rpcflags = 0;

	dprintk("NFS call  write %d @ %Ld\n", count, (long long)offset);
	fattr->valid = 0;
	if (flags & NFS_RW_SWAP)
		rpcflags |= NFS_RPC_SWAPFLAGS;
	arg.stable = (flags & NFS_RW_SYNC) ? NFS_FILE_SYNC : NFS_UNSTABLE;

	status = rpc_call_sync(NFS_CLIENT(inode), &msg, rpcflags);

	if (status >= 0)
		nfs3_write_refresh_inode(inode, fattr);

	dprintk("NFS reply read: %d\n", status);
	return status < 0? status : res.count;
}

/*
 * Create a regular file.
 * For now, we don't implement O_EXCL.
 */
static int
nfs3_proc_create(struct inode *dir, struct qstr *name, struct iattr *sattr,
		 int flags, struct nfs_fh *fhandle, struct nfs_fattr *fattr)
{
	struct nfs_fattr	dir_attr;
	struct nfs3_createargs	arg = {
		.fh		= NFS_FH(dir),
		.name		= name->name,
		.len		= name->len,
		.sattr		= sattr,
	};
	struct nfs3_diropres	res = {
		.dir_attr	= &dir_attr,
		.fh		= fhandle,
		.fattr		= fattr
	};
	int			status;

	dprintk("NFS call  create %s\n", name->name);
	arg.createmode = NFS3_CREATE_UNCHECKED;
	if (flags & O_EXCL) {
		arg.createmode  = NFS3_CREATE_EXCLUSIVE;
		arg.verifier[0] = jiffies;
		arg.verifier[1] = current->pid;
	}

again:
	dir_attr.valid = 0;
	fattr->valid = 0;
	status = rpc_call(NFS_CLIENT(dir), NFS3PROC_CREATE, &arg, &res, 0);
	nfs_refresh_inode(dir, &dir_attr);

	/* If the server doesn't support the exclusive creation semantics,
	 * try again with simple 'guarded' mode. */
	if (status == NFSERR_NOTSUPP) {
		switch (arg.createmode) {
			case NFS3_CREATE_EXCLUSIVE:
				arg.createmode = NFS3_CREATE_GUARDED;
				break;

			case NFS3_CREATE_GUARDED:
				arg.createmode = NFS3_CREATE_UNCHECKED;
				break;

			case NFS3_CREATE_UNCHECKED:
				goto exit;
		}
		goto again;
	}

exit:
	dprintk("NFS reply create: %d\n", status);

	/* When we created the file with exclusive semantics, make
	 * sure we set the attributes afterwards. */
	if (status == 0 && arg.createmode == NFS3_CREATE_EXCLUSIVE) {
		struct nfs3_sattrargs	arg = {
			.fh		= fhandle,
			.sattr		= sattr,
		};
		dprintk("NFS call  setattr (post-create)\n");

		/* Note: we could use a guarded setattr here, but I'm
		 * not sure this buys us anything (and I'd have
		 * to revamp the NFSv3 XDR code) */
		fattr->valid = 0;
		status = rpc_call(NFS_CLIENT(dir), NFS3PROC_SETATTR,
						&arg, fattr, 0);
		dprintk("NFS reply setattr (post-create): %d\n", status);
	}

	return status;
}

static int
nfs3_proc_remove(struct inode *dir, struct qstr *name)
{
	struct nfs_fattr	dir_attr;
	struct nfs3_diropargs	arg = {
		.fh		= NFS_FH(dir),
		.name		= name->name,
		.len		= name->len
	};
	struct rpc_message	msg = {
		.rpc_proc	= &nfs3_procedures[NFS3PROC_REMOVE],
		.rpc_argp	= &arg,
		.rpc_resp	= &dir_attr,
	};
	int			status;

	dprintk("NFS call  remove %s\n", name->name);
	dir_attr.valid = 0;
	status = rpc_call_sync(NFS_CLIENT(dir), &msg, 0);
	nfs_refresh_inode(dir, &dir_attr);
	dprintk("NFS reply remove: %d\n", status);
	return status;
}

static int
nfs3_proc_unlink_setup(struct rpc_message *msg, struct dentry *dir, struct qstr *name)
{
	struct nfs3_diropargs	*arg;
	struct nfs_fattr	*res;

	arg = (struct nfs3_diropargs *)kmalloc(sizeof(*arg)+sizeof(*res), GFP_KERNEL);
	if (!arg)
		return -ENOMEM;
	res = (struct nfs_fattr*)(arg + 1);
	arg->fh = NFS_FH(dir->d_inode);
	arg->name = name->name;
	arg->len = name->len;
	res->valid = 0;
	msg->rpc_proc = &nfs3_procedures[NFS3PROC_REMOVE];
	msg->rpc_argp = arg;
	msg->rpc_resp = res;
	return 0;
}

static int
nfs3_proc_unlink_done(struct dentry *dir, struct rpc_task *task)
{
	struct rpc_message *msg = &task->tk_msg;
	struct nfs_fattr	*dir_attr;

	if (nfs3_async_handle_jukebox(task))
		return 1;
	if (msg->rpc_argp) {
		dir_attr = (struct nfs_fattr*)msg->rpc_resp;
		nfs_refresh_inode(dir->d_inode, dir_attr);
		kfree(msg->rpc_argp);
	}
	return 0;
}

static int
nfs3_proc_rename(struct inode *old_dir, struct qstr *old_name,
		 struct inode *new_dir, struct qstr *new_name)
{
	struct nfs_fattr	old_dir_attr, new_dir_attr;
	struct nfs3_renameargs	arg = {
		.fromfh		= NFS_FH(old_dir),
		.fromname	= old_name->name,
		.fromlen	= old_name->len,
		.tofh		= NFS_FH(new_dir),
		.toname		= new_name->name,
		.tolen		= new_name->len
	};
	struct nfs3_renameres	res = {
		.fromattr	= &old_dir_attr,
		.toattr		= &new_dir_attr
	};
	int			status;

	dprintk("NFS call  rename %s -> %s\n", old_name->name, new_name->name);
	old_dir_attr.valid = 0;
	new_dir_attr.valid = 0;
	status = rpc_call(NFS_CLIENT(old_dir), NFS3PROC_RENAME, &arg, &res, 0);
	nfs_refresh_inode(old_dir, &old_dir_attr);
	nfs_refresh_inode(new_dir, &new_dir_attr);
	dprintk("NFS reply rename: %d\n", status);
	return status;
}

static int
nfs3_proc_link(struct inode *inode, struct inode *dir, struct qstr *name)
{
	struct nfs_fattr	dir_attr, fattr;
	struct nfs3_linkargs	arg = {
		.fromfh		= NFS_FH(inode),
		.tofh		= NFS_FH(dir),
		.toname		= name->name,
		.tolen		= name->len
	};
	struct nfs3_linkres	res = {
		.dir_attr	= &dir_attr,
		.fattr		= &fattr
	};
	int			status;

	dprintk("NFS call  link %s\n", name->name);
	dir_attr.valid = 0;
	fattr.valid = 0;
	status = rpc_call(NFS_CLIENT(inode), NFS3PROC_LINK, &arg, &res, 0);
	nfs_refresh_inode(dir, &dir_attr);
	nfs_refresh_inode(inode, &fattr);
	dprintk("NFS reply link: %d\n", status);
	return status;
}

static int
nfs3_proc_symlink(struct inode *dir, struct qstr *name, struct qstr *path,
		  struct iattr *sattr, struct nfs_fh *fhandle,
		  struct nfs_fattr *fattr)
{
	struct nfs_fattr	dir_attr;
	struct nfs3_symlinkargs	arg = {
		.fromfh		= NFS_FH(dir),
		.fromname	= name->name,
		.fromlen	= name->len,
		.topath		= path->name,
		.tolen		= path->len,
		.sattr		= sattr
	};
	struct nfs3_diropres	res = {
		.dir_attr	= &dir_attr,
		.fh		= fhandle,
		.fattr		= fattr
	};
	int			status;

	dprintk("NFS call  symlink %s -> %s\n", name->name, path->name);
	dir_attr.valid = 0;
	fattr->valid = 0;
	status = rpc_call(NFS_CLIENT(dir), NFS3PROC_SYMLINK, &arg, &res, 0);
	nfs_refresh_inode(dir, &dir_attr);
	dprintk("NFS reply symlink: %d\n", status);
	return status;
}

static int
nfs3_proc_mkdir(struct inode *dir, struct qstr *name, struct iattr *sattr,
		struct nfs_fh *fhandle, struct nfs_fattr *fattr)
{
	struct nfs_fattr	dir_attr;
	struct nfs3_mkdirargs	arg = {
		.fh		= NFS_FH(dir),
		.name		= name->name,
		.len		= name->len,
		.sattr		= sattr
	};
	struct nfs3_diropres	res = {
		.dir_attr	= &dir_attr,
		.fh		= fhandle,
		.fattr		= fattr
	};
	int			status;

	dprintk("NFS call  mkdir %s\n", name->name);
	dir_attr.valid = 0;
	fattr->valid = 0;
	status = rpc_call(NFS_CLIENT(dir), NFS3PROC_MKDIR, &arg, &res, 0);
	nfs_refresh_inode(dir, &dir_attr);
	dprintk("NFS reply mkdir: %d\n", status);
	return status;
}

static int
nfs3_proc_rmdir(struct inode *dir, struct qstr *name)
{
	struct nfs_fattr	dir_attr;
	struct nfs3_diropargs	arg = {
		.fh		= NFS_FH(dir),
		.name		= name->name,
		.len		= name->len
	};
	int			status;

	dprintk("NFS call  rmdir %s\n", name->name);
	dir_attr.valid = 0;
	status = rpc_call(NFS_CLIENT(dir), NFS3PROC_RMDIR, &arg, &dir_attr, 0);
	nfs_refresh_inode(dir, &dir_attr);
	dprintk("NFS reply rmdir: %d\n", status);
	return status;
}

/*
 * The READDIR implementation is somewhat hackish - we pass the user buffer
 * to the encode function, which installs it in the receive iovec.
 * The decode function itself doesn't perform any decoding, it just makes
 * sure the reply is syntactically correct.
 *
 * Also note that this implementation handles both plain readdir and
 * readdirplus.
 */
static int
nfs3_proc_readdir(struct dentry *dentry, struct rpc_cred *cred,
		  u64 cookie, struct page *page, unsigned int count, int plus)
{
	struct inode		*dir = dentry->d_inode;
	struct nfs_fattr	dir_attr;
	u32			*verf = NFS_COOKIEVERF(dir);
	struct nfs3_readdirargs	arg = {
		.fh		= NFS_FH(dir),
		.cookie		= cookie,
		.verf		= {verf[0], verf[1]},
		.plus		= plus,
		.count		= count,
		.pages		= &page
	};
	struct nfs3_readdirres	res = {
		.dir_attr	= &dir_attr,
		.verf		= verf,
		.plus		= plus
	};
	struct rpc_message	msg = {
		.rpc_proc	= &nfs3_procedures[NFS3PROC_READDIR],
		.rpc_argp	= &arg,
		.rpc_resp	= &res,
		.rpc_cred	= cred
	};
	int			status;

	lock_kernel();

	if (plus)
		msg.rpc_proc = &nfs3_procedures[NFS3PROC_READDIRPLUS];

	dprintk("NFS call  readdir%s %d\n",
			plus? "plus" : "", (unsigned int) cookie);

	dir_attr.valid = 0;
	status = rpc_call_sync(NFS_CLIENT(dir), &msg, 0);
	nfs_refresh_inode(dir, &dir_attr);
	dprintk("NFS reply readdir: %d\n", status);
	unlock_kernel();
	return status;
}

static int
nfs3_proc_mknod(struct inode *dir, struct qstr *name, struct iattr *sattr,
		dev_t rdev, struct nfs_fh *fh, struct nfs_fattr *fattr)
{
	struct nfs_fattr	dir_attr;
	struct nfs3_mknodargs	arg = {
		.fh		= NFS_FH(dir),
		.name		= name->name,
		.len		= name->len,
		.sattr		= sattr,
		.rdev		= rdev
	};
	struct nfs3_diropres	res = {
		.dir_attr	= &dir_attr,
		.fh		= fh,
		.fattr		= fattr
	};
	int			status;

	switch (sattr->ia_mode & S_IFMT) {
	case S_IFBLK:	arg.type = NF3BLK;  break;
	case S_IFCHR:	arg.type = NF3CHR;  break;
	case S_IFIFO:	arg.type = NF3FIFO; break;
	case S_IFSOCK:	arg.type = NF3SOCK; break;
	default:	return -EINVAL;
	}

	dprintk("NFS call  mknod %s %x\n", name->name, rdev);
	dir_attr.valid = 0;
	fattr->valid = 0;
	status = rpc_call(NFS_CLIENT(dir), NFS3PROC_MKNOD, &arg, &res, 0);
	nfs_refresh_inode(dir, &dir_attr);
	dprintk("NFS reply mknod: %d\n", status);
	return status;
}

static int
nfs3_proc_statfs(struct nfs_server *server, struct nfs_fh *fhandle,
		 struct nfs_fsstat *stat)
{
	int	status;

	dprintk("NFS call  fsstat\n");
	stat->fattr->valid = 0;
	status = rpc_call(server->client, NFS3PROC_FSSTAT, fhandle, stat, 0);
	dprintk("NFS reply statfs: %d\n", status);
	return status;
}

static int
nfs3_proc_fsinfo(struct nfs_server *server, struct nfs_fh *fhandle,
		 struct nfs_fsinfo *info)
{
	int	status;

	dprintk("NFS call  fsinfo\n");
	info->fattr->valid = 0;
	status = rpc_call(server->client, NFS3PROC_FSINFO, fhandle, info, 0);
	dprintk("NFS reply fsinfo: %d\n", status);
	return status;
}

static int
nfs3_proc_pathconf(struct nfs_server *server, struct nfs_fh *fhandle,
		   struct nfs_pathconf *info)
{
	int	status;

	dprintk("NFS call  pathconf\n");
	info->fattr->valid = 0;
	status = rpc_call(server->client, NFS3PROC_PATHCONF, fhandle, info, 0);
	dprintk("NFS reply pathconf: %d\n", status);
	return status;
}

extern u32 *nfs3_decode_dirent(u32 *, struct nfs_entry *, int);

static void
nfs3_read_done(struct rpc_task *task)
{
	struct nfs_write_data *data = (struct nfs_write_data *) task->tk_calldata;

	if (nfs3_async_handle_jukebox(task))
		return;
	/* Call back common NFS readpage processing */
	if (task->tk_status >= 0)
		nfs_refresh_inode(data->inode, &data->fattr);
	nfs_readpage_result(task);
}

static void
nfs3_proc_read_setup(struct nfs_read_data *data, unsigned int count)
{
	struct rpc_task		*task = &data->task;
	struct inode		*inode = data->inode;
	struct nfs_page		*req;
	int			flags;
	struct rpc_message	msg = {
		.rpc_proc	= &nfs3_procedures[NFS3PROC_READ],
		.rpc_argp	= &data->args,
		.rpc_resp	= &data->res,
		.rpc_cred	= data->cred,
	};
	
	req = nfs_list_entry(data->pages.next);
<<<<<<< HEAD
	data->args.fh     = NFS_FH(inode);
	data->args.offset = req_offset(req) + req->wb_offset;
	data->args.pgbase = req->wb_offset;
	data->args.pages  = data->pagevec;
	data->args.count  = count;
	data->res.fattr   = &data->fattr;
	data->res.count   = count;
	data->res.eof     = 0;
=======
	data->u.v3.args.fh     = NFS_FH(inode);
	data->u.v3.args.offset = req_offset(req);
	data->u.v3.args.pgbase = req->wb_offset;
	data->u.v3.args.pages  = data->pagevec;
	data->u.v3.args.count  = count;
	data->u.v3.res.fattr   = &data->fattr;
	data->u.v3.res.count   = count;
	data->u.v3.res.eof     = 0;
>>>>>>> 0607be17
	
	/* N.B. Do we need to test? Never called for swapfile inode */
	flags = RPC_TASK_ASYNC | (IS_SWAPFILE(inode)? NFS_RPC_SWAPFLAGS : 0);

	/* Finalize the task. */
	rpc_init_task(task, NFS_CLIENT(inode), nfs3_read_done, flags);
	task->tk_calldata = data;
	/* Release requests */
	task->tk_release = nfs_readdata_release;

	rpc_call_setup(&data->task, &msg, 0);
}

static void
nfs3_write_done(struct rpc_task *task)
{
	struct nfs_write_data *data = (struct nfs_write_data *) task->tk_calldata;

	if (nfs3_async_handle_jukebox(task))
		return;
	if (task->tk_status >= 0)
		nfs3_write_refresh_inode(data->inode, data->res.fattr);
	nfs_writeback_done(task);
}

static void
nfs3_proc_write_setup(struct nfs_write_data *data, unsigned int count, int how)
{
	struct rpc_task		*task = &data->task;
	struct inode		*inode = data->inode;
	struct nfs_page		*req;
	int			stable;
	int			flags;
	struct rpc_message	msg = {
		.rpc_proc	= &nfs3_procedures[NFS3PROC_WRITE],
		.rpc_argp	= &data->args,
		.rpc_resp	= &data->res,
		.rpc_cred	= data->cred,
	};

	if (how & FLUSH_STABLE) {
		if (!NFS_I(inode)->ncommit)
			stable = NFS_FILE_SYNC;
		else
			stable = NFS_DATA_SYNC;
	} else
		stable = NFS_UNSTABLE;
	
	req = nfs_list_entry(data->pages.next);
<<<<<<< HEAD
	data->args.fh     = NFS_FH(inode);
	data->args.offset = req_offset(req) + req->wb_offset;
	data->args.pgbase = req->wb_offset;
	data->args.count  = count;
	data->args.stable = stable;
	data->args.pages  = data->pagevec;
	data->res.fattr   = &data->fattr;
	data->res.count   = count;
	data->res.verf    = &data->verf;
=======
	data->u.v3.args.fh     = NFS_FH(inode);
	data->u.v3.args.offset = req_offset(req);
	data->u.v3.args.pgbase = req->wb_offset;
	data->u.v3.args.count  = count;
	data->u.v3.args.stable = stable;
	data->u.v3.args.pages  = data->pagevec;
	data->u.v3.res.fattr   = &data->fattr;
	data->u.v3.res.count   = count;
	data->u.v3.res.verf    = &data->verf;
>>>>>>> 0607be17

	/* Set the initial flags for the task.  */
	flags = (how & FLUSH_SYNC) ? 0 : RPC_TASK_ASYNC;

	/* Finalize the task. */
	rpc_init_task(task, NFS_CLIENT(inode), nfs3_write_done, flags);
	task->tk_calldata = data;
	/* Release requests */
	task->tk_release = nfs_writedata_release;

	rpc_call_setup(&data->task, &msg, 0);
}

static void
nfs3_commit_done(struct rpc_task *task)
{
	struct nfs_write_data *data = (struct nfs_write_data *) task->tk_calldata;

	if (nfs3_async_handle_jukebox(task))
		return;
	if (task->tk_status >= 0)
		nfs3_write_refresh_inode(data->inode, data->res.fattr);
	nfs_commit_done(task);
}

static void
nfs3_proc_commit_setup(struct nfs_write_data *data, u64 start, u32 len, int how)
{
	struct rpc_task		*task = &data->task;
	struct inode		*inode = data->inode;
	int			flags;
	struct rpc_message	msg = {
		.rpc_proc	= &nfs3_procedures[NFS3PROC_COMMIT],
		.rpc_argp	= &data->args,
		.rpc_resp	= &data->res,
		.rpc_cred	= data->cred,
	};

	data->args.fh     = NFS_FH(data->inode);
	data->args.offset = start;
	data->args.count  = len;
	data->res.count   = len;
	data->res.fattr   = &data->fattr;
	data->res.verf    = &data->verf;
	
	/* Set the initial flags for the task.  */
	flags = (how & FLUSH_SYNC) ? 0 : RPC_TASK_ASYNC;

	/* Finalize the task. */
	rpc_init_task(task, NFS_CLIENT(inode), nfs3_commit_done, flags);
	task->tk_calldata = data;
	/* Release requests */
	task->tk_release = nfs_commit_release;
	
	rpc_call_setup(&data->task, &msg, 0);
}

struct nfs_rpc_ops	nfs_v3_clientops = {
	.version	= 3,			/* protocol version */
	.getroot	= nfs3_proc_get_root,
	.getattr	= nfs3_proc_getattr,
	.setattr	= nfs3_proc_setattr,
	.lookup		= nfs3_proc_lookup,
	.access		= nfs3_proc_access,
	.readlink	= nfs3_proc_readlink,
	.read		= nfs3_proc_read,
	.write		= nfs3_proc_write,
	.create		= nfs3_proc_create,
	.remove		= nfs3_proc_remove,
	.unlink_setup	= nfs3_proc_unlink_setup,
	.unlink_done	= nfs3_proc_unlink_done,
	.rename		= nfs3_proc_rename,
	.link		= nfs3_proc_link,
	.symlink	= nfs3_proc_symlink,
	.mkdir		= nfs3_proc_mkdir,
	.rmdir		= nfs3_proc_rmdir,
	.readdir	= nfs3_proc_readdir,
	.mknod		= nfs3_proc_mknod,
	.statfs		= nfs3_proc_statfs,
	.fsinfo		= nfs3_proc_fsinfo,
	.pathconf	= nfs3_proc_pathconf,
	.decode_dirent	= nfs3_decode_dirent,
	.read_setup	= nfs3_proc_read_setup,
	.write_setup	= nfs3_proc_write_setup,
	.commit_setup	= nfs3_proc_commit_setup,
};<|MERGE_RESOLUTION|>--- conflicted
+++ resolved
@@ -729,25 +729,14 @@
 	};
 	
 	req = nfs_list_entry(data->pages.next);
-<<<<<<< HEAD
 	data->args.fh     = NFS_FH(inode);
-	data->args.offset = req_offset(req) + req->wb_offset;
+	data->args.offset = req_offset(req);
 	data->args.pgbase = req->wb_offset;
 	data->args.pages  = data->pagevec;
 	data->args.count  = count;
 	data->res.fattr   = &data->fattr;
 	data->res.count   = count;
 	data->res.eof     = 0;
-=======
-	data->u.v3.args.fh     = NFS_FH(inode);
-	data->u.v3.args.offset = req_offset(req);
-	data->u.v3.args.pgbase = req->wb_offset;
-	data->u.v3.args.pages  = data->pagevec;
-	data->u.v3.args.count  = count;
-	data->u.v3.res.fattr   = &data->fattr;
-	data->u.v3.res.count   = count;
-	data->u.v3.res.eof     = 0;
->>>>>>> 0607be17
 	
 	/* N.B. Do we need to test? Never called for swapfile inode */
 	flags = RPC_TASK_ASYNC | (IS_SWAPFILE(inode)? NFS_RPC_SWAPFLAGS : 0);
@@ -797,9 +786,8 @@
 		stable = NFS_UNSTABLE;
 	
 	req = nfs_list_entry(data->pages.next);
-<<<<<<< HEAD
 	data->args.fh     = NFS_FH(inode);
-	data->args.offset = req_offset(req) + req->wb_offset;
+	data->args.offset = req_offset(req);
 	data->args.pgbase = req->wb_offset;
 	data->args.count  = count;
 	data->args.stable = stable;
@@ -807,17 +795,6 @@
 	data->res.fattr   = &data->fattr;
 	data->res.count   = count;
 	data->res.verf    = &data->verf;
-=======
-	data->u.v3.args.fh     = NFS_FH(inode);
-	data->u.v3.args.offset = req_offset(req);
-	data->u.v3.args.pgbase = req->wb_offset;
-	data->u.v3.args.count  = count;
-	data->u.v3.args.stable = stable;
-	data->u.v3.args.pages  = data->pagevec;
-	data->u.v3.res.fattr   = &data->fattr;
-	data->u.v3.res.count   = count;
-	data->u.v3.res.verf    = &data->verf;
->>>>>>> 0607be17
 
 	/* Set the initial flags for the task.  */
 	flags = (how & FLUSH_SYNC) ? 0 : RPC_TASK_ASYNC;
