--- conflicted
+++ resolved
@@ -1076,21 +1076,12 @@
 			server->client->cl_auth->au_flavor == RPC_AUTH_UNIX)
 		server->caps |= NFS_CAP_UIDGID_NOMAP;
 }
-<<<<<<< HEAD
 
 static int nfs4_server_common_setup(struct nfs_server *server,
 		struct nfs_fh *mntfh, bool auth_probe)
 {
 	int error;
 
-=======
-
-static int nfs4_server_common_setup(struct nfs_server *server,
-		struct nfs_fh *mntfh, bool auth_probe)
-{
-	int error;
-
->>>>>>> 754e0b0e
 	/* data servers support only a subset of NFSv4.1 */
 	if (is_ds_only_client(server->nfs_client))
 		return -EPROTONOSUPPORT;
