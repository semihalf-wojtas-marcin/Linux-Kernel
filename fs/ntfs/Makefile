--- conflicted
+++ resolved
@@ -6,11 +6,7 @@
 	     index.o inode.o mft.o mst.o namei.o runlist.o super.o sysctl.o \
 	     unistr.o upcase.o
 
-<<<<<<< HEAD
-EXTRA_CFLAGS = -DNTFS_VERSION=\"2.1.20-WIP\"
-=======
 EXTRA_CFLAGS = -DNTFS_VERSION=\"2.1.21-WIP\"
->>>>>>> ec4db73b
 
 ifeq ($(CONFIG_NTFS_DEBUG),y)
 EXTRA_CFLAGS += -DDEBUG
