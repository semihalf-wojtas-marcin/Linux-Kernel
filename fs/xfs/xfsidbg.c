/*
 * Copyright (c) 2000-2003 Silicon Graphics, Inc.  All Rights Reserved.
 *
 * This program is free software; you can redistribute it and/or modify it
 * under the terms of version 2 of the GNU General Public License as
 * published by the Free Software Foundation.
 *
 * This program is distributed in the hope that it would be useful, but
 * WITHOUT ANY WARRANTY; without even the implied warranty of
 * MERCHANTABILITY or FITNESS FOR A PARTICULAR PURPOSE.
 *
 * Further, this software is distributed without any warranty that it is
 * free of the rightful claim of any third person regarding infringement
 * or the like.  Any license provided herein, whether implied or
 * otherwise, applies only to this software file.  Patent licenses, if
 * any, provided herein do not apply to combinations of this program with
 * other software, or any other product whatsoever.
 *
 * You should have received a copy of the GNU General Public License along
 * with this program; if not, write the Free Software Foundation, Inc., 59
 * Temple Place - Suite 330, Boston MA 02111-1307, USA.
 *
 * Contact information: Silicon Graphics, Inc., 1600 Amphitheatre Pkwy,
 * Mountain View, CA  94043, or:
 *
 * http://www.sgi.com
 *
 * For further information regarding this notice, see:
 *
 * http://oss.sgi.com/projects/GenInfo/SGIGPLNoticeExplan/
 */

#include "xfs.h"
#include "pagebuf/page_buf_internal.h"

#include <linux/ctype.h>
#include <linux/kdb.h>
#include <linux/kdbprivate.h>
#include <linux/mm.h>
#include <linux/init.h>

#include "xfs_macros.h"
#include "xfs_types.h"
#include "xfs_inum.h"
#include "xfs_log.h"
#include "xfs_trans.h"
#include "xfs_sb.h"
#include "xfs_dir.h"
#include "xfs_dir2.h"
#include "xfs_dmapi.h"
#include "xfs_mount.h"
#include "xfs_alloc.h"
#include "xfs_ag.h"
#include "xfs_alloc_btree.h"
#include "xfs_bmap_btree.h"
#include "xfs_ialloc_btree.h"
#include "xfs_btree.h"
#include "xfs_buf_item.h"
#include "xfs_extfree_item.h"
#include "xfs_inode_item.h"
#include "xfs_attr_sf.h"
#include "xfs_dir_sf.h"
#include "xfs_dir2_sf.h"
#include "xfs_dinode.h"
#include "xfs_inode.h"
#include "xfs_bmap.h"
#include "xfs_da_btree.h"
#include "xfs_attr.h"
#include "xfs_attr_leaf.h"
#include "xfs_dir_leaf.h"
#include "xfs_dir2_data.h"
#include "xfs_dir2_leaf.h"
#include "xfs_dir2_block.h"
#include "xfs_dir2_node.h"
#include "xfs_dir2_trace.h"
#include "xfs_log_priv.h"
#include "xfs_log_recover.h"
#include "xfs_rw.h"
#include "xfs_bit.h"
#include "xfs_quota.h"
#include "quota/xfs_qm.h"

MODULE_AUTHOR("Silicon Graphics, Inc.");
MODULE_DESCRIPTION("Additional kdb commands for debugging XFS");
MODULE_LICENSE("GPL");

/*
 * Command table functions.
 */
static void	xfsidbg_xagf(xfs_agf_t *);
static void	xfsidbg_xagi(xfs_agi_t *);
static void	xfsidbg_xaildump(xfs_mount_t *);
static void	xfsidbg_xalloc(xfs_alloc_arg_t *);
#ifdef DEBUG
static void	xfsidbg_xalmtrace(xfs_mount_t *);
#endif
static void	xfsidbg_xattrcontext(xfs_attr_list_context_t *);
static void	xfsidbg_xattrleaf(xfs_attr_leafblock_t *);
static void	xfsidbg_xattrsf(xfs_attr_shortform_t *);
static void	xfsidbg_xbirec(xfs_bmbt_irec_t *r);
static void	xfsidbg_xbmalla(xfs_bmalloca_t *);
static void	xfsidbg_xbrec(xfs_bmbt_rec_64_t *);
static void	xfsidbg_xbroot(xfs_inode_t *);
static void	xfsidbg_xbroota(xfs_inode_t *);
static void	xfsidbg_xbtcur(xfs_btree_cur_t *);
static void	xfsidbg_xbuf(xfs_buf_t *);
static void	xfsidbg_xbuf_real(xfs_buf_t *, int);
static void	xfsidbg_xchash(xfs_mount_t *mp);
static void	xfsidbg_xchashlist(xfs_chashlist_t *chl);
static void	xfsidbg_xdaargs(xfs_da_args_t *);
static void	xfsidbg_xdabuf(xfs_dabuf_t *);
static void	xfsidbg_xdanode(xfs_da_intnode_t *);
static void	xfsidbg_xdastate(xfs_da_state_t *);
static void	xfsidbg_xdirleaf(xfs_dir_leafblock_t *);
static void	xfsidbg_xdirsf(xfs_dir_shortform_t *);
static void	xfsidbg_xdir2free(xfs_dir2_free_t *);
static void	xfsidbg_xdir2sf(xfs_dir2_sf_t *);
static void	xfsidbg_xexlist(xfs_inode_t *);
static void	xfsidbg_xflist(xfs_bmap_free_t *);
static void	xfsidbg_xhelp(void);
static void	xfsidbg_xiclog(xlog_in_core_t *);
static void	xfsidbg_xiclogall(xlog_in_core_t *);
static void	xfsidbg_xiclogcb(xlog_in_core_t *);
static void	xfsidbg_xihash(xfs_mount_t *mp);
static void	xfsidbg_xinodes(xfs_mount_t *);
static void	xfsidbg_delayed_blocks(xfs_mount_t *);
static void	xfsidbg_xinodes_quiesce(xfs_mount_t *);
static void	xfsidbg_xlog(xlog_t *);
static void	xfsidbg_xlog_ritem(xlog_recover_item_t *);
static void	xfsidbg_xlog_rtrans(xlog_recover_t *);
static void	xfsidbg_xlog_rtrans_entire(xlog_recover_t *);
static void	xfsidbg_xlog_tic(xlog_ticket_t *);
static void	xfsidbg_xlogitem(xfs_log_item_t *);
static void	xfsidbg_xmount(xfs_mount_t *);
static void	xfsidbg_xnode(xfs_inode_t *ip);
static void	xfsidbg_xcore(xfs_iocore_t *io);
static void	xfsidbg_xperag(xfs_mount_t *);
static void	xfsidbg_xqm_diskdq(xfs_disk_dquot_t *);
static void	xfsidbg_xqm_dqattached_inos(xfs_mount_t *);
static void	xfsidbg_xqm_dquot(xfs_dquot_t *);
static void	xfsidbg_xqm_mplist(xfs_mount_t *);
static void	xfsidbg_xqm_qinfo(xfs_mount_t *mp);
static void	xfsidbg_xqm_tpdqinfo(xfs_trans_t *tp);
static void	xfsidbg_xsb(xfs_sb_t *, int convert);
static void	xfsidbg_xtp(xfs_trans_t *);
static void	xfsidbg_xtrans_res(xfs_mount_t *);
#ifdef	CONFIG_XFS_QUOTA
static void	xfsidbg_xqm(void);
static void	xfsidbg_xqm_htab(void);
static void	xfsidbg_xqm_freelist_print(xfs_frlist_t *qlist, char *title);
static void	xfsidbg_xqm_freelist(void);
#endif

/* kdb wrappers */

static int	kdbm_xfs_xagf(
	int	argc,
	const char **argv,
	const char **envp,
	struct pt_regs *regs)
{
	unsigned long addr;
	int nextarg = 1;
	long offset = 0;
	int diag;

	if (argc != 1)
		return KDB_ARGCOUNT;
	diag = kdbgetaddrarg(argc, argv, &nextarg, &addr, &offset, NULL, regs);
	if (diag)
		return diag;

	xfsidbg_xagf((xfs_agf_t *)addr);
	return 0;
}

static int	kdbm_xfs_xagi(
	int	argc,
	const char **argv,
	const char **envp,
	struct pt_regs *regs)
{
	unsigned long addr;
	int nextarg = 1;
	long offset = 0;
	int diag;

	if (argc != 1)
		return KDB_ARGCOUNT;
	diag = kdbgetaddrarg(argc, argv, &nextarg, &addr, &offset, NULL, regs);
	if (diag)
		return diag;

	xfsidbg_xagi((xfs_agi_t *)addr);
	return 0;
}

static int	kdbm_xfs_xaildump(
	int	argc,
	const char **argv,
	const char **envp,
	struct pt_regs *regs)
{
	unsigned long addr;
	int nextarg = 1;
	long offset = 0;
	int diag;

	if (argc != 1)
		return KDB_ARGCOUNT;
	diag = kdbgetaddrarg(argc, argv, &nextarg, &addr, &offset, NULL, regs);
	if (diag)
		return diag;

	xfsidbg_xaildump((xfs_mount_t *) addr);
	return 0;
}

static int	kdbm_xfs_xalloc(
	int	argc,
	const char **argv,
	const char **envp,
	struct pt_regs *regs)
{
	unsigned long addr;
	int nextarg = 1;
	long offset = 0;
	int diag;

	if (argc != 1)
		return KDB_ARGCOUNT;
	diag = kdbgetaddrarg(argc, argv, &nextarg, &addr, &offset, NULL, regs);
	if (diag)
		return diag;

	xfsidbg_xalloc((xfs_alloc_arg_t *) addr);
	return 0;
}

#ifdef DEBUG
static int	kdbm_xfs_xalmtrace(
	int	argc,
	const char **argv,
	const char **envp,
	struct pt_regs *regs)
{
	unsigned long addr;
	int nextarg = 1;
	long offset = 0;
	int diag;

	if (argc != 1)
		return KDB_ARGCOUNT;
	diag = kdbgetaddrarg(argc, argv, &nextarg, &addr, &offset, NULL, regs);
	if (diag)
		return diag;

	xfsidbg_xalmtrace((xfs_mount_t *) addr);
	return 0;
}
#endif /* DEBUG */

static int	kdbm_xfs_xattrcontext(
	int	argc,
	const char **argv,
	const char **envp,
	struct pt_regs *regs)
{
	unsigned long addr;
	int nextarg = 1;
	long offset = 0;
	int diag;

	if (argc != 1)
		return KDB_ARGCOUNT;
	diag = kdbgetaddrarg(argc, argv, &nextarg, &addr, &offset, NULL, regs);
	if (diag)
		return diag;

	xfsidbg_xattrcontext((xfs_attr_list_context_t *) addr);
	return 0;
}

static int	kdbm_xfs_xattrleaf(
	int	argc,
	const char **argv,
	const char **envp,
	struct pt_regs *regs)
{
	unsigned long addr;
	int nextarg = 1;
	long offset = 0;
	int diag;

	if (argc != 1)
		return KDB_ARGCOUNT;
	diag = kdbgetaddrarg(argc, argv, &nextarg, &addr, &offset, NULL, regs);
	if (diag)
		return diag;

	xfsidbg_xattrleaf((xfs_attr_leafblock_t *) addr);
	return 0;
}

static int	kdbm_xfs_xattrsf(
	int	argc,
	const char **argv,
	const char **envp,
	struct pt_regs *regs)
{
	unsigned long addr;
	int nextarg = 1;
	long offset = 0;
	int diag;

	if (argc != 1)
		return KDB_ARGCOUNT;
	diag = kdbgetaddrarg(argc, argv, &nextarg, &addr, &offset, NULL, regs);
	if (diag)
		return diag;

	xfsidbg_xattrsf((xfs_attr_shortform_t *) addr);
	return 0;
}

static int	kdbm_xfs_xbirec(
	int	argc,
	const char **argv,
	const char **envp,
	struct pt_regs *regs)
{
	unsigned long addr;
	int nextarg = 1;
	long offset = 0;
	int diag;

	if (argc != 1)
		return KDB_ARGCOUNT;
	diag = kdbgetaddrarg(argc, argv, &nextarg, &addr, &offset, NULL, regs);
	if (diag)
		return diag;

	xfsidbg_xbirec((xfs_bmbt_irec_t *) addr);
	return 0;
}

static int	kdbm_xfs_xbmalla(
	int	argc,
	const char **argv,
	const char **envp,
	struct pt_regs *regs)
{
	unsigned long addr;
	int nextarg = 1;
	long offset = 0;
	int diag;

	if (argc != 1)
		return KDB_ARGCOUNT;
	diag = kdbgetaddrarg(argc, argv, &nextarg, &addr, &offset, NULL, regs);
	if (diag)
		return diag;

	xfsidbg_xbmalla((xfs_bmalloca_t *)addr);
	return 0;
}

static int	kdbm_xfs_xbrec(
	int	argc,
	const char **argv,
	const char **envp,
	struct pt_regs *regs)
{
	unsigned long addr;
	int nextarg = 1;
	long offset = 0;
	int diag;

	if (argc != 1)
		return KDB_ARGCOUNT;
	diag = kdbgetaddrarg(argc, argv, &nextarg, &addr, &offset, NULL, regs);
	if (diag)
		return diag;

	xfsidbg_xbrec((xfs_bmbt_rec_64_t *) addr);
	return 0;
}

static int	kdbm_xfs_xbroot(
	int	argc,
	const char **argv,
	const char **envp,
	struct pt_regs *regs)
{
	unsigned long addr;
	int nextarg = 1;
	long offset = 0;
	int diag;

	if (argc != 1)
		return KDB_ARGCOUNT;
	diag = kdbgetaddrarg(argc, argv, &nextarg, &addr, &offset, NULL, regs);
	if (diag)
		return diag;

	xfsidbg_xbroot((xfs_inode_t *) addr);
	return 0;
}

static int	kdbm_xfs_xbroota(
	int	argc,
	const char **argv,
	const char **envp,
	struct pt_regs *regs)
{
	unsigned long addr;
	int nextarg = 1;
	long offset = 0;
	int diag;

	if (argc != 1)
		return KDB_ARGCOUNT;
	diag = kdbgetaddrarg(argc, argv, &nextarg, &addr, &offset, NULL, regs);
	if (diag)
		return diag;

	xfsidbg_xbroota((xfs_inode_t *) addr);
	return 0;
}

static int	kdbm_xfs_xbtcur(
	int	argc,
	const char **argv,
	const char **envp,
	struct pt_regs *regs)
{
	unsigned long addr;
	int nextarg = 1;
	long offset = 0;
	int diag;

	if (argc != 1)
		return KDB_ARGCOUNT;
	diag = kdbgetaddrarg(argc, argv, &nextarg, &addr, &offset, NULL, regs);
	if (diag)
		return diag;

	xfsidbg_xbtcur((xfs_btree_cur_t *) addr);
	return 0;
}

static int	kdbm_xfs_xbuf(
	int	argc,
	const char **argv,
	const char **envp,
	struct pt_regs *regs)
{
	unsigned long addr;
	int nextarg = 1;
	long offset = 0;
	int diag;

	if (argc != 1)
		return KDB_ARGCOUNT;
	diag = kdbgetaddrarg(argc, argv, &nextarg, &addr, &offset, NULL, regs);
	if (diag)
		return diag;

	xfsidbg_xbuf((xfs_buf_t *) addr);
	return 0;
}


static int	kdbm_xfs_xchash(
	int	argc,
	const char **argv,
	const char **envp,
	struct pt_regs *regs)
{
	unsigned long addr;
	int nextarg = 1;
	long offset = 0;
	int diag;

	if (argc != 1)
		return KDB_ARGCOUNT;
	diag = kdbgetaddrarg(argc, argv, &nextarg, &addr, &offset, NULL, regs);
	if (diag)
		return diag;

	xfsidbg_xchash((xfs_mount_t *) addr);
	return 0;
}

static int	kdbm_xfs_xchashlist(
	int	argc,
	const char **argv,
	const char **envp,
	struct pt_regs *regs)
{
	unsigned long addr;
	int nextarg = 1;
	long offset = 0;
	int diag;

	if (argc != 1)
		return KDB_ARGCOUNT;
	diag = kdbgetaddrarg(argc, argv, &nextarg, &addr, &offset, NULL, regs);
	if (diag)
		return diag;

	xfsidbg_xchashlist((xfs_chashlist_t *) addr);
	return 0;
}


static int	kdbm_xfs_xdaargs(
	int	argc,
	const char **argv,
	const char **envp,
	struct pt_regs *regs)
{
	unsigned long addr;
	int nextarg = 1;
	long offset = 0;
	int diag;

	if (argc != 1)
		return KDB_ARGCOUNT;
	diag = kdbgetaddrarg(argc, argv, &nextarg, &addr, &offset, NULL, regs);
	if (diag)
		return diag;

	xfsidbg_xdaargs((xfs_da_args_t *) addr);
	return 0;
}

static int	kdbm_xfs_xdabuf(
	int	argc,
	const char **argv,
	const char **envp,
	struct pt_regs *regs)
{
	unsigned long addr;
	int nextarg = 1;
	long offset = 0;
	int diag;

	if (argc != 1)
		return KDB_ARGCOUNT;
	diag = kdbgetaddrarg(argc, argv, &nextarg, &addr, &offset, NULL, regs);
	if (diag)
		return diag;

	xfsidbg_xdabuf((xfs_dabuf_t *) addr);
	return 0;
}

static int	kdbm_xfs_xdanode(
	int	argc,
	const char **argv,
	const char **envp,
	struct pt_regs *regs)
{
	unsigned long addr;
	int nextarg = 1;
	long offset = 0;
	int diag;

	if (argc != 1)
		return KDB_ARGCOUNT;
	diag = kdbgetaddrarg(argc, argv, &nextarg, &addr, &offset, NULL, regs);
	if (diag)
		return diag;

	xfsidbg_xdanode((xfs_da_intnode_t *) addr);
	return 0;
}

static int	kdbm_xfs_xdastate(
	int	argc,
	const char **argv,
	const char **envp,
	struct pt_regs *regs)
{
	unsigned long addr;
	int nextarg = 1;
	long offset = 0;
	int diag;

	if (argc != 1)
		return KDB_ARGCOUNT;
	diag = kdbgetaddrarg(argc, argv, &nextarg, &addr, &offset, NULL, regs);
	if (diag)
		return diag;

	xfsidbg_xdastate((xfs_da_state_t *) addr);
	return 0;
}

static int	kdbm_xfs_xdirleaf(
	int	argc,
	const char **argv,
	const char **envp,
	struct pt_regs *regs)
{
	unsigned long addr;
	int nextarg = 1;
	long offset = 0;
	int diag;

	if (argc != 1)
		return KDB_ARGCOUNT;
	diag = kdbgetaddrarg(argc, argv, &nextarg, &addr, &offset, NULL, regs);
	if (diag)
		return diag;

	xfsidbg_xdirleaf((xfs_dir_leafblock_t *) addr);
	return 0;
}

static int	kdbm_xfs_xdirsf(
	int	argc,
	const char **argv,
	const char **envp,
	struct pt_regs *regs)
{
	unsigned long addr;
	int nextarg = 1;
	long offset = 0;
	int diag;

	if (argc != 1)
		return KDB_ARGCOUNT;
	diag = kdbgetaddrarg(argc, argv, &nextarg, &addr, &offset, NULL, regs);
	if (diag)
		return diag;

	xfsidbg_xdirsf((xfs_dir_shortform_t *) addr);
	return 0;
}

static int	kdbm_xfs_xdir2free(
	int	argc,
	const char **argv,
	const char **envp,
	struct pt_regs *regs)
{
	unsigned long addr;
	int nextarg = 1;
	long offset = 0;
	int diag;

	if (argc != 1)
		return KDB_ARGCOUNT;
	diag = kdbgetaddrarg(argc, argv, &nextarg, &addr, &offset, NULL, regs);
	if (diag)
		return diag;

	xfsidbg_xdir2free((xfs_dir2_free_t *) addr);
	return 0;
}

static int	kdbm_xfs_xdir2sf(
	int	argc,
	const char **argv,
	const char **envp,
	struct pt_regs *regs)
{
	unsigned long addr;
	int nextarg = 1;
	long offset = 0;
	int diag;

	if (argc != 1)
		return KDB_ARGCOUNT;
	diag = kdbgetaddrarg(argc, argv, &nextarg, &addr, &offset, NULL, regs);
	if (diag)
		return diag;

	xfsidbg_xdir2sf((xfs_dir2_sf_t *) addr);
	return 0;
}

static int	kdbm_xfs_xexlist(
	int	argc,
	const char **argv,
	const char **envp,
	struct pt_regs *regs)
{
	unsigned long addr;
	int nextarg = 1;
	long offset = 0;
	int diag;

	if (argc != 1)
		return KDB_ARGCOUNT;
	diag = kdbgetaddrarg(argc, argv, &nextarg, &addr, &offset, NULL, regs);
	if (diag)
		return diag;

	xfsidbg_xexlist((xfs_inode_t *) addr);
	return 0;
}

static int	kdbm_xfs_xflist(
	int	argc,
	const char **argv,
	const char **envp,
	struct pt_regs *regs)
{
	unsigned long addr;
	int nextarg = 1;
	long offset = 0;
	int diag;

	if (argc != 1)
		return KDB_ARGCOUNT;
	diag = kdbgetaddrarg(argc, argv, &nextarg, &addr, &offset, NULL, regs);
	if (diag)
		return diag;

	xfsidbg_xflist((xfs_bmap_free_t *) addr);
	return 0;
}

static int	kdbm_xfs_xhelp(
	int	argc,
	const char **argv,
	const char **envp,
	struct pt_regs *regs)
{
	if (argc != 0)
		return KDB_ARGCOUNT;

	xfsidbg_xhelp();
	return 0;
}

static int	kdbm_xfs_xiclog(
	int	argc,
	const char **argv,
	const char **envp,
	struct pt_regs *regs)
{
	unsigned long addr;
	int nextarg = 1;
	long offset = 0;
	int diag;

	if (argc != 1)
		return KDB_ARGCOUNT;
	diag = kdbgetaddrarg(argc, argv, &nextarg, &addr, &offset, NULL, regs);
	if (diag)
		return diag;

	xfsidbg_xiclog((xlog_in_core_t *) addr);
	return 0;
}

static int	kdbm_xfs_xiclogall(
	int	argc,
	const char **argv,
	const char **envp,
	struct pt_regs *regs)
{
	unsigned long addr;
	int nextarg = 1;
	long offset = 0;
	int diag;

	if (argc != 1)
		return KDB_ARGCOUNT;
	diag = kdbgetaddrarg(argc, argv, &nextarg, &addr, &offset, NULL, regs);
	if (diag)
		return diag;

	xfsidbg_xiclogall((xlog_in_core_t *) addr);
	return 0;
}

static int	kdbm_xfs_xiclogcb(
	int	argc,
	const char **argv,
	const char **envp,
	struct pt_regs *regs)
{
	unsigned long addr;
	int nextarg = 1;
	long offset = 0;
	int diag;

	if (argc != 1)
		return KDB_ARGCOUNT;
	diag = kdbgetaddrarg(argc, argv, &nextarg, &addr, &offset, NULL, regs);
	if (diag)
		return diag;

	xfsidbg_xiclogcb((xlog_in_core_t *) addr);
	return 0;
}

static int	kdbm_xfs_xihash(
	int	argc,
	const char **argv,
	const char **envp,
	struct pt_regs *regs)
{
	unsigned long addr;
	int nextarg = 1;
	long offset = 0;
	int diag;

	if (argc != 1)
		return KDB_ARGCOUNT;
	diag = kdbgetaddrarg(argc, argv, &nextarg, &addr, &offset, NULL, regs);
	if (diag)
		return diag;

	xfsidbg_xihash((xfs_mount_t *) addr);
	return 0;
}

static int	kdbm_xfs_xinodes(
	int	argc,
	const char **argv,
	const char **envp,
	struct pt_regs *regs)
{
	unsigned long addr;
	int nextarg = 1;
	long offset = 0;
	int diag;

	if (argc != 1)
		return KDB_ARGCOUNT;
	diag = kdbgetaddrarg(argc, argv, &nextarg, &addr, &offset, NULL, regs);
	if (diag)
		return diag;

	xfsidbg_xinodes((xfs_mount_t *) addr);
	return 0;
}

static int	kdbm_xfs_delayed_blocks(
	int	argc,
	const char **argv,
	const char **envp,
	struct pt_regs *regs)
{
	unsigned long addr;
	int nextarg = 1;
	long offset = 0;
	int diag;

	if (argc != 1)
		return KDB_ARGCOUNT;
	diag = kdbgetaddrarg(argc, argv, &nextarg, &addr, &offset, NULL, regs);
	if (diag)
		return diag;

	xfsidbg_delayed_blocks((xfs_mount_t *) addr);
	return 0;
}


static int	kdbm_xfs_xinodes_quiesce(
	int	argc,
	const char **argv,
	const char **envp,
	struct pt_regs *regs)
{
	unsigned long addr;
	int nextarg = 1;
	long offset = 0;
	int diag;

	if (argc != 1)
		return KDB_ARGCOUNT;
	diag = kdbgetaddrarg(argc, argv, &nextarg, &addr, &offset, NULL, regs);
	if (diag)
		return diag;

	xfsidbg_xinodes_quiesce((xfs_mount_t *) addr);
	return 0;
}

static int	kdbm_xfs_xlog(
	int	argc,
	const char **argv,
	const char **envp,
	struct pt_regs *regs)
{
	unsigned long addr;
	int nextarg = 1;
	long offset = 0;
	int diag;

	if (argc != 1)
		return KDB_ARGCOUNT;
	diag = kdbgetaddrarg(argc, argv, &nextarg, &addr, &offset, NULL, regs);
	if (diag)
		return diag;

	xfsidbg_xlog((xlog_t *) addr);
	return 0;
}

static int	kdbm_xfs_xlog_ritem(
	int	argc,
	const char **argv,
	const char **envp,
	struct pt_regs *regs)
{
	unsigned long addr;
	int nextarg = 1;
	long offset = 0;
	int diag;

	if (argc != 1)
		return KDB_ARGCOUNT;
	diag = kdbgetaddrarg(argc, argv, &nextarg, &addr, &offset, NULL, regs);
	if (diag)
		return diag;

	xfsidbg_xlog_ritem((xlog_recover_item_t *) addr);
	return 0;
}

static int	kdbm_xfs_xlog_rtrans(
	int	argc,
	const char **argv,
	const char **envp,
	struct pt_regs *regs)
{
	unsigned long addr;
	int nextarg = 1;
	long offset = 0;
	int diag;

	if (argc != 1)
		return KDB_ARGCOUNT;
	diag = kdbgetaddrarg(argc, argv, &nextarg, &addr, &offset, NULL, regs);
	if (diag)
		return diag;

	xfsidbg_xlog_rtrans((xlog_recover_t *) addr);
	return 0;
}

static int	kdbm_xfs_xlog_rtrans_entire(
	int	argc,
	const char **argv,
	const char **envp,
	struct pt_regs *regs)
{
	unsigned long addr;
	int nextarg = 1;
	long offset = 0;
	int diag;

	if (argc != 1)
		return KDB_ARGCOUNT;
	diag = kdbgetaddrarg(argc, argv, &nextarg, &addr, &offset, NULL, regs);
	if (diag)
		return diag;

	xfsidbg_xlog_rtrans_entire((xlog_recover_t *) addr);
	return 0;
}

static int	kdbm_xfs_xlog_tic(
	int	argc,
	const char **argv,
	const char **envp,
	struct pt_regs *regs)
{
	unsigned long addr;
	int nextarg = 1;
	long offset = 0;
	int diag;

	if (argc != 1)
		return KDB_ARGCOUNT;
	diag = kdbgetaddrarg(argc, argv, &nextarg, &addr, &offset, NULL, regs);
	if (diag)
		return diag;

	xfsidbg_xlog_tic((xlog_ticket_t *) addr);
	return 0;
}

static int	kdbm_xfs_xlogitem(
	int	argc,
	const char **argv,
	const char **envp,
	struct pt_regs *regs)
{
	unsigned long addr;
	int nextarg = 1;
	long offset = 0;
	int diag;

	if (argc != 1)
		return KDB_ARGCOUNT;
	diag = kdbgetaddrarg(argc, argv, &nextarg, &addr, &offset, NULL, regs);
	if (diag)
		return diag;

	xfsidbg_xlogitem((xfs_log_item_t *) addr);
	return 0;
}

static int	kdbm_xfs_xmount(
	int	argc,
	const char **argv,
	const char **envp,
	struct pt_regs *regs)
{
	unsigned long addr;
	int nextarg = 1;
	long offset = 0;
	int diag;

	if (argc != 1)
		return KDB_ARGCOUNT;
	diag = kdbgetaddrarg(argc, argv, &nextarg, &addr, &offset, NULL, regs);
	if (diag)
		return diag;

	xfsidbg_xmount((xfs_mount_t *) addr);
	return 0;
}

static int	kdbm_xfs_xnode(
	int	argc,
	const char **argv,
	const char **envp,
	struct pt_regs *regs)
{
	unsigned long addr;
	int nextarg = 1;
	long offset = 0;
	int diag;

	if (argc != 1)
		return KDB_ARGCOUNT;
	diag = kdbgetaddrarg(argc, argv, &nextarg, &addr, &offset, NULL, regs);
	if (diag)
		return diag;

	xfsidbg_xnode((xfs_inode_t *) addr);
	return 0;
}

static int	kdbm_xfs_xcore(
	int	argc,
	const char **argv,
	const char **envp,
	struct pt_regs *regs)
{
	unsigned long addr;
	int nextarg = 1;
	long offset = 0;
	int diag;

	if (argc != 1)
		return KDB_ARGCOUNT;
	diag = kdbgetaddrarg(argc, argv, &nextarg, &addr, &offset, NULL, regs);
	if (diag)
		return diag;

	xfsidbg_xcore((xfs_iocore_t *) addr);
	return 0;
}

static int	kdbm_xfs_xperag(
	int	argc,
	const char **argv,
	const char **envp,
	struct pt_regs *regs)
{
	unsigned long addr;
	int nextarg = 1;
	long offset = 0;
	int diag;

	if (argc != 1)
		return KDB_ARGCOUNT;
	diag = kdbgetaddrarg(argc, argv, &nextarg, &addr, &offset, NULL, regs);
	if (diag)
		return diag;

	xfsidbg_xperag((xfs_mount_t *) addr);
	return 0;
}

static int	kdbm_xfs_xqm_diskdq(
	int	argc,
	const char **argv,
	const char **envp,
	struct pt_regs *regs)
{
	unsigned long addr;
	int nextarg = 1;
	long offset = 0;
	int diag;

	if (argc != 1)
		return KDB_ARGCOUNT;
	diag = kdbgetaddrarg(argc, argv, &nextarg, &addr, &offset, NULL, regs);
	if (diag)
		return diag;

	xfsidbg_xqm_diskdq((xfs_disk_dquot_t *) addr);
	return 0;
}

static int	kdbm_xfs_xqm_dqattached_inos(
	int	argc,
	const char **argv,
	const char **envp,
	struct pt_regs *regs)
{
	unsigned long addr;
	int nextarg = 1;
	long offset = 0;
	int diag;

	if (argc != 1)
		return KDB_ARGCOUNT;
	diag = kdbgetaddrarg(argc, argv, &nextarg, &addr, &offset, NULL, regs);
	if (diag)
		return diag;

	xfsidbg_xqm_dqattached_inos((xfs_mount_t *) addr);
	return 0;
}

static int	kdbm_xfs_xqm_dquot(
	int	argc,
	const char **argv,
	const char **envp,
	struct pt_regs *regs)
{
	unsigned long addr;
	int nextarg = 1;
	long offset = 0;
	int diag;

	if (argc != 1)
		return KDB_ARGCOUNT;
	diag = kdbgetaddrarg(argc, argv, &nextarg, &addr, &offset, NULL, regs);
	if (diag)
		return diag;

	xfsidbg_xqm_dquot((xfs_dquot_t *) addr);
	return 0;
}

#ifdef	CONFIG_XFS_QUOTA
static int	kdbm_xfs_xqm(
	int	argc,
	const char **argv,
	const char **envp,
	struct pt_regs *regs)
{
	if (argc != 0)
		return KDB_ARGCOUNT;

	xfsidbg_xqm();
	return 0;
}

static int	kdbm_xfs_xqm_freelist(
	int	argc,
	const char **argv,
	const char **envp,
	struct pt_regs *regs)
{
	if (argc != 0)
		return KDB_ARGCOUNT;

	xfsidbg_xqm_freelist();
	return 0;
}

static int	kdbm_xfs_xqm_htab(
	int	argc,
	const char **argv,
	const char **envp,
	struct pt_regs *regs)
{
	if (argc != 0)
		return KDB_ARGCOUNT;

	xfsidbg_xqm_htab();
	return 0;
}
#endif

static int	kdbm_xfs_xqm_mplist(
	int	argc,
	const char **argv,
	const char **envp,
	struct pt_regs *regs)
{
	unsigned long addr;
	int nextarg = 1;
	long offset = 0;
	int diag;

	if (argc != 1)
		return KDB_ARGCOUNT;
	diag = kdbgetaddrarg(argc, argv, &nextarg, &addr, &offset, NULL, regs);
	if (diag)
		return diag;

	xfsidbg_xqm_mplist((xfs_mount_t *) addr);
	return 0;
}

static int	kdbm_xfs_xqm_qinfo(
	int	argc,
	const char **argv,
	const char **envp,
	struct pt_regs *regs)
{
	unsigned long addr;
	int nextarg = 1;
	long offset = 0;
	int diag;

	if (argc != 1)
		return KDB_ARGCOUNT;
	diag = kdbgetaddrarg(argc, argv, &nextarg, &addr, &offset, NULL, regs);
	if (diag)
		return diag;

	xfsidbg_xqm_qinfo((xfs_mount_t *) addr);
	return 0;
}

static int	kdbm_xfs_xqm_tpdqinfo(
	int	argc,
	const char **argv,
	const char **envp,
	struct pt_regs *regs)
{
	unsigned long addr;
	int nextarg = 1;
	long offset = 0;
	int diag;

	if (argc != 1)
		return KDB_ARGCOUNT;
	diag = kdbgetaddrarg(argc, argv, &nextarg, &addr, &offset, NULL, regs);
	if (diag)
		return diag;

	xfsidbg_xqm_tpdqinfo((xfs_trans_t *) addr);
	return 0;
}

static int	kdbm_xfs_xsb(
	int	argc,
	const char **argv,
	const char **envp,
	struct pt_regs *regs)
{
	unsigned long addr;
	unsigned long convert=0;
	int nextarg = 1;
	long offset = 0;
	int diag;

	if (argc != 1 && argc!=2)
		return KDB_ARGCOUNT;
	diag = kdbgetaddrarg(argc, argv, &nextarg, &addr, &offset, NULL, regs);
	if (diag)
		return diag;
	if (argc==2) {
	    /* extra argument - conversion flag */
	    diag = kdbgetaddrarg(argc, argv, &nextarg, &convert, &offset, NULL, regs);
	    if (diag)
		    return diag;
	}

	xfsidbg_xsb((xfs_sb_t *) addr, (int)convert);
	return 0;
}

static int	kdbm_xfs_xtp(
	int	argc,
	const char **argv,
	const char **envp,
	struct pt_regs *regs)
{
	unsigned long addr;
	int nextarg = 1;
	long offset = 0;
	int diag;

	if (argc != 1)
		return KDB_ARGCOUNT;
	diag = kdbgetaddrarg(argc, argv, &nextarg, &addr, &offset, NULL, regs);
	if (diag)
		return diag;

	xfsidbg_xtp((xfs_trans_t *) addr);
	return 0;
}

static int	kdbm_xfs_xtrans_res(
	int	argc,
	const char **argv,
	const char **envp,
	struct pt_regs *regs)
{
	unsigned long addr;
	int nextarg = 1;
	long offset = 0;
	int diag;

	if (argc != 1)
		return KDB_ARGCOUNT;
	diag = kdbgetaddrarg(argc, argv, &nextarg, &addr, &offset, NULL, regs);
	if (diag)
		return diag;

	xfsidbg_xtrans_res((xfs_mount_t *) addr);
	return 0;
}

/*
 * Vnode descriptor dump.
 * This table is a string version of all the flags defined in vnode.h.
 */
char *tab_vflags[] = {
	/* local only flags */
	"VINACT",		/*	 0x01 */
	"VRECLM",		/*	 0x02 */
	"VWAIT",		/*	 0x04 */
	"VMODIFIED",		/*	 0x08 */
	"INVALID0x10",		/*	 0x10 */
	"INVALID0x20",		/*	 0x20 */
	"INVALID0x40",		/*	 0x40 */
	"INVALID0x80",		/*	 0x80 */
	"INVALID0x100",		/*	0x100 */
	"INVALID0x200",		/*	0x200 */
	"INVALID0x400",		/*	0x400 */
	"INVALID0x800",		/*	0x800 */
	"INVALID0x1000",	/*     0x1000 */
	"INVALID0x2000",	/*     0x2000 */
	"INVALID0x4000",	/*     0x4000 */
	"INVALID0x8000",	/*     0x8000 */
	"INVALID0x10000",	/*    0x10000 */
	"INVALID0x20000",	/*    0x20000 */
	"INVALID0x40000",	/*    0x40000 */
	"INVALID0x80000",	/*    0x80000 */
	"VROOT",		/*   0x100000 */
	"INVALID0x200000",	/*   0x200000 */
	"INVALID00x400000",	/*   0x400000 */
	"INVALID0x800000",	/*   0x800000 */
	"INVALID0x1000000",	/*  0x1000000 */
	"INVALID0x2000000",	/*  0x2000000 */
	"VSHARE",		/*  0x4000000 */
	"INVALID0x8000000",     /*  0x8000000 */
	"VENF_LOCKING",		/* 0x10000000 */
	"VOPLOCK",		/* 0x20000000 */
	"VPURGE",		/* 0x40000000 */
	"INVALID0x80000000",	/* 0x80000000 */
	0
};


static char *vnode_type[] = {
	"VNON", "VREG", "VDIR", "VBLK", "VLNK", "VFIFO", "VBAD", "VSOCK"
};

static void
printflags(register uint64_t flags,
	register char **strings,
	register char *name)
{
	register uint64_t mask = 1;

	if (name)
		kdb_printf("%s 0x%llx <", name, (unsigned long long)flags);

	while (flags != 0 && *strings) {
		if (mask & flags) {
			kdb_printf("%s ", *strings);
			flags &= ~mask;
		}
		mask <<= 1;
		strings++;
	}

	if (name)
		kdb_printf("> ");

	return;
}


static void	printvnode(vnode_t *vp)
{
	bhv_desc_t	*bh;
	kdb_symtab_t	 symtab;


	kdb_printf("vnode: 0x%p type ", vp);
	if ((size_t)vp->v_type >= sizeof(vnode_type)/sizeof(vnode_type[0]))
		kdb_printf("out of range 0x%x", vp->v_type);
	else
		kdb_printf("%s", vnode_type[vp->v_type]);
	kdb_printf(" v_bh %p\n", &vp->v_bh);

	if ((bh = vp->v_bh.bh_first)) {
		kdb_printf("   v_inode 0x%p v_bh->bh_first 0x%p pobj 0x%p\n",
					LINVFS_GET_IP(vp), bh, bh->bd_pdata);

		if (kdbnearsym((unsigned long)bh->bd_ops, &symtab))
			kdb_printf("   ops %s ", symtab.sym_name);
		else
			kdb_printf("   ops %s/0x%p ",
						"???", (void *)bh->bd_ops);
	} else {
		kdb_printf("   v_inode 0x%p v_bh->bh_first = NULLBHV ",
					LINVFS_GET_IP(vp));
	}

	printflags((__psunsigned_t)vp->v_flag, tab_vflags, "flag =");
	kdb_printf("\n");

#ifdef	CONFIG_XFS_VNODE_TRACING
	kdb_printf("   v_trace 0x%p\n", vp->v_trace);
#endif	/* CONFIG_XFS_VNODE_TRACING */

	kdb_printf("   v_vfsp 0x%p v_number %Lx\n",
		vp->v_vfsp, vp->v_number);
}


static int	kdbm_vnode(
	int	argc,
	const char **argv,
	const char **envp,
	struct pt_regs *regs)
{
	unsigned long addr;
	int nextarg = 1;
	long offset = 0;
	int diag;
	vnode_t		*vp;
/*	bhv_desc_t	*bh; */
/*	kdb_symtab_t	 symtab;*/

	if (argc != 1)
		return KDB_ARGCOUNT;

	diag = kdbgetaddrarg(argc, argv, &nextarg, &addr, &offset, NULL, regs);

	if (diag)
		return diag;

	vp = (vnode_t *)addr;

	printvnode(vp);

	return 0;
}

#ifdef	CONFIG_XFS_VNODE_TRACING
/*
 * Print a vnode trace entry.
 */
static int
vn_trace_pr_entry(ktrace_entry_t *ktep)
{
	char		funcname[128];
	kdb_symtab_t	symtab;


	if ((__psint_t)ktep->val[0] == 0)
		return 0;

	if (kdbnearsym((unsigned int)ktep->val[8], &symtab)) {
		unsigned long offval;

		offval = (unsigned int)ktep->val[8] - symtab.sym_start;

		if (offval)
			sprintf(funcname, "%s+0x%lx", symtab.sym_name, offval);
		else
			sprintf(funcname, "%s", symtab.sym_name);
	} else
		funcname[0] = '\0';


	switch ((__psint_t)ktep->val[0]) {
	case VNODE_KTRACE_ENTRY:
		kdb_printf("entry to %s i_count = %d",
						(char *)ktep->val[1],
						(__psint_t)ktep->val[3]);
		break;

	case VNODE_KTRACE_EXIT:
		kdb_printf("exit from %s i_count = %d",
						(char *)ktep->val[1],
						(__psint_t)ktep->val[3]);
		break;

	case VNODE_KTRACE_HOLD:
		if ((__psint_t)ktep->val[3] != 1)
			kdb_printf("hold @%s:%d(%s) i_count %d => %d ",
						(char *)ktep->val[1],
						(__psint_t)ktep->val[2],
						funcname,
						(__psint_t)ktep->val[3] - 1,
						(__psint_t)ktep->val[3]);
		else
			kdb_printf("get @%s:%d(%s) i_count = %d",
						(char *)ktep->val[1],
						(__psint_t)ktep->val[2],
						funcname,
						(__psint_t)ktep->val[3]);
		break;

	case VNODE_KTRACE_REF:
		kdb_printf("ref @%s:%d(%s) i_count = %d",
						(char *)ktep->val[1],
						(__psint_t)ktep->val[2],
						funcname,
						(__psint_t)ktep->val[3]);
		break;

	case VNODE_KTRACE_RELE:
		if ((__psint_t)ktep->val[3] != 1)
			kdb_printf("rele @%s:%d(%s) i_count %d => %d ",
						(char *)ktep->val[1],
						(__psint_t)ktep->val[2],
						funcname,
						(__psint_t)ktep->val[3],
						(__psint_t)ktep->val[3] - 1);
		else
			kdb_printf("free @%s:%d(%s) i_count = %d",
						(char *)ktep->val[1],
						(__psint_t)ktep->val[2],
						funcname,
						(__psint_t)ktep->val[3]);
		break;

	default:
		kdb_printf("unknown vntrace record\n");
		return 1;
	}

	kdb_printf("\n");

	kdb_printf("  cpu = %d pid = %d ",
			(__psint_t)ktep->val[6], (pid_t)ktep->val[7]);

	printflags((__psunsigned_t)ktep->val[5], tab_vflags, "flag =");

	if (kdbnearsym((unsigned int)ktep->val[4], &symtab)) {
		unsigned long offval;

		offval = (unsigned int)ktep->val[4] - symtab.sym_start;

		if (offval)
			kdb_printf("  ra = %s+0x%lx", symtab.sym_name, offval);
		else
			kdb_printf("  ra = %s", symtab.sym_name);
	} else
		kdb_printf("  ra = ?? 0x%p", (void *)ktep->val[4]);

	return 1;
}


/*
 * Print out the trace buffer attached to the given vnode.
 */
static int	kdbm_vntrace(
	int	argc,
	const char **argv,
	const char **envp,
	struct pt_regs *regs)
{
	int		diag;
	int		nextarg = 1;
	long		offset = 0;
	unsigned long	addr;
	vnode_t		*vp;
	ktrace_entry_t	*ktep;
	ktrace_snap_t	kts;


	if (argc != 1)
		return KDB_ARGCOUNT;

	diag = kdbgetaddrarg(argc, argv, &nextarg, &addr, &offset, NULL, regs);

	if (diag)
		return diag;

	vp = (vnode_t *)addr;

	if (vp->v_trace == NULL) {
		kdb_printf("The vnode trace buffer is not initialized\n");

		return 0;
	}

	kdb_printf("vntrace vp 0x%p\n", vp);

	ktep = ktrace_first(vp->v_trace, &kts);

	while (ktep != NULL) {
		if (vn_trace_pr_entry(ktep))
			kdb_printf("\n");

		ktep = ktrace_next(vp->v_trace, &kts);
	}

	return 0;
}
/*
 * Print out the trace buffer attached to the given vnode.
 */
static int	kdbm_vntraceaddr(
	int	argc,
	const char **argv,
	const char **envp,
	struct pt_regs *regs)
{
	int		diag;
	int		nextarg = 1;
	long		offset = 0;
	unsigned long	addr;
	struct ktrace	*kt;
	ktrace_entry_t	*ktep;
	ktrace_snap_t	kts;


	if (argc != 1)
		return KDB_ARGCOUNT;

	diag = kdbgetaddrarg(argc, argv, &nextarg, &addr, &offset, NULL, regs);

	if (diag)
		return diag;

	kt = (struct ktrace *)addr;

	kdb_printf("vntraceaddr kt 0x%p\n", kt);

	ktep = ktrace_first(kt, &kts);

	while (ktep != NULL) {
		if (vn_trace_pr_entry(ktep))
			kdb_printf("\n");

		ktep = ktrace_next(kt, &kts);
	}

	return 0;
}
#endif	/* CONFIG_XFS_VNODE_TRACING */


static void	printinode(struct inode *ip)
{
	unsigned long	addr;


	if (ip == NULL)
		return;

	kdb_printf(" i_ino = %lu i_count = %u i_size %Ld\n",
					ip->i_ino, atomic_read(&ip->i_count),
					ip->i_size);

	kdb_printf(
		" i_mode = 0x%x  i_nlink = %d  i_rdev = %u:%u i_state = 0x%lx\n",
					ip->i_mode, ip->i_nlink,
					MAJOR(ip->i_rdev),
					MINOR(ip->i_rdev),
					ip->i_state);

	kdb_printf(" i_hash.nxt = 0x%p i_hash.prv = 0x%p\n",
					ip->i_hash.next, ip->i_hash.prev);
	kdb_printf(" i_list.nxt = 0x%p i_list.prv = 0x%p\n",
					ip->i_list.next, ip->i_list.prev);
	kdb_printf(" i_dentry.nxt = 0x%p i_dentry.prv = 0x%p\n",
					ip->i_dentry.next,
					ip->i_dentry.prev);

	addr = (unsigned long)ip;

	kdb_printf(" i_sb = 0x%p i_op = 0x%p i_data = 0x%lx nrpages = %lu\n",
					ip->i_sb, ip->i_op,
					addr + offsetof(struct inode, i_data),
					ip->i_data.nrpages);

	kdb_printf("  vnode ptr 0x%p\n", LINVFS_GET_VP(ip));
}


static int	kdbm_vn(
	int	argc,
	const char **argv,
	const char **envp,
	struct pt_regs *regs)
{
	int		diag;
	int		nextarg = 1;
/*	char		*symname; */
	long		offset = 0;
	unsigned long	addr;
	struct inode	*ip;
/*	bhv_desc_t	*bh; */
#ifdef	CONFIG_XFS_VNODE_TRACING
	ktrace_entry_t	*ktep;
	ktrace_snap_t	kts;
#endif
	vnode_t		*vp;

	if (argc != 1)
		return KDB_ARGCOUNT;

	diag = kdbgetaddrarg(argc, argv, &nextarg, &addr, &offset, NULL, regs);

	if (diag)
		return diag;

	vp = (vnode_t *)addr;

	ip = LINVFS_GET_IP(vp);

	kdb_printf("--> Inode @ 0x%p\n", ip);
	printinode(ip);

	kdb_printf("--> Vnode @ 0x%p\n", vp);
	printvnode(vp);

#ifdef	CONFIG_XFS_VNODE_TRACING

	kdb_printf("--> Vntrace @ 0x%p/0x%p\n", vp, vp->v_trace);

	if (vp->v_trace == NULL)
		return 0;

	ktep = ktrace_first(vp->v_trace, &kts);

	while (ktep != NULL) {
		if (vn_trace_pr_entry(ktep))
			kdb_printf("\n");

		ktep = ktrace_next(vp->v_trace, &kts);
	}
#endif	/* CONFIG_XFS_VNODE_TRACING */

	return 0;
}


/* pagebuf stuff */

static char	*pb_flag_vals[] = {
/*  0 */ "READ", "WRITE", "MAPPED", "PARTIAL", "ASYNC",
/*  5 */ "NONE", "DELWRI", "FREED", "SYNC", "MAPPABLE",
/* 10 */ "STALE", "FS_MANAGED", "INVALID12", "LOCK", "TRYLOCK",
/* 15 */ "DONT_BLOCK", "LOCKABLE", "PRIVATE_BH", "ALL_PAGES_MAPPED", 
	 "ADDR_ALLOCATED",
/* 20 */ "MEM_ALLOCATED", "FORCEIO", "FLUSH", "READ_AHEAD",
	 NULL };

static char	*pbm_flag_vals[] = {
	"EOF", "HOLE", "DELAY", "INVALID0x08",
	"INVALID0x10", "UNWRITTEN", "INVALID0x40", "INVALID0x80",
	NULL };


static char	*map_flags(unsigned long flags, char *mapping[])
{
	static	char	buffer[256];
	int	index;
	int	offset = 12;

	buffer[0] = '\0';

	for (index = 0; flags && mapping[index]; flags >>= 1, index++) {
		if (flags & 1) {
			if ((offset + strlen(mapping[index]) + 1) >= 80) {
				strcat(buffer, "\n            ");
				offset = 12;
			} else if (offset > 12) {
				strcat(buffer, " ");
				offset++;
			}
			strcat(buffer, mapping[index]);
			offset += strlen(mapping[index]);
		}
	}

	return (buffer);
}

static char	*pb_flags(page_buf_flags_t pb_flag)
{
	return(map_flags((unsigned long) pb_flag, pb_flag_vals));
}

static int
kdbm_pb_flags(int argc, const char **argv, const char **envp, struct pt_regs *regs)
{
	unsigned long flags;
	int diag;

	if (argc != 1)
		return KDB_ARGCOUNT;

	diag = kdbgetularg(argv[1], &flags);
	if (diag)
		return diag;

	kdb_printf("pb flags 0x%lx = %s\n", flags, pb_flags(flags));

	return 0;
}

static int
kdbm_pb(int argc, const char **argv, const char **envp, struct pt_regs *regs)
{
	page_buf_t bp;
	unsigned long addr;
	long	offset=0;
	int nextarg;
	int diag;

	if (argc != 1)
		return KDB_ARGCOUNT;

	nextarg = 1;
	if ((diag = kdbgetaddrarg(argc, argv, &nextarg, &addr, &offset, NULL, regs)) ||
	    (diag = kdb_getarea(bp, addr)))
		return diag;

	kdb_printf("page_buf_t at 0x%lx\n", addr);
	kdb_printf("  pb_flags %s\n", pb_flags(bp.pb_flags));
	kdb_printf("  pb_target 0x%p pb_hold %d pb_next 0x%p pb_prev 0x%p\n",
		   bp.pb_target, bp.pb_hold.counter,
		   bp.pb_list.next, bp.pb_list.prev);
	kdb_printf("  pb_hash_index %d pb_hash_next 0x%p pb_hash_prev 0x%p\n",
		   bp.pb_hash_index,
		   bp.pb_hash_list.next,
		   bp.pb_hash_list.prev);
	kdb_printf("  pb_file_offset 0x%llx pb_buffer_length 0x%llx pb_addr 0x%p\n",
		   (unsigned long long) bp.pb_file_offset,
		   (unsigned long long) bp.pb_buffer_length,
		   bp.pb_addr);
	kdb_printf("  pb_bn 0x%Lx pb_count_desired 0x%lx\n",
		   bp.pb_bn,
		   (unsigned long) bp.pb_count_desired);
	kdb_printf("  pb_io_remaining %d pb_error %u\n",
		   bp.pb_io_remaining.counter,
		   bp.pb_error);
	kdb_printf("  pb_page_count %u pb_offset 0x%x pb_pages 0x%p\n",
		bp.pb_page_count, bp.pb_offset,
		bp.pb_pages);
#ifdef PAGEBUF_LOCK_TRACKING
	kdb_printf("  pb_iodonesema (%d,%d) pb_sema (%d,%d) pincount (%d) last holder %d\n",
		   bp.pb_iodonesema.count.counter,
		   bp.pb_iodonesema.sleepers,
		   bp.pb_sema.count.counter, bp.pb_sema.sleepers,
		   bp.pb_pin_count.counter, bp.pb_last_holder);
#else
	kdb_printf("  pb_iodonesema (%d,%d) pb_sema (%d,%d) pincount (%d)\n",
		   bp.pb_iodonesema.count.counter,
		   bp.pb_iodonesema.sleepers,
		   bp.pb_sema.count.counter, bp.pb_sema.sleepers,
		   bp.pb_pin_count.counter);
#endif
	if (bp.pb_fspriv || bp.pb_fspriv2) {
		kdb_printf(  "pb_fspriv 0x%p pb_fspriv2 0x%p\n",
			   bp.pb_fspriv, bp.pb_fspriv2);
	}

	return 0;
}

/* XXXXXXXXXXXXXXXXXXXXXX */
/* The start of this deliberately looks like a read_descriptor_t in layout */
typedef struct {
	read_descriptor_t io_rdesc;

	/* 0x10 */
	page_buf_rw_t io_dir;	/* read or write */
	loff_t io_offset;	/* Starting offset of I/O */
	int io_iovec_nr;	/* Number of entries in iovec */

	/* 0x20 */
	struct iovec **io_iovec;	/* iovec list indexed by iovec_index */
	loff_t io_iovec_offset;	/* offset into current iovec. */
	int io_iovec_index;	/* current iovec being processed */
	unsigned int io_sshift;	/* sector bit shift */
	loff_t io_i_size;	/* size of the file */
} pb_io_desc_t;

static int
kdbm_pbiodesc(int argc, const char **argv, const char **envp,
	struct pt_regs *regs)
{
	pb_io_desc_t	pbio;
	unsigned long addr;
	long	offset=0;
	int nextarg;
	int diag;

	if (argc != 1)
		return KDB_ARGCOUNT;

	nextarg = 1;
	if ((diag = kdbgetaddrarg(argc, argv, &nextarg, &addr, &offset, NULL, regs)) ||
	    (diag = kdb_getarea(pbio, addr)))

	kdb_printf("pb_io_desc_t at 0x%lx\n", addr);
	kdb_printf("  io_rdesc [ written 0x%lx count 0x%lx buf 0x%p error %d ]\n",
			(unsigned long) pbio.io_rdesc.written,
			(unsigned long) pbio.io_rdesc.count,
			pbio.io_rdesc.buf, pbio.io_rdesc.error);

	kdb_printf("  io_dir %d io_offset 0x%Lx io_iovec_nr 0x%d\n",
			pbio.io_dir, pbio.io_offset, pbio.io_iovec_nr);

	kdb_printf("  io_iovec 0x%p io_iovec_offset 0x%Lx io_iovec_index 0x%d\n",
		pbio.io_iovec, pbio.io_iovec_offset, pbio.io_iovec_index);

	kdb_printf("  io_sshift 0x%d io_i_size 0x%Lx\n",
		pbio.io_sshift, pbio.io_i_size);

	return 0;
}

static int
kdbm_pbmap(int argc, const char **argv, const char **envp,
	struct pt_regs *regs)
{
	page_buf_bmap_t	pbm;
	unsigned long addr;
	long	offset=0;
	int nextarg;
	int diag;

	if (argc != 1)
		return KDB_ARGCOUNT;

	nextarg = 1;
	if ((diag = kdbgetaddrarg(argc, argv, &nextarg, &addr, &offset, NULL, regs)) ||
	    (diag = kdb_getarea(pbm, addr)))

	kdb_printf("page_buf_bmap_t at 0x%lx\n", addr);
	kdb_printf("  pbm_bn 0x%llx pbm_offset 0x%Lx pbm_delta 0x%lx pbm_bsize 0x%lx\n",
		(long long) pbm.pbm_bn, pbm.pbm_offset,
		(unsigned long) pbm.pbm_delta, (unsigned long) pbm.pbm_bsize);

	kdb_printf("  pbm_flags %s\n", map_flags(pbm.pbm_flags, pbm_flag_vals));

	return 0;
}

#ifdef PAGEBUF_TRACE
# ifdef __PAGEBUF_TRACE__
# undef __PAGEBUF_TRACE__
# undef PB_DEFINE_TRACES
# undef PB_TRACE_START
# undef PB_TRACE_REC
# undef PB_TRACE_END
# endif
#include "pagebuf/page_buf_trace.h"

#define EV_SIZE	(sizeof(event_names)/sizeof(char *))

void
pb_trace_core(
	unsigned long match,
	char	*event_match,
	unsigned long long offset,
	long long mask)
{
	extern struct pagebuf_trace_buf pb_trace;
	int i, total, end;
	pagebuf_trace_t	*trace;
	char	*event;
	char	value[10];

	end = pb_trace.start - 1;
	if (end < 0)
		end = PB_TRACE_BUFSIZE - 1;

	if (match && (match < PB_TRACE_BUFSIZE)) {
		for (i = pb_trace.start, total = 0; i != end; i = CIRC_INC(i)) {
			trace = &pb_trace.buf[i];
			if (trace->pb == 0)
				continue;
			total++;
		}
		total = total - match;
		for (i = pb_trace.start; i != end && total; i = CIRC_INC(i)) {
			trace = &pb_trace.buf[i];
			if (trace->pb == 0)
				continue;
			total--;
		}
		match = 0;
	} else
		i = pb_trace.start;
	for ( ; i != end; i = CIRC_INC(i)) {
		trace = &pb_trace.buf[i];

		if (offset) {
			if ((trace->offset & ~mask) != offset)
				continue;
		}

		if (trace->pb == 0)
			continue;

		if ((match != 0) && (trace->pb != match))
			continue;

		if ((trace->event < EV_SIZE-1) && event_names[trace->event]) {
			event = event_names[trace->event];
		} else if (trace->event == EV_SIZE-1) {
			event = (char *)trace->misc;
		} else {
			event = value;
			sprintf(value, "%8d", trace->event);
		}

		if (event_match && strcmp(event, event_match)) {
			continue;
		}


		kdb_printf("pb 0x%lx [%s] (hold %u lock %d) misc 0x%p",
			   trace->pb, event,
			   trace->hold, trace->lock_value,
			   trace->misc);
		kdb_symbol_print((unsigned int)trace->ra, NULL,
			KDB_SP_SPACEB|KDB_SP_PAREN|KDB_SP_NEWLINE);
		kdb_printf("    offset 0x%Lx size 0x%x task 0x%p\n",
			   trace->offset, trace->size, trace->task);
		kdb_printf("    flags: %s\n",
			   pb_flags(trace->flags));
	}
}


static int
kdbm_pbtrace_offset(int argc, const char **argv, const char **envp,
	struct pt_regs *regs)
{
	long mask = 0;
	unsigned long offset = 0;
	int diag;

	if (argc > 2)
		return KDB_ARGCOUNT;

	if (argc > 0) {
		diag = kdbgetularg(argv[1], &offset);
		if (diag)
			return diag;
	}

	if (argc > 1) {
		diag = kdbgetularg(argv[1], &mask);
		if (diag)
			return diag;
	}

	pb_trace_core(0, NULL, (unsigned long long)offset,
			       (long long)mask);	/* sign extent mask */
	return 0;
}

static int
kdbm_pbtrace(int argc, const char **argv, const char **envp,
	struct pt_regs *regs)
{
	unsigned long addr = 0;
	int diag, nextarg;
	long offset = 0;
	char	*event_match = NULL;

	if (argc > 1)
		return KDB_ARGCOUNT;

	if (argc == 1) {
		if (isupper(argv[1][0]) || islower(argv[1][0])) {
			event_match = (char *)argv[1];
			printk("event match on \"%s\"\n", event_match);
			argc = 0;
		} else {
			nextarg = 1;
			diag = kdbgetaddrarg(argc, argv, &nextarg, &addr, &offset, NULL, regs);
			if (diag) {
				printk("failed to parse %s as a number\n",
								argv[1]);
				return diag;
			}
		}
	}

	pb_trace_core(addr, event_match, 0LL, 0LL);
	return 0;
}

#else	/* PAGEBUF_TRACE */
static int
kdbm_pbtrace(int argc, const char **argv, const char **envp,
	struct pt_regs *regs)
{
	kdb_printf("pagebuf tracing not compiled in\n");

	return 0;
}
#endif	/* PAGEBUF_TRACE */

static struct xif {
	char	*name;
	int	(*func)(int, const char **, const char **, struct pt_regs *);
	char	*args;
	char	*help;
} xfsidbg_funcs[] = {
  {  "vn",	kdbm_vn,	"<vnode>", "Dump inode/vnode/trace"},
  {  "vnode",	kdbm_vnode,	"<vnode>", "Dump vnode"},
#ifdef	CONFIG_XFS_VNODE_TRACING
  {  "vntrace",	kdbm_vntrace,	"<vntrace>", "Dump vnode Trace"},
  {  "vntraceaddr",	kdbm_vntraceaddr, "<vntrace>", "Dump vnode Trace by Address"},
#endif	/* CONFIG_XFS_VNODE_TRACING */
  {  "xagf",	kdbm_xfs_xagf,	"<agf>",
				"Dump XFS allocation group freespace" },
  {  "xagi",	kdbm_xfs_xagi,	"<agi>",
				"Dump XFS allocation group inode" },
  {  "xail",	kdbm_xfs_xaildump,	"<xfs_mount_t>",
				"Dump XFS AIL for a mountpoint" },
  {  "xalloc",	kdbm_xfs_xalloc,	"<xfs_alloc_arg_t>",
				"Dump XFS allocation args structure" },
#ifdef DEBUG
  {  "xalmtrc",	kdbm_xfs_xalmtrace,	"<xfs_mount_t>",
				"Dump XFS alloc mount-point trace" },
#endif
  {  "xattrcx",	kdbm_xfs_xattrcontext,	"<xfs_attr_list_context_t>",
				"Dump XFS attr_list context struct"},
  {  "xattrlf",	kdbm_xfs_xattrleaf,	"<xfs_attr_leafblock_t>",
				"Dump XFS attribute leaf block"},
  {  "xattrsf",	kdbm_xfs_xattrsf,	"<xfs_attr_shortform_t>",
				"Dump XFS attribute shortform"},
  {  "xbirec",	kdbm_xfs_xbirec,	"<xfs_bmbt_irec_t",
				"Dump XFS bmap incore record"},
  {  "xbmalla",	kdbm_xfs_xbmalla,	"<xfs_bmalloca_t>",
				"Dump XFS bmalloc args structure"},
  {  "xbrec",	kdbm_xfs_xbrec,		"<xfs_bmbt_rec_64_t",
				"Dump XFS bmap record"},
  {  "xbroot",	kdbm_xfs_xbroot,	"<xfs_inode_t>",
				"Dump XFS bmap btree root (data)"},
  {  "xbroota",	kdbm_xfs_xbroota,	"<xfs_inode_t>",
				"Dump XFS bmap btree root (attr)"},
  {  "xbtcur",	kdbm_xfs_xbtcur,	"<xfs_btree_cur_t>",
				"Dump XFS btree cursor"},
  {  "xbuf",	kdbm_xfs_xbuf,		"<xfs_buf_t>",
				"Dump XFS data from a buffer"},
  {  "xchash",	kdbm_xfs_xchash,	"<xfs_mount_t>",
				"Dump XFS cluster hash"},
  {  "xchlist",	kdbm_xfs_xchashlist,	"<xfs_chashlist_t>",
				"Dump XFS cluster hash list"},
  {  "xd2free",	kdbm_xfs_xdir2free,	"<xfs_dir2_free_t>",
				"Dump XFS directory v2 freemap"},
  {  "xdaargs",	kdbm_xfs_xdaargs,	"<xfs_da_args_t>",
				"Dump XFS dir/attr args structure"},
  {  "xdabuf",	kdbm_xfs_xdabuf,	"<xfs_dabuf_t>",
				"Dump XFS dir/attr buf structure"},
  {  "xdanode",	kdbm_xfs_xdanode,	"<xfs_da_intnode_t>",
				"Dump XFS dir/attr node block"},
  {  "xdastat",	kdbm_xfs_xdastate,	"<xfs_da_state_t>",
				"Dump XFS dir/attr state_blk struct"},
  {  "xdelay",	kdbm_xfs_delayed_blocks,	"<xfs_mount_t>",
				"Dump delayed block totals"},
  {  "xdirlf",	kdbm_xfs_xdirleaf,	"<xfs_dir_leafblock_t>",
				"Dump XFS directory leaf block"},
  {  "xdirsf",	kdbm_xfs_xdirsf,	"<xfs_dir_shortform_t>",
				"Dump XFS directory shortform"},
  {  "xdir2sf",	kdbm_xfs_xdir2sf,	"<xfs_dir2_sf_t>",
				"Dump XFS directory v2 shortform"},
  {  "xdiskdq",	kdbm_xfs_xqm_diskdq,	"<xfs_disk_dquot_t>",
				"Dump XFS ondisk dquot (quota) struct"},
  {  "xdqatt",	kdbm_xfs_xqm_dqattached_inos,	"<xfs_mount_t>",
				 "All incore inodes with dquots"},
  {  "xdqinfo",	kdbm_xfs_xqm_tpdqinfo,	"<xfs_trans_t>",
				"Dump dqinfo structure of a trans"},
  {  "xdquot",	kdbm_xfs_xqm_dquot,	"<xfs_dquot_t>",
				"Dump XFS dquot (quota) structure"},
  {  "xexlist",	kdbm_xfs_xexlist,	"<xfs_inode_t>",
				"Dump XFS bmap extents in inode"},
  {  "xflist",	kdbm_xfs_xflist,	"<xfs_bmap_free_t>",
				"Dump XFS to-be-freed extent list"},
  {  "xhelp",	kdbm_xfs_xhelp,		"",
				"Print idbg-xfs help"},
  {  "xicall",	kdbm_xfs_xiclogall,	"<xlog_in_core_t>",
				"Dump All XFS in-core logs"},
  {  "xiclog",	kdbm_xfs_xiclog,	"<xlog_in_core_t>",
				"Dump XFS in-core log"},
  {  "xihash",	kdbm_xfs_xihash,	"<xfs_mount_t>",
				"Dump XFS inode hash statistics"},
  {  "xinodes",	kdbm_xfs_xinodes,	"<xfs_mount_t>",
				"Dump XFS inodes per mount"},
  {  "xquiesce",kdbm_xfs_xinodes_quiesce, "<xfs_mount_t>",
				"Dump non-quiesced XFS inodes per mount"},
  {  "xl_rcit",	kdbm_xfs_xlog_ritem,	"<xlog_recover_item_t>",
				"Dump XFS recovery item"},
  {  "xl_rctr",	kdbm_xfs_xlog_rtrans,	"<xlog_recover_t>",
				"Dump XFS recovery transaction"},
  {  "xl_rctr2",kdbm_xfs_xlog_rtrans_entire,	"<xlog_recover_t>",
				"Dump entire recovery transaction"},
  {  "xl_tic",	kdbm_xfs_xlog_tic,	"<xlog_ticket_t>",
				"Dump XFS log ticket"},
  {  "xlog",	kdbm_xfs_xlog,	"<xlog_t>",
				"Dump XFS log"},
  {  "xlogcb",	kdbm_xfs_xiclogcb,	"<xlog_in_core_t>",
				"Dump XFS in-core log callbacks"},
  {  "xlogitm",	kdbm_xfs_xlogitem,	"<xfs_log_item_t>",
				"Dump XFS log item structure"},
  {  "xmount",	kdbm_xfs_xmount,	"<xfs_mount_t>",
				"Dump XFS mount structure"},
  {  "xnode",	kdbm_xfs_xnode,		"<xfs_inode_t>",
				"Dump XFS inode"},
  {  "xiocore",	kdbm_xfs_xcore,		"<xfs_iocore_t>",
				"Dump XFS iocore"},
  {  "xperag",	kdbm_xfs_xperag,	"<xfs_mount_t>",
				"Dump XFS per-allocation group data"},
  {  "xqinfo",  kdbm_xfs_xqm_qinfo,	"<xfs_mount_t>",
				"Dump mount->m_quotainfo structure"},
#ifdef	CONFIG_XFS_QUOTA
  {  "xqm",	kdbm_xfs_xqm,		"",
				"Dump XFS quota manager structure"},
  {  "xqmfree",	kdbm_xfs_xqm_freelist,	"",
				"Dump XFS global freelist of dquots"},
  {  "xqmhtab",	kdbm_xfs_xqm_htab,	"",
				"Dump XFS hashtable of dquots"},
#endif	/* CONFIG_XFS_QUOTA */
  {  "xqmplist",kdbm_xfs_xqm_mplist,	"<xfs_mount_t>",
				"Dump XFS all dquots of a f/s"},
  {  "xsb",	kdbm_xfs_xsb,		"<xfs_sb_t> <cnv>",
				"Dump XFS superblock"},
  {  "xtp",	kdbm_xfs_xtp,		"<xfs_trans_t>",
				"Dump XFS transaction structure"},
  {  "xtrres",	kdbm_xfs_xtrans_res,	"<xfs_mount_t>",
				"Dump XFS reservation values"},
  {  0,		0,	0 }
};

static int
__init xfsidbg_init(void)
{
	struct xif	*p;

	for (p = xfsidbg_funcs; p->name; p++)
		kdb_register(p->name, p->func, p->args, p->help, 0);

	kdb_register("pb", kdbm_pb, "<vaddr>", "Display page_buf_t", 0);
	kdb_register("pbflags", kdbm_pb_flags, "<flags>",
					"Display page buf flags", 0);
	kdb_register("pbiodesc", kdbm_pbiodesc, "<pb_io_desc_t *>",
					"Display I/O Descriptor", 0);
	kdb_register("pbmap", kdbm_pbmap, "<page_buf_bmap_t *>",
					"Display Bmap", 0);
	kdb_register("pbtrace", kdbm_pbtrace, "<vaddr>|<count>",
					"page_buf_t trace", 0);
#ifdef PAGEBUF_TRACE
	kdb_register("pboffset", kdbm_pbtrace_offset, "<addr> [<mask>]",
					"page_buf_t trace", 0);
#endif
	return 0;
}

static void
__exit xfsidbg_exit(void)
{
	struct xif	*p;

	for (p = xfsidbg_funcs; p->name; p++)
		kdb_unregister(p->name);

	kdb_unregister("pb");
	kdb_unregister("pbflags");
	kdb_unregister("pbmap");
	kdb_unregister("pbiodesc");
	kdb_unregister("pbtrace");
#ifdef PAGEBUF_TRACE
	kdb_unregister("pboffset");
#endif

}

/*
 * Argument to xfs_alloc routines, for allocation type.
 */
static char *xfs_alloctype[] = {
	"any_ag", "first_ag", "start_ag", "this_ag",
	"start_bno", "near_bno", "this_bno"
};


/*
 * Prototypes for static functions.
 */
#ifdef DEBUG
static int xfs_alloc_trace_entry(ktrace_entry_t *ktep);
#endif
static void xfs_broot(xfs_inode_t *ip, xfs_ifork_t *f);
static void xfs_btalloc(xfs_alloc_block_t *bt, int bsz);
static void xfs_btbmap(xfs_bmbt_block_t *bt, int bsz);
static void xfs_btino(xfs_inobt_block_t *bt, int bsz);
static void xfs_buf_item_print(xfs_buf_log_item_t *blip, int summary);
static void xfs_dastate_path(xfs_da_state_path_t *p);
static void xfs_dir2data(void *addr, int size);
static void xfs_dir2leaf(xfs_dir2_leaf_t *leaf, int size);
static void xfs_dquot_item_print(xfs_dq_logitem_t *lip, int summary);
static void xfs_efd_item_print(xfs_efd_log_item_t *efdp, int summary);
static void xfs_efi_item_print(xfs_efi_log_item_t *efip, int summary);
static char *xfs_fmtformat(xfs_dinode_fmt_t f);
static char *xfs_fmtfsblock(xfs_fsblock_t bno, xfs_mount_t *mp);
static char *xfs_fmtino(xfs_ino_t ino, xfs_mount_t *mp);
static char *xfs_fmtlsn(xfs_lsn_t *lsnp);
static char *xfs_fmtmode(int m);
static char *xfs_fmtsize(size_t i);
static char *xfs_fmtuuid(uuid_t *);
static void xfs_inode_item_print(xfs_inode_log_item_t *ilip, int summary);
static void xfs_inodebuf(xfs_buf_t *bp);
static void xfs_prdinode(xfs_dinode_t *di, int coreonly, int convert);
static void xfs_prdinode_core(xfs_dinode_core_t *dip, int convert);
static void xfs_qoff_item_print(xfs_qoff_logitem_t *lip, int summary);
static void xfs_xexlist_fork(xfs_inode_t *ip, int whichfork);
static void xfs_xnode_fork(char *name, xfs_ifork_t *f);

/*
 * Static functions.
 */

#ifdef DEBUG
/*
 * Print xfs alloc trace buffer entry.
 */
static int
xfs_alloc_trace_entry(ktrace_entry_t *ktep)
{
	static char *modagf_flags[] = {
		"magicnum",
		"versionnum",
		"seqno",
		"length",
		"roots",
		"levels",
		"flfirst",
		"fllast",
		"flcount",
		"freeblks",
		"longest",
		NULL
	};

	if (((__psint_t)ktep->val[0] & 0xffff) == 0)
		return 0;
	switch ((long)ktep->val[0] & 0xffffL) {
	case XFS_ALLOC_KTRACE_ALLOC:
		kdb_printf("alloc %s[%s %d] mp 0x%p\n",
			(char *)ktep->val[1],
			ktep->val[2] ? (char *)ktep->val[2] : "",
			(__psint_t)ktep->val[0] >> 16,
			(xfs_mount_t *)ktep->val[3]);
		kdb_printf(
	"agno %d agbno %d minlen %d maxlen %d mod %d prod %d minleft %d\n",
			(__psunsigned_t)ktep->val[4],
			(__psunsigned_t)ktep->val[5],
			(__psunsigned_t)ktep->val[6],
			(__psunsigned_t)ktep->val[7],
			(__psunsigned_t)ktep->val[8],
			(__psunsigned_t)ktep->val[9],
			(__psunsigned_t)ktep->val[10]);
		kdb_printf("total %d alignment %d len %d type %s otype %s\n",
			(__psunsigned_t)ktep->val[11],
			(__psunsigned_t)ktep->val[12],
			(__psunsigned_t)ktep->val[13],
			xfs_alloctype[((__psint_t)ktep->val[14]) >> 16],
			xfs_alloctype[((__psint_t)ktep->val[14]) & 0xffff]);
		kdb_printf("wasdel %d wasfromfl %d isfl %d userdata %d\n",
			((__psint_t)ktep->val[15] & (1 << 3)) != 0,
			((__psint_t)ktep->val[15] & (1 << 2)) != 0,
			((__psint_t)ktep->val[15] & (1 << 1)) != 0,
			((__psint_t)ktep->val[15] & (1 << 0)) != 0);
		break;
	case XFS_ALLOC_KTRACE_FREE:
		kdb_printf("free %s[%s %d] mp 0x%p\n",
			(char *)ktep->val[1],
			ktep->val[2] ? (char *)ktep->val[2] : "",
			(__psint_t)ktep->val[0] >> 16,
			(xfs_mount_t *)ktep->val[3]);
		kdb_printf("agno %d agbno %d len %d isfl %d\n",
			(__psunsigned_t)ktep->val[4],
			(__psunsigned_t)ktep->val[5],
			(__psunsigned_t)ktep->val[6],
			(__psint_t)ktep->val[7]);
		break;
	case XFS_ALLOC_KTRACE_MODAGF:
		kdb_printf("modagf %s[%s %d] mp 0x%p\n",
			(char *)ktep->val[1],
			ktep->val[2] ? (char *)ktep->val[2] : "",
			(__psint_t)ktep->val[0] >> 16,
			(xfs_mount_t *)ktep->val[3]);
		printflags((__psint_t)ktep->val[4], modagf_flags, "modified");
		kdb_printf("seqno %d length %d roots b %d c %d\n",
			(__psunsigned_t)ktep->val[5],
			(__psunsigned_t)ktep->val[6],
			(__psunsigned_t)ktep->val[7],
			(__psunsigned_t)ktep->val[8]);
		kdb_printf("levels b %d c %d flfirst %d fllast %d flcount %d\n",
			(__psunsigned_t)ktep->val[9],
			(__psunsigned_t)ktep->val[10],
			(__psunsigned_t)ktep->val[11],
			(__psunsigned_t)ktep->val[12],
			(__psunsigned_t)ktep->val[13]);
		kdb_printf("freeblks %d longest %d\n",
			(__psunsigned_t)ktep->val[14],
			(__psunsigned_t)ktep->val[15]);
		break;

	case XFS_ALLOC_KTRACE_UNBUSY:
		kdb_printf("unbusy %s [%s %d] mp 0x%p\n",
			(char *)ktep->val[1],
			ktep->val[2] ? (char *)ktep->val[2] : "",
			(__psint_t)ktep->val[0] >> 16,
			(xfs_mount_t *)ktep->val[3]);
		kdb_printf("      agno %d slot %d tp 0x%x\n",
			(__psunsigned_t)ktep->val[4],
			(__psunsigned_t)ktep->val[7],
			(__psunsigned_t)ktep->val[8]);
		break;
	case XFS_ALLOC_KTRACE_BUSY:
		kdb_printf("busy %s [%s %d] mp 0x%p\n",
			(char *)ktep->val[1],
			ktep->val[2] ? (char *)ktep->val[2] : "",
			(__psint_t)ktep->val[0] >> 16,
			(xfs_mount_t *)ktep->val[3]);
		kdb_printf("      agno %d agbno %d len %d slot %d tp 0x%x\n",
			(__psunsigned_t)ktep->val[4],
			(__psunsigned_t)ktep->val[5],
			(__psunsigned_t)ktep->val[6],
			(__psunsigned_t)ktep->val[7],
			(__psunsigned_t)ktep->val[8]);
		break;
	case XFS_ALLOC_KTRACE_BUSYSEARCH:
		kdb_printf("busy-search %s [%s %d] mp 0x%p\n",
			(char *)ktep->val[1],
			ktep->val[2] ? (char *)ktep->val[2] : "",
			(__psint_t)ktep->val[0] >> 16,
			(xfs_mount_t *)ktep->val[3]);
		kdb_printf("      agno %d agbno %d len %d slot %d tp 0x%x\n",
			(__psunsigned_t)ktep->val[4],
			(__psunsigned_t)ktep->val[5],
			(__psunsigned_t)ktep->val[6],
			(__psunsigned_t)ktep->val[7],
			(__psunsigned_t)ktep->val[8]);
		break;
	default:
		kdb_printf("unknown alloc trace record\n");
		break;
	}
	return 1;
}
#endif /* DEBUG */

/*
 * Print an xfs in-inode bmap btree root.
 */
static void
xfs_broot(xfs_inode_t *ip, xfs_ifork_t *f)
{
	xfs_bmbt_block_t	*broot;
	int			format;
	int			i;
	xfs_bmbt_key_t		*kp;
	xfs_bmbt_ptr_t		*pp;

	format = f == &ip->i_df ? ip->i_d.di_format : ip->i_d.di_aformat;
	if ((f->if_flags & XFS_IFBROOT) == 0 ||
	    format != XFS_DINODE_FMT_BTREE) {
		kdb_printf("inode 0x%p not btree format\n", ip);
		return;
	}
	broot = f->if_broot;
	kdb_printf("block @0x%p magic %x level %d numrecs %d\n",
		broot, INT_GET(broot->bb_magic, ARCH_CONVERT), INT_GET(broot->bb_level, ARCH_CONVERT), INT_GET(broot->bb_numrecs, ARCH_CONVERT));
	kp = XFS_BMAP_BROOT_KEY_ADDR(broot, 1, f->if_broot_bytes);
	pp = XFS_BMAP_BROOT_PTR_ADDR(broot, 1, f->if_broot_bytes);
	for (i = 1; i <= INT_GET(broot->bb_numrecs, ARCH_CONVERT); i++)
		kdb_printf("\t%d: startoff %Ld ptr %Lx %s\n",
			i, INT_GET(kp[i - 1].br_startoff, ARCH_CONVERT), INT_GET(pp[i - 1], ARCH_CONVERT),
			xfs_fmtfsblock(INT_GET(pp[i - 1], ARCH_CONVERT), ip->i_mount));
}

/*
 * Print allocation btree block.
 */
static void
xfs_btalloc(xfs_alloc_block_t *bt, int bsz)
{
	int i;

	kdb_printf("magic 0x%x level %d numrecs %d leftsib 0x%x rightsib 0x%x\n",
		INT_GET(bt->bb_magic, ARCH_CONVERT), INT_GET(bt->bb_level, ARCH_CONVERT), INT_GET(bt->bb_numrecs, ARCH_CONVERT),
		INT_GET(bt->bb_leftsib, ARCH_CONVERT), INT_GET(bt->bb_rightsib, ARCH_CONVERT));
	if (INT_ISZERO(bt->bb_level, ARCH_CONVERT)) {

		for (i = 1; i <= INT_GET(bt->bb_numrecs, ARCH_CONVERT); i++) {
			xfs_alloc_rec_t *r;

			r = XFS_BTREE_REC_ADDR(bsz, xfs_alloc, bt, i, 0);
			kdb_printf("rec %d startblock 0x%x blockcount %d\n",
				i, INT_GET(r->ar_startblock, ARCH_CONVERT), INT_GET(r->ar_blockcount, ARCH_CONVERT));
		}
	} else {
		int mxr;

		mxr = XFS_BTREE_BLOCK_MAXRECS(bsz, xfs_alloc, 0);
		for (i = 1; i <= INT_GET(bt->bb_numrecs, ARCH_CONVERT); i++) {
			xfs_alloc_key_t *k;
			xfs_alloc_ptr_t *p;

			k = XFS_BTREE_KEY_ADDR(bsz, xfs_alloc, bt, i, mxr);
			p = XFS_BTREE_PTR_ADDR(bsz, xfs_alloc, bt, i, mxr);
			kdb_printf("key %d startblock 0x%x blockcount %d ptr 0x%x\n",
				i, INT_GET(k->ar_startblock, ARCH_CONVERT), INT_GET(k->ar_blockcount, ARCH_CONVERT), *p);
		}
	}
}

/*
 * Print a bmap btree block.
 */
static void
xfs_btbmap(xfs_bmbt_block_t *bt, int bsz)
{
	int i;

	kdb_printf("magic 0x%x level %d numrecs %d leftsib %Lx ",
		INT_GET(bt->bb_magic, ARCH_CONVERT),
		INT_GET(bt->bb_level, ARCH_CONVERT),
		INT_GET(bt->bb_numrecs, ARCH_CONVERT),
		INT_GET(bt->bb_leftsib, ARCH_CONVERT));
	kdb_printf("rightsib %Lx\n", INT_GET(bt->bb_rightsib, ARCH_CONVERT));
	if (INT_ISZERO(bt->bb_level, ARCH_CONVERT)) {
		for (i = 1; i <= INT_GET(bt->bb_numrecs, ARCH_CONVERT); i++) {
			xfs_bmbt_rec_t *r;
			xfs_bmbt_irec_t	irec;

			r = (xfs_bmbt_rec_t *)XFS_BTREE_REC_ADDR(bsz,
				xfs_bmbt, bt, i, 0);

			xfs_bmbt_disk_get_all((xfs_bmbt_rec_t *)r, &irec);
			kdb_printf("rec %d startoff %Ld startblock %Lx blockcount %Ld flag %d\n",
				i, irec.br_startoff,
				(__uint64_t)irec.br_startblock,
				irec.br_blockcount, irec.br_state);
		}
	} else {
		int mxr;

		mxr = XFS_BTREE_BLOCK_MAXRECS(bsz, xfs_bmbt, 0);
		for (i = 1; i <= INT_GET(bt->bb_numrecs, ARCH_CONVERT); i++) {
			xfs_bmbt_key_t *k;
			xfs_bmbt_ptr_t *p;

			k = XFS_BTREE_KEY_ADDR(bsz, xfs_bmbt, bt, i, mxr);
			p = XFS_BTREE_PTR_ADDR(bsz, xfs_bmbt, bt, i, mxr);
			kdb_printf("key %d startoff %Ld ",
				i, INT_GET(k->br_startoff, ARCH_CONVERT));
			kdb_printf("ptr %Lx\n", INT_GET(*p, ARCH_CONVERT));
		}
	}
}

/*
 * Print an inode btree block.
 */
static void
xfs_btino(xfs_inobt_block_t *bt, int bsz)
{
	int i;

	kdb_printf("magic 0x%x level %d numrecs %d leftsib 0x%x rightsib 0x%x\n",
		INT_GET(bt->bb_magic, ARCH_CONVERT), INT_GET(bt->bb_level, ARCH_CONVERT), INT_GET(bt->bb_numrecs, ARCH_CONVERT),
		INT_GET(bt->bb_leftsib, ARCH_CONVERT), INT_GET(bt->bb_rightsib, ARCH_CONVERT));
	if (INT_ISZERO(bt->bb_level, ARCH_CONVERT)) {

		for (i = 1; i <= INT_GET(bt->bb_numrecs, ARCH_CONVERT); i++) {
			xfs_inobt_rec_t *r;

			r = XFS_BTREE_REC_ADDR(bsz, xfs_inobt, bt, i, 0);
			kdb_printf("rec %d startino 0x%x freecount %d, free %Lx\n",
				i, INT_GET(r->ir_startino, ARCH_CONVERT), INT_GET(r->ir_freecount, ARCH_CONVERT),
				INT_GET(r->ir_free, ARCH_CONVERT));
		}
	} else {
		int mxr;

		mxr = XFS_BTREE_BLOCK_MAXRECS(bsz, xfs_inobt, 0);
		for (i = 1; i <= INT_GET(bt->bb_numrecs, ARCH_CONVERT); i++) {
			xfs_inobt_key_t *k;
			xfs_inobt_ptr_t *p;

			k = XFS_BTREE_KEY_ADDR(bsz, xfs_inobt, bt, i, mxr);
			p = XFS_BTREE_PTR_ADDR(bsz, xfs_inobt, bt, i, mxr);
			kdb_printf("key %d startino 0x%x ptr 0x%x\n",
				i, INT_GET(k->ir_startino, ARCH_CONVERT), INT_GET(*p, ARCH_CONVERT));
		}
	}
}

/*
 * Print a buf log item.
 */
static void
xfs_buf_item_print(xfs_buf_log_item_t *blip, int summary)
{
	static char *bli_flags[] = {
		"hold",		/* 0x1 */
		"dirty",	/* 0x2 */
		"stale",	/* 0x4 */
		"logged",	/* 0x8 */
		"ialloc",	/* 0x10 */
		0
		};
	static char *blf_flags[] = {
		"inode",	/* 0x1 */
		"cancel",	/* 0x2 */
		0
		};

	if (summary) {
		kdb_printf("buf 0x%p blkno 0x%Lx ", blip->bli_buf,
			     blip->bli_format.blf_blkno);
		printflags(blip->bli_flags, bli_flags, "flags:");
		kdb_printf("\n   ");
		xfsidbg_xbuf_real(blip->bli_buf, 1);
		return;
	}
	kdb_printf("buf 0x%p recur %d refcount %d flags:",
		blip->bli_buf, blip->bli_recur,
		atomic_read(&blip->bli_refcount));
	printflags(blip->bli_flags, bli_flags, NULL);
	kdb_printf("\n");
	kdb_printf("size %d blkno 0x%Lx len 0x%x map size %d map 0x%p\n",
		blip->bli_format.blf_size, blip->bli_format.blf_blkno,
		(uint) blip->bli_format.blf_len, blip->bli_format.blf_map_size,
		&(blip->bli_format.blf_data_map[0]));
	kdb_printf("blf flags: ");
	printflags((uint)blip->bli_format.blf_flags, blf_flags, NULL);
#ifdef XFS_TRANS_DEBUG
	kdb_printf("orig 0x%x logged 0x%x",
		blip->bli_orig, blip->bli_logged);
#endif
	kdb_printf("\n");
}

/*
 * Print an xfs_da_state_path structure.
 */
static void
xfs_dastate_path(xfs_da_state_path_t *p)
{
	int i;

	kdb_printf("active %d\n", p->active);
	for (i = 0; i < XFS_DA_NODE_MAXDEPTH; i++) {
		kdb_printf(" blk %d bp 0x%p blkno 0x%x",
			i, p->blk[i].bp, p->blk[i].blkno);
		kdb_printf(" index %d hashval 0x%x ",
			p->blk[i].index, (uint_t)p->blk[i].hashval);
		switch(p->blk[i].magic) {
		case XFS_DA_NODE_MAGIC:		kdb_printf("NODE\n");	break;
		case XFS_DIR_LEAF_MAGIC:	kdb_printf("DIR\n");	break;
		case XFS_ATTR_LEAF_MAGIC:	kdb_printf("ATTR\n");	break;
		case XFS_DIR2_LEAFN_MAGIC:	kdb_printf("DIR2\n");	break;
		default:			kdb_printf("type ??\n");	break;
		}
	}
}


/*
 * Print an efd log item.
 */
static void
xfs_efd_item_print(xfs_efd_log_item_t *efdp, int summary)
{
	int		i;
	xfs_extent_t	*ep;

	if (summary) {
		kdb_printf("Extent Free Done: ID 0x%Lx nextents %d (at 0x%p)\n",
				efdp->efd_format.efd_efi_id,
				efdp->efd_format.efd_nextents, efdp);
		return;
	}
	kdb_printf("size %d nextents %d next extent %d efip 0x%p\n",
		efdp->efd_format.efd_size, efdp->efd_format.efd_nextents,
		efdp->efd_next_extent, efdp->efd_efip);
	kdb_printf("efi_id 0x%Lx\n", efdp->efd_format.efd_efi_id);
	kdb_printf("efd extents:\n");
	ep = &(efdp->efd_format.efd_extents[0]);
	for (i = 0; i < efdp->efd_next_extent; i++, ep++) {
		kdb_printf("    block %Lx len %d\n",
			ep->ext_start, ep->ext_len);
	}
}

/*
 * Print an efi log item.
 */
static void
xfs_efi_item_print(xfs_efi_log_item_t *efip, int summary)
{
	int		i;
	xfs_extent_t	*ep;
	static char *efi_flags[] = {
		"recovered",	/* 0x1 */
		"committed",	/* 0x2 */
		"cancelled",	/* 0x4 */
		0,
		};

	if (summary) {
		kdb_printf("Extent Free Intention: ID 0x%Lx nextents %d (at 0x%p)\n",
				efip->efi_format.efi_id,
				efip->efi_format.efi_nextents, efip);
		return;
	}
	kdb_printf("size %d nextents %d next extent %d\n",
		efip->efi_format.efi_size, efip->efi_format.efi_nextents,
		efip->efi_next_extent);
	kdb_printf("id %Lx", efip->efi_format.efi_id);
	printflags(efip->efi_flags, efi_flags, "flags :");
	kdb_printf("\n");
	kdb_printf("efi extents:\n");
	ep = &(efip->efi_format.efi_extents[0]);
	for (i = 0; i < efip->efi_next_extent; i++, ep++) {
		kdb_printf("    block %Lx len %d\n",
			ep->ext_start, ep->ext_len);
	}
}

/*
 * Format inode "format" into a static buffer & return it.
 */
static char *
xfs_fmtformat(xfs_dinode_fmt_t f)
{
	static char *t[] = {
		"dev",
		"local",
		"extents",
		"btree",
		"uuid"
	};

	return t[f];
}

/*
 * Format fsblock number into a static buffer & return it.
 */
static char *
xfs_fmtfsblock(xfs_fsblock_t bno, xfs_mount_t *mp)
{
	static char rval[50];

	if (bno == NULLFSBLOCK)
		sprintf(rval, "NULLFSBLOCK");
	else if (ISNULLSTARTBLOCK(bno))
		sprintf(rval, "NULLSTARTBLOCK(%Ld)", STARTBLOCKVAL(bno));
	else if (mp)
		sprintf(rval, "%Ld[%x:%x]", (xfs_dfsbno_t)bno,
			XFS_FSB_TO_AGNO(mp, bno), XFS_FSB_TO_AGBNO(mp, bno));
	else
		sprintf(rval, "%Ld", (xfs_dfsbno_t)bno);
	return rval;
}

/*
 * Format inode number into a static buffer & return it.
 */
static char *
xfs_fmtino(xfs_ino_t ino, xfs_mount_t *mp)
{
	static char rval[50];

	if (mp)
		sprintf(rval, "%llu[%x:%x:%x]",
			(unsigned long long) ino,
			XFS_INO_TO_AGNO(mp, ino),
			XFS_INO_TO_AGBNO(mp, ino),
			XFS_INO_TO_OFFSET(mp, ino));
	else
		sprintf(rval, "%llu", (unsigned long long) ino);
	return rval;
}

/*
 * Format an lsn for printing into a static buffer & return it.
 */
static char *
xfs_fmtlsn(xfs_lsn_t *lsnp)
{
	uint		*wordp;
	uint		*word2p;
	static char	buf[20];

	wordp = (uint *)lsnp;
	word2p = wordp++;
	sprintf(buf, "[%u:%u]", *wordp, *word2p);

	return buf;
}

/*
 * Format file mode into a static buffer & return it.
 */
static char *
xfs_fmtmode(int m)
{
	static char rval[16];

	sprintf(rval, "%c%c%c%c%c%c%c%c%c%c%c%c%c",
		"?fc?dxb?r?l?S?m?"[(m & IFMT) >> 12],
		m & ISUID ? 'u' : '-',
		m & ISGID ? 'g' : '-',
		m & ISVTX ? 'v' : '-',
		m & IREAD ? 'r' : '-',
		m & IWRITE ? 'w' : '-',
		m & IEXEC ? 'x' : '-',
		m & (IREAD >> 3) ? 'r' : '-',
		m & (IWRITE >> 3) ? 'w' : '-',
		m & (IEXEC >> 3) ? 'x' : '-',
		m & (IREAD >> 6) ? 'r' : '-',
		m & (IWRITE >> 6) ? 'w' : '-',
		m & (IEXEC >> 6) ? 'x' : '-');
	return rval;
}

/*
 * Format a size into a static buffer & return it.
 */
static char *
xfs_fmtsize(size_t i)
{
	static char rval[20];

	/* size_t is 32 bits in 32-bit kernel, 64 bits in 64-bit kernel */
	sprintf(rval, "0x%lx", (unsigned long) i);
	return rval;
}

/*
 * Format a uuid into a static buffer & return it.
 */
static char *
xfs_fmtuuid(uuid_t *uu)
{
	static char rval[40];
	char        *o          = rval;
	char        *i          = (unsigned char*)uu;
	int         b;

	for (b=0;b<16;b++) {
	    o+=sprintf(o, "%02x", *i++);
	    if (b==3||b==5||b==7||b==9) *o++='-';
	}
	*o='\0';

	return rval;
}

/*
 * Print an inode log item.
 */
static void
xfs_inode_item_print(xfs_inode_log_item_t *ilip, int summary)
{
	static char *ili_flags[] = {
		"hold",		/* 0x1 */
		"iolock excl",	/* 0x2 */
		"iolock shrd",	/* 0x4 */
		0
		};
	static char *ilf_fields[] = {
		"core",		/* 0x001 */
		"ddata",	/* 0x002 */
		"dexts",	/* 0x004 */
		"dbroot",	/* 0x008 */
		"dev",		/* 0x010 */
		"uuid",		/* 0x020 */
		"adata",	/* 0x040 */
		"aext",		/* 0x080 */
		"abroot",	/* 0x100 */
		0
		};

	if (summary) {
		kdb_printf("inode 0x%p logged %d ",
			ilip->ili_inode, ilip->ili_logged);
		printflags(ilip->ili_flags, ili_flags, "flags:");
		printflags(ilip->ili_format.ilf_fields, ilf_fields, "format:");
		printflags(ilip->ili_last_fields, ilf_fields, "lastfield:");
		kdb_printf("\n");
		return;
	}
	kdb_printf("inode 0x%p ino 0x%llu logged %d flags: ",
		ilip->ili_inode, (unsigned long long) ilip->ili_format.ilf_ino,
		ilip->ili_logged);
	printflags(ilip->ili_flags, ili_flags, NULL);
	kdb_printf("\n");
	kdb_printf("ilock recur %d iolock recur %d ext buf 0x%p\n",
		ilip->ili_ilock_recur, ilip->ili_iolock_recur,
		ilip->ili_extents_buf);
#ifdef XFS_TRANS_DEBUG
	kdb_printf("root bytes %d root orig 0x%x\n",
		ilip->ili_root_size, ilip->ili_orig_root);
#endif
	kdb_printf("size %d fields: ", ilip->ili_format.ilf_size);
	printflags(ilip->ili_format.ilf_fields, ilf_fields, "formatfield");
	kdb_printf(" last fields: ");
	printflags(ilip->ili_last_fields, ilf_fields, "lastfield");
	kdb_printf("\n");
	kdb_printf(" flush lsn %s last lsn %s\n",
		xfs_fmtlsn(&(ilip->ili_flush_lsn)),
		xfs_fmtlsn(&(ilip->ili_last_lsn)));
	kdb_printf("dsize %d, asize %d, rdev 0x%x\n",
		ilip->ili_format.ilf_dsize,
		ilip->ili_format.ilf_asize,
		ilip->ili_format.ilf_u.ilfu_rdev);
	kdb_printf("blkno 0x%Lx len 0x%x boffset 0x%x\n",
		ilip->ili_format.ilf_blkno,
		ilip->ili_format.ilf_len,
		ilip->ili_format.ilf_boffset);
}

/*
 * Print a dquot log item.
 */
/* ARGSUSED */
static void
xfs_dquot_item_print(xfs_dq_logitem_t *lip, int summary)
{
	kdb_printf("dquot 0x%p\n",
		lip->qli_dquot);

}

/*
 * Print a quotaoff log item.
 */
/* ARGSUSED */
static void
xfs_qoff_item_print(xfs_qoff_logitem_t *lip, int summary)
{
	kdb_printf("start qoff item 0x%p flags 0x%x\n",
		lip->qql_start_lip, lip->qql_format.qf_flags);

}

/*
 * Print buffer full of inodes.
 */
static void
xfs_inodebuf(xfs_buf_t *bp)
{
	xfs_dinode_t *di;
	int n, i;

	n = XFS_BUF_COUNT(bp) >> 8;
	for (i = 0; i < n; i++) {
		di = (xfs_dinode_t *)xfs_buf_offset(bp,
					i * 256);
		xfs_prdinode(di, 0, ARCH_CONVERT);
	}
}


/*
 * Print disk inode.
 */
static void
xfs_prdinode(xfs_dinode_t *di, int coreonly, int convert)
{
	xfs_prdinode_core(&di->di_core, convert);
	if (!coreonly)
		kdb_printf("next_unlinked 0x%x u@0x%p\n",
			INT_GET(di->di_next_unlinked, convert),
			&di->di_u);
}

/*
 * Print disk inode core.
 */
static void
xfs_prdinode_core(xfs_dinode_core_t *dip, int convert)
{
	static char *diflags[] = {
		"realtime",		/* XFS_DIFLAG_REALTIME */
		"prealloc",		/* XFS_DIFLAG_PREALLOC */
		"newrtbm",		/* XFS_DIFLAG_NEWRTBM */
		"immutable",		/* XFS_DIFLAG_IMMUTABLE */
		"append",		/* XFS_DIFLAG_APPEND */
		"sync",			/* XFS_DIFLAG_SYNC */
		"noatime",		/* XFS_DIFLAG_NOATIME */
		"nodump",		/* XFS_DIFLAG_NODUMP */
		NULL
	};

	kdb_printf("magic 0x%x mode 0%o (%s) version 0x%x format 0x%x (%s)\n",
		INT_GET(dip->di_magic, convert),
		INT_GET(dip->di_mode, convert),
		xfs_fmtmode(INT_GET(dip->di_mode, convert)),
		INT_GET(dip->di_version, convert),
		INT_GET(dip->di_format, convert),
		xfs_fmtformat(
		    (xfs_dinode_fmt_t)INT_GET(dip->di_format, convert)));
	kdb_printf("nlink %d uid %d gid %d projid %d flushiter %u\n",
		INT_GET(dip->di_nlink, convert),
		INT_GET(dip->di_uid, convert),
		INT_GET(dip->di_gid, convert),
		(uint)INT_GET(dip->di_projid, convert),
		(uint)INT_GET(dip->di_flushiter, convert));
	kdb_printf("atime 0x%x:%x mtime 0x%x:%x ctime 0x%x:%x\n",
		INT_GET(dip->di_atime.t_sec, convert),
		INT_GET(dip->di_atime.t_nsec, convert),
		INT_GET(dip->di_mtime.t_sec, convert),
		INT_GET(dip->di_mtime.t_nsec, convert),
		INT_GET(dip->di_ctime.t_sec, convert),
		INT_GET(dip->di_ctime.t_nsec, convert));
	kdb_printf("size 0x%Lx ", INT_GET(dip->di_size, convert));
	kdb_printf("nblocks %Ld extsize 0x%x nextents 0x%x anextents 0x%x\n",
		INT_GET(dip->di_nblocks, convert),
		INT_GET(dip->di_extsize, convert),
		INT_GET(dip->di_nextents, convert),
		INT_GET(dip->di_anextents, convert));
	kdb_printf("forkoff %d aformat 0x%x (%s) dmevmask 0x%x dmstate 0x%x ",
		INT_GET(dip->di_forkoff, convert),
		INT_GET(dip->di_aformat, convert),
		xfs_fmtformat(
		    (xfs_dinode_fmt_t)INT_GET(dip->di_aformat, convert)),
		INT_GET(dip->di_dmevmask, convert),
		INT_GET(dip->di_dmstate, convert));
	printflags(INT_GET(dip->di_flags, convert), diflags, "flags");
	kdb_printf("gen 0x%x\n", INT_GET(dip->di_gen, convert));
}

/*
 * Print xfs extent list for a fork.
 */
static void
xfs_xexlist_fork(xfs_inode_t *ip, int whichfork)
{
	int nextents, i;
	xfs_ifork_t *ifp;
	xfs_bmbt_irec_t irec;

	ifp = XFS_IFORK_PTR(ip, whichfork);
	if (ifp->if_flags & XFS_IFEXTENTS) {
		nextents = ifp->if_bytes / sizeof(xfs_bmbt_rec_64_t);
		kdb_printf("inode 0x%p %cf extents 0x%p nextents 0x%x\n",
			ip, "da"[whichfork], ifp->if_u1.if_extents, nextents);
		for (i = 0; i < nextents; i++) {
			xfs_bmbt_get_all(&ifp->if_u1.if_extents[i], &irec);
			kdb_printf(
		"%d: startoff %Ld startblock %s blockcount %Ld flag %d\n",
			i, irec.br_startoff,
			xfs_fmtfsblock(irec.br_startblock, ip->i_mount),
			irec.br_blockcount, irec.br_state);
		}
	}
}

static void
xfs_xnode_fork(char *name, xfs_ifork_t *f)
{
	static char *tab_flags[] = {
		"inline",	/* XFS_IFINLINE */
		"extents",	/* XFS_IFEXTENTS */
		"broot",	/* XFS_IFBROOT */
		NULL
	};
	int *p;

	kdb_printf("%s fork", name);
	if (f == NULL) {
		kdb_printf(" empty\n");
		return;
	} else
		kdb_printf("\n");
	kdb_printf(" bytes %s ", xfs_fmtsize(f->if_bytes));
	kdb_printf("real_bytes %s lastex 0x%x u1:%s 0x%p\n",
		xfs_fmtsize(f->if_real_bytes), f->if_lastex,
		f->if_flags & XFS_IFINLINE ? "data" : "extents",
		f->if_flags & XFS_IFINLINE ?
			f->if_u1.if_data :
			(char *)f->if_u1.if_extents);
	kdb_printf(" broot 0x%p broot_bytes %s ext_max %d ",
		f->if_broot, xfs_fmtsize(f->if_broot_bytes), f->if_ext_max);
	printflags(f->if_flags, tab_flags, "flags");
	kdb_printf("\n");
	kdb_printf(" u2");
	for (p = (int *)&f->if_u2;
	     p < (int *)((char *)&f->if_u2 + XFS_INLINE_DATA);
	     p++)
		kdb_printf(" 0x%x", *p);
	kdb_printf("\n");
}

/*
 * Command-level xfs-idbg functions.
 */

/*
 * Print xfs allocation group freespace header.
 */
static void
xfsidbg_xagf(xfs_agf_t *agf)
{
	kdb_printf("magicnum 0x%x versionnum 0x%x seqno 0x%x length 0x%x\n",
		INT_GET(agf->agf_magicnum, ARCH_CONVERT),
		INT_GET(agf->agf_versionnum, ARCH_CONVERT),
		INT_GET(agf->agf_seqno, ARCH_CONVERT),
		INT_GET(agf->agf_length, ARCH_CONVERT));
	kdb_printf("roots b 0x%x c 0x%x levels b %d c %d\n",
		INT_GET(agf->agf_roots[XFS_BTNUM_BNO], ARCH_CONVERT),
		INT_GET(agf->agf_roots[XFS_BTNUM_CNT], ARCH_CONVERT),
		INT_GET(agf->agf_levels[XFS_BTNUM_BNO], ARCH_CONVERT),
		INT_GET(agf->agf_levels[XFS_BTNUM_CNT], ARCH_CONVERT));
	kdb_printf("flfirst %d fllast %d flcount %d freeblks %d longest %d\n",
		INT_GET(agf->agf_flfirst, ARCH_CONVERT),
		INT_GET(agf->agf_fllast, ARCH_CONVERT),
		INT_GET(agf->agf_flcount, ARCH_CONVERT),
		INT_GET(agf->agf_freeblks, ARCH_CONVERT),
		INT_GET(agf->agf_longest, ARCH_CONVERT));
}

/*
 * Print xfs allocation group inode header.
 */
static void
xfsidbg_xagi(xfs_agi_t *agi)
{
	int	i;
	int	j;

	kdb_printf("magicnum 0x%x versionnum 0x%x seqno 0x%x length 0x%x\n",
		INT_GET(agi->agi_magicnum, ARCH_CONVERT),
		INT_GET(agi->agi_versionnum, ARCH_CONVERT),
		INT_GET(agi->agi_seqno, ARCH_CONVERT),
		INT_GET(agi->agi_length, ARCH_CONVERT));
	kdb_printf("count 0x%x root 0x%x level 0x%x\n",
		INT_GET(agi->agi_count, ARCH_CONVERT),
		INT_GET(agi->agi_root, ARCH_CONVERT),
		INT_GET(agi->agi_level, ARCH_CONVERT));
	kdb_printf("freecount 0x%x newino 0x%x dirino 0x%x\n",
		INT_GET(agi->agi_freecount, ARCH_CONVERT),
		INT_GET(agi->agi_newino, ARCH_CONVERT),
		INT_GET(agi->agi_dirino, ARCH_CONVERT));

	kdb_printf("unlinked buckets\n");
	for (i = 0; i < XFS_AGI_UNLINKED_BUCKETS; i++) {
		for (j = 0; j < 4; j++, i++) {
			kdb_printf("0x%08x ",
				INT_GET(agi->agi_unlinked[i], ARCH_CONVERT));
		}
		kdb_printf("\n");
	}
}


/*
 * Print an allocation argument structure for XFS.
 */
static void
xfsidbg_xalloc(xfs_alloc_arg_t *args)
{
	kdb_printf("tp 0x%p mp 0x%p agbp 0x%p pag 0x%p fsbno %s\n",
		args->tp, args->mp, args->agbp, args->pag,
		xfs_fmtfsblock(args->fsbno, args->mp));
	kdb_printf("agno 0x%x agbno 0x%x minlen 0x%x maxlen 0x%x mod 0x%x\n",
		args->agno, args->agbno, args->minlen, args->maxlen, args->mod);
	kdb_printf("prod 0x%x minleft 0x%x total 0x%x alignment 0x%x\n",
		args->prod, args->minleft, args->total, args->alignment);
	kdb_printf("minalignslop 0x%x len 0x%x type %s otype %s wasdel %d\n",
		args->minalignslop, args->len, xfs_alloctype[args->type],
		xfs_alloctype[args->otype], args->wasdel);
	kdb_printf("wasfromfl %d isfl %d userdata %d\n",
		args->wasfromfl, args->isfl, args->userdata);
}

#ifdef DEBUG
/*
 * Print out all the entries in the alloc trace buf corresponding
 * to the given mount point.
 */
static void
xfsidbg_xalmtrace(xfs_mount_t *mp)
{
	ktrace_entry_t	*ktep;
	ktrace_snap_t	kts;
	extern ktrace_t	*xfs_alloc_trace_buf;

	if (xfs_alloc_trace_buf == NULL) {
		kdb_printf("The xfs alloc trace buffer is not initialized\n");
		return;
	}

	ktep = ktrace_first(xfs_alloc_trace_buf, &kts);
	while (ktep != NULL) {
		if ((__psint_t)ktep->val[0] && (xfs_mount_t *)ktep->val[3] == mp) {
			(void)xfs_alloc_trace_entry(ktep);
			kdb_printf("\n");
		}
		ktep = ktrace_next(xfs_alloc_trace_buf, &kts);
	}
}
#endif /* DEBUG */

/*
 * Print an attr_list() context structure.
 */
static void
xfsidbg_xattrcontext(xfs_attr_list_context_t *context)
{
	static char *attr_arg_flags[] = {
		"DONTFOLLOW",	/* 0x0001 */
		"?",		/* 0x0002 */
		"?",		/* 0x0004 */
		"?",		/* 0x0008 */
		"CREATE",	/* 0x0010 */
		"?",		/* 0x0020 */
		"?",		/* 0x0040 */
		"?",		/* 0x0080 */
		"?",		/* 0x0100 */
		"?",		/* 0x0200 */
		"?",		/* 0x0400 */
		"?",		/* 0x0800 */
		"KERNOTIME",	/* 0x1000 */
		NULL
	};

	kdb_printf("dp 0x%p, dupcnt %d, resynch %d",
		    context->dp, context->dupcnt, context->resynch);
	printflags((__psunsigned_t)context->flags, attr_arg_flags, ", flags");
	kdb_printf("\ncursor h/b/o 0x%x/0x%x/%d -- p/p/i 0x%x/0x%x/0x%x\n",
			  context->cursor->hashval, context->cursor->blkno,
			  context->cursor->offset, context->cursor->pad1,
			  context->cursor->pad2, context->cursor->initted);
	kdb_printf("alist 0x%p, bufsize 0x%x, count %d, firstu 0x%x\n",
		       context->alist, context->bufsize, context->count,
		       context->firstu);
}

/*
 * Print attribute leaf block.
 */
static void
xfsidbg_xattrleaf(xfs_attr_leafblock_t *leaf)
{
	xfs_attr_leaf_hdr_t *h;
	xfs_da_blkinfo_t *i;
	xfs_attr_leaf_map_t *m;
	xfs_attr_leaf_entry_t *e;
	xfs_attr_leaf_name_local_t *l;
	xfs_attr_leaf_name_remote_t *r;
	int j, k;

	h = &leaf->hdr;
	i = &h->info;
	kdb_printf("hdr info forw 0x%x back 0x%x magic 0x%x\n",
		i->forw, i->back, i->magic);
	kdb_printf("hdr count %d usedbytes %d firstused %d holes %d\n",
		INT_GET(h->count, ARCH_CONVERT),
		INT_GET(h->usedbytes, ARCH_CONVERT),
		INT_GET(h->firstused, ARCH_CONVERT), h->holes);
	for (j = 0, m = h->freemap; j < XFS_ATTR_LEAF_MAPSIZE; j++, m++) {
		kdb_printf("hdr freemap %d base %d size %d\n",
			j, INT_GET(m->base, ARCH_CONVERT),
			INT_GET(m->size, ARCH_CONVERT));
	}
	for (j = 0, e = leaf->entries; j < INT_GET(h->count, ARCH_CONVERT); j++, e++) {
		kdb_printf("[%2d] hash 0x%x nameidx %d flags 0x%x",
			j, INT_GET(e->hashval, ARCH_CONVERT),
			INT_GET(e->nameidx, ARCH_CONVERT), e->flags);
		if (e->flags & XFS_ATTR_LOCAL)
			kdb_printf("LOCAL ");
		if (e->flags & XFS_ATTR_ROOT)
			kdb_printf("ROOT ");
		if (e->flags & XFS_ATTR_INCOMPLETE)
			kdb_printf("INCOMPLETE ");
		k = ~(XFS_ATTR_LOCAL | XFS_ATTR_ROOT | XFS_ATTR_INCOMPLETE);
		if ((e->flags & k) != 0)
			kdb_printf("0x%x", e->flags & k);
		kdb_printf(">\n     name \"");
		if (e->flags & XFS_ATTR_LOCAL) {
			l = XFS_ATTR_LEAF_NAME_LOCAL(leaf, j);
			for (k = 0; k < l->namelen; k++)
				kdb_printf("%c", l->nameval[k]);
			kdb_printf("\"(%d) value \"", l->namelen);
			for (k = 0; (k < INT_GET(l->valuelen, ARCH_CONVERT)) && (k < 32); k++)
				kdb_printf("%c", l->nameval[l->namelen + k]);
			if (k == 32)
				kdb_printf("...");
			kdb_printf("\"(%d)\n",
				INT_GET(l->valuelen, ARCH_CONVERT));
		} else {
			r = XFS_ATTR_LEAF_NAME_REMOTE(leaf, j);
			for (k = 0; k < r->namelen; k++)
				kdb_printf("%c", r->name[k]);
			kdb_printf("\"(%d) value blk 0x%x len %d\n",
				    r->namelen,
				    INT_GET(r->valueblk, ARCH_CONVERT),
				    INT_GET(r->valuelen, ARCH_CONVERT));
		}
	}
}

/*
 * Print a shortform attribute list.
 */
static void
xfsidbg_xattrsf(xfs_attr_shortform_t *s)
{
	xfs_attr_sf_hdr_t *sfh;
	xfs_attr_sf_entry_t *sfe;
	int i, j;

	sfh = &s->hdr;
	kdb_printf("hdr count %d\n", INT_GET(sfh->count, ARCH_CONVERT));
	for (i = 0, sfe = s->list; i < INT_GET(sfh->count, ARCH_CONVERT); i++) {
		kdb_printf("entry %d namelen %d name \"", i, sfe->namelen);
		for (j = 0; j < sfe->namelen; j++)
			kdb_printf("%c", sfe->nameval[j]);
		kdb_printf("\" valuelen %d value \"", INT_GET(sfe->valuelen, ARCH_CONVERT));
		for (j = 0; (j < INT_GET(sfe->valuelen, ARCH_CONVERT)) && (j < 32); j++)
			kdb_printf("%c", sfe->nameval[sfe->namelen + j]);
		if (j == 32)
			kdb_printf("...");
		kdb_printf("\"\n");
		sfe = XFS_ATTR_SF_NEXTENTRY(sfe);
	}
}


/*
 * Print xfs bmap internal record
 */
static void
xfsidbg_xbirec(xfs_bmbt_irec_t *r)
{
	kdb_printf(
	"startoff %Ld startblock %Lx blockcount %Ld state %Ld\n",
		(__uint64_t)r->br_startoff,
		(__uint64_t)r->br_startblock,
		(__uint64_t)r->br_blockcount,
		(__uint64_t)r->br_state);
}


/*
 * Print a bmap alloc argument structure for XFS.
 */
static void
xfsidbg_xbmalla(xfs_bmalloca_t *a)
{
	kdb_printf("tp 0x%p ip 0x%p eof %d prevp 0x%p\n",
		a->tp, a->ip, a->eof, a->prevp);
	kdb_printf("gotp 0x%p firstblock %s alen %d total %d\n",
		a->gotp, xfs_fmtfsblock(a->firstblock, a->ip->i_mount),
		a->alen, a->total);
	kdb_printf("off %s wasdel %d userdata %d minlen %d\n",
		xfs_fmtfsblock(a->off, a->ip->i_mount), a->wasdel,
		a->userdata, a->minlen);
	kdb_printf("minleft %d low %d rval %s aeof %d\n",
		a->minleft, a->low, xfs_fmtfsblock(a->rval, a->ip->i_mount),
		a->aeof);
}


/*
 * Print xfs bmap record
 */
static void
xfsidbg_xbrec(xfs_bmbt_rec_64_t *r)
{
	xfs_bmbt_irec_t	irec;

	xfs_bmbt_get_all((xfs_bmbt_rec_t *)r, &irec);
	kdb_printf("startoff %Ld startblock %Lx blockcount %Ld flag %d\n",
		irec.br_startoff, (__uint64_t)irec.br_startblock,
		irec.br_blockcount, irec.br_state);
}

/*
 * Print an xfs in-inode bmap btree root (data fork).
 */
static void
xfsidbg_xbroot(xfs_inode_t *ip)
{
	xfs_broot(ip, &ip->i_df);
}

/*
 * Print an xfs in-inode bmap btree root (attribute fork).
 */
static void
xfsidbg_xbroota(xfs_inode_t *ip)
{
	if (ip->i_afp)
		xfs_broot(ip, ip->i_afp);
}

/*
 * Print xfs btree cursor.
 */
static void
xfsidbg_xbtcur(xfs_btree_cur_t *c)
{
	int l;

	kdb_printf("tp 0x%p mp 0x%p\n",
		c->bc_tp,
		c->bc_mp);
	if (c->bc_btnum == XFS_BTNUM_BMAP) {
		kdb_printf("rec.b ");
		xfsidbg_xbirec(&c->bc_rec.b);
	} else if (c->bc_btnum == XFS_BTNUM_INO) {
		kdb_printf("rec.i startino 0x%x freecount 0x%x free %Lx\n",
			c->bc_rec.i.ir_startino, c->bc_rec.i.ir_freecount,
			c->bc_rec.i.ir_free);
	} else {
		kdb_printf("rec.a startblock 0x%x blockcount 0x%x\n",
			c->bc_rec.a.ar_startblock,
			c->bc_rec.a.ar_blockcount);
	}
	kdb_printf("bufs");
	for (l = 0; l < c->bc_nlevels; l++)
		kdb_printf(" 0x%p", c->bc_bufs[l]);
	kdb_printf("\n");
	kdb_printf("ptrs");
	for (l = 0; l < c->bc_nlevels; l++)
		kdb_printf(" 0x%x", c->bc_ptrs[l]);
	kdb_printf("  ra");
	for (l = 0; l < c->bc_nlevels; l++)
		kdb_printf(" %d", c->bc_ra[l]);
	kdb_printf("\n");
	kdb_printf("nlevels %d btnum %s blocklog %d\n",
		c->bc_nlevels,
		c->bc_btnum == XFS_BTNUM_BNO ? "bno" :
		(c->bc_btnum == XFS_BTNUM_CNT ? "cnt" :
		 (c->bc_btnum == XFS_BTNUM_BMAP ? "bmap" : "ino")),
		c->bc_blocklog);
	if (c->bc_btnum == XFS_BTNUM_BMAP) {
		kdb_printf("private forksize 0x%x whichfork %d ip 0x%p flags %d\n",
			c->bc_private.b.forksize,
			c->bc_private.b.whichfork,
			c->bc_private.b.ip,
			c->bc_private.b.flags);
		kdb_printf("private firstblock %s flist 0x%p allocated 0x%x\n",
			xfs_fmtfsblock(c->bc_private.b.firstblock, c->bc_mp),
			c->bc_private.b.flist,
			c->bc_private.b.allocated);
	} else if (c->bc_btnum == XFS_BTNUM_INO) {
		kdb_printf("private agbp 0x%p agno 0x%x\n",
			c->bc_private.i.agbp,
			c->bc_private.i.agno);
	} else {
		kdb_printf("private agbp 0x%p agno 0x%x\n",
			c->bc_private.a.agbp,
			c->bc_private.a.agno);
	}
}

/*
 * Figure out what kind of xfs block the buffer contains,
 * and invoke a print routine.
 */
static void
xfsidbg_xbuf(xfs_buf_t *bp)
{
	xfsidbg_xbuf_real(bp, 0);
}

/*
 * Figure out what kind of xfs block the buffer contains,
 * and invoke a print routine (if asked to).
 */
static void
xfsidbg_xbuf_real(xfs_buf_t *bp, int summary)
{
	void *d;
	xfs_agf_t *agf;
	xfs_agi_t *agi;
	xfs_sb_t *sb;
	xfs_alloc_block_t *bta;
	xfs_bmbt_block_t *btb;
	xfs_inobt_block_t *bti;
	xfs_attr_leafblock_t *aleaf;
	xfs_dir_leafblock_t *dleaf;
	xfs_da_intnode_t *node;
	xfs_dinode_t *di;
	xfs_disk_dquot_t *dqb;
	xfs_dir2_block_t *d2block;
	xfs_dir2_data_t *d2data;
	xfs_dir2_leaf_t *d2leaf;
	xfs_dir2_free_t *d2free;

	d = XFS_BUF_PTR(bp);
	if (INT_GET((agf = d)->agf_magicnum, ARCH_CONVERT) == XFS_AGF_MAGIC) {
		if (summary) {
			kdb_printf("freespace hdr for AG %d (at 0x%p)\n",
				INT_GET(agf->agf_seqno, ARCH_CONVERT), agf);
		} else {
			kdb_printf("buf 0x%p agf 0x%p\n", bp, agf);
			xfsidbg_xagf(agf);
		}
	} else if (INT_GET((agi = d)->agi_magicnum, ARCH_CONVERT) == XFS_AGI_MAGIC) {
		if (summary) {
			kdb_printf("Inode hdr for AG %d (at 0x%p)\n",
			       INT_GET(agi->agi_seqno, ARCH_CONVERT), agi);
		} else {
			kdb_printf("buf 0x%p agi 0x%p\n", bp, agi);
			xfsidbg_xagi(agi);
		}
	} else if (INT_GET((bta = d)->bb_magic, ARCH_CONVERT) == XFS_ABTB_MAGIC) {
		if (summary) {
			kdb_printf("Alloc BNO Btree blk, level %d (at 0x%p)\n",
				       INT_GET(bta->bb_level, ARCH_CONVERT), bta);
		} else {
			kdb_printf("buf 0x%p abtbno 0x%p\n", bp, bta);
			xfs_btalloc(bta, XFS_BUF_COUNT(bp));
		}
	} else if (INT_GET((bta = d)->bb_magic, ARCH_CONVERT) == XFS_ABTC_MAGIC) {
		if (summary) {
			kdb_printf("Alloc COUNT Btree blk, level %d (at 0x%p)\n",
				       INT_GET(bta->bb_level, ARCH_CONVERT), bta);
		} else {
			kdb_printf("buf 0x%p abtcnt 0x%p\n", bp, bta);
			xfs_btalloc(bta, XFS_BUF_COUNT(bp));
		}
	} else if (INT_GET((btb = d)->bb_magic, ARCH_CONVERT) == XFS_BMAP_MAGIC) {
		if (summary) {
			kdb_printf("Bmap Btree blk, level %d (at 0x%p)\n",
				      INT_GET(btb->bb_level, ARCH_CONVERT), btb);
		} else {
			kdb_printf("buf 0x%p bmapbt 0x%p\n", bp, btb);
			xfs_btbmap(btb, XFS_BUF_COUNT(bp));
		}
	} else if (INT_GET((bti = d)->bb_magic, ARCH_CONVERT) == XFS_IBT_MAGIC) {
		if (summary) {
			kdb_printf("Inode Btree blk, level %d (at 0x%p)\n",
				       INT_GET(bti->bb_level, ARCH_CONVERT), bti);
		} else {
			kdb_printf("buf 0x%p inobt 0x%p\n", bp, bti);
			xfs_btino(bti, XFS_BUF_COUNT(bp));
		}
	} else if (INT_GET((aleaf = d)->hdr.info.magic, ARCH_CONVERT) == XFS_ATTR_LEAF_MAGIC) {
		if (summary) {
			kdb_printf("Attr Leaf, 1st hash 0x%x (at 0x%p)\n",
				      INT_GET(aleaf->entries[0].hashval, ARCH_CONVERT), aleaf);
		} else {
			kdb_printf("buf 0x%p attr leaf 0x%p\n", bp, aleaf);
			xfsidbg_xattrleaf(aleaf);
		}
	} else if (INT_GET((dleaf = d)->hdr.info.magic, ARCH_CONVERT) == XFS_DIR_LEAF_MAGIC) {
		if (summary) {
			kdb_printf("Dir Leaf, 1st hash 0x%x (at 0x%p)\n",
				     dleaf->entries[0].hashval, dleaf);
		} else {
			kdb_printf("buf 0x%p dir leaf 0x%p\n", bp, dleaf);
			xfsidbg_xdirleaf(dleaf);
		}
	} else if (INT_GET((node = d)->hdr.info.magic, ARCH_CONVERT) == XFS_DA_NODE_MAGIC) {
		if (summary) {
			kdb_printf("Dir/Attr Node, level %d, 1st hash 0x%x (at 0x%p)\n",
			      node->hdr.level, node->btree[0].hashval, node);
		} else {
			kdb_printf("buf 0x%p dir/attr node 0x%p\n", bp, node);
			xfsidbg_xdanode(node);
		}
	} else if (INT_GET((di = d)->di_core.di_magic, ARCH_CONVERT) == XFS_DINODE_MAGIC) {
		if (summary) {
			kdb_printf("Disk Inode (at 0x%p)\n", di);
		} else {
			kdb_printf("buf 0x%p dinode 0x%p\n", bp, di);
			xfs_inodebuf(bp);
		}
	} else if (INT_GET((sb = d)->sb_magicnum, ARCH_CONVERT) == XFS_SB_MAGIC) {
		if (summary) {
			kdb_printf("Superblock (at 0x%p)\n", sb);
		} else {
			kdb_printf("buf 0x%p sb 0x%p\n", bp, sb);
			/* SB in a buffer - we need to convert */
			xfsidbg_xsb(sb, 1);
		}
	} else if ((dqb = d)->d_magic == XFS_DQUOT_MAGIC) {
#define XFSIDBG_DQTYPESTR(d)     \
	((INT_GET((d)->d_flags, ARCH_CONVERT) & XFS_DQ_USER) ? "USR" : \
	((INT_GET((d)->d_flags, ARCH_CONVERT) & XFS_DQ_GROUP) ? "GRP" : "???"))
		kdb_printf("Quota blk starting ID [%d], type %s at 0x%p\n",
			INT_GET(dqb->d_id, ARCH_CONVERT), XFSIDBG_DQTYPESTR(dqb), dqb);

	} else if (INT_GET((d2block = d)->hdr.magic, ARCH_CONVERT) == XFS_DIR2_BLOCK_MAGIC) {
		if (summary) {
			kdb_printf("Dir2 block (at 0x%p)\n", d2block);
		} else {
			kdb_printf("buf 0x%p dir2 block 0x%p\n", bp, d2block);
			xfs_dir2data((void *)d2block, XFS_BUF_COUNT(bp));
		}
	} else if (INT_GET((d2data = d)->hdr.magic, ARCH_CONVERT) == XFS_DIR2_DATA_MAGIC) {
		if (summary) {
			kdb_printf("Dir2 data (at 0x%p)\n", d2data);
		} else {
			kdb_printf("buf 0x%p dir2 data 0x%p\n", bp, d2data);
			xfs_dir2data((void *)d2data, XFS_BUF_COUNT(bp));
		}
	} else if (INT_GET((d2leaf = d)->hdr.info.magic, ARCH_CONVERT) == XFS_DIR2_LEAF1_MAGIC) {
		if (summary) {
			kdb_printf("Dir2 leaf(1) (at 0x%p)\n", d2leaf);
		} else {
			kdb_printf("buf 0x%p dir2 leaf 0x%p\n", bp, d2leaf);
			xfs_dir2leaf(d2leaf, XFS_BUF_COUNT(bp));
		}
	} else if (INT_GET(d2leaf->hdr.info.magic, ARCH_CONVERT) == XFS_DIR2_LEAFN_MAGIC) {
		if (summary) {
			kdb_printf("Dir2 leaf(n) (at 0x%p)\n", d2leaf);
		} else {
			kdb_printf("buf 0x%p dir2 leaf 0x%p\n", bp, d2leaf);
			xfs_dir2leaf(d2leaf, XFS_BUF_COUNT(bp));
		}
	} else if (INT_GET((d2free = d)->hdr.magic, ARCH_CONVERT) == XFS_DIR2_FREE_MAGIC) {
		if (summary) {
			kdb_printf("Dir2 free (at 0x%p)\n", d2free);
		} else {
			kdb_printf("buf 0x%p dir2 free 0x%p\n", bp, d2free);
			xfsidbg_xdir2free(d2free);
		}
	} else {
		kdb_printf("buf 0x%p unknown 0x%p\n", bp, d);
	}
}


/*
 * Print an xfs_da_args structure.
 */
static void
xfsidbg_xdaargs(xfs_da_args_t *n)
{
	char *ch;
	int i;

	kdb_printf(" name \"");
	for (i = 0; i < n->namelen; i++) {
		kdb_printf("%c", n->name[i]);
	}
	kdb_printf("\"(%d) value ", n->namelen);
	if (n->value) {
		kdb_printf("\"");
		ch = n->value;
		for (i = 0; (i < n->valuelen) && (i < 32); ch++, i++) {
			switch(*ch) {
			case '\n':	kdb_printf("\n");		break;
			case '\b':	kdb_printf("\b");		break;
			case '\t':	kdb_printf("\t");		break;
			default:	kdb_printf("%c", *ch);	break;
			}
		}
		if (i == 32)
			kdb_printf("...");
		kdb_printf("\"(%d)\n", n->valuelen);
	} else {
		kdb_printf("(NULL)(%d)\n", n->valuelen);
	}
	kdb_printf(" hashval 0x%x whichfork %d flags <",
		  (uint_t)n->hashval, n->whichfork);
	if (n->flags & ATTR_ROOT)
		kdb_printf("ROOT ");
	if (n->flags & ATTR_CREATE)
		kdb_printf("CREATE ");
	if (n->flags & ATTR_REPLACE)
		kdb_printf("REPLACE ");
	if (n->flags & XFS_ATTR_INCOMPLETE)
		kdb_printf("INCOMPLETE ");
	i = ~(ATTR_ROOT | ATTR_CREATE | ATTR_REPLACE | XFS_ATTR_INCOMPLETE);
	if ((n->flags & i) != 0)
		kdb_printf("0x%x", n->flags & i);
	kdb_printf(">\n");
	kdb_printf(" rename %d justcheck %d addname %d oknoent %d\n",
		  n->rename, n->justcheck, n->addname, n->oknoent);
	kdb_printf(" leaf: blkno %d index %d rmtblkno %d rmtblkcnt %d\n",
		  n->blkno, n->index, n->rmtblkno, n->rmtblkcnt);
	kdb_printf(" leaf2: blkno %d index %d rmtblkno %d rmtblkcnt %d\n",
		  n->blkno2, n->index2, n->rmtblkno2, n->rmtblkcnt2);
	kdb_printf(" inumber %llu dp 0x%p firstblock 0x%p flist 0x%p\n",
		  (unsigned long long) n->inumber,
		  n->dp, n->firstblock, n->flist);
	kdb_printf(" trans 0x%p total %d\n",
		  n->trans, n->total);
}

/*
 * Print a da buffer structure.
 */
static void
xfsidbg_xdabuf(xfs_dabuf_t *dabuf)
{
	int	i;

	kdb_printf("nbuf %d dirty %d bbcount %d data 0x%p bps",
		dabuf->nbuf, dabuf->dirty, dabuf->bbcount, dabuf->data);
	for (i = 0; i < dabuf->nbuf; i++)
		kdb_printf(" %d:0x%p", i, dabuf->bps[i]);
	kdb_printf("\n");
#ifdef XFS_DABUF_DEBUG
<<<<<<< HEAD
	kdb_printf(" ra 0x%x prev 0x%x next 0x%x dev %u:%u blkno 0x%x\n",
		dabuf->ra, dabuf->prev, dabuf->next,
		MAJOR(dabuf->dev), MINOR(dabuf->dev), dabuf->blkno);
=======
	kdb_printf(" ra 0x%x prev 0x%x next 0x%x dev %s blkno 0x%x\n",
		dabuf->ra, dabuf->prev, dabuf->next,
		XFS_BUFTARG_NAME(dabuf->dev), dabuf->blkno);
>>>>>>> c9a94a3d
#endif
}

/*
 * Print a directory/attribute internal node block.
 */
static void
xfsidbg_xdanode(xfs_da_intnode_t *node)
{
	xfs_da_node_hdr_t *h;
	xfs_da_blkinfo_t *i;
	xfs_da_node_entry_t *e;
	int j;

	h = &node->hdr;
	i = &h->info;
	kdb_printf("hdr info forw 0x%x back 0x%x magic 0x%x\n",
		INT_GET(i->forw, ARCH_CONVERT), INT_GET(i->back, ARCH_CONVERT), INT_GET(i->magic, ARCH_CONVERT));
	kdb_printf("hdr count %d level %d\n",
		INT_GET(h->count, ARCH_CONVERT), INT_GET(h->level, ARCH_CONVERT));
	for (j = 0, e = node->btree; j < INT_GET(h->count, ARCH_CONVERT); j++, e++) {
		kdb_printf("btree %d hashval 0x%x before 0x%x\n",
			j, (uint_t)INT_GET(e->hashval, ARCH_CONVERT), INT_GET(e->before, ARCH_CONVERT));
	}
}

/*
 * Print an xfs_da_state_blk structure.
 */
static void
xfsidbg_xdastate(xfs_da_state_t *s)
{
	xfs_da_state_blk_t *eblk;

	kdb_printf("args 0x%p mp 0x%p blocksize %u node_ents %u inleaf %u\n",
		s->args, s->mp, s->blocksize, s->node_ents, s->inleaf);
	if (s->args)
		xfsidbg_xdaargs(s->args);

	kdb_printf("path:  ");
	xfs_dastate_path(&s->path);

	kdb_printf("altpath:  ");
	xfs_dastate_path(&s->altpath);

	eblk = &s->extrablk;
	kdb_printf("extra: valid %d, after %d\n", s->extravalid, s->extraafter);
	kdb_printf(" bp 0x%p blkno 0x%x ", eblk->bp, eblk->blkno);
	kdb_printf("index %d hashval 0x%x\n", eblk->index, (uint_t)eblk->hashval);
}

/*
 * Print a directory leaf block.
 */
static void
xfsidbg_xdirleaf(xfs_dir_leafblock_t *leaf)
{
	xfs_dir_leaf_hdr_t *h;
	xfs_da_blkinfo_t *i;
	xfs_dir_leaf_map_t *m;
	xfs_dir_leaf_entry_t *e;
	xfs_dir_leaf_name_t *n;
	int j, k;
	xfs_ino_t ino;

	h = &leaf->hdr;
	i = &h->info;
	kdb_printf("hdr info forw 0x%x back 0x%x magic 0x%x\n",
		INT_GET(i->forw, ARCH_CONVERT), INT_GET(i->back, ARCH_CONVERT), INT_GET(i->magic, ARCH_CONVERT));
	kdb_printf("hdr count %d namebytes %d firstused %d holes %d\n",
		INT_GET(h->count, ARCH_CONVERT), INT_GET(h->namebytes, ARCH_CONVERT), INT_GET(h->firstused, ARCH_CONVERT), h->holes);
	for (j = 0, m = h->freemap; j < XFS_DIR_LEAF_MAPSIZE; j++, m++) {
		kdb_printf("hdr freemap %d base %d size %d\n",
			j, INT_GET(m->base, ARCH_CONVERT), INT_GET(m->size, ARCH_CONVERT));
	}
	for (j = 0, e = leaf->entries; j < INT_GET(h->count, ARCH_CONVERT); j++, e++) {
		n = XFS_DIR_LEAF_NAMESTRUCT(leaf, INT_GET(e->nameidx, ARCH_CONVERT));
		XFS_DIR_SF_GET_DIRINO_ARCH(&n->inumber, &ino, ARCH_CONVERT);
		kdb_printf("leaf %d hashval 0x%x nameidx %d inumber %llu ",
			j, (uint_t)INT_GET(e->hashval, ARCH_CONVERT),
			INT_GET(e->nameidx, ARCH_CONVERT),
			(unsigned long long)ino);
		kdb_printf("namelen %d name \"", e->namelen);
		for (k = 0; k < e->namelen; k++)
			kdb_printf("%c", n->name[k]);
		kdb_printf("\"\n");
	}
}

/*
 * Print a directory v2 data block, single or multiple.
 */
static void
xfs_dir2data(void *addr, int size)
{
	xfs_dir2_data_t *db;
	xfs_dir2_block_t *bb;
	xfs_dir2_data_hdr_t *h;
	xfs_dir2_data_free_t *m;
	xfs_dir2_data_entry_t *e;
	xfs_dir2_data_unused_t *u;
	xfs_dir2_leaf_entry_t *l=NULL;
	int j, k;
	char *p;
	char *t;
	xfs_dir2_block_tail_t *tail=NULL;

	db = (xfs_dir2_data_t *)addr;
	bb = (xfs_dir2_block_t *)addr;
	h = &db->hdr;
	kdb_printf("hdr magic 0x%x (%s)\nhdr bestfree", INT_GET(h->magic, ARCH_CONVERT),
		INT_GET(h->magic, ARCH_CONVERT) == XFS_DIR2_DATA_MAGIC ? "DATA" :
			(INT_GET(h->magic, ARCH_CONVERT) == XFS_DIR2_BLOCK_MAGIC ? "BLOCK" : ""));
	for (j = 0, m = h->bestfree; j < XFS_DIR2_DATA_FD_COUNT; j++, m++) {
		kdb_printf(" %d: 0x%x@0x%x", j, INT_GET(m->length, ARCH_CONVERT), INT_GET(m->offset, ARCH_CONVERT));
	}
	kdb_printf("\n");
	if (INT_GET(h->magic, ARCH_CONVERT) == XFS_DIR2_DATA_MAGIC)
		t = (char *)db + size;
	else {
		/* XFS_DIR2_BLOCK_TAIL_P */
		tail = (xfs_dir2_block_tail_t *)
		       ((char *)bb + size - sizeof(xfs_dir2_block_tail_t));
		l = XFS_DIR2_BLOCK_LEAF_P_ARCH(tail, ARCH_CONVERT);
		t = (char *)l;
	}
	for (p = (char *)(h + 1); p < t; ) {
		u = (xfs_dir2_data_unused_t *)p;
		if (u->freetag == XFS_DIR2_DATA_FREE_TAG) {
			kdb_printf("0x%lx unused freetag 0x%x length 0x%x tag 0x%x\n",
				(unsigned long) (p - (char *)addr),
				INT_GET(u->freetag, ARCH_CONVERT),
				INT_GET(u->length, ARCH_CONVERT),
				INT_GET(*XFS_DIR2_DATA_UNUSED_TAG_P_ARCH(u, ARCH_CONVERT), ARCH_CONVERT));
			p += INT_GET(u->length, ARCH_CONVERT);
			continue;
		}
		e = (xfs_dir2_data_entry_t *)p;
		kdb_printf("0x%lx entry inumber %llu namelen %d name \"",
			(unsigned long) (p - (char *)addr),
			(unsigned long long) INT_GET(e->inumber, ARCH_CONVERT),
			e->namelen);
		for (k = 0; k < e->namelen; k++)
			kdb_printf("%c", e->name[k]);
		kdb_printf("\" tag 0x%x\n", INT_GET(*XFS_DIR2_DATA_ENTRY_TAG_P(e), ARCH_CONVERT));
		p += XFS_DIR2_DATA_ENTSIZE(e->namelen);
	}
	if (INT_GET(h->magic, ARCH_CONVERT) == XFS_DIR2_DATA_MAGIC)
		return;
	for (j = 0; j < INT_GET(tail->count, ARCH_CONVERT); j++, l++) {
		kdb_printf("0x%lx leaf %d hashval 0x%x address 0x%x (byte 0x%x)\n",
			(unsigned long) ((char *)l - (char *)addr), j,
			(uint_t)INT_GET(l->hashval, ARCH_CONVERT),
			INT_GET(l->address, ARCH_CONVERT),
			/* XFS_DIR2_DATAPTR_TO_BYTE */
			INT_GET(l->address, ARCH_CONVERT) << XFS_DIR2_DATA_ALIGN_LOG);
	}
	kdb_printf("0x%lx tail count %d\n",
		(unsigned long) ((char *)tail - (char *)addr),
		INT_GET(tail->count, ARCH_CONVERT));
}

static void
xfs_dir2leaf(xfs_dir2_leaf_t *leaf, int size)
{
	xfs_dir2_leaf_hdr_t *h;
	xfs_da_blkinfo_t *i;
	xfs_dir2_leaf_entry_t *e;
	xfs_dir2_data_off_t *b;
	xfs_dir2_leaf_tail_t *t;
	int j;

	h = &leaf->hdr;
	i = &h->info;
	e = leaf->ents;
	kdb_printf("hdr info forw 0x%x back 0x%x magic 0x%x\n",
		INT_GET(i->forw, ARCH_CONVERT), INT_GET(i->back, ARCH_CONVERT), INT_GET(i->magic, ARCH_CONVERT));
	kdb_printf("hdr count %d stale %d\n", INT_GET(h->count, ARCH_CONVERT), INT_GET(h->stale, ARCH_CONVERT));
	for (j = 0; j < INT_GET(h->count, ARCH_CONVERT); j++, e++) {
		kdb_printf("0x%lx ent %d hashval 0x%x address 0x%x (byte 0x%x)\n",
			(unsigned long) ((char *)e - (char *)leaf), j,
			(uint_t)INT_GET(e->hashval, ARCH_CONVERT),
			INT_GET(e->address, ARCH_CONVERT),
			/* XFS_DIR2_DATAPTR_TO_BYTE */
			INT_GET(e->address, ARCH_CONVERT) << XFS_DIR2_DATA_ALIGN_LOG);
	}
	if (INT_GET(i->magic, ARCH_CONVERT) == XFS_DIR2_LEAFN_MAGIC)
		return;
	/* XFS_DIR2_LEAF_TAIL_P */
	t = (xfs_dir2_leaf_tail_t *)((char *)leaf + size - sizeof(*t));
	b = XFS_DIR2_LEAF_BESTS_P_ARCH(t, ARCH_CONVERT);
	for (j = 0; j < INT_GET(t->bestcount, ARCH_CONVERT); j++, b++) {
		kdb_printf("0x%lx best %d 0x%x\n",
			(unsigned long) ((char *)b - (char *)leaf), j,
			INT_GET(*b, ARCH_CONVERT));
	}
	kdb_printf("tail bestcount %d\n", INT_GET(t->bestcount, ARCH_CONVERT));
}

/*
 * Print a shortform directory.
 */
static void
xfsidbg_xdirsf(xfs_dir_shortform_t *s)
{
	xfs_dir_sf_hdr_t *sfh;
	xfs_dir_sf_entry_t *sfe;
	xfs_ino_t ino;
	int i, j;

	sfh = &s->hdr;
	XFS_DIR_SF_GET_DIRINO_ARCH(&sfh->parent, &ino, ARCH_CONVERT);
	kdb_printf("hdr parent %llu", (unsigned long long)ino);
	kdb_printf(" count %d\n", sfh->count);
	for (i = 0, sfe = s->list; i < sfh->count; i++) {
		XFS_DIR_SF_GET_DIRINO_ARCH(&sfe->inumber, &ino, ARCH_CONVERT);
		kdb_printf("entry %d inumber %llu", i, (unsigned long long)ino);
		kdb_printf(" namelen %d name \"", sfe->namelen);
		for (j = 0; j < sfe->namelen; j++)
			kdb_printf("%c", sfe->name[j]);
		kdb_printf("\"\n");
		sfe = XFS_DIR_SF_NEXTENTRY(sfe);
	}
}

/*
 * Print a shortform v2 directory.
 */
static void
xfsidbg_xdir2sf(xfs_dir2_sf_t *s)
{
	xfs_dir2_sf_hdr_t *sfh;
	xfs_dir2_sf_entry_t *sfe;
	xfs_ino_t ino;
	int i, j;

	sfh = &s->hdr;
	ino = XFS_DIR2_SF_GET_INUMBER_ARCH(s, &sfh->parent, ARCH_CONVERT);
	kdb_printf("hdr count %d i8count %d parent %llu\n",
		sfh->count, sfh->i8count, (unsigned long long) ino);
	for (i = 0, sfe = XFS_DIR2_SF_FIRSTENTRY(s); i < sfh->count; i++) {
		ino = XFS_DIR2_SF_GET_INUMBER_ARCH(s, XFS_DIR2_SF_INUMBERP(sfe), ARCH_CONVERT);
		kdb_printf("entry %d inumber %llu offset 0x%x namelen %d name \"",
			i, (unsigned long long) ino,
			XFS_DIR2_SF_GET_OFFSET_ARCH(sfe, ARCH_CONVERT),
			sfe->namelen);
		for (j = 0; j < sfe->namelen; j++)
			kdb_printf("%c", sfe->name[j]);
		kdb_printf("\"\n");
		sfe = XFS_DIR2_SF_NEXTENTRY(s, sfe);
	}
}

/*
 * Print a node-form v2 directory freemap block.
 */
static void
xfsidbg_xdir2free(xfs_dir2_free_t *f)
{
	int	i;

	kdb_printf("hdr magic 0x%x firstdb %d nvalid %d nused %d\n",
		INT_GET(f->hdr.magic, ARCH_CONVERT), INT_GET(f->hdr.firstdb, ARCH_CONVERT), INT_GET(f->hdr.nvalid, ARCH_CONVERT), INT_GET(f->hdr.nused, ARCH_CONVERT));
	for (i = 0; i < INT_GET(f->hdr.nvalid, ARCH_CONVERT); i++) {
		kdb_printf("entry %d db %d count %d\n",
			i, i + INT_GET(f->hdr.firstdb, ARCH_CONVERT), INT_GET(f->bests[i], ARCH_CONVERT));
	}
}


/*
 * Print xfs extent list.
 */
static void
xfsidbg_xexlist(xfs_inode_t *ip)
{
	xfs_xexlist_fork(ip, XFS_DATA_FORK);
	if (XFS_IFORK_Q(ip))
		xfs_xexlist_fork(ip, XFS_ATTR_FORK);
}

/*
 * Print an xfs free-extent list.
 */
static void
xfsidbg_xflist(xfs_bmap_free_t *flist)
{
	xfs_bmap_free_item_t	*item;

	kdb_printf("flist@0x%p: first 0x%p count %d low %d\n", flist,
		flist->xbf_first, flist->xbf_count, flist->xbf_low);
	for (item = flist->xbf_first; item; item = item->xbfi_next) {
		kdb_printf("item@0x%p: startblock %Lx blockcount %d", item,
			(xfs_dfsbno_t)item->xbfi_startblock,
			item->xbfi_blockcount);
	}
}

/*
 * Print out the help messages for these functions.
 */
static void
xfsidbg_xhelp(void)
{
	struct xif	*p;

	for (p = xfsidbg_funcs; p->name; p++)
		kdb_printf("%-16s %s %s\n", p->name, p->args, p->help);
}

/*
 * Print out an XFS in-core log structure.
 */
static void
xfsidbg_xiclog(xlog_in_core_t *iclog)
{
	int i;
	static char *ic_flags[] = {
		"ACTIVE",	/* 0x0001 */
		"WANT_SYNC",	/* 0x0002 */
		"SYNCING",	/* 0X0004 */
		"DONE_SYNC",	/* 0X0008 */
		"DO_CALLBACK",	/* 0X0010 */
		"CALLBACK",	/* 0X0020 */
		"DIRTY",	/* 0X0040 */
		"IOERROR",	/* 0X0080 */
		"NOTUSED",	/* 0X8000 */
		0
	};

	kdb_printf("xlog_in_core/header at 0x%p/0x%p\n",
		iclog, iclog->hic_data);
	kdb_printf("magicno: %x  cycle: %d  version: %d  lsn: 0x%Lx\n",
		INT_GET(iclog->ic_header.h_magicno, ARCH_CONVERT), INT_GET(iclog->ic_header.h_cycle, ARCH_CONVERT),
		INT_GET(iclog->ic_header.h_version, ARCH_CONVERT), INT_GET(iclog->ic_header.h_lsn, ARCH_CONVERT));
	kdb_printf("tail_lsn: 0x%Lx  len: %d  prev_block: %d  num_ops: %d\n",
		INT_GET(iclog->ic_header.h_tail_lsn, ARCH_CONVERT), INT_GET(iclog->ic_header.h_len, ARCH_CONVERT),
		INT_GET(iclog->ic_header.h_prev_block, ARCH_CONVERT), INT_GET(iclog->ic_header.h_num_logops, ARCH_CONVERT));
	kdb_printf("cycle_data: ");
	for (i=0; i<(iclog->ic_size>>BBSHIFT); i++) {
		kdb_printf("%x  ", INT_GET(iclog->ic_header.h_cycle_data[i], ARCH_CONVERT));
	}
	kdb_printf("\n");
	kdb_printf("size: %d\n", INT_GET(iclog->ic_header.h_size, ARCH_CONVERT));
	kdb_printf("\n");
	kdb_printf("--------------------------------------------------\n");
	kdb_printf("data: 0x%p  &forcesema: 0x%p  next: 0x%p bp: 0x%p\n",
		iclog->ic_datap, &iclog->ic_forcesema, iclog->ic_next,
		iclog->ic_bp);
	kdb_printf("log: 0x%p  callb: 0x%p  callb_tail: 0x%p  roundoff: %d\n",
		iclog->ic_log, iclog->ic_callback, iclog->ic_callback_tail,
		iclog->ic_roundoff);
	kdb_printf("size: %d (OFFSET: %d) refcnt: %d  bwritecnt: %d",
		iclog->ic_size, iclog->ic_offset,
		iclog->ic_refcnt, iclog->ic_bwritecnt);
	if (iclog->ic_state & XLOG_STATE_ALL)
		printflags(iclog->ic_state, ic_flags, "state:");
	else
		kdb_printf("state: INVALID 0x%x", iclog->ic_state);
	kdb_printf("\n");
}	/* xfsidbg_xiclog */


/*
 * Print all incore logs.
 */
static void
xfsidbg_xiclogall(xlog_in_core_t *iclog)
{
    xlog_in_core_t *first_iclog = iclog;

    do {
	xfsidbg_xiclog(iclog);
	kdb_printf("=================================================\n");
	iclog = iclog->ic_next;
    } while (iclog != first_iclog);
}	/* xfsidbg_xiclogall */

/*
 * Print out the callback structures attached to an iclog.
 */
static void
xfsidbg_xiclogcb(xlog_in_core_t *iclog)
{
	xfs_log_callback_t	*cb;
	kdb_symtab_t		 symtab;

	for (cb = iclog->ic_callback; cb != NULL; cb = cb->cb_next) {

		if (kdbnearsym((unsigned long)cb->cb_func, &symtab)) {
			unsigned long offval;

			offval = (unsigned long)cb->cb_func - symtab.sym_start;

			if (offval)
				kdb_printf("func = %s+0x%lx",
							symtab.sym_name,
							offval);
			else
				kdb_printf("func = %s", symtab.sym_name);
		} else
			kdb_printf("func = ?? 0x%p", (void *)cb->cb_func);

		kdb_printf(" arg 0x%p next 0x%p\n", cb->cb_arg, cb->cb_next);
	}
}


/*
 * Print all of the inodes attached to the given mount structure.
 */
static void
xfsidbg_xinodes(xfs_mount_t *mp)
{
	xfs_inode_t	*ip;

	kdb_printf("xfs_mount at 0x%p\n", mp);
	ip = mp->m_inodes;
	if (ip != NULL) {
		do {
			if (ip->i_mount == NULL) {
				ip = ip->i_mnext;
				continue;
			}
			kdb_printf("\n");
			xfsidbg_xnode(ip);
			ip = ip->i_mnext;
		} while (ip != mp->m_inodes);
	}
	kdb_printf("\nEnd of Inodes\n");
}

static void
xfsidbg_delayed_blocks(xfs_mount_t *mp)
{
	xfs_inode_t	*ip;
	unsigned int	total = 0;
	unsigned int	icount = 0;

	ip = mp->m_inodes;
	if (ip != NULL) {
		do {
			if (ip->i_mount == NULL) {
				ip = ip->i_mnext;
				continue;
			}
			if (ip->i_delayed_blks) {
				total += ip->i_delayed_blks;
				icount++;
			}
			ip = ip->i_mnext;
		} while (ip != mp->m_inodes);
	}
	kdb_printf("delayed blocks total: %d in %d inodes\n", total, icount);
}

static void
xfsidbg_xinodes_quiesce(xfs_mount_t *mp)
{
	xfs_inode_t	*ip;

	kdb_printf("xfs_mount at 0x%p\n", mp);
	ip = mp->m_inodes;
	if (ip != NULL) {
		do {
			if (ip->i_mount == NULL) {
				ip = ip->i_mnext;
				continue;
			}
			if (!(ip->i_flags & XFS_IQUIESCE)) {
				kdb_printf("ip 0x%p not quiesced\n", ip);
			}
			ip = ip->i_mnext;
		} while (ip != mp->m_inodes);
	}
	kdb_printf("\nEnd of Inodes\n");
}

static char *
xfsidbg_get_cstate(int state)
{
	switch(state) {
	case  XLOG_STATE_COVER_IDLE:
		return("idle");
	case  XLOG_STATE_COVER_NEED:
		return("need");
	case  XLOG_STATE_COVER_DONE:
		return("done");
	case  XLOG_STATE_COVER_NEED2:
		return("need2");
	case  XLOG_STATE_COVER_DONE2:
		return("done2");
	default:
		return("unknown");
	}
}

/*
 * Print out an XFS log structure.
 */
static void
xfsidbg_xlog(xlog_t *log)
{
	int rbytes;
	int wbytes;
	static char *t_flags[] = {
		"CHKSUM_MISMATCH",	/* 0x01 */
		"ACTIVE_RECOVERY",	/* 0x02 */
		"RECOVERY_NEEDED",	/* 0x04 */
		"IO_ERROR",		/* 0x08 */
		0
	};

	kdb_printf("xlog at 0x%p\n", log);
	kdb_printf("&flushsm: 0x%p  flushcnt: %d tic_cnt: %d	 tic_tcnt: %d  \n",
		&log->l_flushsema, log->l_flushcnt,
		log->l_ticket_cnt, log->l_ticket_tcnt);
	kdb_printf("freelist: 0x%p  tail: 0x%p	ICLOG: 0x%p  \n",
		log->l_freelist, log->l_tail, log->l_iclog);
	kdb_printf("&icloglock: 0x%p  tail_lsn: %s  last_sync_lsn: %s \n",
		&log->l_icloglock, xfs_fmtlsn(&log->l_tail_lsn),
		xfs_fmtlsn(&log->l_last_sync_lsn));
	kdb_printf("mp: 0x%p  xbuf: 0x%p  roundoff: %d  l_covered_state: %s \n",
		log->l_mp, log->l_xbuf, log->l_roundoff,
			xfsidbg_get_cstate(log->l_covered_state));
	kdb_printf("flags: ");
	printflags(log->l_flags, t_flags,"log");
<<<<<<< HEAD
	kdb_printf("  dev: %u:%u logBBstart: %lld logsize: %d logBBsize: %d\n",
		MAJOR(log->l_dev), MINOR(log->l_dev),
		(long long) log->l_logBBstart,
=======
	kdb_printf("  dev: %s logBBstart: %lld logsize: %d logBBsize: %d\n",
		XFS_BUFTARG_NAME(log->l_targ), (long long) log->l_logBBstart,
>>>>>>> c9a94a3d
		log->l_logsize,log->l_logBBsize);
	kdb_printf("curr_cycle: %d  prev_cycle: %d  curr_block: %d  prev_block: %d\n",
	     log->l_curr_cycle, log->l_prev_cycle, log->l_curr_block,
	     log->l_prev_block);
	kdb_printf("iclog_bak: 0x%p  iclog_size: 0x%x (%d)  num iclogs: %d\n",
		log->l_iclog_bak, log->l_iclog_size, log->l_iclog_size,
		log->l_iclog_bufs);
	kdb_printf("l_stripemask %d l_iclog_hsize %d l_iclog_heads %d\n",
		log->l_stripemask, log->l_iclog_hsize, log->l_iclog_heads);
	kdb_printf("l_sectbb_log %u l_sectbb_mask %u\n",
		log->l_sectbb_log, log->l_sectbb_mask);
	kdb_printf("&grant_lock: 0x%p  resHeadQ: 0x%p  wrHeadQ: 0x%p\n",
		&log->l_grant_lock, log->l_reserve_headq, log->l_write_headq);
	kdb_printf("GResCycle: %d  GResBytes: %d  GWrCycle: %d  GWrBytes: %d\n",
		log->l_grant_reserve_cycle, log->l_grant_reserve_bytes,
		log->l_grant_write_cycle, log->l_grant_write_bytes);
	rbytes = log->l_grant_reserve_bytes + log->l_roundoff;
	wbytes = log->l_grant_write_bytes + log->l_roundoff;
       kdb_printf("GResBlocks: %d  GResRemain: %d  GWrBlocks: %d  GWrRemain: %d\n",
	       rbytes / BBSIZE, rbytes % BBSIZE,
	       wbytes / BBSIZE, wbytes % BBSIZE);
}	/* xfsidbg_xlog */


/*
 * Print out an XFS recovery transaction
 */
static void
xfsidbg_xlog_ritem(xlog_recover_item_t *item)
{
	int i = XLOG_MAX_REGIONS_IN_ITEM;

	kdb_printf("(xlog_recover_item 0x%p) ", item);
	kdb_printf("next: 0x%p prev: 0x%p type: %d cnt: %d ttl: %d\n",
		item->ri_next, item->ri_prev, ITEM_TYPE(item), item->ri_cnt,
		item->ri_total);
	for ( ; i > 0; i--) {
		if (!item->ri_buf[XLOG_MAX_REGIONS_IN_ITEM-i].i_addr)
			break;
		kdb_printf("a: 0x%p l: %d ",
			item->ri_buf[XLOG_MAX_REGIONS_IN_ITEM-i].i_addr,
			item->ri_buf[XLOG_MAX_REGIONS_IN_ITEM-i].i_len);
	}
	kdb_printf("\n");
}	/* xfsidbg_xlog_ritem */

/*
 * Print out an XFS recovery transaction
 */
static void
xfsidbg_xlog_rtrans(xlog_recover_t *trans)
{
	xlog_recover_item_t *rip, *first_rip;

	kdb_printf("(xlog_recover 0x%p) ", trans);
	kdb_printf("tid: %x type: %d items: %d ttid: 0x%x  ",
		trans->r_log_tid, trans->r_theader.th_type,
		trans->r_theader.th_num_items, trans->r_theader.th_tid);
	kdb_printf("itemq: 0x%p\n", trans->r_itemq);
	if (trans->r_itemq) {
		rip = first_rip = trans->r_itemq;
		do {
			kdb_printf("(recovery item: 0x%p) ", rip);
			kdb_printf("type: %d cnt: %d total: %d\n",
				ITEM_TYPE(rip), rip->ri_cnt, rip->ri_total);
			rip = rip->ri_next;
		} while (rip != first_rip);
	}
}	/* xfsidbg_xlog_rtrans */

static void
xfsidbg_xlog_buf_logitem(xlog_recover_item_t *item)
{
	xfs_buf_log_format_t	*buf_f;
	int			i, j;
	int			bit;
	int			nbits;
	unsigned int		*data_map;
	unsigned int		map_size;
	int			size;

	buf_f = (xfs_buf_log_format_t *)item->ri_buf[0].i_addr;
	if (buf_f->blf_flags & XFS_BLI_INODE_BUF) {
		kdb_printf("\tINODE BUF <blkno=0x%Lx, len=0x%x>\n",
			buf_f->blf_blkno, buf_f->blf_len);
	} else if (buf_f->blf_flags & (XFS_BLI_UDQUOT_BUF | XFS_BLI_GDQUOT_BUF)) {
		kdb_printf("\tDQUOT BUF <blkno=0x%Lx, len=0x%x>\n",
			buf_f->blf_blkno, buf_f->blf_len);
	} else {
		data_map = buf_f->blf_data_map;
		map_size = buf_f->blf_map_size;
		kdb_printf("\tREG BUF <blkno=0x%Lx, len=0x%x map 0x%p size %d>\n",
			buf_f->blf_blkno, buf_f->blf_len, data_map, map_size);
		bit = 0;
		i = 0;  /* 0 is the buf format structure */
		while (1) {
			bit = xfs_next_bit(data_map, map_size, bit);
			if (bit == -1)
				break;
			nbits = xfs_contig_bits(data_map, map_size, bit);
			size = ((uint)bit << XFS_BLI_SHIFT)+(nbits<<XFS_BLI_SHIFT);
			kdb_printf("\t\tlogbuf.i_addr 0x%p, size 0x%x\n",
				item->ri_buf[i].i_addr, size);
			kdb_printf("\t\t\t\"");
			for (j=0; j<8 && j<size; j++) {
				kdb_printf("%02x", ((char *)item->ri_buf[i].i_addr)[j]);
			}
			kdb_printf("...\"\n");
			i++;
			bit += nbits;
		}

	}
}

/*
 * Print out an ENTIRE XFS recovery transaction
 */
static void
xfsidbg_xlog_rtrans_entire(xlog_recover_t *trans)
{
	xlog_recover_item_t *item, *first_rip;

	kdb_printf("(Recovering Xact 0x%p) ", trans);
	kdb_printf("tid: %x type: %d nitems: %d ttid: 0x%x  ",
		trans->r_log_tid, trans->r_theader.th_type,
		trans->r_theader.th_num_items, trans->r_theader.th_tid);
	kdb_printf("itemq: 0x%p\n", trans->r_itemq);
	if (trans->r_itemq) {
		item = first_rip = trans->r_itemq;
		do {
			/*
			   kdb_printf("(recovery item: 0x%x) ", item);
			   kdb_printf("type: %d cnt: %d total: %d\n",
				   item->ri_type, item->ri_cnt, item->ri_total);
				   */
			if ((ITEM_TYPE(item) == XFS_LI_BUF) ||
			    (ITEM_TYPE(item) == XFS_LI_6_1_BUF) ||
			    (ITEM_TYPE(item) == XFS_LI_5_3_BUF)) {
				kdb_printf("BUF:");
				xfsidbg_xlog_buf_logitem(item);
			} else if ((ITEM_TYPE(item) == XFS_LI_INODE) ||
				   (ITEM_TYPE(item) == XFS_LI_6_1_INODE) ||
				   (ITEM_TYPE(item) == XFS_LI_5_3_INODE)) {
				kdb_printf("INODE:\n");
			} else if (ITEM_TYPE(item) == XFS_LI_EFI) {
				kdb_printf("EFI:\n");
			} else if (ITEM_TYPE(item) == XFS_LI_EFD) {
				kdb_printf("EFD:\n");
			} else if (ITEM_TYPE(item) == XFS_LI_DQUOT) {
				kdb_printf("DQUOT:\n");
			} else if ((ITEM_TYPE(item) == XFS_LI_QUOTAOFF)) {
				kdb_printf("QUOTAOFF:\n");
			} else {
				kdb_printf("UNKNOWN LOGITEM 0x%x\n", ITEM_TYPE(item));
			}
			item = item->ri_next;
		} while (item != first_rip);
	}
}	/* xfsidbg_xlog_rtrans */

/*
 * Print out an XFS ticket structure.
 */
static void
xfsidbg_xlog_tic(xlog_ticket_t *tic)
{
	static char *t_flags[] = {
		"INIT",		/* 0x1 */
		"PERM_RES",	/* 0x2 */
		"IN_Q",		/* 0x4 */
		0
	};

	kdb_printf("xlog_ticket at 0x%p\n", tic);
	kdb_printf("next: 0x%p  prev: 0x%p  tid: 0x%x  \n",
		tic->t_next, tic->t_prev, tic->t_tid);
	kdb_printf("curr_res: %d  unit_res: %d  ocnt: %d  cnt: %d\n",
		tic->t_curr_res, tic->t_unit_res, (int)tic->t_ocnt,
		(int)tic->t_cnt);
	kdb_printf("clientid: %c  \n", tic->t_clientid);
	printflags(tic->t_flags, t_flags,"ticket");
	kdb_printf("\n");
}	/* xfsidbg_xlog_tic */

/*
 * Print out a single log item.
 */
static void
xfsidbg_xlogitem(xfs_log_item_t *lip)
{
	xfs_log_item_t	*bio_lip;
	static char *lid_type[] = {
		"???",		/* 0 */
		"5-3-buf",	/* 1 */
		"5-3-inode",	/* 2 */
		"efi",		/* 3 */
		"efd",		/* 4 */
		"iunlink",	/* 5 */
		"6-1-inode",	/* 6 */
		"6-1-buf",	/* 7 */
		"inode",	/* 8 */
		"buf",		/* 9 */
		"dquot",	/* 10 */
		0
		};
	static char *li_flags[] = {
		"in ail",	/* 0x1 */
		0
		};

	kdb_printf("type %s mountp 0x%p flags ",
		lid_type[lip->li_type - XFS_LI_5_3_BUF + 1],
		lip->li_mountp);
	printflags((uint)(lip->li_flags), li_flags,"log");
	kdb_printf("\n");
	kdb_printf("ail forw 0x%p ail back 0x%p lsn %s desc %p ops 0x%p\n",
		lip->li_ail.ail_forw, lip->li_ail.ail_back,
		xfs_fmtlsn(&(lip->li_lsn)), lip->li_desc, lip->li_ops);
	kdb_printf("iodonefunc &0x%p\n", lip->li_cb);
	if (lip->li_type == XFS_LI_BUF) {
		bio_lip = lip->li_bio_list;
		if (bio_lip != NULL) {
			kdb_printf("iodone list:\n");
		}
		while (bio_lip != NULL) {
			kdb_printf("item 0x%p func 0x%p\n",
				bio_lip, bio_lip->li_cb);
			bio_lip = bio_lip->li_bio_list;
		}
	}
	switch (lip->li_type) {
	case XFS_LI_BUF:
		xfs_buf_item_print((xfs_buf_log_item_t *)lip, 0);
		break;
	case XFS_LI_INODE:
		xfs_inode_item_print((xfs_inode_log_item_t *)lip, 0);
		break;
	case XFS_LI_EFI:
		xfs_efi_item_print((xfs_efi_log_item_t *)lip, 0);
		break;
	case XFS_LI_EFD:
		xfs_efd_item_print((xfs_efd_log_item_t *)lip, 0);
		break;
	case XFS_LI_DQUOT:
		xfs_dquot_item_print((xfs_dq_logitem_t *)lip, 0);
		break;
	case XFS_LI_QUOTAOFF:
		xfs_qoff_item_print((xfs_qoff_logitem_t *)lip, 0);
		break;

	default:
		kdb_printf("Unknown item type %d\n", lip->li_type);
		break;
	}
}

/*
 * Print out a summary of the AIL hanging off of a mount struct.
 */
static void
xfsidbg_xaildump(xfs_mount_t *mp)
{
	xfs_log_item_t *lip;
	static char *lid_type[] = {
		"???",		/* 0 */
		"5-3-buf",	/* 1 */
		"5-3-inode",	/* 2 */
		"efi",		/* 3 */
		"efd",		/* 4 */
		"iunlink",	/* 5 */
		"6-1-inode",	/* 6 */
		"6-1-buf",	/* 7 */
		"inode",	/* 8 */
		"buf",		/* 9 */
		"dquot",        /* 10 */
		0
		};
	static char *li_flags[] = {
		"in ail",	/* 0x1 */
		0
		};
	int count;

	if ((mp->m_ail.ail_forw == NULL) ||
	    (mp->m_ail.ail_forw == (xfs_log_item_t *)&mp->m_ail)) {
		kdb_printf("AIL is empty\n");
		return;
	}
	kdb_printf("AIL for mp 0x%p, oldest first\n", mp);
	lip = (xfs_log_item_t*)mp->m_ail.ail_forw;
	for (count = 0; lip; count++) {
		kdb_printf("[%d] type %s ", count,
			      lid_type[lip->li_type - XFS_LI_5_3_BUF + 1]);
		printflags((uint)(lip->li_flags), li_flags, "flags:");
		kdb_printf("  lsn %s\n   ", xfs_fmtlsn(&(lip->li_lsn)));
		switch (lip->li_type) {
		case XFS_LI_BUF:
			xfs_buf_item_print((xfs_buf_log_item_t *)lip, 1);
			break;
		case XFS_LI_INODE:
			xfs_inode_item_print((xfs_inode_log_item_t *)lip, 1);
			break;
		case XFS_LI_EFI:
			xfs_efi_item_print((xfs_efi_log_item_t *)lip, 1);
			break;
		case XFS_LI_EFD:
			xfs_efd_item_print((xfs_efd_log_item_t *)lip, 1);
			break;
		case XFS_LI_DQUOT:
			xfs_dquot_item_print((xfs_dq_logitem_t *)lip, 1);
			break;
		case XFS_LI_QUOTAOFF:
			xfs_qoff_item_print((xfs_qoff_logitem_t *)lip, 1);
			break;
		default:
			kdb_printf("Unknown item type %d\n", lip->li_type);
			break;
		}

		if (lip->li_ail.ail_forw == (xfs_log_item_t*)&mp->m_ail) {
			lip = NULL;
		} else {
			lip = lip->li_ail.ail_forw;
		}
	}
}

/*
 * Print xfs mount structure.
 */
static void
xfsidbg_xmount(xfs_mount_t *mp)
{
	static char *xmount_flags[] = {
		"WSYNC",	/* 0x0001 */
		"INO64",	/* 0x0002 */
		"RQCHK",        /* 0x0004 */
		"FSCLEAN",	/* 0x0008 */
		"FSSHUTDN",	/* 0x0010 */
		"NOATIME",	/* 0x0020 */
		"RETERR",	/* 0x0040 */
		"NOALIGN",	/* 0x0080 */
		"UNSHRD",	/* 0x0100 */
		"RGSTRD",	/* 0x0200 */
		"NORECVR",	/* 0x0400 */
		"SHRD",		/* 0x0800 */
		"IOSZ",		/* 0x1000 */
		"OSYNC",	/* 0x2000 */
		"NOUUID",	/* 0x4000 */
		"32BIT",	/* 0x8000 */
		"NOLOGFLUSH",	/* 0x10000 */
		0
	};

	static char *quota_flags[] = {
		"UQ",		/* 0x0001 */
		"UQE",		/* 0x0002 */
		"UQCHKD",	/* 0x0004 */
		"PQ",		/* 0x0008 (IRIX ondisk) */
		"GQE",		/* 0x0010 */
		"GQCHKD",	/* 0x0020 */
		"GQ",		/* 0x0040 */
		"UQACTV",	/* 0x0080 */
		"GQACTV",	/* 0x0100 */
		"QMAYBE",	/* 0x0200 */
		0
	};

	kdb_printf("xfs_mount at 0x%p\n", mp);
	kdb_printf("vfsp 0x%p tid 0x%x ail_lock 0x%p &ail 0x%p\n",
		XFS_MTOVFS(mp), mp->m_tid, &mp->m_ail_lock, &mp->m_ail);
	kdb_printf("ail_gen 0x%x &sb 0x%p\n",
		mp->m_ail_gen, &mp->m_sb);
<<<<<<< HEAD
	kdb_printf("sb_lock 0x%p sb_bp 0x%p dev %u:%u logdev %u:%u rtdev %u:%u\n",
		&mp->m_sb_lock, mp->m_sb_bp,
		mp->m_ddev_targp ? MAJOR(mp->m_ddev_targp->pbr_dev) : 0,
		mp->m_ddev_targp ? MINOR(mp->m_ddev_targp->pbr_dev) : 0,
		mp->m_logdev_targp ? MAJOR(mp->m_logdev_targp->pbr_dev) : 0,
		mp->m_logdev_targp ? MINOR(mp->m_logdev_targp->pbr_dev) : 0,
		mp->m_rtdev_targp ? MAJOR(mp->m_rtdev_targp->pbr_dev) : 0,
		mp->m_rtdev_targp ? MINOR(mp->m_rtdev_targp->pbr_dev) : 0);
=======
	kdb_printf("sb_lock 0x%p sb_bp 0x%p dev %s logdev %s rtdev %s\n",
		&mp->m_sb_lock, mp->m_sb_bp,
		mp->m_ddev_targp ?
			XFS_BUFTARG_NAME(mp->m_ddev_targp) : "none",
		mp->m_logdev_targp ?
			XFS_BUFTARG_NAME(mp->m_logdev_targp) : "none",
		mp->m_rtdev_targp ?
			XFS_BUFTARG_NAME(mp->m_rtdev_targp) : "none");
>>>>>>> c9a94a3d
	kdb_printf("bsize %d agfrotor %d agirotor %d ihash 0x%p ihsize %d\n",
		mp->m_bsize, mp->m_agfrotor, mp->m_agirotor,
		mp->m_ihash, mp->m_ihsize);
	kdb_printf("inodes 0x%p ilock 0x%p ireclaims 0x%x\n",
		mp->m_inodes, &mp->m_ilock, mp->m_ireclaims);
	kdb_printf("readio_log 0x%x readio_blocks 0x%x ",
		mp->m_readio_log, mp->m_readio_blocks);
	kdb_printf("writeio_log 0x%x writeio_blocks 0x%x\n",
		mp->m_writeio_log, mp->m_writeio_blocks);
	kdb_printf("logbufs %d logbsize %d LOG 0x%p\n", mp->m_logbufs,
		mp->m_logbsize, mp->m_log);
	kdb_printf("rsumlevels 0x%x rsumsize 0x%x rbmip 0x%p rsumip 0x%p\n",
		mp->m_rsumlevels, mp->m_rsumsize, mp->m_rbmip, mp->m_rsumip);
	kdb_printf("rootip 0x%p\n", mp->m_rootip);
	kdb_printf("dircook_elog %d blkbit_log %d blkbb_log %d agno_log %d\n",
		mp->m_dircook_elog, mp->m_blkbit_log, mp->m_blkbb_log,
		mp->m_agno_log);
	kdb_printf("agino_log %d nreadaheads %d inode cluster size %d\n",
		mp->m_agino_log, mp->m_nreadaheads,
		mp->m_inode_cluster_size);
	kdb_printf("blockmask 0x%x blockwsize 0x%x blockwmask 0x%x\n",
		mp->m_blockmask, mp->m_blockwsize, mp->m_blockwmask);
	kdb_printf("alloc_mxr[lf,nd] %d %d alloc_mnr[lf,nd] %d %d\n",
		mp->m_alloc_mxr[0], mp->m_alloc_mxr[1],
		mp->m_alloc_mnr[0], mp->m_alloc_mnr[1]);
	kdb_printf("bmap_dmxr[lfnr,ndnr] %d %d bmap_dmnr[lfnr,ndnr] %d %d\n",
		mp->m_bmap_dmxr[0], mp->m_bmap_dmxr[1],
		mp->m_bmap_dmnr[0], mp->m_bmap_dmnr[1]);
	kdb_printf("inobt_mxr[lf,nd] %d %d inobt_mnr[lf,nd] %d %d\n",
		mp->m_inobt_mxr[0], mp->m_inobt_mxr[1],
		mp->m_inobt_mnr[0], mp->m_inobt_mnr[1]);
	kdb_printf("ag_maxlevels %d bm_maxlevels[d,a] %d %d in_maxlevels %d\n",
		mp->m_ag_maxlevels, mp->m_bm_maxlevels[0],
		mp->m_bm_maxlevels[1], mp->m_in_maxlevels);
	kdb_printf("perag 0x%p &peraglock 0x%p &growlock 0x%p\n",
		mp->m_perag, &mp->m_peraglock, &mp->m_growlock);
	printflags(mp->m_flags, xmount_flags,"flags");
	kdb_printf("ialloc_inos %d ialloc_blks %d litino %d\n",
		mp->m_ialloc_inos, mp->m_ialloc_blks, mp->m_litino);
	kdb_printf("dir_node_ents %u attr_node_ents %u\n",
		mp->m_dir_node_ents, mp->m_attr_node_ents);
	kdb_printf("attroffset %d maxicount %Ld inoalign_mask %d\n",
		mp->m_attroffset, mp->m_maxicount, mp->m_inoalign_mask);
	kdb_printf("resblks %Ld resblks_avail %Ld\n", mp->m_resblks,
		mp->m_resblks_avail);
#if XFS_BIG_INUMS
	kdb_printf(" inoadd %llx\n", (unsigned long long) mp->m_inoadd);
#else
	kdb_printf("\n");
#endif
	if (mp->m_quotainfo)
		kdb_printf("quotainfo 0x%p (uqip = 0x%p, gqip = 0x%p)\n",
			mp->m_quotainfo,
			mp->m_quotainfo->qi_uquotaip,
			mp->m_quotainfo->qi_gquotaip);
	else
		kdb_printf("quotainfo NULL\n");
	printflags(mp->m_qflags, quota_flags,"quotaflags");
	kdb_printf("\n");
	kdb_printf("dalign %d swidth %d sinoalign %d attr_magicpct %d dir_magicpct %d\n",
		mp->m_dalign, mp->m_swidth, mp->m_sinoalign,
		mp->m_attr_magicpct, mp->m_dir_magicpct);
	kdb_printf("mk_sharedro %d inode_quiesce %d sectbb_log %d\n",
		mp->m_mk_sharedro, mp->m_inode_quiesce, mp->m_sectbb_log);
	kdb_printf("dirversion %d dirblkfsbs %d &dirops 0x%p\n",
		mp->m_dirversion, mp->m_dirblkfsbs, &mp->m_dirops);
	kdb_printf("dirblksize %d dirdatablk 0x%Lx dirleafblk 0x%Lx dirfreeblk 0x%Lx\n",
		mp->m_dirblksize,
		(xfs_dfiloff_t)mp->m_dirdatablk,
		(xfs_dfiloff_t)mp->m_dirleafblk,
		(xfs_dfiloff_t)mp->m_dirfreeblk);
	kdb_printf("chsize %d chash 0x%p\n",
		mp->m_chsize, mp->m_chash);
	kdb_printf("m_frozen %d m_active_trans %d\n",
		mp->m_frozen, mp->m_active_trans.counter);
	if (mp->m_fsname != NULL)
		kdb_printf("mountpoint \"%s\"\n", mp->m_fsname);
	else
		kdb_printf("No name!!!\n");

}

static void
xfsidbg_xihash(xfs_mount_t *mp)
{
	xfs_ihash_t	*ih;
	int		i;
	int		j;
	int		total;
	int		numzeros;
	xfs_inode_t	*ip;
	int		*hist;
	int		hist_bytes = mp->m_ihsize * sizeof(int);
	int		hist2[21];

	hist = (int *) kmalloc(hist_bytes, GFP_KERNEL);

	if (hist == NULL) {
		kdb_printf("xfsidbg_xihash: kmalloc(%d) failed!\n",
							hist_bytes);
		return;
	}

	for (i = 0; i < mp->m_ihsize; i++) {
		ih = mp->m_ihash + i;
		j = 0;
		for (ip = ih->ih_next; ip != NULL; ip = ip->i_next)
			j++;
		hist[i] = j;
	}

	numzeros = total = 0;

	for (i = 0; i < 21; i++)
		hist2[i] = 0;

	for (i = 0; i < mp->m_ihsize; i++)  {
		kdb_printf("%d ", hist[i]);
		total += hist[i];
		numzeros += hist[i] == 0 ? 1 : 0;
		if (hist[i] > 20)
			j = 20;
		else
			j = hist[i];

		if (! (j <= 20)) {
			kdb_printf("xfsidbg_xihash: (j > 20)/%d @ line # %d\n",
							j, __LINE__);
			return;
		}

		hist2[j]++;
	}

	kdb_printf("\n");

	kdb_printf("total inodes = %d, average length = %d, adjusted average = %d \n",
		total, total / mp->m_ihsize,
		total / (mp->m_ihsize - numzeros));

	for (i = 0; i < 21; i++)  {
		kdb_printf("%d - %d , ", i, hist2[i]);
	}
	kdb_printf("\n");
	kfree(hist);
}

/*
 * Command to print xfs inodes: kp xnode <addr>
 */
static void
xfsidbg_xnode(xfs_inode_t *ip)
{
	static char *tab_flags[] = {
		"grio",		/* XFS_IGRIO */
		"uiosize",	/* XFS_IUIOSZ */
		"quiesce",	/* XFS_IQUIESCE */
		"reclaim",	/* XFS_IRECLAIM */
		NULL
	};

	kdb_printf("hash 0x%p next 0x%p prevp 0x%p mount 0x%p\n",
		ip->i_hash,
		ip->i_next,
		ip->i_prevp,
		ip->i_mount);
	kdb_printf("mnext 0x%p mprev 0x%p vnode 0x%p \n",
		ip->i_mnext,
		ip->i_mprev,
		XFS_ITOV_NULL(ip));
<<<<<<< HEAD
	kdb_printf("dev %u:%u ino %s\n",
		MAJOR(ip->i_mount->m_dev),
		MINOR(ip->i_mount->m_dev),
=======
	kdb_printf("dev %s ino %s\n",
		XFS_BUFTARG_NAME(ip->i_mount->m_ddev_targp),
>>>>>>> c9a94a3d
		xfs_fmtino(ip->i_ino, ip->i_mount));
	kdb_printf("blkno 0x%llx len 0x%x boffset 0x%x\n",
		(long long) ip->i_blkno,
		ip->i_len,
		ip->i_boffset);
	kdb_printf("transp 0x%p &itemp 0x%p\n",
		ip->i_transp,
		ip->i_itemp);
	kdb_printf("&lock 0x%p &iolock 0x%p",
		&ip->i_lock,
		&ip->i_iolock);
	kdb_printf("&flock 0x%p (%d) pincount 0x%x\n",
		&ip->i_flock, valusema(&ip->i_flock),
		xfs_ipincount(ip));
	kdb_printf("udquotp 0x%p gdquotp 0x%p\n",
		ip->i_udquot, ip->i_gdquot);
	kdb_printf("new_size %Lx\n", ip->i_iocore.io_new_size);
	printflags((int)ip->i_flags, tab_flags, "flags");
	kdb_printf("\n");
	kdb_printf("update_core 0x%x update size 0x%x\n",
		(int)(ip->i_update_core), (int) ip->i_update_size);
	kdb_printf("gen 0x%x delayed blks %d",
		ip->i_gen,
		ip->i_delayed_blks);
	kdb_printf("\n");
	kdb_printf("chash 0x%p cnext 0x%p cprev 0x%p\n",
		ip->i_chash,
		ip->i_cnext,
		ip->i_cprev);
	xfs_xnode_fork("data", &ip->i_df);
	xfs_xnode_fork("attr", ip->i_afp);
	kdb_printf("\n");
	xfs_prdinode_core(&ip->i_d, ARCH_NOCONVERT);
}

static void
xfsidbg_xcore(xfs_iocore_t *io)
{
	kdb_printf("io_obj 0x%p io_flags 0x%x io_mount 0x%p\n",
			io->io_obj, io->io_flags, io->io_mount);
	kdb_printf("new_size %Lx\n", io->io_new_size);
}

/*
 * Command to print xfs inode cluster hash table: kp xchash <addr>
 */
static void
xfsidbg_xchash(xfs_mount_t *mp)
{
	int		i;
	xfs_chash_t	*ch;

	kdb_printf("m_chash 0x%p size %d\n",
		mp->m_chash, mp->m_chsize);
	for (i = 0; i < mp->m_chsize; i++) {
		ch = mp->m_chash + i;
		kdb_printf("[%3d] ch 0x%p chashlist 0x%p\n", i, ch, ch->ch_list);
		xfsidbg_xchashlist(ch->ch_list);
	}
}

/*
 * Command to print xfs inode cluster hash list: kp xchashlist <addr>
 */
static void
xfsidbg_xchashlist(xfs_chashlist_t *chl)
{
	xfs_inode_t	*ip;

	while (chl != NULL) {
		kdb_printf("hashlist inode 0x%p blkno %lld buf 0x%p",
		       chl->chl_ip, (long long) chl->chl_blkno, chl->chl_buf);

		kdb_printf("\n");

		/* print inodes on chashlist */
		ip = chl->chl_ip;
		do {
			kdb_printf("0x%p ", ip);
			ip = ip->i_cnext;
		} while (ip != chl->chl_ip);
		kdb_printf("\n");

		chl=chl->chl_next;
	}
}

/*
 * Print xfs per-ag data structures for filesystem.
 */
static void
xfsidbg_xperag(xfs_mount_t *mp)
{
	xfs_agnumber_t	agno;
	xfs_perag_t	*pag;
	int		busy;

	pag = mp->m_perag;
	for (agno = 0; agno < mp->m_sb.sb_agcount; agno++, pag++) {
		kdb_printf("ag %d f_init %d i_init %d\n",
			agno, pag->pagf_init, pag->pagi_init);
		if (pag->pagf_init)
			kdb_printf(
	"    f_levels[b,c] %d,%d f_flcount %d f_freeblks %d f_longest %d\n"
	"    f__metadata %d\n",
				pag->pagf_levels[XFS_BTNUM_BNOi],
				pag->pagf_levels[XFS_BTNUM_CNTi],
				pag->pagf_flcount, pag->pagf_freeblks,
				pag->pagf_longest, pag->pagf_metadata);
		if (pag->pagi_init)
			kdb_printf("    i_freecount %d i_inodeok %d\n",
				pag->pagi_freecount, pag->pagi_inodeok);
		if (pag->pagf_init) {
			for (busy = 0; busy < XFS_PAGB_NUM_SLOTS; busy++) {
				if (pag->pagb_list[busy].busy_length != 0) {
					kdb_printf(
		"	 %04d: start %d length %d tp 0x%p\n",
					    busy,
					    pag->pagb_list[busy].busy_start,
					    pag->pagb_list[busy].busy_length,
					    pag->pagb_list[busy].busy_tp);
				}
			}
		}
	}
}

#ifdef CONFIG_XFS_QUOTA
static void
xfsidbg_xqm()
{
	if (xfs_Gqm == NULL) {
		kdb_printf("NULL XQM!!\n");
		return;
	}

	kdb_printf("usrhtab 0x%p\tgrphtab 0x%p\tndqfree 0x%x\thashmask 0x%x\n",
		xfs_Gqm->qm_usr_dqhtable,
		xfs_Gqm->qm_grp_dqhtable,
		xfs_Gqm->qm_dqfreelist.qh_nelems,
		xfs_Gqm->qm_dqhashmask);
	kdb_printf("&freelist 0x%p, totaldquots 0x%x nrefs 0x%x\n",
		&xfs_Gqm->qm_dqfreelist,
		atomic_read(&xfs_Gqm->qm_totaldquots),
		xfs_Gqm->qm_nrefs);
}
#endif

static void
xfsidbg_xqm_diskdq(xfs_disk_dquot_t *d)
{
	kdb_printf("magic 0x%x\tversion 0x%x\tID 0x%x (%d)\t\n",
		INT_GET(d->d_magic, ARCH_CONVERT),
		INT_GET(d->d_version, ARCH_CONVERT),
		INT_GET(d->d_id, ARCH_CONVERT),
		INT_GET(d->d_id, ARCH_CONVERT));
	kdb_printf("bhard 0x%llx\tbsoft 0x%llx\tihard 0x%llx\tisoft 0x%llx\n",
		(unsigned long long)INT_GET(d->d_blk_hardlimit, ARCH_CONVERT),
		(unsigned long long)INT_GET(d->d_blk_softlimit, ARCH_CONVERT),
		(unsigned long long)INT_GET(d->d_ino_hardlimit, ARCH_CONVERT),
		(unsigned long long)INT_GET(d->d_ino_softlimit, ARCH_CONVERT));
	kdb_printf("bcount 0x%llx icount 0x%llx\n",
		(unsigned long long)INT_GET(d->d_bcount, ARCH_CONVERT),
		(unsigned long long)INT_GET(d->d_icount, ARCH_CONVERT));
	kdb_printf("btimer 0x%x itimer 0x%x \n",
		(int)INT_GET(d->d_btimer, ARCH_CONVERT),
		(int)INT_GET(d->d_itimer, ARCH_CONVERT));
}

static void
xfsidbg_xqm_dquot(xfs_dquot_t *dqp)
{
	static char *qflags[] = {
		"USR",
		"GRP",
		"LCKD",
		"FLKD",
		"DIRTY",
		"WANT",
		"INACT",
		"MARKER",
		0
	};
	kdb_printf("mount 0x%p hash 0x%p gdquotp 0x%p HL_next 0x%p HL_prevp 0x%p\n",
		dqp->q_mount,
		dqp->q_hash,
		dqp->q_gdquot,
		dqp->HL_NEXT,
		dqp->HL_PREVP);
	kdb_printf("MPL_next 0x%p MPL_prevp 0x%p FL_next 0x%p FL_prev 0x%p\n",
		dqp->MPL_NEXT,
		dqp->MPL_PREVP,
		dqp->dq_flnext,
		dqp->dq_flprev);

	kdb_printf("nrefs 0x%x, res_bcount %d, ",
		dqp->q_nrefs, (int) dqp->q_res_bcount);
	printflags(dqp->dq_flags, qflags, "flags:");
	kdb_printf("\nblkno 0x%llx\tboffset 0x%x\n",
		(unsigned long long) dqp->q_blkno, (int) dqp->q_bufoffset);
	kdb_printf("qlock 0x%p  flock 0x%p (%s) pincount 0x%x\n",
		&dqp->q_qlock,
		&dqp->q_flock,
		(valusema(&dqp->q_flock) <= 0) ? "LCK" : "UNLKD",
		dqp->q_pincount);
	kdb_printf("disk-dquot 0x%p\n", &dqp->q_core);
	xfsidbg_xqm_diskdq(&dqp->q_core);

}


#define XQMIDBG_LIST_PRINT(l, NXT) \
{ \
	  xfs_dquot_t	*dqp;\
	  int i = 0; \
	  kdb_printf("[#%d dquots]\n", (int) (l)->qh_nelems); \
	  for (dqp = (l)->qh_next; dqp != NULL; dqp = dqp->NXT) {\
	   kdb_printf( \
	      "\t%d. [0x%p] \"%d (%s)\"\t blks = %d, inos = %d refs = %d\n", \
			 ++i, dqp, (int) INT_GET(dqp->q_core.d_id, ARCH_CONVERT), \
			 DQFLAGTO_TYPESTR(dqp),      \
			 (int) INT_GET(dqp->q_core.d_bcount, ARCH_CONVERT), \
			 (int) INT_GET(dqp->q_core.d_icount, ARCH_CONVERT), \
			 (int) dqp->q_nrefs); }\
	  kdb_printf("\n"); \
}

static void
xfsidbg_xqm_dqattached_inos(xfs_mount_t	*mp)
{
	xfs_inode_t	*ip;
	int		n = 0;

	ip = mp->m_inodes;
	do {
		if (ip->i_mount == NULL) {
			ip = ip->i_mnext;
			continue;
		}
		if (ip->i_udquot || ip->i_gdquot) {
			n++;
			kdb_printf("inode = 0x%p, ino %d: udq 0x%p, gdq 0x%p\n",
				ip, (int)ip->i_ino, ip->i_udquot, ip->i_gdquot);
		}
		ip = ip->i_mnext;
	} while (ip != mp->m_inodes);
	kdb_printf("\nNumber of inodes with dquots attached: %d\n", n);
}

#ifdef	CONFIG_XFS_QUOTA
static void
xfsidbg_xqm_freelist_print(xfs_frlist_t *qlist, char *title)
{
	xfs_dquot_t *dq;
	int i = 0;
	kdb_printf("%s (#%d)\n", title, (int) qlist->qh_nelems);
	FOREACH_DQUOT_IN_FREELIST(dq, qlist) {
		kdb_printf("\t%d.\t\"%d (%s:0x%p)\"\t bcnt = %d, icnt = %d "
		       "refs = %d\n",
		       ++i, (int) INT_GET(dq->q_core.d_id, ARCH_CONVERT),
		       DQFLAGTO_TYPESTR(dq), dq,
		       (int) INT_GET(dq->q_core.d_bcount, ARCH_CONVERT),
		       (int) INT_GET(dq->q_core.d_icount, ARCH_CONVERT),
		       (int) dq->q_nrefs);
	}
}

static void
xfsidbg_xqm_freelist(void)
{
	if (xfs_Gqm) {
		xfsidbg_xqm_freelist_print(&(xfs_Gqm->qm_dqfreelist), "Freelist");
	} else
		kdb_printf("NULL XQM!!\n");
}

static void
xfsidbg_xqm_htab(void)
{
	int		i;
	xfs_dqhash_t	*h;

	if (xfs_Gqm == NULL) {
		kdb_printf("NULL XQM!!\n");
		return;
	}
	for (i = 0; i <= xfs_Gqm->qm_dqhashmask; i++) {
		h = &xfs_Gqm->qm_usr_dqhtable[i];
		if (h->qh_next) {
			kdb_printf("USR %d: ", i);
			XQMIDBG_LIST_PRINT(h, HL_NEXT);
		}
	}
	for (i = 0; i <= xfs_Gqm->qm_dqhashmask; i++) {
		h = &xfs_Gqm->qm_grp_dqhtable[i];
		if (h->qh_next) {
			kdb_printf("GRP %d: ", i);
			XQMIDBG_LIST_PRINT(h, HL_NEXT);
		}
	}
}
#endif

static void
xfsidbg_xqm_mplist(xfs_mount_t *mp)
{
	if (mp->m_quotainfo == NULL) {
		kdb_printf("NULL quotainfo\n");
		return;
	}

	XQMIDBG_LIST_PRINT(&(mp->m_quotainfo->qi_dqlist), MPL_NEXT);

}


static void
xfsidbg_xqm_qinfo(xfs_mount_t *mp)
{
	if (mp == NULL || mp->m_quotainfo == NULL) {
		kdb_printf("NULL quotainfo\n");
		return;
	}

	kdb_printf("uqip 0x%p, gqip 0x%p, &pinlock 0x%p &dqlist 0x%p\n",
		mp->m_quotainfo->qi_uquotaip,
		mp->m_quotainfo->qi_gquotaip,
		&mp->m_quotainfo->qi_pinlock,
		&mp->m_quotainfo->qi_dqlist);

	kdb_printf("nreclaims %d, btmlimit 0x%x, itmlimit 0x%x, RTbtmlim 0x%x\n",
		(int)mp->m_quotainfo->qi_dqreclaims,
		(int)mp->m_quotainfo->qi_btimelimit,
		(int)mp->m_quotainfo->qi_itimelimit,
		(int)mp->m_quotainfo->qi_rtbtimelimit);

	kdb_printf("bwarnlim 0x%x, iwarnlim 0x%x, &qofflock 0x%p, "
		"chunklen 0x%x, dqperchunk 0x%x\n",
		(int)mp->m_quotainfo->qi_bwarnlimit,
		(int)mp->m_quotainfo->qi_iwarnlimit,
		&mp->m_quotainfo->qi_quotaofflock,
		(int)mp->m_quotainfo->qi_dqchunklen,
		(int)mp->m_quotainfo->qi_dqperchunk);
}

static void
xfsidbg_xqm_tpdqinfo(xfs_trans_t *tp)
{
	xfs_dqtrx_t	*qa, *q;
	int		i,j;

	kdb_printf("dqinfo 0x%p\n", tp->t_dqinfo);
	if (! tp->t_dqinfo)
		return;
	kdb_printf("USR: \n");
	qa = tp->t_dqinfo->dqa_usrdquots;
	for (j = 0; j < 2; j++) {
		for (i = 0; i < XFS_QM_TRANS_MAXDQS; i++) {
			if (qa[i].qt_dquot == NULL)
				break;
			q = &qa[i];
			kdb_printf(
  "\"%d\"[0x%p]: bres %d, bres-used %d, bdelta %d, del-delta %d, icnt-delta %d\n",
				(int) q->qt_dquot->q_core.d_id,
				q->qt_dquot,
				(int) q->qt_blk_res,
				(int) q->qt_blk_res_used,
				(int) q->qt_bcount_delta,
				(int) q->qt_delbcnt_delta,
				(int) q->qt_icount_delta);
		}
		if (j == 0) {
			qa = tp->t_dqinfo->dqa_grpdquots;
			kdb_printf("GRP: \n");
		}
	}

}



/*
 * Print xfs superblock.
 */
static void
xfsidbg_xsb(xfs_sb_t *sbp, int convert)
{
	xfs_arch_t arch=convert?ARCH_CONVERT:ARCH_NOCONVERT;

	kdb_printf(convert?"<converted>\n":"<unconverted>\n");

	kdb_printf("magicnum 0x%x blocksize 0x%x dblocks %Ld rblocks %Ld\n",
		INT_GET(sbp->sb_magicnum, arch), INT_GET(sbp->sb_blocksize, arch),
		INT_GET(sbp->sb_dblocks, arch), INT_GET(sbp->sb_rblocks, arch));
	kdb_printf("rextents %Ld uuid %s logstart %s\n",
		INT_GET(sbp->sb_rextents, arch),
		xfs_fmtuuid(&sbp->sb_uuid),
		xfs_fmtfsblock(INT_GET(sbp->sb_logstart, arch), NULL));
	kdb_printf("rootino %s ",
		xfs_fmtino(INT_GET(sbp->sb_rootino, arch), NULL));
	kdb_printf("rbmino %s ",
		xfs_fmtino(INT_GET(sbp->sb_rbmino, arch), NULL));
	kdb_printf("rsumino %s\n",
		xfs_fmtino(INT_GET(sbp->sb_rsumino, arch), NULL));
	kdb_printf("rextsize 0x%x agblocks 0x%x agcount 0x%x rbmblocks 0x%x\n",
		INT_GET(sbp->sb_rextsize, arch),
		INT_GET(sbp->sb_agblocks, arch),
		INT_GET(sbp->sb_agcount, arch),
		INT_GET(sbp->sb_rbmblocks, arch));
	kdb_printf("logblocks 0x%x versionnum 0x%x sectsize 0x%x inodesize 0x%x\n",
		INT_GET(sbp->sb_logblocks, arch),
		INT_GET(sbp->sb_versionnum, arch),
		INT_GET(sbp->sb_sectsize, arch),
		INT_GET(sbp->sb_inodesize, arch));
	kdb_printf("inopblock 0x%x blocklog 0x%x sectlog 0x%x inodelog 0x%x\n",
		INT_GET(sbp->sb_inopblock, arch),
		INT_GET(sbp->sb_blocklog, arch),
		INT_GET(sbp->sb_sectlog, arch),
		INT_GET(sbp->sb_inodelog, arch));
	kdb_printf("inopblog %d agblklog %d rextslog %d inprogress %d imax_pct %d\n",
		INT_GET(sbp->sb_inopblog, arch),
		INT_GET(sbp->sb_agblklog, arch),
		INT_GET(sbp->sb_rextslog, arch),
		INT_GET(sbp->sb_inprogress, arch),
		INT_GET(sbp->sb_imax_pct, arch));
	kdb_printf("icount %Lx ifree %Lx fdblocks %Lx frextents %Lx\n",
		INT_GET(sbp->sb_icount, arch),
		INT_GET(sbp->sb_ifree, arch),
		INT_GET(sbp->sb_fdblocks, arch),
		INT_GET(sbp->sb_frextents, arch));
	kdb_printf("uquotino %s ", xfs_fmtino(INT_GET(sbp->sb_uquotino, arch), NULL));
	kdb_printf("gquotino %s ", xfs_fmtino(INT_GET(sbp->sb_gquotino, arch), NULL));
	kdb_printf("qflags 0x%x flags 0x%x shared_vn %d inoaligmt %d\n",
		INT_GET(sbp->sb_qflags, arch), INT_GET(sbp->sb_flags, arch), INT_GET(sbp->sb_shared_vn, arch),
		INT_GET(sbp->sb_inoalignmt, arch));
	kdb_printf("unit %d width %d dirblklog %d\n",
		INT_GET(sbp->sb_unit, arch), INT_GET(sbp->sb_width, arch), INT_GET(sbp->sb_dirblklog, arch));
	kdb_printf("log sunit %d\n", INT_GET(sbp->sb_logsunit, arch));
}


/*
 * Print out an XFS transaction structure.  Print summaries for
 * each of the items.
 */
static void
xfsidbg_xtp(xfs_trans_t *tp)
{
	xfs_log_item_chunk_t	*licp;
	xfs_log_item_desc_t	*lidp;
	xfs_log_busy_chunk_t	*lbcp;
	int			i;
	int			chunk;
	static char *xtp_flags[] = {
		"dirty",	/* 0x1 */
		"sb_dirty",	/* 0x2 */
		"perm_log_res",	/* 0x4 */
		"sync",         /* 0x08 */
		"dq_dirty",     /* 0x10 */
		0
		};
	static char *lid_flags[] = {
		"dirty",	/* 0x1 */
		"pinned",	/* 0x2 */
		"sync unlock",	/* 0x4 */
		"buf stale",	/* 0x8 */
		0
		};

	kdb_printf("tp 0x%p type ", tp);
	switch (tp->t_type) {
	case XFS_TRANS_SETATTR_NOT_SIZE: kdb_printf("SETATTR_NOT_SIZE");	break;
	case XFS_TRANS_SETATTR_SIZE:	kdb_printf("SETATTR_SIZE");	break;
	case XFS_TRANS_INACTIVE:	kdb_printf("INACTIVE");		break;
	case XFS_TRANS_CREATE:		kdb_printf("CREATE");		break;
	case XFS_TRANS_CREATE_TRUNC:	kdb_printf("CREATE_TRUNC");	break;
	case XFS_TRANS_TRUNCATE_FILE:	kdb_printf("TRUNCATE_FILE");	break;
	case XFS_TRANS_REMOVE:		kdb_printf("REMOVE");		break;
	case XFS_TRANS_LINK:		kdb_printf("LINK");		break;
	case XFS_TRANS_RENAME:		kdb_printf("RENAME");		break;
	case XFS_TRANS_MKDIR:		kdb_printf("MKDIR");		break;
	case XFS_TRANS_RMDIR:		kdb_printf("RMDIR");		break;
	case XFS_TRANS_SYMLINK:		kdb_printf("SYMLINK");		break;
	case XFS_TRANS_SET_DMATTRS:	kdb_printf("SET_DMATTRS");		break;
	case XFS_TRANS_GROWFS:		kdb_printf("GROWFS");		break;
	case XFS_TRANS_STRAT_WRITE:	kdb_printf("STRAT_WRITE");		break;
	case XFS_TRANS_DIOSTRAT:	kdb_printf("DIOSTRAT");		break;
	case XFS_TRANS_WRITE_SYNC:	kdb_printf("WRITE_SYNC");		break;
	case XFS_TRANS_WRITEID:		kdb_printf("WRITEID");		break;
	case XFS_TRANS_ADDAFORK:	kdb_printf("ADDAFORK");		break;
	case XFS_TRANS_ATTRINVAL:	kdb_printf("ATTRINVAL");		break;
	case XFS_TRANS_ATRUNCATE:	kdb_printf("ATRUNCATE");		break;
	case XFS_TRANS_ATTR_SET:	kdb_printf("ATTR_SET");		break;
	case XFS_TRANS_ATTR_RM:		kdb_printf("ATTR_RM");		break;
	case XFS_TRANS_ATTR_FLAG:	kdb_printf("ATTR_FLAG");		break;
	case XFS_TRANS_CLEAR_AGI_BUCKET:  kdb_printf("CLEAR_AGI_BUCKET");	break;
	case XFS_TRANS_QM_SBCHANGE:	kdb_printf("QM_SBCHANGE");	break;
	case XFS_TRANS_QM_QUOTAOFF:	kdb_printf("QM_QUOTAOFF");	break;
	case XFS_TRANS_QM_DQALLOC:	kdb_printf("QM_DQALLOC");		break;
	case XFS_TRANS_QM_SETQLIM:	kdb_printf("QM_SETQLIM");		break;
	case XFS_TRANS_QM_DQCLUSTER:	kdb_printf("QM_DQCLUSTER");	break;
	case XFS_TRANS_QM_QINOCREATE:	kdb_printf("QM_QINOCREATE");	break;
	case XFS_TRANS_QM_QUOTAOFF_END:	kdb_printf("QM_QOFF_END");		break;
	case XFS_TRANS_SB_UNIT:		kdb_printf("SB_UNIT");		break;
	case XFS_TRANS_FSYNC_TS:	kdb_printf("FSYNC_TS");		break;
	case XFS_TRANS_GROWFSRT_ALLOC:	kdb_printf("GROWFSRT_ALLOC");	break;
	case XFS_TRANS_GROWFSRT_ZERO:	kdb_printf("GROWFSRT_ZERO");	break;
	case XFS_TRANS_GROWFSRT_FREE:	kdb_printf("GROWFSRT_FREE");	break;

	default:			kdb_printf("0x%x", tp->t_type);	break;
	}
	kdb_printf(" mount 0x%p\n", tp->t_mountp);
	kdb_printf("flags ");
	printflags(tp->t_flags, xtp_flags,"xtp");
	kdb_printf("\n");
	kdb_printf("callback 0x%p forw 0x%p back 0x%p\n",
		&tp->t_logcb, tp->t_forw, tp->t_back);
	kdb_printf("log res %d block res %d block res used %d\n",
		tp->t_log_res, tp->t_blk_res, tp->t_blk_res_used);
	kdb_printf("rt res %d rt res used %d\n", tp->t_rtx_res,
		tp->t_rtx_res_used);
	kdb_printf("ticket 0x%lx lsn %s commit_lsn %s\n",
		(unsigned long) tp->t_ticket,
		xfs_fmtlsn(&tp->t_lsn),
		xfs_fmtlsn(&tp->t_commit_lsn));
	kdb_printf("callback 0x%p callarg 0x%p\n",
		tp->t_callback, tp->t_callarg);
	kdb_printf("icount delta %ld ifree delta %ld\n",
		tp->t_icount_delta, tp->t_ifree_delta);
	kdb_printf("blocks delta %ld res blocks delta %ld\n",
		tp->t_fdblocks_delta, tp->t_res_fdblocks_delta);
	kdb_printf("rt delta %ld res rt delta %ld\n",
		tp->t_frextents_delta, tp->t_res_frextents_delta);
	kdb_printf("ag freeblks delta %ld ag flist delta %ld ag btree delta %ld\n",
		tp->t_ag_freeblks_delta, tp->t_ag_flist_delta,
		tp->t_ag_btree_delta);
	kdb_printf("dblocks delta %ld agcount delta %ld imaxpct delta %ld\n",
		tp->t_dblocks_delta, tp->t_agcount_delta, tp->t_imaxpct_delta);
	kdb_printf("rextsize delta %ld rbmblocks delta %ld\n",
		tp->t_rextsize_delta, tp->t_rbmblocks_delta);
	kdb_printf("rblocks delta %ld rextents delta %ld rextslog delta %ld\n",
		tp->t_rblocks_delta, tp->t_rextents_delta,
		tp->t_rextslog_delta);
	kdb_printf("dqinfo 0x%p\n", tp->t_dqinfo);
	kdb_printf("log items:\n");
	licp = &tp->t_items;
	chunk = 0;
	while (licp != NULL) {
		if (XFS_LIC_ARE_ALL_FREE(licp)) {
			licp = licp->lic_next;
			chunk++;
			continue;
		}
		for (i = 0; i < licp->lic_unused; i++) {
			if (XFS_LIC_ISFREE(licp, i)) {
				continue;
			}

			lidp = XFS_LIC_SLOT(licp, i);
			kdb_printf("\n");
			kdb_printf("chunk %d index %d item 0x%p size %d\n",
				chunk, i, lidp->lid_item, lidp->lid_size);
			kdb_printf("flags ");
			printflags(lidp->lid_flags, lid_flags,"lic");
			kdb_printf("\n");
			xfsidbg_xlogitem(lidp->lid_item);
		}
		chunk++;
		licp = licp->lic_next;
	}

	kdb_printf("log busy free %d, list:\n", tp->t_busy_free);
	lbcp = &tp->t_busy;
	chunk = 0;
	while (lbcp != NULL) {
		kdb_printf("Chunk %d at 0x%p next 0x%p free 0x%08x unused %d\n",
			chunk, lbcp, lbcp->lbc_next, lbcp->lbc_free,
			lbcp->lbc_unused);
		for (i = 0; i < XFS_LBC_NUM_SLOTS; i++) {
			kdb_printf("  %02d: ag %d idx %d\n",
				i,
				lbcp->lbc_busy[i].lbc_ag,
				lbcp->lbc_busy[i].lbc_idx);
		}
		lbcp = lbcp->lbc_next;
	}
}

static void
xfsidbg_xtrans_res(
	xfs_mount_t	*mp)
{
	xfs_trans_reservations_t	*xtrp;

	xtrp = &mp->m_reservations;
	kdb_printf("write: %d\ttruncate: %d\trename: %d\n",
		xtrp->tr_write, xtrp->tr_itruncate, xtrp->tr_rename);
	kdb_printf("link: %d\tremove: %d\tsymlink: %d\n",
		xtrp->tr_link, xtrp->tr_remove, xtrp->tr_symlink);
	kdb_printf("create: %d\tmkdir: %d\tifree: %d\n",
		xtrp->tr_create, xtrp->tr_mkdir, xtrp->tr_ifree);
	kdb_printf("ichange: %d\tgrowdata: %d\tswrite: %d\n",
		xtrp->tr_ichange, xtrp->tr_growdata, xtrp->tr_swrite);
	kdb_printf("addafork: %d\twriteid: %d\tattrinval: %d\n",
		xtrp->tr_addafork, xtrp->tr_writeid, xtrp->tr_attrinval);
	kdb_printf("attrset: %d\tattrrm: %d\tclearagi: %d\n",
		xtrp->tr_attrset, xtrp->tr_attrrm, xtrp->tr_clearagi);
	kdb_printf("growrtalloc: %d\tgrowrtzero: %d\tgrowrtfree: %d\n",
		xtrp->tr_growrtalloc, xtrp->tr_growrtzero, xtrp->tr_growrtfree);
}

module_init(xfsidbg_init)
module_exit(xfsidbg_exit)<|MERGE_RESOLUTION|>--- conflicted
+++ resolved
@@ -3739,15 +3739,9 @@
 		kdb_printf(" %d:0x%p", i, dabuf->bps[i]);
 	kdb_printf("\n");
 #ifdef XFS_DABUF_DEBUG
-<<<<<<< HEAD
-	kdb_printf(" ra 0x%x prev 0x%x next 0x%x dev %u:%u blkno 0x%x\n",
-		dabuf->ra, dabuf->prev, dabuf->next,
-		MAJOR(dabuf->dev), MINOR(dabuf->dev), dabuf->blkno);
-=======
 	kdb_printf(" ra 0x%x prev 0x%x next 0x%x dev %s blkno 0x%x\n",
 		dabuf->ra, dabuf->prev, dabuf->next,
 		XFS_BUFTARG_NAME(dabuf->dev), dabuf->blkno);
->>>>>>> c9a94a3d
 #endif
 }
 
@@ -4275,14 +4269,8 @@
 			xfsidbg_get_cstate(log->l_covered_state));
 	kdb_printf("flags: ");
 	printflags(log->l_flags, t_flags,"log");
-<<<<<<< HEAD
-	kdb_printf("  dev: %u:%u logBBstart: %lld logsize: %d logBBsize: %d\n",
-		MAJOR(log->l_dev), MINOR(log->l_dev),
-		(long long) log->l_logBBstart,
-=======
 	kdb_printf("  dev: %s logBBstart: %lld logsize: %d logBBsize: %d\n",
 		XFS_BUFTARG_NAME(log->l_targ), (long long) log->l_logBBstart,
->>>>>>> c9a94a3d
 		log->l_logsize,log->l_logBBsize);
 	kdb_printf("curr_cycle: %d  prev_cycle: %d  curr_block: %d  prev_block: %d\n",
 	     log->l_curr_cycle, log->l_prev_cycle, log->l_curr_block,
@@ -4657,16 +4645,6 @@
 		XFS_MTOVFS(mp), mp->m_tid, &mp->m_ail_lock, &mp->m_ail);
 	kdb_printf("ail_gen 0x%x &sb 0x%p\n",
 		mp->m_ail_gen, &mp->m_sb);
-<<<<<<< HEAD
-	kdb_printf("sb_lock 0x%p sb_bp 0x%p dev %u:%u logdev %u:%u rtdev %u:%u\n",
-		&mp->m_sb_lock, mp->m_sb_bp,
-		mp->m_ddev_targp ? MAJOR(mp->m_ddev_targp->pbr_dev) : 0,
-		mp->m_ddev_targp ? MINOR(mp->m_ddev_targp->pbr_dev) : 0,
-		mp->m_logdev_targp ? MAJOR(mp->m_logdev_targp->pbr_dev) : 0,
-		mp->m_logdev_targp ? MINOR(mp->m_logdev_targp->pbr_dev) : 0,
-		mp->m_rtdev_targp ? MAJOR(mp->m_rtdev_targp->pbr_dev) : 0,
-		mp->m_rtdev_targp ? MINOR(mp->m_rtdev_targp->pbr_dev) : 0);
-=======
 	kdb_printf("sb_lock 0x%p sb_bp 0x%p dev %s logdev %s rtdev %s\n",
 		&mp->m_sb_lock, mp->m_sb_bp,
 		mp->m_ddev_targp ?
@@ -4675,7 +4653,6 @@
 			XFS_BUFTARG_NAME(mp->m_logdev_targp) : "none",
 		mp->m_rtdev_targp ?
 			XFS_BUFTARG_NAME(mp->m_rtdev_targp) : "none");
->>>>>>> c9a94a3d
 	kdb_printf("bsize %d agfrotor %d agirotor %d ihash 0x%p ihsize %d\n",
 		mp->m_bsize, mp->m_agfrotor, mp->m_agirotor,
 		mp->m_ihash, mp->m_ihsize);
@@ -4846,14 +4823,8 @@
 		ip->i_mnext,
 		ip->i_mprev,
 		XFS_ITOV_NULL(ip));
-<<<<<<< HEAD
-	kdb_printf("dev %u:%u ino %s\n",
-		MAJOR(ip->i_mount->m_dev),
-		MINOR(ip->i_mount->m_dev),
-=======
 	kdb_printf("dev %s ino %s\n",
 		XFS_BUFTARG_NAME(ip->i_mount->m_ddev_targp),
->>>>>>> c9a94a3d
 		xfs_fmtino(ip->i_ino, ip->i_mount));
 	kdb_printf("blkno 0x%llx len 0x%x boffset 0x%x\n",
 		(long long) ip->i_blkno,
