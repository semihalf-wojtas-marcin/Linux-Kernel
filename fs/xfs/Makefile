#
# Copyright (c) 2000-2005 Silicon Graphics, Inc.
# All Rights Reserved.
#
# This program is free software; you can redistribute it and/or
# modify it under the terms of the GNU General Public License as
# published by the Free Software Foundation.
#
# This program is distributed in the hope that it would be useful,
# but WITHOUT ANY WARRANTY; without even the implied warranty of
# MERCHANTABILITY or FITNESS FOR A PARTICULAR PURPOSE.  See the
# GNU General Public License for more details.
#
# You should have received a copy of the GNU General Public License
# along with this program; if not, write the Free Software Foundation,
# Inc.,  51 Franklin St, Fifth Floor, Boston, MA  02110-1301  USA
#

EXTRA_CFLAGS +=	 -I$(src) -I$(src)/linux-2.6 -funsigned-char

XFS_LINUX := linux-2.6

ifeq ($(CONFIG_XFS_DEBUG),y)
	EXTRA_CFLAGS += -g
endif

obj-$(CONFIG_XFS_FS)		+= xfs.o

xfs-$(CONFIG_XFS_QUOTA)		+= $(addprefix quota/, \
				   xfs_dquot.o \
				   xfs_dquot_item.o \
				   xfs_trans_dquot.o \
				   xfs_qm_syscalls.o \
				   xfs_qm_bhv.o \
				   xfs_qm.o)

ifeq ($(CONFIG_XFS_QUOTA),y)
xfs-$(CONFIG_PROC_FS)		+= quota/xfs_qm_stats.o
endif

obj-$(CONFIG_XFS_DMAPI)         += dmapi/

xfs-$(CONFIG_XFS_RT)		+= xfs_rtalloc.o
xfs-$(CONFIG_XFS_POSIX_ACL)	+= xfs_acl.o
xfs-$(CONFIG_PROC_FS)		+= $(XFS_LINUX)/xfs_stats.o
xfs-$(CONFIG_SYSCTL)		+= $(XFS_LINUX)/xfs_sysctl.o
xfs-$(CONFIG_COMPAT)		+= $(XFS_LINUX)/xfs_ioctl32.o


xfs-y				+= xfs_alloc.o \
				   xfs_alloc_btree.o \
				   xfs_attr.o \
				   xfs_attr_leaf.o \
				   xfs_bit.o \
				   xfs_bmap.o \
				   xfs_bmap_btree.o \
				   xfs_btree.o \
				   xfs_buf_item.o \
				   xfs_da_btree.o \
				   xfs_dir2.o \
				   xfs_dir2_block.o \
				   xfs_dir2_data.o \
				   xfs_dir2_leaf.o \
				   xfs_dir2_node.o \
				   xfs_dir2_sf.o \
				   xfs_error.o \
				   xfs_extfree_item.o \
				   xfs_filestream.o \
				   xfs_fsops.o \
				   xfs_ialloc.o \
				   xfs_ialloc_btree.o \
				   xfs_iget.o \
				   xfs_inode.o \
				   xfs_inode_item.o \
				   xfs_iomap.o \
				   xfs_itable.o \
				   xfs_dfrag.o \
				   xfs_log.o \
				   xfs_log_recover.o \
				   xfs_mount.o \
				   xfs_mru_cache.o \
				   xfs_rename.o \
				   xfs_trans.o \
				   xfs_trans_ail.o \
				   xfs_trans_buf.o \
				   xfs_trans_extfree.o \
				   xfs_trans_inode.o \
				   xfs_trans_item.o \
				   xfs_utils.o \
				   xfs_vnodeops.o \
				   xfs_rw.o \
				   xfs_dmops.o \
				   xfs_qmops.o

xfs-$(CONFIG_XFS_TRACE)		+= xfs_btree_trace.o \
				   xfs_dir2_trace.o

# Objects in linux/
xfs-y				+= $(addprefix $(XFS_LINUX)/, \
				   kmem.o \
				   xfs_aops.o \
				   xfs_buf.o \
				   xfs_export.o \
				   xfs_file.o \
				   xfs_fs_subr.o \
				   xfs_globals.o \
				   xfs_ioctl.o \
				   xfs_iops.o \
				   xfs_lrw.o \
				   xfs_super.o \
<<<<<<< HEAD
				   xfs_vnode.o \
				   xfs_xattr.o \
				   xfs_ksyms.o)
=======
				   xfs_sync.o \
				   xfs_xattr.o)
>>>>>>> 18e352e4

# Objects in support/
xfs-y				+= $(addprefix support/, \
				   debug.o \
				   uuid.o)

xfs-$(CONFIG_XFS_TRACE)		+= support/ktrace.o
<|MERGE_RESOLUTION|>--- conflicted
+++ resolved
@@ -108,14 +108,9 @@
 				   xfs_iops.o \
 				   xfs_lrw.o \
 				   xfs_super.o \
-<<<<<<< HEAD
-				   xfs_vnode.o \
+				   xfs_sync.o \
 				   xfs_xattr.o \
 				   xfs_ksyms.o)
-=======
-				   xfs_sync.o \
-				   xfs_xattr.o)
->>>>>>> 18e352e4
 
 # Objects in support/
 xfs-y				+= $(addprefix support/, \
