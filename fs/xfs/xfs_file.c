/*
 * Copyright (c) 2000-2005 Silicon Graphics, Inc.
 * All Rights Reserved.
 *
 * This program is free software; you can redistribute it and/or
 * modify it under the terms of the GNU General Public License as
 * published by the Free Software Foundation.
 *
 * This program is distributed in the hope that it would be useful,
 * but WITHOUT ANY WARRANTY; without even the implied warranty of
 * MERCHANTABILITY or FITNESS FOR A PARTICULAR PURPOSE.  See the
 * GNU General Public License for more details.
 *
 * You should have received a copy of the GNU General Public License
 * along with this program; if not, write the Free Software Foundation,
 * Inc.,  51 Franklin St, Fifth Floor, Boston, MA  02110-1301  USA
 */
#include "xfs.h"
#include "xfs_fs.h"
#include "xfs_shared.h"
#include "xfs_format.h"
#include "xfs_log_format.h"
#include "xfs_trans_resv.h"
#include "xfs_mount.h"
#include "xfs_da_format.h"
#include "xfs_da_btree.h"
#include "xfs_inode.h"
#include "xfs_trans.h"
#include "xfs_inode_item.h"
#include "xfs_bmap.h"
#include "xfs_bmap_util.h"
#include "xfs_error.h"
#include "xfs_dir2.h"
#include "xfs_dir2_priv.h"
#include "xfs_ioctl.h"
#include "xfs_trace.h"
#include "xfs_log.h"
#include "xfs_icache.h"
#include "xfs_pnfs.h"
#include "xfs_dmapi.h"

#include <linux/dcache.h>
#include <linux/falloc.h>
#include <linux/pagevec.h>
#include <linux/backing-dev.h>

static const struct vm_operations_struct xfs_file_vm_ops;
#ifdef HAVE_DMAPI
static struct vm_operations_struct xfs_dmapi_file_vm_ops;
#endif

/*
 * Locking primitives for read and write IO paths to ensure we consistently use
 * and order the inode->i_mutex, ip->i_lock and ip->i_iolock.
 */
static inline void
xfs_rw_ilock(
	struct xfs_inode	*ip,
	int			type)
{
	if (type & XFS_IOLOCK_EXCL)
		mutex_lock(&VFS_I(ip)->i_mutex);
	xfs_ilock(ip, type);
}

static inline void
xfs_rw_iunlock(
	struct xfs_inode	*ip,
	int			type)
{
	xfs_iunlock(ip, type);
	if (type & XFS_IOLOCK_EXCL)
		mutex_unlock(&VFS_I(ip)->i_mutex);
}

static inline void
xfs_rw_ilock_demote(
	struct xfs_inode	*ip,
	int			type)
{
	xfs_ilock_demote(ip, type);
	if (type & XFS_IOLOCK_EXCL)
		mutex_unlock(&VFS_I(ip)->i_mutex);
}

/*
 * xfs_iozero clears the specified range supplied via the page cache (except in
 * the DAX case). Writes through the page cache will allocate blocks over holes,
 * though the callers usually map the holes first and avoid them. If a block is
 * not completely zeroed, then it will be read from disk before being partially
 * zeroed.
 *
 * In the DAX case, we can just directly write to the underlying pages. This
 * will not allocate blocks, but will avoid holes and unwritten extents and so
 * not do unnecessary work.
 */
int
xfs_iozero(
	struct xfs_inode	*ip,	/* inode			*/
	loff_t			pos,	/* offset in file		*/
	size_t			count)	/* size of data to zero		*/
{
	struct page		*page;
	struct address_space	*mapping;
	int			status = 0;


	mapping = VFS_I(ip)->i_mapping;
	do {
		unsigned offset, bytes;
		void *fsdata;

		offset = (pos & (PAGE_CACHE_SIZE -1)); /* Within page */
		bytes = PAGE_CACHE_SIZE - offset;
		if (bytes > count)
			bytes = count;

		if (IS_DAX(VFS_I(ip))) {
			status = dax_zero_page_range(VFS_I(ip), pos, bytes,
						     xfs_get_blocks_direct);
			if (status)
				break;
		} else {
			status = pagecache_write_begin(NULL, mapping, pos, bytes,
						AOP_FLAG_UNINTERRUPTIBLE,
						&page, &fsdata);
			if (status)
				break;

			zero_user(page, offset, bytes);

			status = pagecache_write_end(NULL, mapping, pos, bytes,
						bytes, page, fsdata);
			WARN_ON(status <= 0); /* can't return less than zero! */
			status = 0;
		}
		pos += bytes;
		count -= bytes;
	} while (count);

	return status;
}

int
xfs_update_prealloc_flags(
	struct xfs_inode	*ip,
	enum xfs_prealloc_flags	flags)
{
	struct xfs_trans	*tp;
	int			error;

	tp = xfs_trans_alloc(ip->i_mount, XFS_TRANS_WRITEID);
	error = xfs_trans_reserve(tp, &M_RES(ip->i_mount)->tr_writeid, 0, 0);
	if (error) {
		xfs_trans_cancel(tp);
		return error;
	}

	xfs_ilock(ip, XFS_ILOCK_EXCL);
	xfs_trans_ijoin(tp, ip, XFS_ILOCK_EXCL);

	if (!(flags & XFS_PREALLOC_INVISIBLE)) {
		ip->i_d.di_mode &= ~S_ISUID;
		if (ip->i_d.di_mode & S_IXGRP)
			ip->i_d.di_mode &= ~S_ISGID;
		xfs_trans_ichgtime(tp, ip, XFS_ICHGTIME_MOD | XFS_ICHGTIME_CHG);
	}

	if (flags & XFS_PREALLOC_SET)
		ip->i_d.di_flags |= XFS_DIFLAG_PREALLOC;
	if (flags & XFS_PREALLOC_CLEAR)
		ip->i_d.di_flags &= ~XFS_DIFLAG_PREALLOC;

	xfs_trans_log_inode(tp, ip, XFS_ILOG_CORE);
	if (flags & XFS_PREALLOC_SYNC)
		xfs_trans_set_sync(tp);
	return xfs_trans_commit(tp);
}

/*
 * Fsync operations on directories are much simpler than on regular files,
 * as there is no file data to flush, and thus also no need for explicit
 * cache flush operations, and there are no non-transaction metadata updates
 * on directories either.
 */
STATIC int
xfs_dir_fsync(
	struct file		*file,
	loff_t			start,
	loff_t			end,
	int			datasync)
{
	struct xfs_inode	*ip = XFS_I(file->f_mapping->host);
	struct xfs_mount	*mp = ip->i_mount;
	xfs_lsn_t		lsn = 0;

	trace_xfs_dir_fsync(ip);

	xfs_ilock(ip, XFS_ILOCK_SHARED);
	if (xfs_ipincount(ip))
		lsn = ip->i_itemp->ili_last_lsn;
	xfs_iunlock(ip, XFS_ILOCK_SHARED);

	if (!lsn)
		return 0;
	return _xfs_log_force_lsn(mp, lsn, XFS_LOG_SYNC, NULL);
}

STATIC int
__xfs_fsync(
	struct inode		*inode,
	loff_t			start,
	loff_t			end,
	int			datasync)
{
	struct xfs_inode	*ip = XFS_I(inode);
	struct xfs_mount	*mp = ip->i_mount;
	int			error = 0;
	int			log_flushed = 0;
	xfs_lsn_t		lsn = 0;

	trace_xfs_file_fsync(ip);

	error = filemap_write_and_wait_range(inode->i_mapping, start, end);
	if (error)
		return error;

	if (XFS_FORCED_SHUTDOWN(mp))
		return -EIO;

	xfs_iflags_clear(ip, XFS_ITRUNCATED);

	if (mp->m_flags & XFS_MOUNT_BARRIER) {
		/*
		 * If we have an RT and/or log subvolume we need to make sure
		 * to flush the write cache the device used for file data
		 * first.  This is to ensure newly written file data make
		 * it to disk before logging the new inode size in case of
		 * an extending write.
		 */
		if (XFS_IS_REALTIME_INODE(ip))
			xfs_blkdev_issue_flush(mp->m_rtdev_targp);
		else if (mp->m_logdev_targp != mp->m_ddev_targp)
			xfs_blkdev_issue_flush(mp->m_ddev_targp);
	}

	/*
	 * All metadata updates are logged, which means that we just have to
	 * flush the log up to the latest LSN that touched the inode. If we have
	 * concurrent fsync/fdatasync() calls, we need them to all block on the
	 * log force before we clear the ili_fsync_fields field. This ensures
	 * that we don't get a racing sync operation that does not wait for the
	 * metadata to hit the journal before returning. If we race with
	 * clearing the ili_fsync_fields, then all that will happen is the log
	 * force will do nothing as the lsn will already be on disk. We can't
	 * race with setting ili_fsync_fields because that is done under
	 * XFS_ILOCK_EXCL, and that can't happen because we hold the lock shared
	 * until after the ili_fsync_fields is cleared.
	 */
	xfs_ilock(ip, XFS_ILOCK_SHARED);
	if (xfs_ipincount(ip)) {
		if (!datasync ||
		    (ip->i_itemp->ili_fsync_fields & ~XFS_ILOG_TIMESTAMP))
			lsn = ip->i_itemp->ili_last_lsn;
	}

	if (lsn) {
		error = _xfs_log_force_lsn(mp, lsn, XFS_LOG_SYNC, &log_flushed);
		ip->i_itemp->ili_fsync_fields = 0;
	}
	xfs_iunlock(ip, XFS_ILOCK_SHARED);

	/*
	 * If we only have a single device, and the log force about was
	 * a no-op we might have to flush the data device cache here.
	 * This can only happen for fdatasync/O_DSYNC if we were overwriting
	 * an already allocated file and thus do not have any metadata to
	 * commit.
	 */
	if ((mp->m_flags & XFS_MOUNT_BARRIER) &&
	    mp->m_logdev_targp == mp->m_ddev_targp &&
	    !XFS_IS_REALTIME_INODE(ip) &&
	    !log_flushed)
		xfs_blkdev_issue_flush(mp->m_ddev_targp);

	return error;
}

STATIC int
xfs_file_fsync(
	struct file		*file,
	loff_t			start,
	loff_t			end,
	int			datasync)
{
	return __xfs_fsync(file->f_mapping->host, start, end, datasync);
}

int
xfs_fsync(struct xfs_inode *ip, int datasync)
{
	return __xfs_fsync(VFS_I(ip), 0, LLONG_MAX, datasync);
}

STATIC ssize_t
xfs_file_read_iter(
	struct kiocb		*iocb,
	struct iov_iter		*to)
{
	struct file		*file = iocb->ki_filp;
	struct address_space	*mapping = file->f_mapping;
	struct inode		*inode = file->f_mapping->host;
	struct xfs_inode	*ip = XFS_I(inode);
	struct xfs_mount	*mp = ip->i_mount;
	size_t			size = iov_iter_count(to);
	ssize_t			ret = 0;
	int			ioflags = 0;
	xfs_fsize_t		n;
	loff_t			pos = iocb->ki_pos;
	loff_t			end = pos + size - 1;

	XFS_STATS_INC(mp, xs_read_calls);

	if (unlikely(iocb->ki_flags & IOCB_DIRECT))
		ioflags |= XFS_IO_ISDIRECT;
	if (file->f_mode & FMODE_NOCMTIME)
		ioflags |= XFS_IO_INVIS;

	if ((ioflags & XFS_IO_ISDIRECT) && !IS_DAX(inode)) {
		xfs_buftarg_t	*target =
			XFS_IS_REALTIME_INODE(ip) ?
				mp->m_rtdev_targp : mp->m_ddev_targp;
		/* DIO must be aligned to device logical sector size */
		if ((pos | size) & target->bt_logical_sectormask) {
			if (pos == i_size_read(inode))
				return 0;
			return -EINVAL;
		}
	}

	n = mp->m_super->s_maxbytes - pos;
	if (n <= 0 || size == 0)
		return 0;

	if (n < size)
		size = n;

	if (XFS_FORCED_SHUTDOWN(mp))
		return -EIO;

	xfs_rw_ilock(ip, XFS_IOLOCK_SHARED);

	if (DM_EVENT_ENABLED(ip, DM_EVENT_READ) && !(ioflags & XFS_IO_INVIS)) {
		int dmflags = FILP_DELAY_FLAG(file);
		int iolock = XFS_IOLOCK_SHARED;

		/*
		 * no need to set DM_FLAGS_IMUX. xfs_rw_ilock() will not
		 * enable the inode mutex for a XFS_IOLOCK_SHARED lock type
		 */

		ret = XFS_SEND_DATA(mp, DM_EVENT_READ, ip, iocb->ki_pos, size,
				     dmflags, &iolock);
		if (ret) {
			xfs_rw_iunlock(ip, XFS_IOLOCK_SHARED);
			return ret;
		}
	}

	if ((ioflags & XFS_IO_ISDIRECT) && inode->i_mapping->nrpages) {
		ret = filemap_write_and_wait_range(mapping, iocb->ki_pos, end);
		if (ret)
			goto out_unlock;

		/*
		 * Invalidate whole pages. This can return an error if we fail
		 * to invalidate a page, but this should never happen on XFS.
		 * Warn if it does fail.
		 */
		ret = invalidate_inode_pages2_range(mapping,
				iocb->ki_pos >> PAGE_SHIFT, end >> PAGE_SHIFT);
		WARN_ON_ONCE(ret);
		ret = 0;
	}

	trace_xfs_file_read(ip, size, pos, ioflags);

	ret = generic_file_read_iter(iocb, to);
	if (ret > 0)
		XFS_STATS_ADD(mp, xs_read_bytes, ret);

out_unlock:
	xfs_rw_iunlock(ip, XFS_IOLOCK_SHARED);
	return ret;
}

STATIC ssize_t
xfs_file_splice_read(
	struct file		*infilp,
	loff_t			*ppos,
	struct pipe_inode_info	*pipe,
	size_t			count,
	unsigned int		flags)
{
	struct xfs_inode	*ip = XFS_I(infilp->f_mapping->host);
	int			ioflags = 0;
	ssize_t			ret;

	XFS_STATS_INC(ip->i_mount, xs_read_calls);

	if (infilp->f_mode & FMODE_NOCMTIME)
		ioflags |= XFS_IO_INVIS;

	if (XFS_FORCED_SHUTDOWN(ip->i_mount))
		return -EIO;

	xfs_rw_ilock(ip, XFS_IOLOCK_SHARED);

	if (DM_EVENT_ENABLED(ip, DM_EVENT_READ) && !(ioflags & XFS_IO_INVIS)) {
		struct xfs_mount	*mp = ip->i_mount;
		int iolock = XFS_IOLOCK_SHARED;
		int error;

		error = XFS_SEND_DATA(mp, DM_EVENT_READ, ip, *ppos, count,
					FILP_DELAY_FLAG(infilp), &iolock);
		if (error) {
			xfs_iunlock(ip, XFS_IOLOCK_SHARED);
			return error;
		}
	}

	trace_xfs_file_splice_read(ip, count, *ppos, ioflags);

	/* for dax, we need to avoid the page cache */
	if (IS_DAX(VFS_I(ip)))
		ret = default_file_splice_read(infilp, ppos, pipe, count, flags);
	else
		ret = generic_file_splice_read(infilp, ppos, pipe, count, flags);
	if (ret > 0)
		XFS_STATS_ADD(ip->i_mount, xs_read_bytes, ret);

	xfs_rw_iunlock(ip, XFS_IOLOCK_SHARED);
	return ret;
}

/*
 * This routine is called to handle zeroing any space in the last block of the
 * file that is beyond the EOF.  We do this since the size is being increased
 * without writing anything to that block and we don't want to read the
 * garbage on the disk.
 */
STATIC int				/* error (positive) */
xfs_zero_last_block(
	struct xfs_inode	*ip,
	xfs_fsize_t		offset,
	xfs_fsize_t		isize,
	bool			*did_zeroing)
{
	struct xfs_mount	*mp = ip->i_mount;
	xfs_fileoff_t		last_fsb = XFS_B_TO_FSBT(mp, isize);
	int			zero_offset = XFS_B_FSB_OFFSET(mp, isize);
	int			zero_len;
	int			nimaps = 1;
	int			error = 0;
	struct xfs_bmbt_irec	imap;

	xfs_ilock(ip, XFS_ILOCK_EXCL);
	error = xfs_bmapi_read(ip, last_fsb, 1, &imap, &nimaps, 0);
	xfs_iunlock(ip, XFS_ILOCK_EXCL);
	if (error)
		return error;

	ASSERT(nimaps > 0);

	/*
	 * If the block underlying isize is just a hole, then there
	 * is nothing to zero.
	 */
	if (imap.br_startblock == HOLESTARTBLOCK)
		return 0;

	zero_len = mp->m_sb.sb_blocksize - zero_offset;
	if (isize + zero_len > offset)
		zero_len = offset - isize;
	*did_zeroing = true;
	return xfs_iozero(ip, isize, zero_len);
}

/*
 * Zero any on disk space between the current EOF and the new, larger EOF.
 *
 * This handles the normal case of zeroing the remainder of the last block in
 * the file and the unusual case of zeroing blocks out beyond the size of the
 * file.  This second case only happens with fixed size extents and when the
 * system crashes before the inode size was updated but after blocks were
 * allocated.
 *
 * Expects the iolock to be held exclusive, and will take the ilock internally.
 */
int					/* error (positive) */
xfs_zero_eof(
	struct xfs_inode	*ip,
	xfs_off_t		offset,		/* starting I/O offset */
	xfs_fsize_t		isize,		/* current inode size */
	bool			*did_zeroing)
{
	struct xfs_mount	*mp = ip->i_mount;
	xfs_fileoff_t		start_zero_fsb;
	xfs_fileoff_t		end_zero_fsb;
	xfs_fileoff_t		zero_count_fsb;
	xfs_fileoff_t		last_fsb;
	xfs_fileoff_t		zero_off;
	xfs_fsize_t		zero_len;
	int			nimaps;
	int			error = 0;
	struct xfs_bmbt_irec	imap;

	ASSERT(xfs_isilocked(ip, XFS_IOLOCK_EXCL));
	ASSERT(offset > isize);

	trace_xfs_zero_eof(ip, isize, offset - isize);

	/*
	 * First handle zeroing the block on which isize resides.
	 *
	 * We only zero a part of that block so it is handled specially.
	 */
	if (XFS_B_FSB_OFFSET(mp, isize) != 0) {
		error = xfs_zero_last_block(ip, offset, isize, did_zeroing);
		if (error)
			return error;
	}

	/*
	 * Calculate the range between the new size and the old where blocks
	 * needing to be zeroed may exist.
	 *
	 * To get the block where the last byte in the file currently resides,
	 * we need to subtract one from the size and truncate back to a block
	 * boundary.  We subtract 1 in case the size is exactly on a block
	 * boundary.
	 */
	last_fsb = isize ? XFS_B_TO_FSBT(mp, isize - 1) : (xfs_fileoff_t)-1;
	start_zero_fsb = XFS_B_TO_FSB(mp, (xfs_ufsize_t)isize);
	end_zero_fsb = XFS_B_TO_FSBT(mp, offset - 1);
	ASSERT((xfs_sfiloff_t)last_fsb < (xfs_sfiloff_t)start_zero_fsb);
	if (last_fsb == end_zero_fsb) {
		/*
		 * The size was only incremented on its last block.
		 * We took care of that above, so just return.
		 */
		return 0;
	}

	ASSERT(start_zero_fsb <= end_zero_fsb);
	while (start_zero_fsb <= end_zero_fsb) {
		nimaps = 1;
		zero_count_fsb = end_zero_fsb - start_zero_fsb + 1;

		xfs_ilock(ip, XFS_ILOCK_EXCL);
		error = xfs_bmapi_read(ip, start_zero_fsb, zero_count_fsb,
					  &imap, &nimaps, 0);
		xfs_iunlock(ip, XFS_ILOCK_EXCL);
		if (error)
			return error;

		ASSERT(nimaps > 0);

		if (imap.br_state == XFS_EXT_UNWRITTEN ||
		    imap.br_startblock == HOLESTARTBLOCK) {
			start_zero_fsb = imap.br_startoff + imap.br_blockcount;
			ASSERT(start_zero_fsb <= (end_zero_fsb + 1));
			continue;
		}

		/*
		 * There are blocks we need to zero.
		 */
		zero_off = XFS_FSB_TO_B(mp, start_zero_fsb);
		zero_len = XFS_FSB_TO_B(mp, imap.br_blockcount);

		if ((zero_off + zero_len) > offset)
			zero_len = offset - zero_off;

		error = xfs_iozero(ip, zero_off, zero_len);
		if (error)
			return error;

		*did_zeroing = true;
		start_zero_fsb = imap.br_startoff + imap.br_blockcount;
		ASSERT(start_zero_fsb <= (end_zero_fsb + 1));
	}

	return 0;
}

/*
 * Common pre-write limit and setup checks.
 *
 * Called with the iolocked held either shared and exclusive according to
 * @iolock, and returns with it held.  Might upgrade the iolock to exclusive
 * if called for a direct write beyond i_size.
 */
STATIC ssize_t
xfs_file_aio_write_checks(
	struct kiocb		*iocb,
	struct iov_iter		*from,
	int			*iolock,
	int			*eventsent)
{
	struct file		*file = iocb->ki_filp;
	struct inode		*inode = file->f_mapping->host;
	struct xfs_inode	*ip = XFS_I(inode);
	ssize_t			error = 0;
	size_t			count = iov_iter_count(from);
	bool			drained_dio = false;

restart:
	error = generic_write_checks(iocb, from);
	if (error <= 0)
		return error;

	if ((DM_EVENT_ENABLED(ip, DM_EVENT_WRITE) &&
	    !(file->f_mode & FMODE_NOCMTIME) && !*eventsent)) {
		int	dmflags = FILP_DELAY_FLAG(file);

		if (*iolock & XFS_IOLOCK_EXCL)
			 dmflags |= DM_FLAGS_IMUX; /* dmapi disable mutex flg */

		error = XFS_SEND_DATA(ip->i_mount, DM_EVENT_WRITE, ip,
				       iocb->ki_pos, count, dmflags, iolock);
		if (error)
			return error;

	/* DMAPI NOSPACE will call this routine again. eventsent is retained
	 * to ensure that DM event is only sent once.
	 */
		*eventsent = 1;
		/*
		 * The iolock was dropped and reacquired in XFS_SEND_DATA
		 * so we have to recheck the size when appending.
		 * We will only "goto start;" once, since having sent the
		 * event prevents another call to XFS_SEND_DATA, which is
		 * what allows the size to change in the first place.
		 */
		if ((file->f_flags & O_APPEND) && iocb->ki_pos != XFS_ISIZE(ip))
			goto restart;
	}

	error = xfs_break_layouts(inode, iolock, true);
	if (error)
		return error;

	/* For changing security info in file_remove_privs() we need i_mutex */
	if (*iolock == XFS_IOLOCK_SHARED && !IS_NOSEC(inode)) {
		xfs_rw_iunlock(ip, *iolock);
		*iolock = XFS_IOLOCK_EXCL;
		xfs_rw_ilock(ip, *iolock);
		goto restart;
	}
	/*
	 * If the offset is beyond the size of the file, we need to zero any
	 * blocks that fall between the existing EOF and the start of this
	 * write.  If zeroing is needed and we are currently holding the
	 * iolock shared, we need to update it to exclusive which implies
	 * having to redo all checks before.
	 *
	 * We need to serialise against EOF updates that occur in IO
	 * completions here. We want to make sure that nobody is changing the
	 * size while we do this check until we have placed an IO barrier (i.e.
	 * hold the XFS_IOLOCK_EXCL) that prevents new IO from being dispatched.
	 * The spinlock effectively forms a memory barrier once we have the
	 * XFS_IOLOCK_EXCL so we are guaranteed to see the latest EOF value
	 * and hence be able to correctly determine if we need to run zeroing.
	 */
	spin_lock(&ip->i_flags_lock);
	if (iocb->ki_pos > i_size_read(inode)) {
		bool	zero = false;

		spin_unlock(&ip->i_flags_lock);
		if (!drained_dio) {
			if (*iolock == XFS_IOLOCK_SHARED) {
				xfs_rw_iunlock(ip, *iolock);
				*iolock = XFS_IOLOCK_EXCL;
				xfs_rw_ilock(ip, *iolock);
				iov_iter_reexpand(from, count);
			}
			/*
			 * We now have an IO submission barrier in place, but
			 * AIO can do EOF updates during IO completion and hence
			 * we now need to wait for all of them to drain. Non-AIO
			 * DIO will have drained before we are given the
			 * XFS_IOLOCK_EXCL, and so for most cases this wait is a
			 * no-op.
			 */
			inode_dio_wait(inode);
			drained_dio = true;
			goto restart;
		}
		error = xfs_zero_eof(ip, iocb->ki_pos, i_size_read(inode), &zero);
		if (error)
			return error;
	} else
		spin_unlock(&ip->i_flags_lock);

	/*
	 * Updating the timestamps will grab the ilock again from
	 * xfs_fs_dirty_inode, so we have to call it after dropping the
	 * lock above.  Eventually we should look into a way to avoid
	 * the pointless lock roundtrip.
	 */
	if (likely(!(file->f_mode & FMODE_NOCMTIME))) {
		error = file_update_time(file);
		if (error)
			return error;
	}

	/*
	 * If we're writing the file then make sure to clear the setuid and
	 * setgid bits if the process is not being run by root.  This keeps
	 * people from modifying setuid and setgid binaries.
	 */
	if (!IS_NOSEC(inode))
		return file_remove_privs(file);
	return 0;
}

/*
 * xfs_file_dio_aio_write - handle direct IO writes
 *
 * Lock the inode appropriately to prepare for and issue a direct IO write.
 * By separating it from the buffered write path we remove all the tricky to
 * follow locking changes and looping.
 *
 * If there are cached pages or we're extending the file, we need IOLOCK_EXCL
 * until we're sure the bytes at the new EOF have been zeroed and/or the cached
 * pages are flushed out.
 *
 * In most cases the direct IO writes will be done holding IOLOCK_SHARED
 * allowing them to be done in parallel with reads and other direct IO writes.
 * However, if the IO is not aligned to filesystem blocks, the direct IO layer
 * needs to do sub-block zeroing and that requires serialisation against other
 * direct IOs to the same block. In this case we need to serialise the
 * submission of the unaligned IOs so that we don't get racing block zeroing in
 * the dio layer.  To avoid the problem with aio, we also need to wait for
 * outstanding IOs to complete so that unwritten extent conversion is completed
 * before we try to map the overlapping block. This is currently implemented by
 * hitting it with a big hammer (i.e. inode_dio_wait()).
 *
 * Returns with locks held indicated by @iolock and errors indicated by
 * negative return values.
 */
STATIC ssize_t
xfs_file_dio_aio_write(
	struct kiocb		*iocb,
	struct iov_iter		*from,
	int			*eventsent)
{
	struct file		*file = iocb->ki_filp;
	struct address_space	*mapping = file->f_mapping;
	struct inode		*inode = mapping->host;
	struct xfs_inode	*ip = XFS_I(inode);
	struct xfs_mount	*mp = ip->i_mount;
	ssize_t			ret = 0;
	int			unaligned_io = 0;
	int			iolock;
	size_t			count = iov_iter_count(from);
	loff_t			end;
	struct iov_iter		data;
	struct xfs_buftarg	*target = XFS_IS_REALTIME_INODE(ip) ?
					mp->m_rtdev_targp : mp->m_ddev_targp;

	/* DIO must be aligned to device logical sector size */
	if (!IS_DAX(inode) &&
	    ((iocb->ki_pos | count) & target->bt_logical_sectormask))
		return -EINVAL;

<<<<<<< HEAD
	/* "unaligned" here means not aligned to a filesystem block */
	if ((iocb->ki_pos & mp->m_blockmask) ||
	    ((iocb->ki_pos + count) & mp->m_blockmask))
		unaligned_io = 1;

=======
>>>>>>> f3d730f6
	/*
	 * Don't take the exclusive iolock here unless the I/O is unaligned to
	 * the file system block size.  We don't need to consider the EOF
	 * extension case here because xfs_file_aio_write_checks() will relock
	 * the inode as necessary for EOF zeroing cases and fill out the new
	 * inode size as appropriate.
	 */
	if ((pos & mp->m_blockmask) ||
		((pos + count) & mp->m_blockmask)) {
		unaligned_io = 1;
		iolock = XFS_IOLOCK_EXCL;
	} else {
		iolock = XFS_IOLOCK_SHARED;
	}

	xfs_rw_ilock(ip, iolock);

	ret = xfs_file_aio_write_checks(iocb, from, &iolock, eventsent);
	if (ret)
		goto out;
	count = iov_iter_count(from);
	end = iocb->ki_pos + count - 1;

	if (mapping->nrpages) {
		ret = filemap_write_and_wait_range(mapping, iocb->ki_pos, end);
		if (ret)
			goto out;

		/*
		 * Invalidate whole pages. This can return an error if we fail
		 * to invalidate a page, but this should never happen on XFS.
		 * Warn if it does fail.
		 */
		ret = invalidate_inode_pages2_range(mapping,
				iocb->ki_pos >> PAGE_SHIFT, end >> PAGE_SHIFT);
		WARN_ON_ONCE(ret);
		ret = 0;
	}

	/*
	 * If we are doing unaligned IO, wait for all other IO to drain,
	 * otherwise demote the lock if we had to take the exclusive lock
	 * for other reasons in xfs_file_aio_write_checks.
	 */
	if (unaligned_io)
		inode_dio_wait(inode);
	else if (iolock == XFS_IOLOCK_EXCL) {
		xfs_rw_ilock_demote(ip, XFS_IOLOCK_EXCL);
		iolock = XFS_IOLOCK_SHARED;
	}

	trace_xfs_file_direct_write(ip, count, iocb->ki_pos, 0);

	data = *from;
	ret = mapping->a_ops->direct_IO(iocb, &data);

	/* see generic_file_direct_write() for why this is necessary */
	if (mapping->nrpages) {
		invalidate_inode_pages2_range(mapping,
					      iocb->ki_pos >> PAGE_CACHE_SHIFT,
					      end >> PAGE_CACHE_SHIFT);
	}

	if (ret > 0) {
		iocb->ki_pos += ret;
		iov_iter_advance(from, ret);
	}
out:
	xfs_rw_iunlock(ip, iolock);

	/*
	 * No fallback to buffered IO on errors for XFS. DAX can result in
	 * partial writes, but direct IO will either complete fully or fail.
	 */
	ASSERT(ret < 0 || ret == count || IS_DAX(VFS_I(ip)));
	return ret;
}

STATIC ssize_t
xfs_file_buffered_aio_write(
	struct kiocb		*iocb,
	struct iov_iter		*from,
	int			*eventsent)
{
	struct file		*file = iocb->ki_filp;
	struct address_space	*mapping = file->f_mapping;
	struct inode		*inode = mapping->host;
	struct xfs_inode	*ip = XFS_I(inode);
	ssize_t			ret;
	int			enospc = 0;
	int			iolock = XFS_IOLOCK_EXCL;

	xfs_rw_ilock(ip, iolock);

	ret = xfs_file_aio_write_checks(iocb, from, &iolock, eventsent);
	if (ret)
		goto out;

	/* We can write back this queue in page reclaim */
	current->backing_dev_info = inode_to_bdi(inode);

write_retry:
	trace_xfs_file_buffered_write(ip, iov_iter_count(from),
				      iocb->ki_pos, 0);
	ret = generic_perform_write(file, from, iocb->ki_pos);
	if (likely(ret >= 0))
		iocb->ki_pos += ret;

	/*
	 * If we hit a space limit, try to free up some lingering preallocated
	 * space before returning an error. In the case of ENOSPC, first try to
	 * write back all dirty inodes to free up some of the excess reserved
	 * metadata space. This reduces the chances that the eofblocks scan
	 * waits on dirty mappings. Since xfs_flush_inodes() is serialized, this
	 * also behaves as a filter to prevent too many eofblocks scans from
	 * running at the same time.
	 */
	if (ret == -EDQUOT && !enospc) {
		enospc = xfs_inode_free_quota_eofblocks(ip);
		if (enospc)
			goto write_retry;
	} else if (ret == -ENOSPC && !enospc) {
		struct xfs_eofblocks eofb = {0};

		enospc = 1;
		xfs_flush_inodes(ip->i_mount);
		eofb.eof_scan_owner = ip->i_ino; /* for locking */
		eofb.eof_flags = XFS_EOF_FLAGS_SYNC;
		xfs_icache_free_eofblocks(ip->i_mount, &eofb);
		goto write_retry;
	}

	current->backing_dev_info = NULL;
out:
	xfs_rw_iunlock(ip, iolock);
	return ret;
}

STATIC ssize_t
xfs_file_write_iter(
	struct kiocb		*iocb,
	struct iov_iter		*from)
{
	struct file		*file = iocb->ki_filp;
	struct address_space	*mapping = file->f_mapping;
	struct inode		*inode = mapping->host;
	struct xfs_inode	*ip = XFS_I(inode);
	ssize_t			ret;
	size_t			ocount = iov_iter_count(from);
	int			eventsent = 0;

	XFS_STATS_INC(ip->i_mount, xs_write_calls);

	if (ocount == 0)
		return 0;

	if (XFS_FORCED_SHUTDOWN(ip->i_mount))
		return -EIO;

start:
	if ((iocb->ki_flags & IOCB_DIRECT) || IS_DAX(inode))
		ret = xfs_file_dio_aio_write(iocb, from, &eventsent);
	else
 		ret = xfs_file_buffered_aio_write(iocb, from, &eventsent);

	if (ret == -ENOSPC &&
	    DM_EVENT_ENABLED(ip, DM_EVENT_NOSPACE) &&
	    !(file->f_mode & FMODE_NOCMTIME)) {
		ret = XFS_SEND_NAMESP(ip->i_mount, DM_EVENT_NOSPACE, ip,
				DM_RIGHT_NULL, ip, DM_RIGHT_NULL, NULL, NULL,
				 0, 0, 0); /* Delay flag intentionally unused */
		if (!ret)
			goto start;
		/* error will goto out_unlock below */
	}
	if (ret <= 0)
		return ret;

	if (ret > 0) {
		XFS_STATS_ADD(ip->i_mount, xs_write_bytes, ret);

		/* Handle various SYNC-type writes */
		ret = generic_write_sync(iocb, ret);
	}
	return ret;
}

#define	XFS_FALLOC_FL_SUPPORTED						\
		(FALLOC_FL_KEEP_SIZE | FALLOC_FL_PUNCH_HOLE |		\
		 FALLOC_FL_COLLAPSE_RANGE | FALLOC_FL_ZERO_RANGE |	\
		 FALLOC_FL_INSERT_RANGE)

STATIC long
xfs_file_fallocate(
	struct file		*file,
	int			mode,
	loff_t			offset,
	loff_t			len)
{
	struct inode		*inode = file_inode(file);
	struct xfs_inode	*ip = XFS_I(inode);
	long			error;
	enum xfs_prealloc_flags	flags = 0;
	uint			iolock = XFS_IOLOCK_EXCL;
	loff_t			new_size = 0;
	bool			do_file_insert = 0;

	if (!S_ISREG(inode->i_mode))
		return -EINVAL;
	if (mode & ~XFS_FALLOC_FL_SUPPORTED)
		return -EOPNOTSUPP;

	xfs_ilock(ip, iolock);
	error = xfs_break_layouts(inode, &iolock, false);
	if (error)
		goto out_unlock;

	xfs_ilock(ip, XFS_MMAPLOCK_EXCL);
	iolock |= XFS_MMAPLOCK_EXCL;

	if (mode & FALLOC_FL_PUNCH_HOLE) {
		error = xfs_free_file_space(ip, offset, len);
		if (error)
			goto out_unlock;
	} else if (mode & FALLOC_FL_COLLAPSE_RANGE) {
		unsigned blksize_mask = (1 << inode->i_blkbits) - 1;

		if (offset & blksize_mask || len & blksize_mask) {
			error = -EINVAL;
			goto out_unlock;
		}

		/*
		 * There is no need to overlap collapse range with EOF,
		 * in which case it is effectively a truncate operation
		 */
		if (offset + len >= i_size_read(inode)) {
			error = -EINVAL;
			goto out_unlock;
		}

		new_size = i_size_read(inode) - len;

		error = xfs_collapse_file_space(ip, offset, len);
		if (error)
			goto out_unlock;
	} else if (mode & FALLOC_FL_INSERT_RANGE) {
		unsigned blksize_mask = (1 << inode->i_blkbits) - 1;

		new_size = i_size_read(inode) + len;
		if (offset & blksize_mask || len & blksize_mask) {
			error = -EINVAL;
			goto out_unlock;
		}

		/* check the new inode size does not wrap through zero */
		if (new_size > inode->i_sb->s_maxbytes) {
			error = -EFBIG;
			goto out_unlock;
		}

		/* Offset should be less than i_size */
		if (offset >= i_size_read(inode)) {
			error = -EINVAL;
			goto out_unlock;
		}
		do_file_insert = 1;
	} else {
		flags |= XFS_PREALLOC_SET;

		if (!(mode & FALLOC_FL_KEEP_SIZE) &&
		    offset + len > i_size_read(inode)) {
			new_size = offset + len;
			error = inode_newsize_ok(inode, new_size);
			if (error)
				goto out_unlock;
		}

		if (mode & FALLOC_FL_ZERO_RANGE)
			error = xfs_zero_file_space(ip, offset, len);
		else
			error = xfs_alloc_file_space(ip, offset, len,
						     XFS_BMAPI_PREALLOC);
		if (error)
			goto out_unlock;
	}

	if (file->f_flags & O_DSYNC)
		flags |= XFS_PREALLOC_SYNC;

	error = xfs_update_prealloc_flags(ip, flags);
	if (error)
		goto out_unlock;

	/* Change file size if needed */
	if (new_size) {
		struct iattr iattr;

		iattr.ia_valid = ATTR_SIZE;
		iattr.ia_size = new_size;
		error = xfs_vn_setattr_size(file_dentry(file), &iattr);
		if (error)
			goto out_unlock;
	}

	/*
	 * Perform hole insertion now that the file size has been
	 * updated so that if we crash during the operation we don't
	 * leave shifted extents past EOF and hence losing access to
	 * the data that is contained within them.
	 */
	if (do_file_insert)
		error = xfs_insert_file_space(ip, offset, len);

out_unlock:
	xfs_iunlock(ip, iolock);
	return error;
}


STATIC int
xfs_file_open(
	struct inode	*inode,
	struct file	*file)
{
	if (!(file->f_flags & O_LARGEFILE) && i_size_read(inode) > MAX_NON_LFS)
		return -EFBIG;
	if (XFS_FORCED_SHUTDOWN(XFS_M(inode->i_sb)))
		return -EIO;
	return 0;
}

STATIC int
xfs_dir_open(
	struct inode	*inode,
	struct file	*file)
{
	struct xfs_inode *ip = XFS_I(inode);
	int		mode;
	int		error;

	error = xfs_file_open(inode, file);
	if (error)
		return error;

	/*
	 * If there are any blocks, read-ahead block 0 as we're almost
	 * certain to have the next operation be a read there.
	 */
	mode = xfs_ilock_data_map_shared(ip);
	if (ip->i_d.di_nextents > 0)
		xfs_dir3_data_readahead(ip, 0, -1);
	xfs_iunlock(ip, mode);
	return 0;
}

STATIC int
xfs_file_release(
	struct inode	*inode,
	struct file	*filp)
{
	return xfs_release(XFS_I(inode));
}

#ifdef HAVE_DMAPI
STATIC int
xfs_vm_fault(
	struct vm_area_struct	*vma,
	struct vm_fault	*vmf)
{
	struct inode	*inode = vma->vm_file->f_path.dentry->d_inode;
	struct xfs_mount *mp = XFS_M(inode->i_sb);

	ASSERT_ALWAYS(mp->m_flags & XFS_MOUNT_DMAPI);

	if (XFS_SEND_MMAP(mp, vma, 0))
		return VM_FAULT_SIGBUS;
	return filemap_fault(vma, vmf);
}
#endif /* HAVE_DMAPI */

STATIC int
xfs_file_readdir(
	struct file	*file,
	struct dir_context *ctx)
{
	struct inode	*inode = file_inode(file);
	xfs_inode_t	*ip = XFS_I(inode);
	size_t		bufsize;

	/*
	 * The Linux API doesn't pass down the total size of the buffer
	 * we read into down to the filesystem.  With the filldir concept
	 * it's not needed for correct information, but the XFS dir2 leaf
	 * code wants an estimate of the buffer size to calculate it's
	 * readahead window and size the buffers used for mapping to
	 * physical blocks.
	 *
	 * Try to give it an estimate that's good enough, maybe at some
	 * point we can change the ->readdir prototype to include the
	 * buffer size.  For now we use the current glibc buffer size.
	 */
	bufsize = (size_t)min_t(loff_t, 32768, ip->i_d.di_size);

	return xfs_readdir(ip, ctx, bufsize);
}

/*
 * This type is designed to indicate the type of offset we would like
 * to search from page cache for xfs_seek_hole_data().
 */
enum {
	HOLE_OFF = 0,
	DATA_OFF,
};

/*
 * Lookup the desired type of offset from the given page.
 *
 * On success, return true and the offset argument will point to the
 * start of the region that was found.  Otherwise this function will
 * return false and keep the offset argument unchanged.
 */
STATIC bool
xfs_lookup_buffer_offset(
	struct page		*page,
	loff_t			*offset,
	unsigned int		type)
{
	loff_t			lastoff = page_offset(page);
	bool			found = false;
	struct buffer_head	*bh, *head;

	bh = head = page_buffers(page);
	do {
		/*
		 * Unwritten extents that have data in the page
		 * cache covering them can be identified by the
		 * BH_Unwritten state flag.  Pages with multiple
		 * buffers might have a mix of holes, data and
		 * unwritten extents - any buffer with valid
		 * data in it should have BH_Uptodate flag set
		 * on it.
		 */
		if (buffer_unwritten(bh) ||
		    buffer_uptodate(bh)) {
			if (type == DATA_OFF)
				found = true;
		} else {
			if (type == HOLE_OFF)
				found = true;
		}

		if (found) {
			*offset = lastoff;
			break;
		}
		lastoff += bh->b_size;
	} while ((bh = bh->b_this_page) != head);

	return found;
}

/*
 * This routine is called to find out and return a data or hole offset
 * from the page cache for unwritten extents according to the desired
 * type for xfs_seek_hole_data().
 *
 * The argument offset is used to tell where we start to search from the
 * page cache.  Map is used to figure out the end points of the range to
 * lookup pages.
 *
 * Return true if the desired type of offset was found, and the argument
 * offset is filled with that address.  Otherwise, return false and keep
 * offset unchanged.
 */
STATIC bool
xfs_find_get_desired_pgoff(
	struct inode		*inode,
	struct xfs_bmbt_irec	*map,
	unsigned int		type,
	loff_t			*offset)
{
	struct xfs_inode	*ip = XFS_I(inode);
	struct xfs_mount	*mp = ip->i_mount;
	struct pagevec		pvec;
	pgoff_t			index;
	pgoff_t			end;
	loff_t			endoff;
	loff_t			startoff = *offset;
	loff_t			lastoff = startoff;
	bool			found = false;

	pagevec_init(&pvec, 0);

	index = startoff >> PAGE_CACHE_SHIFT;
	endoff = XFS_FSB_TO_B(mp, map->br_startoff + map->br_blockcount);
	end = endoff >> PAGE_CACHE_SHIFT;
	do {
		int		want;
		unsigned	nr_pages;
		unsigned int	i;

		want = min_t(pgoff_t, end - index, PAGEVEC_SIZE);
		nr_pages = pagevec_lookup(&pvec, inode->i_mapping, index,
					  want);
		/*
		 * No page mapped into given range.  If we are searching holes
		 * and if this is the first time we got into the loop, it means
		 * that the given offset is landed in a hole, return it.
		 *
		 * If we have already stepped through some block buffers to find
		 * holes but they all contains data.  In this case, the last
		 * offset is already updated and pointed to the end of the last
		 * mapped page, if it does not reach the endpoint to search,
		 * that means there should be a hole between them.
		 */
		if (nr_pages == 0) {
			/* Data search found nothing */
			if (type == DATA_OFF)
				break;

			ASSERT(type == HOLE_OFF);
			if (lastoff == startoff || lastoff < endoff) {
				found = true;
				*offset = lastoff;
			}
			break;
		}

		/*
		 * At lease we found one page.  If this is the first time we
		 * step into the loop, and if the first page index offset is
		 * greater than the given search offset, a hole was found.
		 */
		if (type == HOLE_OFF && lastoff == startoff &&
		    lastoff < page_offset(pvec.pages[0])) {
			found = true;
			break;
		}

		for (i = 0; i < nr_pages; i++) {
			struct page	*page = pvec.pages[i];
			loff_t		b_offset;

			/*
			 * At this point, the page may be truncated or
			 * invalidated (changing page->mapping to NULL),
			 * or even swizzled back from swapper_space to tmpfs
			 * file mapping. However, page->index will not change
			 * because we have a reference on the page.
			 *
			 * Searching done if the page index is out of range.
			 * If the current offset is not reaches the end of
			 * the specified search range, there should be a hole
			 * between them.
			 */
			if (page->index > end) {
				if (type == HOLE_OFF && lastoff < endoff) {
					*offset = lastoff;
					found = true;
				}
				goto out;
			}

			lock_page(page);
			/*
			 * Page truncated or invalidated(page->mapping == NULL).
			 * We can freely skip it and proceed to check the next
			 * page.
			 */
			if (unlikely(page->mapping != inode->i_mapping)) {
				unlock_page(page);
				continue;
			}

			if (!page_has_buffers(page)) {
				unlock_page(page);
				continue;
			}

			found = xfs_lookup_buffer_offset(page, &b_offset, type);
			if (found) {
				/*
				 * The found offset may be less than the start
				 * point to search if this is the first time to
				 * come here.
				 */
				*offset = max_t(loff_t, startoff, b_offset);
				unlock_page(page);
				goto out;
			}

			/*
			 * We either searching data but nothing was found, or
			 * searching hole but found a data buffer.  In either
			 * case, probably the next page contains the desired
			 * things, update the last offset to it so.
			 */
			lastoff = page_offset(page) + PAGE_SIZE;
			unlock_page(page);
		}

		/*
		 * The number of returned pages less than our desired, search
		 * done.  In this case, nothing was found for searching data,
		 * but we found a hole behind the last offset.
		 */
		if (nr_pages < want) {
			if (type == HOLE_OFF) {
				*offset = lastoff;
				found = true;
			}
			break;
		}

		index = pvec.pages[i - 1]->index + 1;
		pagevec_release(&pvec);
	} while (index <= end);

out:
	pagevec_release(&pvec);
	return found;
}

STATIC loff_t
xfs_seek_hole_data(
	struct file		*file,
	loff_t			start,
	int			whence)
{
	struct inode		*inode = file->f_mapping->host;
	struct xfs_inode	*ip = XFS_I(inode);
	struct xfs_mount	*mp = ip->i_mount;
	loff_t			uninitialized_var(offset);
	xfs_fsize_t		isize;
	xfs_fileoff_t		fsbno;
	xfs_filblks_t		end;
	uint			lock;
	int			error;

	if (XFS_FORCED_SHUTDOWN(mp))
		return -EIO;

	lock = xfs_ilock_data_map_shared(ip);

	isize = i_size_read(inode);
	if (start >= isize) {
		error = -ENXIO;
		goto out_unlock;
	}

	/*
	 * Try to read extents from the first block indicated
	 * by fsbno to the end block of the file.
	 */
	fsbno = XFS_B_TO_FSBT(mp, start);
	end = XFS_B_TO_FSB(mp, isize);

	for (;;) {
		struct xfs_bmbt_irec	map[2];
		int			nmap = 2;
		unsigned int		i;

		error = xfs_bmapi_read(ip, fsbno, end - fsbno, map, &nmap,
				       XFS_BMAPI_ENTIRE);
		if (error)
			goto out_unlock;

		/* No extents at given offset, must be beyond EOF */
		if (nmap == 0) {
			error = -ENXIO;
			goto out_unlock;
		}

		for (i = 0; i < nmap; i++) {
			offset = max_t(loff_t, start,
				       XFS_FSB_TO_B(mp, map[i].br_startoff));

			/* Landed in the hole we wanted? */
			if (whence == SEEK_HOLE &&
			    map[i].br_startblock == HOLESTARTBLOCK)
				goto out;

			/* Landed in the data extent we wanted? */
			if (whence == SEEK_DATA &&
			    (map[i].br_startblock == DELAYSTARTBLOCK ||
			     (map[i].br_state == XFS_EXT_NORM &&
			      !isnullstartblock(map[i].br_startblock))))
				goto out;

			/*
			 * Landed in an unwritten extent, try to search
			 * for hole or data from page cache.
			 */
			if (map[i].br_state == XFS_EXT_UNWRITTEN) {
				if (xfs_find_get_desired_pgoff(inode, &map[i],
				      whence == SEEK_HOLE ? HOLE_OFF : DATA_OFF,
							&offset))
					goto out;
			}
		}

		/*
		 * We only received one extent out of the two requested. This
		 * means we've hit EOF and didn't find what we are looking for.
		 */
		if (nmap == 1) {
			/*
			 * If we were looking for a hole, set offset to
			 * the end of the file (i.e., there is an implicit
			 * hole at the end of any file).
		 	 */
			if (whence == SEEK_HOLE) {
				offset = isize;
				break;
			}
			/*
			 * If we were looking for data, it's nowhere to be found
			 */
			ASSERT(whence == SEEK_DATA);
			error = -ENXIO;
			goto out_unlock;
		}

		ASSERT(i > 1);

		/*
		 * Nothing was found, proceed to the next round of search
		 * if the next reading offset is not at or beyond EOF.
		 */
		fsbno = map[i - 1].br_startoff + map[i - 1].br_blockcount;
		start = XFS_FSB_TO_B(mp, fsbno);
		if (start >= isize) {
			if (whence == SEEK_HOLE) {
				offset = isize;
				break;
			}
			ASSERT(whence == SEEK_DATA);
			error = -ENXIO;
			goto out_unlock;
		}
	}

out:
	/*
	 * If at this point we have found the hole we wanted, the returned
	 * offset may be bigger than the file size as it may be aligned to
	 * page boundary for unwritten extents.  We need to deal with this
	 * situation in particular.
	 */
	if (whence == SEEK_HOLE)
		offset = min_t(loff_t, offset, isize);
	offset = vfs_setpos(file, offset, inode->i_sb->s_maxbytes);

out_unlock:
	xfs_iunlock(ip, lock);

	if (error)
		return error;
	return offset;
}

STATIC loff_t
xfs_file_llseek(
	struct file	*file,
	loff_t		offset,
	int		whence)
{
	switch (whence) {
	case SEEK_END:
	case SEEK_CUR:
	case SEEK_SET:
		return generic_file_llseek(file, offset, whence);
	case SEEK_HOLE:
	case SEEK_DATA:
		return xfs_seek_hole_data(file, offset, whence);
	default:
		return -EINVAL;
	}
}

/*
 * Locking for serialisation of IO during page faults. This results in a lock
 * ordering of:
 *
 * mmap_sem (MM)
 *   sb_start_pagefault(vfs, freeze)
 *     i_mmaplock (XFS - truncate serialisation)
 *       page_lock (MM)
 *         i_lock (XFS - extent map serialisation)
 */

/*
 * mmap()d file has taken write protection fault and is being made writable. We
 * can set the page state up correctly for a writable page, which means we can
 * do correct delalloc accounting (ENOSPC checking!) and unwritten extent
 * mapping.
 */
STATIC int
xfs_filemap_page_mkwrite(
	struct vm_area_struct	*vma,
	struct vm_fault		*vmf)
{
	struct inode		*inode = file_inode(vma->vm_file);
	int			ret = 0;

	trace_xfs_filemap_page_mkwrite(XFS_I(inode));

	sb_start_pagefault(inode->i_sb);

#ifdef HAVE_DMAPI
	if (XFS_M(inode->i_sb)->m_flags & XFS_MOUNT_DMAPI) {
		if (vma->vm_flags & VM_MAYSHARE) {
			ret = XFS_SEND_MMAP(XFS_M(inode->i_sb), vma, VM_WRITE);
			if (ret)
				return block_page_mkwrite_return(ret);
		}
	}
#endif /* HAVE_DMAPI */
	file_update_time(vma->vm_file);
	xfs_ilock(XFS_I(inode), XFS_MMAPLOCK_SHARED);

	if (IS_DAX(inode)) {
		ret = __dax_mkwrite(vma, vmf, xfs_get_blocks_dax_fault);
	} else {
		ret = block_page_mkwrite(vma, vmf, xfs_get_blocks);
		ret = block_page_mkwrite_return(ret);
	}

	xfs_iunlock(XFS_I(inode), XFS_MMAPLOCK_SHARED);
	sb_end_pagefault(inode->i_sb);

	return ret;
}

STATIC int
xfs_filemap_fault(
	struct vm_area_struct	*vma,
	struct vm_fault		*vmf)
{
	struct inode		*inode = file_inode(vma->vm_file);
	int			ret;

	trace_xfs_filemap_fault(XFS_I(inode));

	/* DAX can shortcut the normal fault path on write faults! */
	if ((vmf->flags & FAULT_FLAG_WRITE) && IS_DAX(inode))
		return xfs_filemap_page_mkwrite(vma, vmf);

	xfs_ilock(XFS_I(inode), XFS_MMAPLOCK_SHARED);
	if (IS_DAX(inode)) {
		/*
		 * we do not want to trigger unwritten extent conversion on read
		 * faults - that is unnecessary overhead and would also require
		 * changes to xfs_get_blocks_direct() to map unwritten extent
		 * ioend for conversion on read-only mappings.
		 */
		ret = __dax_fault(vma, vmf, xfs_get_blocks_dax_fault);
	} else
		ret = filemap_fault(vma, vmf);
	xfs_iunlock(XFS_I(inode), XFS_MMAPLOCK_SHARED);

	return ret;
}

/*
 * Similar to xfs_filemap_fault(), the DAX fault path can call into here on
 * both read and write faults. Hence we need to handle both cases. There is no
 * ->pmd_mkwrite callout for huge pages, so we have a single function here to
 * handle both cases here. @flags carries the information on the type of fault
 * occuring.
 */
STATIC int
xfs_filemap_pmd_fault(
	struct vm_area_struct	*vma,
	unsigned long		addr,
	pmd_t			*pmd,
	unsigned int		flags)
{
	struct inode		*inode = file_inode(vma->vm_file);
	struct xfs_inode	*ip = XFS_I(inode);
	int			ret;

	if (!IS_DAX(inode))
		return VM_FAULT_FALLBACK;

	trace_xfs_filemap_pmd_fault(ip);

	if (flags & FAULT_FLAG_WRITE) {
		sb_start_pagefault(inode->i_sb);
		file_update_time(vma->vm_file);
	}

	xfs_ilock(XFS_I(inode), XFS_MMAPLOCK_SHARED);
	ret = __dax_pmd_fault(vma, addr, pmd, flags, xfs_get_blocks_dax_fault);
	xfs_iunlock(XFS_I(inode), XFS_MMAPLOCK_SHARED);

	if (flags & FAULT_FLAG_WRITE)
		sb_end_pagefault(inode->i_sb);

	return ret;
}

/*
 * pfn_mkwrite was originally inteneded to ensure we capture time stamp
 * updates on write faults. In reality, it's need to serialise against
 * truncate similar to page_mkwrite. Hence we cycle the XFS_MMAPLOCK_SHARED
 * to ensure we serialise the fault barrier in place.
 */
static int
xfs_filemap_pfn_mkwrite(
	struct vm_area_struct	*vma,
	struct vm_fault		*vmf)
{

	struct inode		*inode = file_inode(vma->vm_file);
	struct xfs_inode	*ip = XFS_I(inode);
	int			ret = VM_FAULT_NOPAGE;
	loff_t			size;

	trace_xfs_filemap_pfn_mkwrite(ip);

	sb_start_pagefault(inode->i_sb);
	file_update_time(vma->vm_file);

	/* check if the faulting page hasn't raced with truncate */
	xfs_ilock(ip, XFS_MMAPLOCK_SHARED);
	size = (i_size_read(inode) + PAGE_SIZE - 1) >> PAGE_SHIFT;
	if (vmf->pgoff >= size)
		ret = VM_FAULT_SIGBUS;
	else if (IS_DAX(inode))
		ret = dax_pfn_mkwrite(vma, vmf);
	xfs_iunlock(ip, XFS_MMAPLOCK_SHARED);
	sb_end_pagefault(inode->i_sb);
	return ret;

}

static const struct vm_operations_struct xfs_file_vm_ops = {
	.fault		= xfs_filemap_fault,
	.pmd_fault	= xfs_filemap_pmd_fault,
	.map_pages	= filemap_map_pages,
	.page_mkwrite	= xfs_filemap_page_mkwrite,
	.pfn_mkwrite	= xfs_filemap_pfn_mkwrite,
};

STATIC int
xfs_file_mmap(
	struct file	*filp,
	struct vm_area_struct *vma)
{
	file_accessed(filp);
	vma->vm_ops = &xfs_file_vm_ops;

#ifdef HAVE_DMAPI
	if (XFS_M(filp->f_path.dentry->d_inode->i_sb)->m_flags & XFS_MOUNT_DMAPI)
		vma->vm_ops = &xfs_dmapi_file_vm_ops;
#endif /* HAVE_DMAPI */

	if (IS_DAX(file_inode(filp)))
		vma->vm_flags |= VM_MIXEDMAP | VM_HUGEPAGE;
	return 0;
}


#ifdef HAVE_FOP_OPEN_EXEC
/* If the user is attempting to execute a file that is offline then
 * we have to trigger a DMAPI READ event before the file is marked as busy
 * otherwise the invisible I/O will not be able to write to the file to bring
 * it back online.
 */
STATIC int
xfs_file_open_exec(
	struct inode	*inode)
{
	struct xfs_mount *mp = XFS_M(inode->i_sb);
	struct xfs_inode *ip = XFS_I(inode);

	if (unlikely(mp->m_flags & XFS_MOUNT_DMAPI) &&
	             DM_EVENT_ENABLED(ip, DM_EVENT_READ))
		return XFS_SEND_DATA(mp, DM_EVENT_READ, ip, 0, 0, 0, NULL);
	return 0;
}
#endif /* HAVE_FOP_OPEN_EXEC */

const struct file_operations xfs_file_operations = {
	.llseek		= xfs_file_llseek,
	.read_iter	= xfs_file_read_iter,
	.write_iter	= xfs_file_write_iter,
	.splice_read	= xfs_file_splice_read,
	.splice_write	= iter_file_splice_write,
	.unlocked_ioctl	= xfs_file_ioctl,
#ifdef CONFIG_COMPAT
	.compat_ioctl	= xfs_file_compat_ioctl,
#endif
	.mmap		= xfs_file_mmap,
	.open		= xfs_file_open,
	.release	= xfs_file_release,
	.fsync		= xfs_file_fsync,
	.fallocate	= xfs_file_fallocate,
#ifdef HAVE_FOP_OPEN_EXEC
	.open_exec	= xfs_file_open_exec,
#endif
};

const struct file_operations xfs_dir_file_operations = {
	.open		= xfs_dir_open,
	.read		= generic_read_dir,
	.iterate	= xfs_file_readdir,
	.llseek		= generic_file_llseek,
	.unlocked_ioctl	= xfs_file_ioctl,
#ifdef CONFIG_COMPAT
	.compat_ioctl	= xfs_file_compat_ioctl,
#endif
	.fsync		= xfs_dir_fsync,
};

#ifdef HAVE_DMAPI
static struct vm_operations_struct xfs_dmapi_file_vm_ops = {
	.fault		= xfs_vm_fault,
	.page_mkwrite	= xfs_filemap_page_mkwrite,
};
#endif /* HAVE_DMAPI */<|MERGE_RESOLUTION|>--- conflicted
+++ resolved
@@ -775,14 +775,6 @@
 	    ((iocb->ki_pos | count) & target->bt_logical_sectormask))
 		return -EINVAL;
 
-<<<<<<< HEAD
-	/* "unaligned" here means not aligned to a filesystem block */
-	if ((iocb->ki_pos & mp->m_blockmask) ||
-	    ((iocb->ki_pos + count) & mp->m_blockmask))
-		unaligned_io = 1;
-
-=======
->>>>>>> f3d730f6
 	/*
 	 * Don't take the exclusive iolock here unless the I/O is unaligned to
 	 * the file system block size.  We don't need to consider the EOF
@@ -790,8 +782,8 @@
 	 * the inode as necessary for EOF zeroing cases and fill out the new
 	 * inode size as appropriate.
 	 */
-	if ((pos & mp->m_blockmask) ||
-		((pos + count) & mp->m_blockmask)) {
+	if ((iocb->ki_pos & mp->m_blockmask) ||
+	    ((iocb->ki_pos + count) & mp->m_blockmask)) {
 		unaligned_io = 1;
 		iolock = XFS_IOLOCK_EXCL;
 	} else {
