--- conflicted
+++ resolved
@@ -1549,19 +1549,7 @@
 	.show_options		= xfs_fs_show_options,
 };
 
-<<<<<<< HEAD
-static struct quotactl_ops xfs_quotactl_operations = {
-	.quota_sync		= xfs_fs_quotasync,
-	.get_xstate		= xfs_fs_getxstate,
-	.set_xstate		= xfs_fs_setxstate,
-	.get_xquota		= xfs_fs_getxquota,
-	.set_xquota		= xfs_fs_setxquota,
-};
-
 struct file_system_type xfs_fs_type = {
-=======
-static struct file_system_type xfs_fs_type = {
->>>>>>> 0882e8dd
 	.owner			= THIS_MODULE,
 	.name			= "xfs",
 	.get_sb			= xfs_fs_get_sb,
