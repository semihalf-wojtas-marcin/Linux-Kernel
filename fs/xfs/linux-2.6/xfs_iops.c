/*
 * Copyright (c) 2000-2005 Silicon Graphics, Inc.
 * All Rights Reserved.
 *
 * This program is free software; you can redistribute it and/or
 * modify it under the terms of the GNU General Public License as
 * published by the Free Software Foundation.
 *
 * This program is distributed in the hope that it would be useful,
 * but WITHOUT ANY WARRANTY; without even the implied warranty of
 * MERCHANTABILITY or FITNESS FOR A PARTICULAR PURPOSE.  See the
 * GNU General Public License for more details.
 *
 * You should have received a copy of the GNU General Public License
 * along with this program; if not, write the Free Software Foundation,
 * Inc.,  51 Franklin St, Fifth Floor, Boston, MA  02110-1301  USA
 */
#include "xfs.h"
#include "xfs_fs.h"
#include "xfs_bit.h"
#include "xfs_log.h"
#include "xfs_inum.h"
#include "xfs_trans.h"
#include "xfs_sb.h"
#include "xfs_ag.h"
#include "xfs_dir2.h"
#include "xfs_alloc.h"
#include "xfs_dmapi.h"
#include "xfs_quota.h"
#include "xfs_mount.h"
#include "xfs_bmap_btree.h"
#include "xfs_alloc_btree.h"
#include "xfs_ialloc_btree.h"
#include "xfs_dir2_sf.h"
#include "xfs_attr_sf.h"
#include "xfs_dinode.h"
#include "xfs_inode.h"
#include "xfs_bmap.h"
#include "xfs_btree.h"
#include "xfs_ialloc.h"
#include "xfs_rtalloc.h"
#include "xfs_error.h"
#include "xfs_itable.h"
#include "xfs_rw.h"
#include "xfs_acl.h"
#include "xfs_attr.h"
#include "xfs_buf_item.h"
#include "xfs_utils.h"
#include "xfs_vnodeops.h"

#include <linux/capability.h>
#include <linux/xattr.h>
#include <linux/namei.h>
#include <linux/security.h>
#include <linux/falloc.h>

/*
 * Bring the atime in the XFS inode uptodate.
 * Used before logging the inode to disk or when the Linux inode goes away.
 */
void
xfs_synchronize_atime(
	xfs_inode_t	*ip)
{
	struct inode	*inode = VFS_I(ip);

	if (inode) {
		ip->i_d.di_atime.t_sec = (__int32_t)inode->i_atime.tv_sec;
		ip->i_d.di_atime.t_nsec = (__int32_t)inode->i_atime.tv_nsec;
	}
}

/*
 * If the linux inode exists, mark it dirty.
 * Used when commiting a dirty inode into a transaction so that
 * the inode will get written back by the linux code
 */
void
xfs_mark_inode_dirty_sync(
	xfs_inode_t	*ip)
{
	struct inode	*inode = VFS_I(ip);

	if (inode)
		mark_inode_dirty_sync(inode);
}

/*
 * Change the requested timestamp in the given inode.
 * We don't lock across timestamp updates, and we don't log them but
 * we do record the fact that there is dirty information in core.
 */
void
xfs_ichgtime(
	xfs_inode_t	*ip,
	int		flags)
{
	struct inode	*inode = VFS_I(ip);
	timespec_t	tv;
	int		sync_it = 0;

	tv = current_fs_time(inode->i_sb);

	if ((flags & XFS_ICHGTIME_MOD) &&
	    !timespec_equal(&inode->i_mtime, &tv)) {
		inode->i_mtime = tv;
		ip->i_d.di_mtime.t_sec = (__int32_t)tv.tv_sec;
		ip->i_d.di_mtime.t_nsec = (__int32_t)tv.tv_nsec;
		sync_it = 1;
	}
	if ((flags & XFS_ICHGTIME_CHG) &&
	    !timespec_equal(&inode->i_ctime, &tv)) {
		inode->i_ctime = tv;
		ip->i_d.di_ctime.t_sec = (__int32_t)tv.tv_sec;
		ip->i_d.di_ctime.t_nsec = (__int32_t)tv.tv_nsec;
		sync_it = 1;
	}

	/*
	 * We update the i_update_core field _after_ changing
	 * the timestamps in order to coordinate properly with
	 * xfs_iflush() so that we don't lose timestamp updates.
	 * This keeps us from having to hold the inode lock
	 * while doing this.  We use the SYNCHRONIZE macro to
	 * ensure that the compiler does not reorder the update
	 * of i_update_core above the timestamp updates above.
	 */
	if (sync_it) {
		SYNCHRONIZE();
		ip->i_update_core = 1;
		mark_inode_dirty_sync(inode);
	}
}

/*
 * Hook in SELinux.  This is not quite correct yet, what we really need
 * here (as we do for default ACLs) is a mechanism by which creation of
 * these attrs can be journalled at inode creation time (along with the
 * inode, of course, such that log replay can't cause these to be lost).
 */
STATIC int
xfs_init_security(
	struct inode	*inode,
	struct inode	*dir)
{
	struct xfs_inode *ip = XFS_I(inode);
	size_t		length;
	void		*value;
	char		*name;
	int		error;

	error = security_inode_init_security(inode, dir, &name,
					     &value, &length);
	if (error) {
		if (error == -EOPNOTSUPP)
			return 0;
		return -error;
	}

	error = xfs_attr_set(ip, name, value, length, ATTR_SECURE);
	if (!error)
		xfs_iflags_set(ip, XFS_IMODIFIED);

	kfree(name);
	kfree(value);
	return error;
}

static void
xfs_dentry_to_name(
	struct xfs_name	*namep,
	struct dentry	*dentry)
{
	namep->name = dentry->d_name.name;
	namep->len = dentry->d_name.len;
}

STATIC void
xfs_cleanup_inode(
	struct inode	*dir,
	struct inode	*inode,
	struct dentry	*dentry)
{
	struct xfs_name	teardown;

	/* Oh, the horror.
	 * If we can't add the ACL or we fail in
	 * xfs_init_security we must back out.
	 * ENOSPC can hit here, among other things.
	 */
	xfs_dentry_to_name(&teardown, dentry);

	xfs_remove(XFS_I(dir), &teardown, XFS_I(inode));
	iput(inode);
}

STATIC int
xfs_vn_mknod(
	struct inode	*dir,
	struct dentry	*dentry,
	int		mode,
	dev_t		rdev)
{
	struct inode	*inode;
	struct xfs_inode *ip = NULL;
	xfs_acl_t	*default_acl = NULL;
	struct xfs_name	name;
	int (*test_default_acl)(struct inode *) = _ACL_DEFAULT_EXISTS;
	int		error;

	/*
	 * Irix uses Missed'em'V split, but doesn't want to see
	 * the upper 5 bits of (14bit) major.
	 */
	if (unlikely(!sysv_valid_dev(rdev) || MAJOR(rdev) & ~0x1ff))
		return -EINVAL;

	if (test_default_acl && test_default_acl(dir)) {
		if (!_ACL_ALLOC(default_acl)) {
			return -ENOMEM;
		}
		if (!_ACL_GET_DEFAULT(dir, default_acl)) {
			_ACL_FREE(default_acl);
			default_acl = NULL;
		}
	}

	xfs_dentry_to_name(&name, dentry);

	if (IS_POSIXACL(dir) && !default_acl)
		mode &= ~current->fs->umask;

	switch (mode & S_IFMT) {
	case S_IFCHR:
	case S_IFBLK:
	case S_IFIFO:
	case S_IFSOCK:
		rdev = sysv_encode_dev(rdev);
	case S_IFREG:
		error = xfs_create(XFS_I(dir), &name, mode, rdev, &ip, NULL);
		break;
	case S_IFDIR:
		error = xfs_mkdir(XFS_I(dir), &name, mode, &ip, NULL);
		break;
	default:
		error = EINVAL;
		break;
	}

	if (unlikely(error))
		goto out_free_acl;

	inode = VFS_I(ip);

	error = xfs_init_security(inode, dir);
	if (unlikely(error))
		goto out_cleanup_inode;

	if (default_acl) {
		error = _ACL_INHERIT(inode, mode, default_acl);
		if (unlikely(error))
			goto out_cleanup_inode;
		xfs_iflags_set(ip, XFS_IMODIFIED);
		_ACL_FREE(default_acl);
	}


	d_instantiate(dentry, inode);
	return -error;

 out_cleanup_inode:
	xfs_cleanup_inode(dir, inode, dentry);
 out_free_acl:
	if (default_acl)
		_ACL_FREE(default_acl);
	return -error;
}

STATIC int
xfs_vn_create(
	struct inode	*dir,
	struct dentry	*dentry,
	int		mode,
	struct nameidata *nd)
{
	return xfs_vn_mknod(dir, dentry, mode, 0);
}

STATIC int
xfs_vn_mkdir(
	struct inode	*dir,
	struct dentry	*dentry,
	int		mode)
{
	return xfs_vn_mknod(dir, dentry, mode|S_IFDIR, 0);
}

STATIC struct dentry *
xfs_vn_lookup(
	struct inode	*dir,
	struct dentry	*dentry,
	struct nameidata *nd)
{
	struct xfs_inode *cip;
	struct xfs_name	name;
	int		error;

	if (dentry->d_name.len >= MAXNAMELEN)
		return ERR_PTR(-ENAMETOOLONG);

	xfs_dentry_to_name(&name, dentry);
	error = xfs_lookup(XFS_I(dir), &name, &cip, NULL);
	if (unlikely(error)) {
		if (unlikely(error != ENOENT))
			return ERR_PTR(-error);
		d_add(dentry, NULL);
		return NULL;
	}

	return d_splice_alias(VFS_I(cip), dentry);
}

STATIC struct dentry *
xfs_vn_ci_lookup(
	struct inode	*dir,
	struct dentry	*dentry,
	struct nameidata *nd)
{
	struct xfs_inode *ip;
	struct xfs_name	xname;
	struct xfs_name ci_name;
	struct qstr	dname;
	int		error;

	if (dentry->d_name.len >= MAXNAMELEN)
		return ERR_PTR(-ENAMETOOLONG);

	xfs_dentry_to_name(&xname, dentry);
	error = xfs_lookup(XFS_I(dir), &xname, &ip, &ci_name);
	if (unlikely(error)) {
		if (unlikely(error != ENOENT))
			return ERR_PTR(-error);
		/*
		 * call d_add(dentry, NULL) here when d_drop_negative_children
		 * is called in xfs_vn_mknod (ie. allow negative dentries
		 * with CI filesystems).
		 */
		return NULL;
	}

	/* if exact match, just splice and exit */
	if (!ci_name.name)
		return d_splice_alias(VFS_I(ip), dentry);

	/* else case-insensitive match... */
	dname.name = ci_name.name;
	dname.len = ci_name.len;
<<<<<<< HEAD
	dentry = d_add_ci(VFS_I(ip), dentry, &dname);
=======
	dentry = d_add_ci(dentry, VFS_I(ip), &dname);
>>>>>>> 24342c34
	kmem_free(ci_name.name);
	return dentry;
}

STATIC int
xfs_vn_link(
	struct dentry	*old_dentry,
	struct inode	*dir,
	struct dentry	*dentry)
{
	struct inode	*inode;	/* inode of guy being linked to */
	struct xfs_name	name;
	int		error;

	inode = old_dentry->d_inode;
	xfs_dentry_to_name(&name, dentry);

	igrab(inode);
	error = xfs_link(XFS_I(dir), XFS_I(inode), &name);
	if (unlikely(error)) {
		iput(inode);
		return -error;
	}

	xfs_iflags_set(XFS_I(dir), XFS_IMODIFIED);
	d_instantiate(dentry, inode);
	return 0;
}

STATIC int
xfs_vn_unlink(
	struct inode	*dir,
	struct dentry	*dentry)
{
	struct xfs_name	name;
	int		error;

	xfs_dentry_to_name(&name, dentry);

	error = -xfs_remove(XFS_I(dir), &name, XFS_I(dentry->d_inode));
	if (error)
		return error;

	/*
	 * With unlink, the VFS makes the dentry "negative": no inode,
	 * but still hashed. This is incompatible with case-insensitive
	 * mode, so invalidate (unhash) the dentry in CI-mode.
	 */
	if (xfs_sb_version_hasasciici(&XFS_M(dir->i_sb)->m_sb))
		d_invalidate(dentry);
	return 0;
}

STATIC int
xfs_vn_symlink(
	struct inode	*dir,
	struct dentry	*dentry,
	const char	*symname)
{
	struct inode	*inode;
	struct xfs_inode *cip = NULL;
	struct xfs_name	name;
	int		error;
	mode_t		mode;

	mode = S_IFLNK |
		(irix_symlink_mode ? 0777 & ~current->fs->umask : S_IRWXUGO);
	xfs_dentry_to_name(&name, dentry);

	error = xfs_symlink(XFS_I(dir), &name, symname, mode, &cip, NULL);
	if (unlikely(error))
		goto out;

	inode = VFS_I(cip);

	error = xfs_init_security(inode, dir);
	if (unlikely(error))
		goto out_cleanup_inode;

	d_instantiate(dentry, inode);
	return 0;

 out_cleanup_inode:
	xfs_cleanup_inode(dir, inode, dentry);
 out:
	return -error;
}

STATIC int
xfs_vn_rename(
	struct inode	*odir,
	struct dentry	*odentry,
	struct inode	*ndir,
	struct dentry	*ndentry)
{
	struct inode	*new_inode = ndentry->d_inode;
	struct xfs_name	oname;
	struct xfs_name	nname;

	xfs_dentry_to_name(&oname, odentry);
	xfs_dentry_to_name(&nname, ndentry);

	return -xfs_rename(XFS_I(odir), &oname, XFS_I(odentry->d_inode),
			   XFS_I(ndir), &nname, new_inode ?
			   			XFS_I(new_inode) : NULL);
}

/*
 * careful here - this function can get called recursively, so
 * we need to be very careful about how much stack we use.
 * uio is kmalloced for this reason...
 */
STATIC void *
xfs_vn_follow_link(
	struct dentry		*dentry,
	struct nameidata	*nd)
{
	char			*link;
	int			error = -ENOMEM;

	link = kmalloc(MAXPATHLEN+1, GFP_KERNEL);
	if (!link)
		goto out_err;

	error = -xfs_readlink(XFS_I(dentry->d_inode), link);
	if (unlikely(error))
		goto out_kfree;

	nd_set_link(nd, link);
	return NULL;

 out_kfree:
	kfree(link);
 out_err:
	nd_set_link(nd, ERR_PTR(error));
	return NULL;
}

STATIC void
xfs_vn_put_link(
	struct dentry	*dentry,
	struct nameidata *nd,
	void		*p)
{
	char		*s = nd_get_link(nd);

	if (!IS_ERR(s))
		kfree(s);
}

#ifdef CONFIG_XFS_POSIX_ACL
STATIC int
xfs_check_acl(
	struct inode		*inode,
	int			mask)
{
	struct xfs_inode	*ip = XFS_I(inode);
	int			error;

	xfs_itrace_entry(ip);

	if (XFS_IFORK_Q(ip)) {
		error = xfs_acl_iaccess(ip, mask, NULL);
		if (error != -1)
			return -error;
	}

	return -EAGAIN;
}

STATIC int
xfs_vn_permission(
	struct inode		*inode,
	int			mask)
{
	return generic_permission(inode, mask, xfs_check_acl);
}
#else
#define xfs_vn_permission NULL
#endif

STATIC int
xfs_vn_getattr(
	struct vfsmount		*mnt,
	struct dentry		*dentry,
	struct kstat		*stat)
{
	struct inode		*inode = dentry->d_inode;
	struct xfs_inode	*ip = XFS_I(inode);
	struct xfs_mount	*mp = ip->i_mount;

	xfs_itrace_entry(ip);

	if (XFS_FORCED_SHUTDOWN(mp))
		return XFS_ERROR(EIO);

	stat->size = XFS_ISIZE(ip);
	stat->dev = inode->i_sb->s_dev;
	stat->mode = ip->i_d.di_mode;
	stat->nlink = ip->i_d.di_nlink;
	stat->uid = ip->i_d.di_uid;
	stat->gid = ip->i_d.di_gid;
	stat->ino = ip->i_ino;
#if XFS_BIG_INUMS
	stat->ino += mp->m_inoadd;
#endif
	stat->atime = inode->i_atime;
	stat->mtime.tv_sec = ip->i_d.di_mtime.t_sec;
	stat->mtime.tv_nsec = ip->i_d.di_mtime.t_nsec;
	stat->ctime.tv_sec = ip->i_d.di_ctime.t_sec;
	stat->ctime.tv_nsec = ip->i_d.di_ctime.t_nsec;
	stat->blocks =
		XFS_FSB_TO_BB(mp, ip->i_d.di_nblocks + ip->i_delayed_blks);


	switch (inode->i_mode & S_IFMT) {
	case S_IFBLK:
	case S_IFCHR:
		stat->blksize = BLKDEV_IOSIZE;
		stat->rdev = MKDEV(sysv_major(ip->i_df.if_u2.if_rdev) & 0x1ff,
				   sysv_minor(ip->i_df.if_u2.if_rdev));
		break;
	default:
		if (XFS_IS_REALTIME_INODE(ip)) {
			/*
			 * If the file blocks are being allocated from a
			 * realtime volume, then return the inode's realtime
			 * extent size or the realtime volume's extent size.
			 */
			stat->blksize =
				xfs_get_extsz_hint(ip) << mp->m_sb.sb_blocklog;
		} else
			stat->blksize = xfs_preferred_iosize(mp);
		stat->rdev = 0;
		break;
	}

	return 0;
}

STATIC int
xfs_vn_setattr(
	struct dentry	*dentry,
	struct iattr	*iattr)
{
	return -xfs_setattr(XFS_I(dentry->d_inode), iattr, 0, NULL);
}

/*
 * block_truncate_page can return an error, but we can't propagate it
 * at all here. Leave a complaint + stack trace in the syslog because
 * this could be bad. If it is bad, we need to propagate the error further.
 */
STATIC void
xfs_vn_truncate(
	struct inode	*inode)
{
	int	error;
	error = block_truncate_page(inode->i_mapping, inode->i_size,
							xfs_get_blocks);
	WARN_ON(error);
}

STATIC long
xfs_vn_fallocate(
	struct inode	*inode,
	int		mode,
	loff_t		offset,
	loff_t		len)
{
	long		error;
	loff_t		new_size = 0;
	xfs_flock64_t	bf;
	xfs_inode_t	*ip = XFS_I(inode);

	/* preallocation on directories not yet supported */
	error = -ENODEV;
	if (S_ISDIR(inode->i_mode))
		goto out_error;

	bf.l_whence = 0;
	bf.l_start = offset;
	bf.l_len = len;

	xfs_ilock(ip, XFS_IOLOCK_EXCL);
	error = xfs_change_file_space(ip, XFS_IOC_RESVSP, &bf,
				      0, NULL, XFS_ATTR_NOLOCK);
	if (!error && !(mode & FALLOC_FL_KEEP_SIZE) &&
	    offset + len > i_size_read(inode))
		new_size = offset + len;

	/* Change file size if needed */
	if (new_size) {
		struct iattr iattr;

		iattr.ia_valid = ATTR_SIZE;
		iattr.ia_size = new_size;
		error = xfs_setattr(ip, &iattr, XFS_ATTR_NOLOCK, NULL);
	}

	xfs_iunlock(ip, XFS_IOLOCK_EXCL);
out_error:
	return error;
}

static const struct inode_operations xfs_inode_operations = {
	.permission		= xfs_vn_permission,
	.truncate		= xfs_vn_truncate,
	.getattr		= xfs_vn_getattr,
	.setattr		= xfs_vn_setattr,
	.setxattr		= generic_setxattr,
	.getxattr		= generic_getxattr,
	.removexattr		= generic_removexattr,
	.listxattr		= xfs_vn_listxattr,
	.fallocate		= xfs_vn_fallocate,
};

static const struct inode_operations xfs_dir_inode_operations = {
	.create			= xfs_vn_create,
	.lookup			= xfs_vn_lookup,
	.link			= xfs_vn_link,
	.unlink			= xfs_vn_unlink,
	.symlink		= xfs_vn_symlink,
	.mkdir			= xfs_vn_mkdir,
	/*
	 * Yes, XFS uses the same method for rmdir and unlink.
	 *
	 * There are some subtile differences deeper in the code,
	 * but we use S_ISDIR to check for those.
	 */
	.rmdir			= xfs_vn_unlink,
	.mknod			= xfs_vn_mknod,
	.rename			= xfs_vn_rename,
	.permission		= xfs_vn_permission,
	.getattr		= xfs_vn_getattr,
	.setattr		= xfs_vn_setattr,
	.setxattr		= generic_setxattr,
	.getxattr		= generic_getxattr,
	.removexattr		= generic_removexattr,
	.listxattr		= xfs_vn_listxattr,
};

static const struct inode_operations xfs_dir_ci_inode_operations = {
	.create			= xfs_vn_create,
	.lookup			= xfs_vn_ci_lookup,
	.link			= xfs_vn_link,
	.unlink			= xfs_vn_unlink,
	.symlink		= xfs_vn_symlink,
	.mkdir			= xfs_vn_mkdir,
	/*
	 * Yes, XFS uses the same method for rmdir and unlink.
	 *
	 * There are some subtile differences deeper in the code,
	 * but we use S_ISDIR to check for those.
	 */
	.rmdir			= xfs_vn_unlink,
	.mknod			= xfs_vn_mknod,
	.rename			= xfs_vn_rename,
	.permission		= xfs_vn_permission,
	.getattr		= xfs_vn_getattr,
	.setattr		= xfs_vn_setattr,
	.setxattr		= generic_setxattr,
	.getxattr		= generic_getxattr,
	.removexattr		= generic_removexattr,
	.listxattr		= xfs_vn_listxattr,
};

static const struct inode_operations xfs_symlink_inode_operations = {
	.readlink		= generic_readlink,
	.follow_link		= xfs_vn_follow_link,
	.put_link		= xfs_vn_put_link,
	.permission		= xfs_vn_permission,
	.getattr		= xfs_vn_getattr,
	.setattr		= xfs_vn_setattr,
	.setxattr		= generic_setxattr,
	.getxattr		= generic_getxattr,
	.removexattr		= generic_removexattr,
	.listxattr		= xfs_vn_listxattr,
};

STATIC void
xfs_diflags_to_iflags(
	struct inode		*inode,
	struct xfs_inode	*ip)
{
	if (ip->i_d.di_flags & XFS_DIFLAG_IMMUTABLE)
		inode->i_flags |= S_IMMUTABLE;
	else
		inode->i_flags &= ~S_IMMUTABLE;
	if (ip->i_d.di_flags & XFS_DIFLAG_APPEND)
		inode->i_flags |= S_APPEND;
	else
		inode->i_flags &= ~S_APPEND;
	if (ip->i_d.di_flags & XFS_DIFLAG_SYNC)
		inode->i_flags |= S_SYNC;
	else
		inode->i_flags &= ~S_SYNC;
	if (ip->i_d.di_flags & XFS_DIFLAG_NOATIME)
		inode->i_flags |= S_NOATIME;
	else
		inode->i_flags &= ~S_NOATIME;
}

/*
 * Initialize the Linux inode, set up the operation vectors and
 * unlock the inode.
 *
 * When reading existing inodes from disk this is called directly
 * from xfs_iget, when creating a new inode it is called from
 * xfs_ialloc after setting up the inode.
 */
void
xfs_setup_inode(
	struct xfs_inode	*ip)
{
	struct inode		*inode = ip->i_vnode;

	inode->i_mode	= ip->i_d.di_mode;
	inode->i_nlink	= ip->i_d.di_nlink;
	inode->i_uid	= ip->i_d.di_uid;
	inode->i_gid	= ip->i_d.di_gid;

	switch (inode->i_mode & S_IFMT) {
	case S_IFBLK:
	case S_IFCHR:
		inode->i_rdev =
			MKDEV(sysv_major(ip->i_df.if_u2.if_rdev) & 0x1ff,
			      sysv_minor(ip->i_df.if_u2.if_rdev));
		break;
	default:
		inode->i_rdev = 0;
		break;
	}

	inode->i_generation = ip->i_d.di_gen;
	i_size_write(inode, ip->i_d.di_size);
	inode->i_atime.tv_sec	= ip->i_d.di_atime.t_sec;
	inode->i_atime.tv_nsec	= ip->i_d.di_atime.t_nsec;
	inode->i_mtime.tv_sec	= ip->i_d.di_mtime.t_sec;
	inode->i_mtime.tv_nsec	= ip->i_d.di_mtime.t_nsec;
	inode->i_ctime.tv_sec	= ip->i_d.di_ctime.t_sec;
	inode->i_ctime.tv_nsec	= ip->i_d.di_ctime.t_nsec;
	xfs_diflags_to_iflags(inode, ip);
	xfs_iflags_clear(ip, XFS_IMODIFIED);

	switch (inode->i_mode & S_IFMT) {
	case S_IFREG:
		inode->i_op = &xfs_inode_operations;
		inode->i_fop = &xfs_file_operations;
		inode->i_mapping->a_ops = &xfs_address_space_operations;
		break;
	case S_IFDIR:
		if (xfs_sb_version_hasasciici(&XFS_M(inode->i_sb)->m_sb))
			inode->i_op = &xfs_dir_ci_inode_operations;
		else
			inode->i_op = &xfs_dir_inode_operations;
		inode->i_fop = &xfs_dir_file_operations;
		break;
	case S_IFLNK:
		inode->i_op = &xfs_symlink_inode_operations;
		if (!(ip->i_df.if_flags & XFS_IFINLINE))
			inode->i_mapping->a_ops = &xfs_address_space_operations;
		break;
	default:
		inode->i_op = &xfs_inode_operations;
		init_special_inode(inode, inode->i_mode, inode->i_rdev);
		break;
	}

	xfs_iflags_clear(ip, XFS_INEW);
	barrier();

	unlock_new_inode(inode);
}<|MERGE_RESOLUTION|>--- conflicted
+++ resolved
@@ -355,11 +355,7 @@
 	/* else case-insensitive match... */
 	dname.name = ci_name.name;
 	dname.len = ci_name.len;
-<<<<<<< HEAD
-	dentry = d_add_ci(VFS_I(ip), dentry, &dname);
-=======
 	dentry = d_add_ci(dentry, VFS_I(ip), &dname);
->>>>>>> 24342c34
 	kmem_free(ci_name.name);
 	return dentry;
 }
