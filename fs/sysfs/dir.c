--- conflicted
+++ resolved
@@ -22,18 +22,13 @@
 
 
 static struct dentry * 
-<<<<<<< HEAD
-create_dir(struct kobject * k, struct dentry * p, char * n)
-=======
 create_dir(struct kobject * k, struct dentry * p, const char * n)
->>>>>>> 65e5149b
 {
 	struct dentry * dentry;
 
 	down(&p->d_inode->i_sem);
 	dentry = sysfs_get_dentry(p,n);
 	if (!IS_ERR(dentry)) {
-<<<<<<< HEAD
 		int error = sysfs_create(dentry,
 					 S_IFDIR| S_IRWXU | S_IRUGO | S_IXUGO,
 					 init_dir);
@@ -41,17 +36,6 @@
 			dentry->d_fsdata = k;
 			p->d_inode->i_nlink++;
 		} else {
-=======
-		int error;
-
-		dentry->d_fsdata = (void *)k;
-		error = sysfs_create(dentry,
-				     (S_IFDIR| S_IRWXU | S_IRUGO | S_IXUGO),
-				     init_dir);
-		if (!error)
-			p->d_inode->i_nlink++;
-		else {
->>>>>>> 65e5149b
 			dput(dentry);
 			dentry = ERR_PTR(error);
 		}
@@ -61,11 +45,7 @@
 }
 
 
-<<<<<<< HEAD
-struct dentry * sysfs_create_subdir(struct kobject * k, char * n)
-=======
 struct dentry * sysfs_create_subdir(struct kobject * k, const char * n)
->>>>>>> 65e5149b
 {
 	return create_dir(k,k->dentry,n);
 }
