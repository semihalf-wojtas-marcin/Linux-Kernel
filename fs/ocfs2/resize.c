/* -*- mode: c; c-basic-offset: 8; -*-
 * vim: noexpandtab sw=8 ts=8 sts=0:
 *
 * resize.c
 *
 * volume resize.
 * Inspired by ext3/resize.c.
 *
 * Copyright (C) 2007 Oracle.  All rights reserved.
 *
 * This program is free software; you can redistribute it and/or
 * modify it under the terms of the GNU General Public
 * License as published by the Free Software Foundation; either
 * version 2 of the License, or (at your option) any later version.
 *
 * This program is distributed in the hope that it will be useful,
 * but WITHOUT ANY WARRANTY; without even the implied warranty of
 * MERCHANTABILITY or FITNESS FOR A PARTICULAR PURPOSE.  See the GNU
 * General Public License for more details.
 *
 * You should have received a copy of the GNU General Public
 * License along with this program; if not, write to the
 * Free Software Foundation, Inc., 59 Temple Place - Suite 330,
 * Boston, MA 021110-1307, USA.
 */

#include <linux/fs.h>
#include <linux/types.h>

#define MLOG_MASK_PREFIX ML_DISK_ALLOC
#include <cluster/masklog.h>

#include "ocfs2.h"

#include "alloc.h"
#include "dlmglue.h"
#include "inode.h"
#include "journal.h"
#include "super.h"
#include "sysfile.h"
#include "uptodate.h"

#include "buffer_head_io.h"
#include "suballoc.h"
#include "resize.h"

/*
 * Check whether there are new backup superblocks exist
 * in the last group. If there are some, mark them or clear
 * them in the bitmap.
 *
 * Return how many backups we find in the last group.
 */
static u16 ocfs2_calc_new_backup_super(struct inode *inode,
				       struct ocfs2_group_desc *gd,
				       int new_clusters,
				       u32 first_new_cluster,
				       u16 cl_cpg,
				       int set)
{
	int i;
	u16 backups = 0;
	u32 cluster;
	u64 blkno, gd_blkno, lgd_blkno = le64_to_cpu(gd->bg_blkno);

	for (i = 0; i < OCFS2_MAX_BACKUP_SUPERBLOCKS; i++) {
		blkno = ocfs2_backup_super_blkno(inode->i_sb, i);
		cluster = ocfs2_blocks_to_clusters(inode->i_sb, blkno);

		gd_blkno = ocfs2_which_cluster_group(inode, cluster);
		if (gd_blkno < lgd_blkno)
			continue;
		else if (gd_blkno > lgd_blkno)
			break;

		if (set)
			ocfs2_set_bit(cluster % cl_cpg,
				      (unsigned long *)gd->bg_bitmap);
		else
			ocfs2_clear_bit(cluster % cl_cpg,
					(unsigned long *)gd->bg_bitmap);
		backups++;
	}

	mlog_exit_void();
	return backups;
}

static int ocfs2_update_last_group_and_inode(handle_t *handle,
					     struct inode *bm_inode,
					     struct buffer_head *bm_bh,
					     struct buffer_head *group_bh,
					     u32 first_new_cluster,
					     int new_clusters)
{
	int ret = 0;
	struct ocfs2_super *osb = OCFS2_SB(bm_inode->i_sb);
	struct ocfs2_dinode *fe = (struct ocfs2_dinode *) bm_bh->b_data;
	struct ocfs2_chain_list *cl = &fe->id2.i_chain;
	struct ocfs2_chain_rec *cr;
	struct ocfs2_group_desc *group;
	u16 chain, num_bits, backups = 0;
	u16 cl_bpc = le16_to_cpu(cl->cl_bpc);
	u16 cl_cpg = le16_to_cpu(cl->cl_cpg);

	mlog_entry("(new_clusters=%d, first_new_cluster = %u)\n",
		   new_clusters, first_new_cluster);

	ret = ocfs2_journal_access_gd(handle, bm_inode, group_bh,
				      OCFS2_JOURNAL_ACCESS_WRITE);
	if (ret < 0) {
		mlog_errno(ret);
		goto out;
	}

	group = (struct ocfs2_group_desc *)group_bh->b_data;

	/* update the group first. */
	num_bits = new_clusters * cl_bpc;
	le16_add_cpu(&group->bg_bits, num_bits);
	le16_add_cpu(&group->bg_free_bits_count, num_bits);

	/*
	 * check whether there are some new backup superblocks exist in
	 * this group and update the group bitmap accordingly.
	 */
	if (OCFS2_HAS_COMPAT_FEATURE(osb->sb,
				     OCFS2_FEATURE_COMPAT_BACKUP_SB)) {
		backups = ocfs2_calc_new_backup_super(bm_inode,
						     group,
						     new_clusters,
						     first_new_cluster,
						     cl_cpg, 1);
		le16_add_cpu(&group->bg_free_bits_count, -1 * backups);
	}

	ret = ocfs2_journal_dirty(handle, group_bh);
	if (ret < 0) {
		mlog_errno(ret);
		goto out_rollback;
	}

	/* update the inode accordingly. */
	ret = ocfs2_journal_access_di(handle, bm_inode, bm_bh,
				      OCFS2_JOURNAL_ACCESS_WRITE);
	if (ret < 0) {
		mlog_errno(ret);
		goto out_rollback;
	}

	chain = le16_to_cpu(group->bg_chain);
	cr = (&cl->cl_recs[chain]);
	le32_add_cpu(&cr->c_total, num_bits);
	le32_add_cpu(&cr->c_free, num_bits);
	le32_add_cpu(&fe->id1.bitmap1.i_total, num_bits);
	le32_add_cpu(&fe->i_clusters, new_clusters);

	if (backups) {
		le32_add_cpu(&cr->c_free, -1 * backups);
		le32_add_cpu(&fe->id1.bitmap1.i_used, backups);
	}

	spin_lock(&OCFS2_I(bm_inode)->ip_lock);
	OCFS2_I(bm_inode)->ip_clusters = le32_to_cpu(fe->i_clusters);
	le64_add_cpu(&fe->i_size, new_clusters << osb->s_clustersize_bits);
	spin_unlock(&OCFS2_I(bm_inode)->ip_lock);
	i_size_write(bm_inode, le64_to_cpu(fe->i_size));

	ocfs2_journal_dirty(handle, bm_bh);

out_rollback:
	if (ret < 0) {
		ocfs2_calc_new_backup_super(bm_inode,
					    group,
					    new_clusters,
					    first_new_cluster,
					    cl_cpg, 0);
		le16_add_cpu(&group->bg_free_bits_count, backups);
		le16_add_cpu(&group->bg_bits, -1 * num_bits);
		le16_add_cpu(&group->bg_free_bits_count, -1 * num_bits);
	}
out:
	mlog_exit(ret);
	return ret;
}

static int update_backups(struct inode * inode, u32 clusters, char *data)
{
	int i, ret = 0;
	u32 cluster;
	u64 blkno;
	struct buffer_head *backup = NULL;
	struct ocfs2_dinode *backup_di = NULL;
	struct ocfs2_super *osb = OCFS2_SB(inode->i_sb);

	/* calculate the real backups we need to update. */
	for (i = 0; i < OCFS2_MAX_BACKUP_SUPERBLOCKS; i++) {
		blkno = ocfs2_backup_super_blkno(inode->i_sb, i);
		cluster = ocfs2_blocks_to_clusters(inode->i_sb, blkno);
		if (cluster > clusters)
			break;

		ret = ocfs2_read_blocks_sync(osb, blkno, 1, &backup);
		if (ret < 0) {
			mlog_errno(ret);
			break;
		}

		memcpy(backup->b_data, data, inode->i_sb->s_blocksize);

		backup_di = (struct ocfs2_dinode *)backup->b_data;
		backup_di->i_blkno = cpu_to_le64(blkno);

		ret = ocfs2_write_super_or_backup(osb, backup);
		brelse(backup);
		backup = NULL;
		if (ret < 0) {
			mlog_errno(ret);
			break;
		}
	}

	return ret;
}

static void ocfs2_update_super_and_backups(struct inode *inode,
					   int new_clusters)
{
	int ret;
	u32 clusters = 0;
	struct buffer_head *super_bh = NULL;
	struct ocfs2_dinode *super_di = NULL;
	struct ocfs2_super *osb = OCFS2_SB(inode->i_sb);

	/*
	 * update the superblock last.
	 * It doesn't matter if the write failed.
	 */
	ret = ocfs2_read_blocks_sync(osb, OCFS2_SUPER_BLOCK_BLKNO, 1,
				     &super_bh);
	if (ret < 0) {
		mlog_errno(ret);
		goto out;
	}

	super_di = (struct ocfs2_dinode *)super_bh->b_data;
	le32_add_cpu(&super_di->i_clusters, new_clusters);
	clusters = le32_to_cpu(super_di->i_clusters);

	ret = ocfs2_write_super_or_backup(osb, super_bh);
	if (ret < 0) {
		mlog_errno(ret);
		goto out;
	}

	if (OCFS2_HAS_COMPAT_FEATURE(osb->sb, OCFS2_FEATURE_COMPAT_BACKUP_SB))
		ret = update_backups(inode, clusters, super_bh->b_data);

out:
	brelse(super_bh);
	if (ret)
		printk(KERN_WARNING "ocfs2: Failed to update super blocks on %s"
			" during fs resize. This condition is not fatal,"
			" but fsck.ocfs2 should be run to fix it\n",
			osb->dev_str);
	return;
}

/*
 * Extend the filesystem to the new number of clusters specified.  This entry
 * point is only used to extend the current filesystem to the end of the last
 * existing group.
 */
int ocfs2_group_extend(struct inode * inode, int new_clusters)
{
	int ret;
	handle_t *handle;
	struct buffer_head *main_bm_bh = NULL;
	struct buffer_head *group_bh = NULL;
	struct inode *main_bm_inode = NULL;
	struct ocfs2_dinode *fe = NULL;
	struct ocfs2_group_desc *group = NULL;
	struct ocfs2_super *osb = OCFS2_SB(inode->i_sb);
	u16 cl_bpc;
	u32 first_new_cluster;
	u64 lgd_blkno;

	mlog_entry_void();

	if (ocfs2_is_hard_readonly(osb) || ocfs2_is_soft_readonly(osb))
		return -EROFS;

	if (new_clusters < 0)
		return -EINVAL;
	else if (new_clusters == 0)
		return 0;

	main_bm_inode = ocfs2_get_system_file_inode(osb,
						    GLOBAL_BITMAP_SYSTEM_INODE,
						    OCFS2_INVALID_SLOT);
	if (!main_bm_inode) {
		ret = -EINVAL;
		mlog_errno(ret);
		goto out;
	}

	mutex_lock(&main_bm_inode->i_mutex);

	ret = ocfs2_inode_lock(main_bm_inode, &main_bm_bh, 1);
	if (ret < 0) {
		mlog_errno(ret);
		goto out_mutex;
	}

	fe = (struct ocfs2_dinode *)main_bm_bh->b_data;

	/* main_bm_bh is validated by inode read inside ocfs2_inode_lock(),
	 * so any corruption is a code bug. */
	BUG_ON(!OCFS2_IS_VALID_DINODE(fe));

	if (le16_to_cpu(fe->id2.i_chain.cl_cpg) !=
				 ocfs2_group_bitmap_size(osb->sb) * 8) {
		mlog(ML_ERROR, "The disk is too old and small. "
		     "Force to do offline resize.");
		ret = -EINVAL;
		goto out_unlock;
	}

	first_new_cluster = le32_to_cpu(fe->i_clusters);
	lgd_blkno = ocfs2_which_cluster_group(main_bm_inode,
					      first_new_cluster - 1);

<<<<<<< HEAD
	ret = ocfs2_read_block(main_bm_inode, lgd_blkno, &group_bh);
=======
	ret = ocfs2_read_group_descriptor(main_bm_inode, fe, lgd_blkno,
					  &group_bh);
>>>>>>> 18e352e4
	if (ret < 0) {
		mlog_errno(ret);
		goto out_unlock;
	}
	group = (struct ocfs2_group_desc *)group_bh->b_data;

	cl_bpc = le16_to_cpu(fe->id2.i_chain.cl_bpc);
	if (le16_to_cpu(group->bg_bits) / cl_bpc + new_clusters >
		le16_to_cpu(fe->id2.i_chain.cl_cpg)) {
		ret = -EINVAL;
		goto out_unlock;
	}

	mlog(0, "extend the last group at %llu, new clusters = %d\n",
	     (unsigned long long)le64_to_cpu(group->bg_blkno), new_clusters);

	handle = ocfs2_start_trans(osb, OCFS2_GROUP_EXTEND_CREDITS);
	if (IS_ERR(handle)) {
		mlog_errno(PTR_ERR(handle));
		ret = -EINVAL;
		goto out_unlock;
	}

	/* update the last group descriptor and inode. */
	ret = ocfs2_update_last_group_and_inode(handle, main_bm_inode,
						main_bm_bh, group_bh,
						first_new_cluster,
						new_clusters);
	if (ret) {
		mlog_errno(ret);
		goto out_commit;
	}

	ocfs2_update_super_and_backups(main_bm_inode, new_clusters);

out_commit:
	ocfs2_commit_trans(osb, handle);
out_unlock:
	brelse(group_bh);
	brelse(main_bm_bh);

	ocfs2_inode_unlock(main_bm_inode, 1);

out_mutex:
	mutex_unlock(&main_bm_inode->i_mutex);
	iput(main_bm_inode);

out:
	mlog_exit_void();
	return ret;
}

static int ocfs2_check_new_group(struct inode *inode,
				 struct ocfs2_dinode *di,
				 struct ocfs2_new_group_input *input,
				 struct buffer_head *group_bh)
{
	int ret;
	struct ocfs2_group_desc *gd =
		(struct ocfs2_group_desc *)group_bh->b_data;
	u16 cl_bpc = le16_to_cpu(di->id2.i_chain.cl_bpc);

	ret = ocfs2_check_group_descriptor(inode->i_sb, di, group_bh);
	if (ret)
		goto out;

	ret = -EINVAL;
	if (le16_to_cpu(gd->bg_chain) != input->chain)
		mlog(ML_ERROR, "Group descriptor # %llu has bad chain %u "
		     "while input has %u set.\n",
		     (unsigned long long)le64_to_cpu(gd->bg_blkno),
		     le16_to_cpu(gd->bg_chain), input->chain);
	else if (le16_to_cpu(gd->bg_bits) != input->clusters * cl_bpc)
		mlog(ML_ERROR, "Group descriptor # %llu has bit count %u but "
		     "input has %u clusters set\n",
		     (unsigned long long)le64_to_cpu(gd->bg_blkno),
		     le16_to_cpu(gd->bg_bits), input->clusters);
	else if (le16_to_cpu(gd->bg_free_bits_count) != input->frees * cl_bpc)
		mlog(ML_ERROR, "Group descriptor # %llu has free bit count %u "
		     "but it should have %u set\n",
		     (unsigned long long)le64_to_cpu(gd->bg_blkno),
		     le16_to_cpu(gd->bg_bits),
		     input->frees * cl_bpc);
	else
		ret = 0;

out:
	return ret;
}

static int ocfs2_verify_group_and_input(struct inode *inode,
					struct ocfs2_dinode *di,
					struct ocfs2_new_group_input *input,
					struct buffer_head *group_bh)
{
	u16 cl_count = le16_to_cpu(di->id2.i_chain.cl_count);
	u16 cl_cpg = le16_to_cpu(di->id2.i_chain.cl_cpg);
	u16 next_free = le16_to_cpu(di->id2.i_chain.cl_next_free_rec);
	u32 cluster = ocfs2_blocks_to_clusters(inode->i_sb, input->group);
	u32 total_clusters = le32_to_cpu(di->i_clusters);
	int ret = -EINVAL;

	if (cluster < total_clusters)
		mlog(ML_ERROR, "add a group which is in the current volume.\n");
	else if (input->chain >= cl_count)
		mlog(ML_ERROR, "input chain exceeds the limit.\n");
	else if (next_free != cl_count && next_free != input->chain)
		mlog(ML_ERROR,
		     "the add group should be in chain %u\n", next_free);
	else if (total_clusters + input->clusters < total_clusters)
		mlog(ML_ERROR, "add group's clusters overflow.\n");
	else if (input->clusters > cl_cpg)
		mlog(ML_ERROR, "the cluster exceeds the maximum of a group\n");
	else if (input->frees > input->clusters)
		mlog(ML_ERROR, "the free cluster exceeds the total clusters\n");
	else if (total_clusters % cl_cpg != 0)
		mlog(ML_ERROR,
		     "the last group isn't full. Use group extend first.\n");
	else if (input->group != ocfs2_which_cluster_group(inode, cluster))
		mlog(ML_ERROR, "group blkno is invalid\n");
	else if ((ret = ocfs2_check_new_group(inode, di, input, group_bh)))
		mlog(ML_ERROR, "group descriptor check failed.\n");
	else
		ret = 0;

	return ret;
}

/* Add a new group descriptor to global_bitmap. */
int ocfs2_group_add(struct inode *inode, struct ocfs2_new_group_input *input)
{
	int ret;
	handle_t *handle;
	struct buffer_head *main_bm_bh = NULL;
	struct inode *main_bm_inode = NULL;
	struct ocfs2_dinode *fe = NULL;
	struct ocfs2_super *osb = OCFS2_SB(inode->i_sb);
	struct buffer_head *group_bh = NULL;
	struct ocfs2_group_desc *group = NULL;
	struct ocfs2_chain_list *cl;
	struct ocfs2_chain_rec *cr;
	u16 cl_bpc;

	mlog_entry_void();

	if (ocfs2_is_hard_readonly(osb) || ocfs2_is_soft_readonly(osb))
		return -EROFS;

	main_bm_inode = ocfs2_get_system_file_inode(osb,
						    GLOBAL_BITMAP_SYSTEM_INODE,
						    OCFS2_INVALID_SLOT);
	if (!main_bm_inode) {
		ret = -EINVAL;
		mlog_errno(ret);
		goto out;
	}

	mutex_lock(&main_bm_inode->i_mutex);

	ret = ocfs2_inode_lock(main_bm_inode, &main_bm_bh, 1);
	if (ret < 0) {
		mlog_errno(ret);
		goto out_mutex;
	}

	fe = (struct ocfs2_dinode *)main_bm_bh->b_data;

	if (le16_to_cpu(fe->id2.i_chain.cl_cpg) !=
				 ocfs2_group_bitmap_size(osb->sb) * 8) {
		mlog(ML_ERROR, "The disk is too old and small."
		     " Force to do offline resize.");
		ret = -EINVAL;
		goto out_unlock;
	}

	ret = ocfs2_read_blocks_sync(osb, input->group, 1, &group_bh);
	if (ret < 0) {
		mlog(ML_ERROR, "Can't read the group descriptor # %llu "
		     "from the device.", (unsigned long long)input->group);
		goto out_unlock;
	}

	ocfs2_set_new_buffer_uptodate(inode, group_bh);

	ret = ocfs2_verify_group_and_input(main_bm_inode, fe, input, group_bh);
	if (ret) {
		mlog_errno(ret);
		goto out_unlock;
	}

	mlog(0, "Add a new group  %llu in chain = %u, length = %u\n",
	     (unsigned long long)input->group, input->chain, input->clusters);

	handle = ocfs2_start_trans(osb, OCFS2_GROUP_ADD_CREDITS);
	if (IS_ERR(handle)) {
		mlog_errno(PTR_ERR(handle));
		ret = -EINVAL;
		goto out_unlock;
	}

	cl_bpc = le16_to_cpu(fe->id2.i_chain.cl_bpc);
	cl = &fe->id2.i_chain;
	cr = &cl->cl_recs[input->chain];

	ret = ocfs2_journal_access_gd(handle, main_bm_inode, group_bh,
				      OCFS2_JOURNAL_ACCESS_WRITE);
	if (ret < 0) {
		mlog_errno(ret);
		goto out_commit;
	}

	group = (struct ocfs2_group_desc *)group_bh->b_data;
	group->bg_next_group = cr->c_blkno;

	ret = ocfs2_journal_dirty(handle, group_bh);
	if (ret < 0) {
		mlog_errno(ret);
		goto out_commit;
	}

	ret = ocfs2_journal_access_di(handle, main_bm_inode, main_bm_bh,
				      OCFS2_JOURNAL_ACCESS_WRITE);
	if (ret < 0) {
		mlog_errno(ret);
		goto out_commit;
	}

	if (input->chain == le16_to_cpu(cl->cl_next_free_rec)) {
		le16_add_cpu(&cl->cl_next_free_rec, 1);
		memset(cr, 0, sizeof(struct ocfs2_chain_rec));
	}

	cr->c_blkno = cpu_to_le64(input->group);
	le32_add_cpu(&cr->c_total, input->clusters * cl_bpc);
	le32_add_cpu(&cr->c_free, input->frees * cl_bpc);

	le32_add_cpu(&fe->id1.bitmap1.i_total, input->clusters *cl_bpc);
	le32_add_cpu(&fe->id1.bitmap1.i_used,
		     (input->clusters - input->frees) * cl_bpc);
	le32_add_cpu(&fe->i_clusters, input->clusters);

	ocfs2_journal_dirty(handle, main_bm_bh);

	spin_lock(&OCFS2_I(main_bm_inode)->ip_lock);
	OCFS2_I(main_bm_inode)->ip_clusters = le32_to_cpu(fe->i_clusters);
	le64_add_cpu(&fe->i_size, input->clusters << osb->s_clustersize_bits);
	spin_unlock(&OCFS2_I(main_bm_inode)->ip_lock);
	i_size_write(main_bm_inode, le64_to_cpu(fe->i_size));

	ocfs2_update_super_and_backups(main_bm_inode, input->clusters);

out_commit:
	ocfs2_commit_trans(osb, handle);
out_unlock:
	brelse(group_bh);
	brelse(main_bm_bh);

	ocfs2_inode_unlock(main_bm_inode, 1);

out_mutex:
	mutex_unlock(&main_bm_inode->i_mutex);
	iput(main_bm_inode);

out:
	mlog_exit_void();
	return ret;
}<|MERGE_RESOLUTION|>--- conflicted
+++ resolved
@@ -330,12 +330,8 @@
 	lgd_blkno = ocfs2_which_cluster_group(main_bm_inode,
 					      first_new_cluster - 1);
 
-<<<<<<< HEAD
-	ret = ocfs2_read_block(main_bm_inode, lgd_blkno, &group_bh);
-=======
 	ret = ocfs2_read_group_descriptor(main_bm_inode, fe, lgd_blkno,
 					  &group_bh);
->>>>>>> 18e352e4
 	if (ret < 0) {
 		mlog_errno(ret);
 		goto out_unlock;
