--- conflicted
+++ resolved
@@ -27,16 +27,7 @@
 #define OCFS2_JOURNAL_H
 
 #include <linux/fs.h>
-<<<<<<< HEAD
-#ifndef CONFIG_OCFS2_COMPAT_JBD
-# include <linux/jbd2.h>
-#else
-# include <linux/jbd.h>
-# include "ocfs2_jbd_compat.h"
-#endif
-=======
 #include <linux/jbd2.h>
->>>>>>> 18e352e4
 
 enum ocfs2_journal_state {
 	OCFS2_JOURNAL_FREE = 0,
@@ -300,13 +291,6 @@
  */
 int                  ocfs2_journal_dirty(handle_t *handle,
 					 struct buffer_head *bh);
-<<<<<<< HEAD
-#ifdef CONFIG_OCFS2_COMPAT_JBD
-int                  ocfs2_journal_dirty_data(handle_t *handle,
-					      struct buffer_head *bh);
-#endif
-=======
->>>>>>> 18e352e4
 
 /*
  *  Credit Macros:
@@ -430,7 +414,6 @@
 {
 	return 3 * OCFS2_INODE_UPDATE_CREDITS + 3 + ocfs2_unlink_credits(sb);
 }
-<<<<<<< HEAD
 
 /* global bitmap dinode, group desc., relinked group,
  * suballocator dinode, group desc., relinked group,
@@ -439,16 +422,6 @@
 					  + OCFS2_INODE_UPDATE_CREDITS \
 					  + OCFS2_XATTR_BLOCK_UPDATE_CREDITS)
 
-=======
-
-/* global bitmap dinode, group desc., relinked group,
- * suballocator dinode, group desc., relinked group,
- * dinode, xattr block */
-#define OCFS2_XATTR_BLOCK_CREATE_CREDITS (OCFS2_SUBALLOC_ALLOC * 2 + \
-					  + OCFS2_INODE_UPDATE_CREDITS \
-					  + OCFS2_XATTR_BLOCK_UPDATE_CREDITS)
-
->>>>>>> 18e352e4
 /*
  * Please note that the caller must make sure that root_el is the root
  * of extent tree. So for an inode, it should be &fe->id2.i_list. Otherwise
