--- conflicted
+++ resolved
@@ -205,14 +205,9 @@
 		int irq_level = __kvm_irq_line_state(&ioapic->irq_states[irq],
 						     irq_source_id, level);
 		entry = ioapic->redirtbl[irq];
-<<<<<<< HEAD
 // polarity is always active high in qemu
-//		level ^= entry.fields.polarity;
-		if (!level)
-=======
-		irq_level ^= entry.fields.polarity;
+//		irq_level ^= entry.fields.polarity;
 		if (!irq_level)
->>>>>>> 0d7614f0
 			ioapic->irr &= ~mask;
 		else {
 			int edge = (entry.fields.trig_mode == IOAPIC_EDGE_TRIG);
