--- conflicted
+++ resolved
@@ -41,15 +41,13 @@
 #include <linux/swapops.h>
 #include <linux/page_cgroup.h>
 
-<<<<<<< HEAD
 DEFINE_TRACE(swap_file_open);
 DEFINE_TRACE(swap_file_close);
-=======
+
 static bool swap_count_continued(struct swap_info_struct *, pgoff_t,
 				 unsigned char);
 static void free_swap_count_continuations(struct swap_info_struct *);
 static sector_t map_swap_entry(swp_entry_t, struct block_device**);
->>>>>>> 92dcffb9
 
 static DEFINE_SPINLOCK(swap_lock);
 static unsigned int nr_swapfiles;
@@ -593,7 +591,6 @@
 			swap_list.next = p->type;
 		nr_swap_pages++;
 		p->inuse_pages--;
-		preswap_flush(p - swap_info, offset);
 	}
 
 	return usage;
@@ -1004,7 +1001,7 @@
  * Recycle to start on reaching the end, returning 0 when empty.
  */
 static unsigned int find_next_to_unuse(struct swap_info_struct *si,
-				unsigned int prev, unsigned int preswap)
+					unsigned int prev)
 {
 	unsigned int max = si->max;
 	unsigned int i = prev;
@@ -1030,12 +1027,6 @@
 			prev = 0;
 			i = 1;
 		}
-		if (preswap) {
-			if (preswap_test(si, i))
-				break;
-			else
-				continue;
-		}
 		count = si->swap_map[i];
 		if (count && swap_count(count) != SWAP_MAP_BAD)
 			break;
@@ -1047,12 +1038,8 @@
  * We completely avoid races by reading each swap page in advance,
  * and then search for the process using it.  All the necessary
  * page table adjustments can then be made atomically.
- *
- * if the boolean preswap is true, only unuse pages_to_unuse pages;
- * pages_to_unuse==0 means all pages
- */
-static int try_to_unuse(unsigned int type, unsigned int preswap,
-		unsigned long pages_to_unuse)
+ */
+static int try_to_unuse(unsigned int type)
 {
 	struct swap_info_struct *si = swap_info[type];
 	struct mm_struct *start_mm;
@@ -1085,7 +1072,7 @@
 	 * one pass through swap_map is enough, but not necessarily:
 	 * there are races when an instance of an entry might be missed.
 	 */
-	while ((i = find_next_to_unuse(si, i, preswap)) != 0) {
+	while ((i = find_next_to_unuse(si, i)) != 0) {
 		if (signal_pending(current)) {
 			retval = -EINTR;
 			break;
@@ -1252,8 +1239,6 @@
 		 * interactive performance.
 		 */
 		cond_resched();
-		if (preswap && pages_to_unuse && !--pages_to_unuse)
-			break;
 	}
 
 	mmput(start_mm);
@@ -1452,7 +1437,7 @@
 			ret = add_swap_extent(sis, 0, sis->max, 0);
 			*span = sis->pages;
 		}
-		goto done;
+		goto out;
 	}
 
 	blkbits = inode->i_blkbits;
@@ -1598,7 +1583,7 @@
 	spin_unlock(&swap_lock);
 
 	current->flags |= PF_OOM_ORIGIN;
-	err = try_to_unuse(type, 0, 0);
+	err = try_to_unuse(type);
 	current->flags &= ~PF_OOM_ORIGIN;
 
 	if (err) {
@@ -1651,14 +1636,9 @@
 	p->swap_map = NULL;
 	p->flags = 0;
 	trace_swap_file_close(swap_file);
-	preswap_flush_area(p - swap_info);
 	spin_unlock(&swap_lock);
 	mutex_unlock(&swapon_mutex);
 	vfree(swap_map);
-#ifdef CONFIG_PRESWAP
-	if (p->preswap_map)
-		vfree(p->preswap_map);
-#endif
 	/* Destroy swap account informatin */
 	swap_cgroup_swapoff(type);
 
@@ -1813,12 +1793,7 @@
 	sector_t span;
 	unsigned long maxpages = 1;
 	unsigned long swapfilepages;
-<<<<<<< HEAD
-	unsigned short *swap_map = NULL;
-	unsigned long *preswap_map = NULL;
-=======
 	unsigned char *swap_map = NULL;
->>>>>>> 92dcffb9
 	struct page *page = NULL;
 	struct inode *inode = NULL;
 	int did_down = 0;
@@ -2010,12 +1985,6 @@
 		swap_map[page_nr] = SWAP_MAP_BAD;
 	}
 
-#ifdef CONFIG_PRESWAP
-	preswap_map = vmalloc(maxpages / sizeof(long));
-	if (preswap_map)
-		memset(preswap_map, 0, maxpages / sizeof(long));
-#endif
-
 	error = swap_cgroup_swapon(type, maxpages);
 	if (error)
 		goto bad_swap;
@@ -2058,9 +2027,6 @@
 	else
 		p->prio = --least_priority;
 	p->swap_map = swap_map;
-#ifdef CONFIG_PRESWAP
-	p->preswap_map = preswap_map;
-#endif
 	p->flags |= SWP_WRITEOK;
 	nr_swap_pages += nr_good_pages;
 	total_swap_pages += nr_good_pages;
@@ -2080,20 +2046,11 @@
 		prev = i;
 	}
 	p->next = i;
-<<<<<<< HEAD
-	if (prev < 0) {
-		swap_list.head = swap_list.next = p - swap_info;
-	} else {
-		swap_info[prev].next = p - swap_info;
-	}
-	trace_swap_file_open(swap_file, name);
-	preswap_init(p - swap_info);
-=======
 	if (prev < 0)
 		swap_list.head = swap_list.next = type;
 	else
 		swap_info[prev]->next = type;
->>>>>>> 92dcffb9
+	trace_swap_file_open(swap_file, name);
 	spin_unlock(&swap_lock);
 	mutex_unlock(&swapon_mutex);
 	error = 0;
@@ -2110,7 +2067,6 @@
 	p->swap_file = NULL;
 	p->flags = 0;
 	spin_unlock(&swap_lock);
-	vfree(preswap_map);
 	vfree(swap_map);
 	if (swap_file)
 		filp_close(swap_file, NULL);
@@ -2154,10 +2110,10 @@
 	unsigned long nr_to_be_unused = 0;
 
 	for (i = 0; i < nr_swapfiles; i++) {
-		if (!(swap_info[i].flags & SWP_USED) ||
-		     (swap_info[i].flags & SWP_WRITEOK))
+		if (!(swap_info[i]->flags & SWP_USED) ||
+		     (swap_info[i]->flags & SWP_WRITEOK))
 			continue;
-		nr_to_be_unused += swap_info[i].inuse_pages;
+		nr_to_be_unused += swap_info[i]->inuse_pages;
 	}
 	val->freeswap = nr_swap_pages + nr_to_be_unused;
 	val->totalswap = total_swap_pages + nr_to_be_unused;
@@ -2280,7 +2236,7 @@
 		 */
 		return NULL;
 	}
-	return &swap_info[swp_type(swap)];
+	return swap_info[swp_type(swap)];
 }
 
 /*
@@ -2325,10 +2281,6 @@
 		base++;
 
 	spin_lock(&swap_lock);
-	if (preswap_test(si, target)) {
-		spin_unlock(&swap_lock);
-		return 0;
-	}
 	if (end > si->max)	/* don't go beyond end of map */
 		end = si->max;
 
@@ -2339,9 +2291,6 @@
 			break;
 		if (swap_count(si->swap_map[toff]) == SWAP_MAP_BAD)
 			break;
-		/* Don't read in preswap pages */
-		if (preswap_test(si, toff))
-			break;
 	}
 	/* Count contiguous allocated slots below our target */
 	for (toff = target; --toff >= base; nr_pages++) {
@@ -2350,9 +2299,6 @@
 			break;
 		if (swap_count(si->swap_map[toff]) == SWAP_MAP_BAD)
 			break;
-		/* Don't read in preswap pages */
-		if (preswap_test(si, toff))
-			break;
 	}
 	spin_unlock(&swap_lock);
 
@@ -2364,96 +2310,6 @@
 	return nr_pages? ++nr_pages: 0;
 }
 
-<<<<<<< HEAD
-#ifdef CONFIG_PRESWAP
-/*
- * preswap infrastructure functions
- */
-
-/* code structure leveraged from sys_swapoff */
-void preswap_shrink(unsigned long target_pages)
-{
-	struct swap_info_struct *si = NULL;
-	unsigned long total_pages = 0, total_pages_to_unuse;
-	unsigned long pages = 0, unuse_pages = 0;
-	int type;
-	int wrapped = 0;
-
-	do {
-		/*
-		 * we don't want to hold swap_lock while doing a very
-		 * lengthy try_to_unuse, but swap_list may change
-		 * so restart scan from swap_list.head each time
-		 */
-		spin_lock(&swap_lock);
-		total_pages = 0;
-		for (type = swap_list.head; type >= 0; type = si->next) {
-			si = get_swap_info_struct(type);
-			total_pages += si->preswap_pages;
-		}
-		if (total_pages <= target_pages) {
-			spin_unlock(&swap_lock);
-			return;
-		}
-		total_pages_to_unuse = total_pages - target_pages;
-		for (type = swap_list.head; type >= 0; type = si->next) {
-			si = get_swap_info_struct(type);
-			if (total_pages_to_unuse < si->preswap_pages)
-				pages = unuse_pages = total_pages_to_unuse;
-			else {
-				pages = si->preswap_pages;
-				unuse_pages = 0; /* unuse all */
-			}
-			if (security_vm_enough_memory(pages))
-				continue;
-			vm_unacct_memory(pages);
-			break;
-		}
-		spin_unlock(&swap_lock);
-		if (type < 0)
-			return;
-		current->flags |= PF_OOM_ORIGIN;
-		(void)try_to_unuse(type, 1, unuse_pages);
-		current->flags &= ~PF_OOM_ORIGIN;
-		wrapped++;
-	} while (wrapped <= 3);
-}
-
-
-#ifdef CONFIG_SYSCTL
-/* cat /sys/proc/vm/preswap provides total number of pages in preswap
- * across all swaptypes.  echo N > /sys/proc/vm/preswap attempts to shrink
- * preswap page usage to N (usually 0) */
-int preswap_sysctl_handler(ctl_table *table, int write,
-	void __user *buffer, size_t *length, loff_t *ppos)
-{
-	unsigned long npages;
-	int type;
-	unsigned long totalpages = 0;
-	struct swap_info_struct *si = NULL;
-
-	/* modeled after hugetlb_sysctl_handler in mm/hugetlb.c */
-	if (!write) {
-		spin_lock(&swap_lock);
-		for (type = swap_list.head; type >= 0; type = si->next) {
-			si = get_swap_info_struct(type);
-			totalpages += si->preswap_pages;
-		}
-		spin_unlock(&swap_lock);
-		npages = totalpages;
-	}
-	table->data = &npages;
-	table->maxlen = sizeof(unsigned long);
-	proc_doulongvec_minmax(table, write, buffer, length, ppos);
-
-	if (write)
-		preswap_shrink(npages);
-
-	return 0;
-}
-#endif
-#endif /* CONFIG_PRESWAP */
-=======
 /*
  * add_swap_count_continuation - called when a swap count is duplicated
  * beyond SWAP_MAP_MAX, it allocates a new page and links that to the entry's
@@ -2668,5 +2524,4 @@
 			}
 		}
 	}
-}
->>>>>>> 92dcffb9
+}