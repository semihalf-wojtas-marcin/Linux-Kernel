/*
 *  linux/mm/page_alloc.c
 *
 *  Manages the free list, the system allocates free pages here.
 *  Note that kmalloc() lives in slab.c
 *
 *  Copyright (C) 1991, 1992, 1993, 1994  Linus Torvalds
 *  Swap reorganised 29.12.95, Stephen Tweedie
 *  Support of BIGMEM added by Gerhard Wichert, Siemens AG, July 1999
 *  Reshaped it to be a zoned allocator, Ingo Molnar, Red Hat, 1999
 *  Discontiguous memory support, Kanoj Sarcar, SGI, Nov 1999
 *  Zone balancing, Kanoj Sarcar, SGI, Jan 2000
 *  Per cpu hot/cold page lists, bulk allocation, Martin J. Bligh, Sept 2002
 *          (lots of bits borrowed from Ingo Molnar & Andrew Morton)
 */

#include <linux/stddef.h>
#include <linux/mm.h>
#include <linux/swap.h>
#include <linux/interrupt.h>
#include <linux/pagemap.h>
#include <linux/jiffies.h>
#include <linux/bootmem.h>
#include <linux/memblock.h>
#include <linux/compiler.h>
#include <linux/kernel.h>
#include <linux/kmemcheck.h>
#include <linux/module.h>
#include <linux/suspend.h>
#include <linux/pagevec.h>
#include <linux/blkdev.h>
#include <linux/slab.h>
#include <linux/ratelimit.h>
#include <linux/oom.h>
#include <linux/notifier.h>
#include <linux/topology.h>
#include <linux/sysctl.h>
#include <linux/cpu.h>
#include <linux/cpuset.h>
#include <linux/memory_hotplug.h>
#include <linux/nodemask.h>
#include <linux/vmalloc.h>
#include <linux/vmstat.h>
#include <linux/mempolicy.h>
#include <linux/stop_machine.h>
#include <linux/sort.h>
#include <linux/pfn.h>
#include <linux/backing-dev.h>
#include <linux/fault-inject.h>
#include <linux/page-isolation.h>
#include <linux/page_ext.h>
#include <linux/debugobjects.h>
#include <linux/kmemleak.h>
#include <linux/compaction.h>
#include <trace/events/kmem.h>
#include <linux/prefetch.h>
#include <linux/mm_inline.h>
#include <linux/migrate.h>
#include <linux/page_ext.h>
#include <linux/hugetlb.h>
#include <linux/sched/rt.h>
#include <linux/page_owner.h>

#include <asm/sections.h>
#include <asm/tlbflush.h>
#include <asm/div64.h>
#include "internal.h"

/* prevent >1 _updater_ of zone percpu pageset ->high and ->batch fields */
static DEFINE_MUTEX(pcp_batch_high_lock);
#define MIN_PERCPU_PAGELIST_FRACTION	(8)

#ifdef CONFIG_USE_PERCPU_NUMA_NODE_ID
DEFINE_PER_CPU(int, numa_node);
EXPORT_PER_CPU_SYMBOL(numa_node);
#endif

#ifdef CONFIG_HAVE_MEMORYLESS_NODES
/*
 * N.B., Do NOT reference the '_numa_mem_' per cpu variable directly.
 * It will not be defined when CONFIG_HAVE_MEMORYLESS_NODES is not defined.
 * Use the accessor functions set_numa_mem(), numa_mem_id() and cpu_to_mem()
 * defined in <linux/topology.h>.
 */
DEFINE_PER_CPU(int, _numa_mem_);		/* Kernel "local memory" node */
EXPORT_PER_CPU_SYMBOL(_numa_mem_);
int _node_numa_mem_[MAX_NUMNODES];
#endif

/*
 * Array of node states.
 */
nodemask_t node_states[NR_NODE_STATES] __read_mostly = {
	[N_POSSIBLE] = NODE_MASK_ALL,
	[N_ONLINE] = { { [0] = 1UL } },
#ifndef CONFIG_NUMA
	[N_NORMAL_MEMORY] = { { [0] = 1UL } },
#ifdef CONFIG_HIGHMEM
	[N_HIGH_MEMORY] = { { [0] = 1UL } },
#endif
#ifdef CONFIG_MOVABLE_NODE
	[N_MEMORY] = { { [0] = 1UL } },
#endif
	[N_CPU] = { { [0] = 1UL } },
#endif	/* NUMA */
};
EXPORT_SYMBOL(node_states);

/* Protect totalram_pages and zone->managed_pages */
static DEFINE_SPINLOCK(managed_page_count_lock);

unsigned long totalram_pages __read_mostly;
unsigned long totalreserve_pages __read_mostly;
unsigned long totalcma_pages __read_mostly;
/*
 * When calculating the number of globally allowed dirty pages, there
 * is a certain number of per-zone reserves that should not be
 * considered dirtyable memory.  This is the sum of those reserves
 * over all existing zones that contribute dirtyable memory.
 */
unsigned long dirty_balance_reserve __read_mostly;

int percpu_pagelist_fraction;
gfp_t gfp_allowed_mask __read_mostly = GFP_BOOT_MASK;

#ifdef CONFIG_PM_SLEEP
/*
 * The following functions are used by the suspend/hibernate code to temporarily
 * change gfp_allowed_mask in order to avoid using I/O during memory allocations
 * while devices are suspended.  To avoid races with the suspend/hibernate code,
 * they should always be called with pm_mutex held (gfp_allowed_mask also should
 * only be modified with pm_mutex held, unless the suspend/hibernate code is
 * guaranteed not to run in parallel with that modification).
 */

static gfp_t saved_gfp_mask;

void pm_restore_gfp_mask(void)
{
	WARN_ON(!mutex_is_locked(&pm_mutex));
	if (saved_gfp_mask) {
		gfp_allowed_mask = saved_gfp_mask;
		saved_gfp_mask = 0;
	}
}

void pm_restrict_gfp_mask(void)
{
	WARN_ON(!mutex_is_locked(&pm_mutex));
	WARN_ON(saved_gfp_mask);
	saved_gfp_mask = gfp_allowed_mask;
	gfp_allowed_mask &= ~GFP_IOFS;
}

bool pm_suspended_storage(void)
{
	if ((gfp_allowed_mask & GFP_IOFS) == GFP_IOFS)
		return false;
	return true;
}
#endif /* CONFIG_PM_SLEEP */

#ifdef CONFIG_HUGETLB_PAGE_SIZE_VARIABLE
int pageblock_order __read_mostly;
#endif

static void __free_pages_ok(struct page *page, unsigned int order);

/*
 * results with 256, 32 in the lowmem_reserve sysctl:
 *	1G machine -> (16M dma, 800M-16M normal, 1G-800M high)
 *	1G machine -> (16M dma, 784M normal, 224M high)
 *	NORMAL allocation will leave 784M/256 of ram reserved in the ZONE_DMA
 *	HIGHMEM allocation will leave 224M/32 of ram reserved in ZONE_NORMAL
 *	HIGHMEM allocation will (224M+784M)/256 of ram reserved in ZONE_DMA
 *
 * TBD: should special case ZONE_DMA32 machines here - in those we normally
 * don't need any ZONE_NORMAL reservation
 */
int sysctl_lowmem_reserve_ratio[MAX_NR_ZONES-1] = {
#ifdef CONFIG_ZONE_DMA
	 256,
#endif
#ifdef CONFIG_ZONE_DMA32
	 256,
#endif
#ifdef CONFIG_HIGHMEM
	 32,
#endif
	 32,
};

EXPORT_SYMBOL(totalram_pages);

static char * const zone_names[MAX_NR_ZONES] = {
#ifdef CONFIG_ZONE_DMA
	 "DMA",
#endif
#ifdef CONFIG_ZONE_DMA32
	 "DMA32",
#endif
	 "Normal",
#ifdef CONFIG_HIGHMEM
	 "HighMem",
#endif
	 "Movable",
};

int min_free_kbytes = 1024;
int user_min_free_kbytes = -1;

static unsigned long __meminitdata nr_kernel_pages;
static unsigned long __meminitdata nr_all_pages;
static unsigned long __meminitdata dma_reserve;

#ifdef CONFIG_HAVE_MEMBLOCK_NODE_MAP
static unsigned long __meminitdata arch_zone_lowest_possible_pfn[MAX_NR_ZONES];
static unsigned long __meminitdata arch_zone_highest_possible_pfn[MAX_NR_ZONES];
static unsigned long __initdata required_kernelcore;
static unsigned long __initdata required_movablecore;
static unsigned long __meminitdata zone_movable_pfn[MAX_NUMNODES];

/* movable_zone is the "real" zone pages in ZONE_MOVABLE are taken from */
int movable_zone;
EXPORT_SYMBOL(movable_zone);
#endif /* CONFIG_HAVE_MEMBLOCK_NODE_MAP */

#if MAX_NUMNODES > 1
int nr_node_ids __read_mostly = MAX_NUMNODES;
int nr_online_nodes __read_mostly = 1;
EXPORT_SYMBOL(nr_node_ids);
EXPORT_SYMBOL(nr_online_nodes);
#endif

int page_group_by_mobility_disabled __read_mostly;

void set_pageblock_migratetype(struct page *page, int migratetype)
{
	if (unlikely(page_group_by_mobility_disabled &&
		     migratetype < MIGRATE_PCPTYPES))
		migratetype = MIGRATE_UNMOVABLE;

	set_pageblock_flags_group(page, (unsigned long)migratetype,
					PB_migrate, PB_migrate_end);
}

bool oom_killer_disabled __read_mostly;

#ifdef CONFIG_DEBUG_VM
static int page_outside_zone_boundaries(struct zone *zone, struct page *page)
{
	int ret = 0;
	unsigned seq;
	unsigned long pfn = page_to_pfn(page);
	unsigned long sp, start_pfn;

	do {
		seq = zone_span_seqbegin(zone);
		start_pfn = zone->zone_start_pfn;
		sp = zone->spanned_pages;
		if (!zone_spans_pfn(zone, pfn))
			ret = 1;
	} while (zone_span_seqretry(zone, seq));

	if (ret)
		pr_err("page 0x%lx outside node %d zone %s [ 0x%lx - 0x%lx ]\n",
			pfn, zone_to_nid(zone), zone->name,
			start_pfn, start_pfn + sp);

	return ret;
}

static int page_is_consistent(struct zone *zone, struct page *page)
{
	if (!pfn_valid_within(page_to_pfn(page)))
		return 0;
	if (zone != page_zone(page))
		return 0;

	return 1;
}
/*
 * Temporary debugging check for pages not lying within a given zone.
 */
static int bad_range(struct zone *zone, struct page *page)
{
	if (page_outside_zone_boundaries(zone, page))
		return 1;
	if (!page_is_consistent(zone, page))
		return 1;

	return 0;
}
#else
static inline int bad_range(struct zone *zone, struct page *page)
{
	return 0;
}
#endif

static void bad_page(struct page *page, const char *reason,
		unsigned long bad_flags)
{
	static unsigned long resume;
	static unsigned long nr_shown;
	static unsigned long nr_unshown;

	/* Don't complain about poisoned pages */
	if (PageHWPoison(page)) {
		page_mapcount_reset(page); /* remove PageBuddy */
		return;
	}

	/*
	 * Allow a burst of 60 reports, then keep quiet for that minute;
	 * or allow a steady drip of one report per second.
	 */
	if (nr_shown == 60) {
		if (time_before(jiffies, resume)) {
			nr_unshown++;
			goto out;
		}
		if (nr_unshown) {
			printk(KERN_ALERT
			      "BUG: Bad page state: %lu messages suppressed\n",
				nr_unshown);
			nr_unshown = 0;
		}
		nr_shown = 0;
	}
	if (nr_shown++ == 0)
		resume = jiffies + 60 * HZ;

	printk(KERN_ALERT "BUG: Bad page state in process %s  pfn:%05lx\n",
		current->comm, page_to_pfn(page));
	dump_page_badflags(page, reason, bad_flags);

	print_modules();
	dump_stack();
out:
	/* Leave bad fields for debug, except PageBuddy could make trouble */
	page_mapcount_reset(page); /* remove PageBuddy */
	add_taint(TAINT_BAD_PAGE, LOCKDEP_NOW_UNRELIABLE);
}

/*
 * Higher-order pages are called "compound pages".  They are structured thusly:
 *
 * The first PAGE_SIZE page is called the "head page".
 *
 * The remaining PAGE_SIZE pages are called "tail pages".
 *
 * All pages have PG_compound set.  All tail pages have their ->first_page
 * pointing at the head page.
 *
 * The first tail page's ->lru.next holds the address of the compound page's
 * put_page() function.  Its ->lru.prev holds the order of allocation.
 * This usage means that zero-order pages may not be compound.
 */

static void free_compound_page(struct page *page)
{
	__free_pages_ok(page, compound_order(page));
}

void prep_compound_page(struct page *page, unsigned long order)
{
	int i;
	int nr_pages = 1 << order;

	set_compound_page_dtor(page, free_compound_page);
	set_compound_order(page, order);
	__SetPageHead(page);
	for (i = 1; i < nr_pages; i++) {
		struct page *p = page + i;
		set_page_count(p, 0);
		p->first_page = page;
		/* Make sure p->first_page is always valid for PageTail() */
		smp_wmb();
		__SetPageTail(p);
	}
}

/* update __split_huge_page_refcount if you change this function */
static int destroy_compound_page(struct page *page, unsigned long order)
{
	int i;
	int nr_pages = 1 << order;
	int bad = 0;

	if (unlikely(compound_order(page) != order)) {
		bad_page(page, "wrong compound order", 0);
		bad++;
	}

	__ClearPageHead(page);

	for (i = 1; i < nr_pages; i++) {
		struct page *p = page + i;

		if (unlikely(!PageTail(p))) {
			bad_page(page, "PageTail not set", 0);
			bad++;
		} else if (unlikely(p->first_page != page)) {
			bad_page(page, "first_page not consistent", 0);
			bad++;
		}
		__ClearPageTail(p);
	}

	return bad;
}

static inline void prep_zero_page(struct page *page, unsigned int order,
							gfp_t gfp_flags)
{
	int i;

	/*
	 * clear_highpage() will use KM_USER0, so it's a bug to use __GFP_ZERO
	 * and __GFP_HIGHMEM from hard or soft interrupt context.
	 */
	VM_BUG_ON((gfp_flags & __GFP_HIGHMEM) && in_interrupt());
	for (i = 0; i < (1 << order); i++)
		clear_highpage(page + i);
}

#ifdef CONFIG_DEBUG_PAGEALLOC
unsigned int _debug_guardpage_minorder;
bool _debug_pagealloc_enabled __read_mostly;
bool _debug_guardpage_enabled __read_mostly;

static int __init early_debug_pagealloc(char *buf)
{
	if (!buf)
		return -EINVAL;

	if (strcmp(buf, "on") == 0)
		_debug_pagealloc_enabled = true;

	return 0;
}
early_param("debug_pagealloc", early_debug_pagealloc);

static bool need_debug_guardpage(void)
{
	/* If we don't use debug_pagealloc, we don't need guard page */
	if (!debug_pagealloc_enabled())
		return false;

	return true;
}

static void init_debug_guardpage(void)
{
	if (!debug_pagealloc_enabled())
		return;

	_debug_guardpage_enabled = true;
}

struct page_ext_operations debug_guardpage_ops = {
	.need = need_debug_guardpage,
	.init = init_debug_guardpage,
};

static int __init debug_guardpage_minorder_setup(char *buf)
{
	unsigned long res;

	if (kstrtoul(buf, 10, &res) < 0 ||  res > MAX_ORDER / 2) {
		printk(KERN_ERR "Bad debug_guardpage_minorder value\n");
		return 0;
	}
	_debug_guardpage_minorder = res;
	printk(KERN_INFO "Setting debug_guardpage_minorder to %lu\n", res);
	return 0;
}
__setup("debug_guardpage_minorder=", debug_guardpage_minorder_setup);

static inline void set_page_guard(struct zone *zone, struct page *page,
				unsigned int order, int migratetype)
{
	struct page_ext *page_ext;

	if (!debug_guardpage_enabled())
		return;

	page_ext = lookup_page_ext(page);
	__set_bit(PAGE_EXT_DEBUG_GUARD, &page_ext->flags);

	INIT_LIST_HEAD(&page->lru);
	set_page_private(page, order);
	/* Guard pages are not available for any usage */
	__mod_zone_freepage_state(zone, -(1 << order), migratetype);
}

static inline void clear_page_guard(struct zone *zone, struct page *page,
				unsigned int order, int migratetype)
{
	struct page_ext *page_ext;

	if (!debug_guardpage_enabled())
		return;

	page_ext = lookup_page_ext(page);
	__clear_bit(PAGE_EXT_DEBUG_GUARD, &page_ext->flags);

	set_page_private(page, 0);
	if (!is_migrate_isolate(migratetype))
		__mod_zone_freepage_state(zone, (1 << order), migratetype);
}
#else
struct page_ext_operations debug_guardpage_ops = { NULL, };
static inline void set_page_guard(struct zone *zone, struct page *page,
				unsigned int order, int migratetype) {}
static inline void clear_page_guard(struct zone *zone, struct page *page,
				unsigned int order, int migratetype) {}
#endif

static inline void set_page_order(struct page *page, unsigned int order)
{
	set_page_private(page, order);
	__SetPageBuddy(page);
}

static inline void rmv_page_order(struct page *page)
{
	__ClearPageBuddy(page);
	set_page_private(page, 0);
}

/*
 * This function checks whether a page is free && is the buddy
 * we can do coalesce a page and its buddy if
 * (a) the buddy is not in a hole &&
 * (b) the buddy is in the buddy system &&
 * (c) a page and its buddy have the same order &&
 * (d) a page and its buddy are in the same zone.
 *
 * For recording whether a page is in the buddy system, we set ->_mapcount
 * PAGE_BUDDY_MAPCOUNT_VALUE.
 * Setting, clearing, and testing _mapcount PAGE_BUDDY_MAPCOUNT_VALUE is
 * serialized by zone->lock.
 *
 * For recording page's order, we use page_private(page).
 */
static inline int page_is_buddy(struct page *page, struct page *buddy,
							unsigned int order)
{
	if (!pfn_valid_within(page_to_pfn(buddy)))
		return 0;

	if (page_is_guard(buddy) && page_order(buddy) == order) {
		VM_BUG_ON_PAGE(page_count(buddy) != 0, buddy);

		if (page_zone_id(page) != page_zone_id(buddy))
			return 0;

		return 1;
	}

	if (PageBuddy(buddy) && page_order(buddy) == order) {
		VM_BUG_ON_PAGE(page_count(buddy) != 0, buddy);

		/*
		 * zone check is done late to avoid uselessly
		 * calculating zone/node ids for pages that could
		 * never merge.
		 */
		if (page_zone_id(page) != page_zone_id(buddy))
			return 0;

		return 1;
	}
	return 0;
}

/*
 * Freeing function for a buddy system allocator.
 *
 * The concept of a buddy system is to maintain direct-mapped table
 * (containing bit values) for memory blocks of various "orders".
 * The bottom level table contains the map for the smallest allocatable
 * units of memory (here, pages), and each level above it describes
 * pairs of units from the levels below, hence, "buddies".
 * At a high level, all that happens here is marking the table entry
 * at the bottom level available, and propagating the changes upward
 * as necessary, plus some accounting needed to play nicely with other
 * parts of the VM system.
 * At each level, we keep a list of pages, which are heads of continuous
 * free pages of length of (1 << order) and marked with _mapcount
 * PAGE_BUDDY_MAPCOUNT_VALUE. Page's order is recorded in page_private(page)
 * field.
 * So when we are allocating or freeing one, we can derive the state of the
 * other.  That is, if we allocate a small block, and both were
 * free, the remainder of the region must be split into blocks.
 * If a block is freed, and its buddy is also free, then this
 * triggers coalescing into a block of larger size.
 *
 * -- nyc
 */

static inline void __free_one_page(struct page *page,
		unsigned long pfn,
		struct zone *zone, unsigned int order,
		int migratetype)
{
	unsigned long page_idx;
	unsigned long combined_idx;
	unsigned long uninitialized_var(buddy_idx);
	struct page *buddy;
	int max_order = MAX_ORDER;

	VM_BUG_ON(!zone_is_initialized(zone));

	if (unlikely(PageCompound(page)))
		if (unlikely(destroy_compound_page(page, order)))
			return;

	VM_BUG_ON(migratetype == -1);
	if (is_migrate_isolate(migratetype)) {
		/*
		 * We restrict max order of merging to prevent merge
		 * between freepages on isolate pageblock and normal
		 * pageblock. Without this, pageblock isolation
		 * could cause incorrect freepage accounting.
		 */
		max_order = min(MAX_ORDER, pageblock_order + 1);
	} else {
		__mod_zone_freepage_state(zone, 1 << order, migratetype);
	}

	page_idx = pfn & ((1 << max_order) - 1);

	VM_BUG_ON_PAGE(page_idx & ((1 << order) - 1), page);
	VM_BUG_ON_PAGE(bad_range(zone, page), page);

	while (order < max_order - 1) {
		buddy_idx = __find_buddy_index(page_idx, order);
		buddy = page + (buddy_idx - page_idx);
		if (!page_is_buddy(page, buddy, order))
			break;
		/*
		 * Our buddy is free or it is CONFIG_DEBUG_PAGEALLOC guard page,
		 * merge with it and move up one order.
		 */
		if (page_is_guard(buddy)) {
			clear_page_guard(zone, buddy, order, migratetype);
		} else {
			list_del(&buddy->lru);
			zone->free_area[order].nr_free--;
			rmv_page_order(buddy);
		}
		combined_idx = buddy_idx & page_idx;
		page = page + (combined_idx - page_idx);
		page_idx = combined_idx;
		order++;
	}
	set_page_order(page, order);

	/*
	 * If this is not the largest possible page, check if the buddy
	 * of the next-highest order is free. If it is, it's possible
	 * that pages are being freed that will coalesce soon. In case,
	 * that is happening, add the free page to the tail of the list
	 * so it's less likely to be used soon and more likely to be merged
	 * as a higher order page
	 */
	if ((order < MAX_ORDER-2) && pfn_valid_within(page_to_pfn(buddy))) {
		struct page *higher_page, *higher_buddy;
		combined_idx = buddy_idx & page_idx;
		higher_page = page + (combined_idx - page_idx);
		buddy_idx = __find_buddy_index(combined_idx, order + 1);
		higher_buddy = higher_page + (buddy_idx - combined_idx);
		if (page_is_buddy(higher_page, higher_buddy, order + 1)) {
			list_add_tail(&page->lru,
				&zone->free_area[order].free_list[migratetype]);
			goto out;
		}
	}

	list_add(&page->lru, &zone->free_area[order].free_list[migratetype]);
out:
	zone->free_area[order].nr_free++;
}

static inline int free_pages_check(struct page *page)
{
	const char *bad_reason = NULL;
	unsigned long bad_flags = 0;

	if (unlikely(page_mapcount(page)))
		bad_reason = "nonzero mapcount";
	if (unlikely(page->mapping != NULL))
		bad_reason = "non-NULL mapping";
	if (unlikely(atomic_read(&page->_count) != 0))
		bad_reason = "nonzero _count";
	if (unlikely(page->flags & PAGE_FLAGS_CHECK_AT_FREE)) {
		bad_reason = "PAGE_FLAGS_CHECK_AT_FREE flag(s) set";
		bad_flags = PAGE_FLAGS_CHECK_AT_FREE;
	}
#ifdef CONFIG_MEMCG
	if (unlikely(page->mem_cgroup))
		bad_reason = "page still charged to cgroup";
#endif
	if (unlikely(bad_reason)) {
		bad_page(page, bad_reason, bad_flags);
		return 1;
	}
	page_cpupid_reset_last(page);
	if (page->flags & PAGE_FLAGS_CHECK_AT_PREP)
		page->flags &= ~PAGE_FLAGS_CHECK_AT_PREP;
	return 0;
}

/*
 * Frees a number of pages from the PCP lists
 * Assumes all pages on list are in same zone, and of same order.
 * count is the number of pages to free.
 *
 * If the zone was previously in an "all pages pinned" state then look to
 * see if this freeing clears that state.
 *
 * And clear the zone's pages_scanned counter, to hold off the "all pages are
 * pinned" detection logic.
 */
static void free_pcppages_bulk(struct zone *zone, int count,
					struct per_cpu_pages *pcp)
{
	int migratetype = 0;
	int batch_free = 0;
	int to_free = count;
	unsigned long nr_scanned;

	spin_lock(&zone->lock);
	nr_scanned = zone_page_state(zone, NR_PAGES_SCANNED);
	if (nr_scanned)
		__mod_zone_page_state(zone, NR_PAGES_SCANNED, -nr_scanned);

	while (to_free) {
		struct page *page;
		struct list_head *list;

		/*
		 * Remove pages from lists in a round-robin fashion. A
		 * batch_free count is maintained that is incremented when an
		 * empty list is encountered.  This is so more pages are freed
		 * off fuller lists instead of spinning excessively around empty
		 * lists
		 */
		do {
			batch_free++;
			if (++migratetype == MIGRATE_PCPTYPES)
				migratetype = 0;
			list = &pcp->lists[migratetype];
		} while (list_empty(list));

		/* This is the only non-empty list. Free them all. */
		if (batch_free == MIGRATE_PCPTYPES)
			batch_free = to_free;

		do {
			int mt;	/* migratetype of the to-be-freed page */

			page = list_entry(list->prev, struct page, lru);
			/* must delete as __free_one_page list manipulates */
			list_del(&page->lru);
			mt = get_freepage_migratetype(page);
			if (unlikely(has_isolate_pageblock(zone)))
				mt = get_pageblock_migratetype(page);

			/* MIGRATE_MOVABLE list may include MIGRATE_RESERVEs */
			__free_one_page(page, page_to_pfn(page), zone, 0, mt);
			trace_mm_page_pcpu_drain(page, 0, mt);
		} while (--to_free && --batch_free && !list_empty(list));
	}
	spin_unlock(&zone->lock);
}

static void free_one_page(struct zone *zone,
				struct page *page, unsigned long pfn,
				unsigned int order,
				int migratetype)
{
	unsigned long nr_scanned;
	spin_lock(&zone->lock);
	nr_scanned = zone_page_state(zone, NR_PAGES_SCANNED);
	if (nr_scanned)
		__mod_zone_page_state(zone, NR_PAGES_SCANNED, -nr_scanned);

	if (unlikely(has_isolate_pageblock(zone) ||
		is_migrate_isolate(migratetype))) {
		migratetype = get_pfnblock_migratetype(page, pfn);
	}
	__free_one_page(page, pfn, zone, order, migratetype);
	spin_unlock(&zone->lock);
}

static bool free_pages_prepare(struct page *page, unsigned int order)
{
	int i;
	int bad = 0;

<<<<<<< HEAD
#ifdef CONFIG_XEN
	if (PageForeign(page)) {
		PageForeignDestructor(page, order);
		return false;
	}
#endif
=======
	VM_BUG_ON_PAGE(PageTail(page), page);
	VM_BUG_ON_PAGE(PageHead(page) && compound_order(page) != order, page);
>>>>>>> ec6f34e5

	trace_mm_page_free(page, order);
	kmemcheck_free_shadow(page, order);

	if (PageAnon(page))
		page->mapping = NULL;
	for (i = 0; i < (1 << order); i++)
		bad += free_pages_check(page + i);
	if (bad)
		return false;

	reset_page_owner(page, order);

	if (!PageHighMem(page)) {
		debug_check_no_locks_freed(page_address(page),
					   PAGE_SIZE << order);
		debug_check_no_obj_freed(page_address(page),
					   PAGE_SIZE << order);
	}
	arch_free_page(page, order);
	kernel_map_pages(page, 1 << order, 0);

	return true;
}

static void __free_pages_ok(struct page *page, unsigned int order)
{
	unsigned long flags;
	int migratetype;
	unsigned long pfn = page_to_pfn(page);

	if (!free_pages_prepare(page, order))
		return;

	migratetype = get_pfnblock_migratetype(page, pfn);
	local_irq_save(flags);
	__count_vm_events(PGFREE, 1 << order);
	set_freepage_migratetype(page, migratetype);
	free_one_page(page_zone(page), page, pfn, order, migratetype);
	local_irq_restore(flags);
}

void __init __free_pages_bootmem(struct page *page, unsigned int order)
{
	unsigned int nr_pages = 1 << order;
	struct page *p = page;
	unsigned int loop;

	prefetchw(p);
	for (loop = 0; loop < (nr_pages - 1); loop++, p++) {
		prefetchw(p + 1);
		__ClearPageReserved(p);
		set_page_count(p, 0);
	}
	__ClearPageReserved(p);
	set_page_count(p, 0);

	page_zone(page)->managed_pages += nr_pages;
	set_page_refcounted(page);
	__free_pages(page, order);
}

#ifdef CONFIG_CMA
/* Free whole pageblock and set its migration type to MIGRATE_CMA. */
void __init init_cma_reserved_pageblock(struct page *page)
{
	unsigned i = pageblock_nr_pages;
	struct page *p = page;

	do {
		__ClearPageReserved(p);
		set_page_count(p, 0);
	} while (++p, --i);

	set_pageblock_migratetype(page, MIGRATE_CMA);

	if (pageblock_order >= MAX_ORDER) {
		i = pageblock_nr_pages;
		p = page;
		do {
			set_page_refcounted(p);
			__free_pages(p, MAX_ORDER - 1);
			p += MAX_ORDER_NR_PAGES;
		} while (i -= MAX_ORDER_NR_PAGES);
	} else {
		set_page_refcounted(page);
		__free_pages(page, pageblock_order);
	}

	adjust_managed_page_count(page, pageblock_nr_pages);
}
#endif

/*
 * The order of subdivision here is critical for the IO subsystem.
 * Please do not alter this order without good reasons and regression
 * testing. Specifically, as large blocks of memory are subdivided,
 * the order in which smaller blocks are delivered depends on the order
 * they're subdivided in this function. This is the primary factor
 * influencing the order in which pages are delivered to the IO
 * subsystem according to empirical testing, and this is also justified
 * by considering the behavior of a buddy system containing a single
 * large block of memory acted on by a series of small allocations.
 * This behavior is a critical factor in sglist merging's success.
 *
 * -- nyc
 */
static inline void expand(struct zone *zone, struct page *page,
	int low, int high, struct free_area *area,
	int migratetype)
{
	unsigned long size = 1 << high;

	while (high > low) {
		area--;
		high--;
		size >>= 1;
		VM_BUG_ON_PAGE(bad_range(zone, &page[size]), &page[size]);

		if (IS_ENABLED(CONFIG_DEBUG_PAGEALLOC) &&
			debug_guardpage_enabled() &&
			high < debug_guardpage_minorder()) {
			/*
			 * Mark as guard pages (or page), that will allow to
			 * merge back to allocator when buddy will be freed.
			 * Corresponding page table entries will not be touched,
			 * pages will stay not present in virtual address space
			 */
			set_page_guard(zone, &page[size], high, migratetype);
			continue;
		}
		list_add(&page[size].lru, &area->free_list[migratetype]);
		area->nr_free++;
		set_page_order(&page[size], high);
	}
}

/*
 * This page is about to be returned from the page allocator
 */
static inline int check_new_page(struct page *page)
{
	const char *bad_reason = NULL;
	unsigned long bad_flags = 0;

	if (unlikely(page_mapcount(page)))
		bad_reason = "nonzero mapcount";
	if (unlikely(page->mapping != NULL))
		bad_reason = "non-NULL mapping";
	if (unlikely(atomic_read(&page->_count) != 0))
		bad_reason = "nonzero _count";
	if (unlikely(page->flags & PAGE_FLAGS_CHECK_AT_PREP)) {
		bad_reason = "PAGE_FLAGS_CHECK_AT_PREP flag set";
		bad_flags = PAGE_FLAGS_CHECK_AT_PREP;
	}
#ifdef CONFIG_MEMCG
	if (unlikely(page->mem_cgroup))
		bad_reason = "page still charged to cgroup";
#endif
	if (unlikely(bad_reason)) {
		bad_page(page, bad_reason, bad_flags);
		return 1;
	}
	return 0;
}

static int prep_new_page(struct page *page, unsigned int order, gfp_t gfp_flags)
{
	int i;

	for (i = 0; i < (1 << order); i++) {
		struct page *p = page + i;
		if (unlikely(check_new_page(p)))
			return 1;
	}

	set_page_private(page, 0);
	set_page_refcounted(page);

	arch_alloc_page(page, order);
	kernel_map_pages(page, 1 << order, 1);

	if (gfp_flags & __GFP_ZERO)
		prep_zero_page(page, order, gfp_flags);

	if (order && (gfp_flags & __GFP_COMP))
		prep_compound_page(page, order);

	set_page_owner(page, order, gfp_flags);

	return 0;
}

/*
 * Go through the free lists for the given migratetype and remove
 * the smallest available page from the freelists
 */
static inline
struct page *__rmqueue_smallest(struct zone *zone, unsigned int order,
						int migratetype)
{
	unsigned int current_order;
	struct free_area *area;
	struct page *page;

	/* Find a page of the appropriate size in the preferred list */
	for (current_order = order; current_order < MAX_ORDER; ++current_order) {
		area = &(zone->free_area[current_order]);
		if (list_empty(&area->free_list[migratetype]))
			continue;

		page = list_entry(area->free_list[migratetype].next,
							struct page, lru);
		list_del(&page->lru);
		rmv_page_order(page);
		area->nr_free--;
		expand(zone, page, order, current_order, area, migratetype);
		set_freepage_migratetype(page, migratetype);
		return page;
	}

	return NULL;
}


/*
 * This array describes the order lists are fallen back to when
 * the free lists for the desirable migrate type are depleted
 */
static int fallbacks[MIGRATE_TYPES][4] = {
	[MIGRATE_UNMOVABLE]   = { MIGRATE_RECLAIMABLE, MIGRATE_MOVABLE,     MIGRATE_RESERVE },
	[MIGRATE_RECLAIMABLE] = { MIGRATE_UNMOVABLE,   MIGRATE_MOVABLE,     MIGRATE_RESERVE },
#ifdef CONFIG_CMA
	[MIGRATE_MOVABLE]     = { MIGRATE_CMA,         MIGRATE_RECLAIMABLE, MIGRATE_UNMOVABLE, MIGRATE_RESERVE },
	[MIGRATE_CMA]         = { MIGRATE_RESERVE }, /* Never used */
#else
	[MIGRATE_MOVABLE]     = { MIGRATE_RECLAIMABLE, MIGRATE_UNMOVABLE,   MIGRATE_RESERVE },
#endif
	[MIGRATE_RESERVE]     = { MIGRATE_RESERVE }, /* Never used */
#ifdef CONFIG_MEMORY_ISOLATION
	[MIGRATE_ISOLATE]     = { MIGRATE_RESERVE }, /* Never used */
#endif
};

/*
 * Move the free pages in a range to the free lists of the requested type.
 * Note that start_page and end_pages are not aligned on a pageblock
 * boundary. If alignment is required, use move_freepages_block()
 */
int move_freepages(struct zone *zone,
			  struct page *start_page, struct page *end_page,
			  int migratetype)
{
	struct page *page;
	unsigned long order;
	int pages_moved = 0;

#ifndef CONFIG_HOLES_IN_ZONE
	/*
	 * page_zone is not safe to call in this context when
	 * CONFIG_HOLES_IN_ZONE is set. This bug check is probably redundant
	 * anyway as we check zone boundaries in move_freepages_block().
	 * Remove at a later date when no bug reports exist related to
	 * grouping pages by mobility
	 */
	VM_BUG_ON(page_zone(start_page) != page_zone(end_page));
#endif

	for (page = start_page; page <= end_page;) {
		/* Make sure we are not inadvertently changing nodes */
		VM_BUG_ON_PAGE(page_to_nid(page) != zone_to_nid(zone), page);

		if (!pfn_valid_within(page_to_pfn(page))) {
			page++;
			continue;
		}

		if (!PageBuddy(page)) {
			page++;
			continue;
		}

		order = page_order(page);
		list_move(&page->lru,
			  &zone->free_area[order].free_list[migratetype]);
		set_freepage_migratetype(page, migratetype);
		page += 1 << order;
		pages_moved += 1 << order;
	}

	return pages_moved;
}

int move_freepages_block(struct zone *zone, struct page *page,
				int migratetype)
{
	unsigned long start_pfn, end_pfn;
	struct page *start_page, *end_page;

	start_pfn = page_to_pfn(page);
	start_pfn = start_pfn & ~(pageblock_nr_pages-1);
	start_page = pfn_to_page(start_pfn);
	end_page = start_page + pageblock_nr_pages - 1;
	end_pfn = start_pfn + pageblock_nr_pages - 1;

	/* Do not cross zone boundaries */
	if (!zone_spans_pfn(zone, start_pfn))
		start_page = page;
	if (!zone_spans_pfn(zone, end_pfn))
		return 0;

	return move_freepages(zone, start_page, end_page, migratetype);
}

static void change_pageblock_range(struct page *pageblock_page,
					int start_order, int migratetype)
{
	int nr_pageblocks = 1 << (start_order - pageblock_order);

	while (nr_pageblocks--) {
		set_pageblock_migratetype(pageblock_page, migratetype);
		pageblock_page += pageblock_nr_pages;
	}
}

/*
 * If breaking a large block of pages, move all free pages to the preferred
 * allocation list. If falling back for a reclaimable kernel allocation, be
 * more aggressive about taking ownership of free pages.
 *
 * On the other hand, never change migration type of MIGRATE_CMA pageblocks
 * nor move CMA pages to different free lists. We don't want unmovable pages
 * to be allocated from MIGRATE_CMA areas.
 *
 * Returns the new migratetype of the pageblock (or the same old migratetype
 * if it was unchanged).
 */
static int try_to_steal_freepages(struct zone *zone, struct page *page,
				  int start_type, int fallback_type)
{
	int current_order = page_order(page);

	/*
	 * When borrowing from MIGRATE_CMA, we need to release the excess
	 * buddy pages to CMA itself. We also ensure the freepage_migratetype
	 * is set to CMA so it is returned to the correct freelist in case
	 * the page ends up being not actually allocated from the pcp lists.
	 */
	if (is_migrate_cma(fallback_type))
		return fallback_type;

	/* Take ownership for orders >= pageblock_order */
	if (current_order >= pageblock_order) {
		change_pageblock_range(page, current_order, start_type);
		return start_type;
	}

	if (current_order >= pageblock_order / 2 ||
	    start_type == MIGRATE_RECLAIMABLE ||
	    page_group_by_mobility_disabled) {
		int pages;

		pages = move_freepages_block(zone, page, start_type);

		/* Claim the whole block if over half of it is free */
		if (pages >= (1 << (pageblock_order-1)) ||
				page_group_by_mobility_disabled) {

			set_pageblock_migratetype(page, start_type);
			return start_type;
		}

	}

	return fallback_type;
}

/* Remove an element from the buddy allocator from the fallback list */
static inline struct page *
__rmqueue_fallback(struct zone *zone, unsigned int order, int start_migratetype)
{
	struct free_area *area;
	unsigned int current_order;
	struct page *page;
	int migratetype, new_type, i;

	/* Find the largest possible block of pages in the other list */
	for (current_order = MAX_ORDER-1;
				current_order >= order && current_order <= MAX_ORDER-1;
				--current_order) {
		for (i = 0;; i++) {
			migratetype = fallbacks[start_migratetype][i];

			/* MIGRATE_RESERVE handled later if necessary */
			if (migratetype == MIGRATE_RESERVE)
				break;

			area = &(zone->free_area[current_order]);
			if (list_empty(&area->free_list[migratetype]))
				continue;

			page = list_entry(area->free_list[migratetype].next,
					struct page, lru);
			area->nr_free--;

			new_type = try_to_steal_freepages(zone, page,
							  start_migratetype,
							  migratetype);

			/* Remove the page from the freelists */
			list_del(&page->lru);
			rmv_page_order(page);

			expand(zone, page, order, current_order, area,
			       new_type);
			/* The freepage_migratetype may differ from pageblock's
			 * migratetype depending on the decisions in
			 * try_to_steal_freepages. This is OK as long as it does
			 * not differ for MIGRATE_CMA type.
			 */
			set_freepage_migratetype(page, new_type);

			trace_mm_page_alloc_extfrag(page, order, current_order,
				start_migratetype, migratetype, new_type);

			return page;
		}
	}

	return NULL;
}

/*
 * Do the hard work of removing an element from the buddy allocator.
 * Call me with the zone->lock already held.
 */
static struct page *__rmqueue(struct zone *zone, unsigned int order,
						int migratetype)
{
	struct page *page;

retry_reserve:
	page = __rmqueue_smallest(zone, order, migratetype);

	if (unlikely(!page) && migratetype != MIGRATE_RESERVE) {
		page = __rmqueue_fallback(zone, order, migratetype);

		/*
		 * Use MIGRATE_RESERVE rather than fail an allocation. goto
		 * is used because __rmqueue_smallest is an inline function
		 * and we want just one call site
		 */
		if (!page) {
			migratetype = MIGRATE_RESERVE;
			goto retry_reserve;
		}
	}

	trace_mm_page_alloc_zone_locked(page, order, migratetype);
	return page;
}

/*
 * Obtain a specified number of elements from the buddy allocator, all under
 * a single hold of the lock, for efficiency.  Add them to the supplied list.
 * Returns the number of new pages which were placed at *list.
 */
static int rmqueue_bulk(struct zone *zone, unsigned int order,
			unsigned long count, struct list_head *list,
			int migratetype, bool cold)
{
	int i;

	spin_lock(&zone->lock);
	for (i = 0; i < count; ++i) {
		struct page *page = __rmqueue(zone, order, migratetype);
		if (unlikely(page == NULL))
			break;

		/*
		 * Split buddy pages returned by expand() are received here
		 * in physical page order. The page is added to the callers and
		 * list and the list head then moves forward. From the callers
		 * perspective, the linked list is ordered by page number in
		 * some conditions. This is useful for IO devices that can
		 * merge IO requests if the physical pages are ordered
		 * properly.
		 */
		if (likely(!cold))
			list_add(&page->lru, list);
		else
			list_add_tail(&page->lru, list);
		list = &page->lru;
		if (is_migrate_cma(get_freepage_migratetype(page)))
			__mod_zone_page_state(zone, NR_FREE_CMA_PAGES,
					      -(1 << order));
	}
	__mod_zone_page_state(zone, NR_FREE_PAGES, -(i << order));
	spin_unlock(&zone->lock);
	return i;
}

#ifdef CONFIG_NUMA
/*
 * Called from the vmstat counter updater to drain pagesets of this
 * currently executing processor on remote nodes after they have
 * expired.
 *
 * Note that this function must be called with the thread pinned to
 * a single processor.
 */
void drain_zone_pages(struct zone *zone, struct per_cpu_pages *pcp)
{
	unsigned long flags;
	int to_drain, batch;

	local_irq_save(flags);
	batch = ACCESS_ONCE(pcp->batch);
	to_drain = min(pcp->count, batch);
	if (to_drain > 0) {
		free_pcppages_bulk(zone, to_drain, pcp);
		pcp->count -= to_drain;
	}
	local_irq_restore(flags);
}
#endif

/*
 * Drain pcplists of the indicated processor and zone.
 *
 * The processor must either be the current processor and the
 * thread pinned to the current processor or a processor that
 * is not online.
 */
static void drain_pages_zone(unsigned int cpu, struct zone *zone)
{
	unsigned long flags;
	struct per_cpu_pageset *pset;
	struct per_cpu_pages *pcp;

	local_irq_save(flags);
	pset = per_cpu_ptr(zone->pageset, cpu);

	pcp = &pset->pcp;
	if (pcp->count) {
		free_pcppages_bulk(zone, pcp->count, pcp);
		pcp->count = 0;
	}
	local_irq_restore(flags);
}

/*
 * Drain pcplists of all zones on the indicated processor.
 *
 * The processor must either be the current processor and the
 * thread pinned to the current processor or a processor that
 * is not online.
 */
static void drain_pages(unsigned int cpu)
{
	struct zone *zone;

	for_each_populated_zone(zone) {
		drain_pages_zone(cpu, zone);
	}
}

/*
 * Spill all of this CPU's per-cpu pages back into the buddy allocator.
 *
 * The CPU has to be pinned. When zone parameter is non-NULL, spill just
 * the single zone's pages.
 */
void drain_local_pages(struct zone *zone)
{
	int cpu = smp_processor_id();

	if (zone)
		drain_pages_zone(cpu, zone);
	else
		drain_pages(cpu);
}

/*
 * Spill all the per-cpu pages from all CPUs back into the buddy allocator.
 *
 * When zone parameter is non-NULL, spill just the single zone's pages.
 *
 * Note that this code is protected against sending an IPI to an offline
 * CPU but does not guarantee sending an IPI to newly hotplugged CPUs:
 * on_each_cpu_mask() blocks hotplug and won't talk to offlined CPUs but
 * nothing keeps CPUs from showing up after we populated the cpumask and
 * before the call to on_each_cpu_mask().
 */
void drain_all_pages(struct zone *zone)
{
	int cpu;

	/*
	 * Allocate in the BSS so we wont require allocation in
	 * direct reclaim path for CONFIG_CPUMASK_OFFSTACK=y
	 */
	static cpumask_t cpus_with_pcps;

	/*
	 * We don't care about racing with CPU hotplug event
	 * as offline notification will cause the notified
	 * cpu to drain that CPU pcps and on_each_cpu_mask
	 * disables preemption as part of its processing
	 */
	for_each_online_cpu(cpu) {
		struct per_cpu_pageset *pcp;
		struct zone *z;
		bool has_pcps = false;

		if (zone) {
			pcp = per_cpu_ptr(zone->pageset, cpu);
			if (pcp->pcp.count)
				has_pcps = true;
		} else {
			for_each_populated_zone(z) {
				pcp = per_cpu_ptr(z->pageset, cpu);
				if (pcp->pcp.count) {
					has_pcps = true;
					break;
				}
			}
		}

		if (has_pcps)
			cpumask_set_cpu(cpu, &cpus_with_pcps);
		else
			cpumask_clear_cpu(cpu, &cpus_with_pcps);
	}
	on_each_cpu_mask(&cpus_with_pcps, (smp_call_func_t) drain_local_pages,
								zone, 1);
}

#ifdef CONFIG_HIBERNATION

void mark_free_pages(struct zone *zone)
{
	unsigned long pfn, max_zone_pfn;
	unsigned long flags;
	unsigned int order, t;
	struct list_head *curr;

	if (zone_is_empty(zone))
		return;

	spin_lock_irqsave(&zone->lock, flags);

	max_zone_pfn = zone_end_pfn(zone);
	for (pfn = zone->zone_start_pfn; pfn < max_zone_pfn; pfn++)
		if (pfn_valid(pfn)) {
			struct page *page = pfn_to_page(pfn);

			if (!swsusp_page_is_forbidden(page))
				swsusp_unset_page_free(page);
		}

	for_each_migratetype_order(order, t) {
		list_for_each(curr, &zone->free_area[order].free_list[t]) {
			unsigned long i;

			pfn = page_to_pfn(list_entry(curr, struct page, lru));
			for (i = 0; i < (1UL << order); i++)
				swsusp_set_page_free(pfn_to_page(pfn + i));
		}
	}
	spin_unlock_irqrestore(&zone->lock, flags);
}
#endif /* CONFIG_PM */

/*
 * Free a 0-order page
 * cold == true ? free a cold page : free a hot page
 */
void free_hot_cold_page(struct page *page, bool cold)
{
	struct zone *zone = page_zone(page);
	struct per_cpu_pages *pcp;
	unsigned long flags;
	unsigned long pfn = page_to_pfn(page);
	int migratetype;

	if (!free_pages_prepare(page, 0))
		return;

	migratetype = get_pfnblock_migratetype(page, pfn);
	set_freepage_migratetype(page, migratetype);
	local_irq_save(flags);
	__count_vm_event(PGFREE);

	/*
	 * We only track unmovable, reclaimable and movable on pcp lists.
	 * Free ISOLATE pages back to the allocator because they are being
	 * offlined but treat RESERVE as movable pages so we can get those
	 * areas back if necessary. Otherwise, we may have to free
	 * excessively into the page allocator
	 */
	if (migratetype >= MIGRATE_PCPTYPES) {
		if (unlikely(is_migrate_isolate(migratetype))) {
			free_one_page(zone, page, pfn, 0, migratetype);
			goto out;
		}
		migratetype = MIGRATE_MOVABLE;
	}

	pcp = &this_cpu_ptr(zone->pageset)->pcp;
	if (!cold)
		list_add(&page->lru, &pcp->lists[migratetype]);
	else
		list_add_tail(&page->lru, &pcp->lists[migratetype]);
	pcp->count++;
	if (pcp->count >= pcp->high) {
		unsigned long batch = ACCESS_ONCE(pcp->batch);
		free_pcppages_bulk(zone, batch, pcp);
		pcp->count -= batch;
	}

out:
	local_irq_restore(flags);
}

/*
 * Free a list of 0-order pages
 */
void free_hot_cold_page_list(struct list_head *list, bool cold)
{
	struct page *page, *next;

	list_for_each_entry_safe(page, next, list, lru) {
		trace_mm_page_free_batched(page, cold);
		free_hot_cold_page(page, cold);
	}
}

/*
 * split_page takes a non-compound higher-order page, and splits it into
 * n (1<<order) sub-pages: page[0..n]
 * Each sub-page must be freed individually.
 *
 * Note: this is probably too low level an operation for use in drivers.
 * Please consult with lkml before using this in your driver.
 */
void split_page(struct page *page, unsigned int order)
{
	int i;

	VM_BUG_ON_PAGE(PageCompound(page), page);
	VM_BUG_ON_PAGE(!page_count(page), page);

#ifdef CONFIG_KMEMCHECK
	/*
	 * Split shadow pages too, because free(page[0]) would
	 * otherwise free the whole shadow.
	 */
	if (kmemcheck_page_is_tracked(page))
		split_page(virt_to_page(page[0].shadow), order);
#endif

	set_page_owner(page, 0, 0);
	for (i = 1; i < (1 << order); i++) {
		set_page_refcounted(page + i);
		set_page_owner(page + i, 0, 0);
	}
}
EXPORT_SYMBOL_GPL(split_page);

int __isolate_free_page(struct page *page, unsigned int order)
{
	unsigned long watermark;
	struct zone *zone;
	int mt;

	BUG_ON(!PageBuddy(page));

	zone = page_zone(page);
	mt = get_pageblock_migratetype(page);

	if (!is_migrate_isolate(mt)) {
		/* Obey watermarks as if the page was being allocated */
		watermark = low_wmark_pages(zone) + (1 << order);
		if (!zone_watermark_ok(zone, 0, watermark, 0, 0))
			return 0;

		__mod_zone_freepage_state(zone, -(1UL << order), mt);
	}

	/* Remove page from free list */
	list_del(&page->lru);
	zone->free_area[order].nr_free--;
	rmv_page_order(page);

	/* Set the pageblock if the isolated page is at least a pageblock */
	if (order >= pageblock_order - 1) {
		struct page *endpage = page + (1 << order) - 1;
		for (; page < endpage; page += pageblock_nr_pages) {
			int mt = get_pageblock_migratetype(page);
			if (!is_migrate_isolate(mt) && !is_migrate_cma(mt))
				set_pageblock_migratetype(page,
							  MIGRATE_MOVABLE);
		}
	}

	set_page_owner(page, order, 0);
	return 1UL << order;
}

/*
 * Similar to split_page except the page is already free. As this is only
 * being used for migration, the migratetype of the block also changes.
 * As this is called with interrupts disabled, the caller is responsible
 * for calling arch_alloc_page() and kernel_map_page() after interrupts
 * are enabled.
 *
 * Note: this is probably too low level an operation for use in drivers.
 * Please consult with lkml before using this in your driver.
 */
int split_free_page(struct page *page)
{
	unsigned int order;
	int nr_pages;

	order = page_order(page);

	nr_pages = __isolate_free_page(page, order);
	if (!nr_pages)
		return 0;

	/* Split into individual pages */
	set_page_refcounted(page);
	split_page(page, order);
	return nr_pages;
}

/*
 * Really, prep_compound_page() should be called from __rmqueue_bulk().  But
 * we cheat by calling it from here, in the order > 0 path.  Saves a branch
 * or two.
 */
static inline
struct page *buffered_rmqueue(struct zone *preferred_zone,
			struct zone *zone, unsigned int order,
			gfp_t gfp_flags, int migratetype)
{
	unsigned long flags;
	struct page *page;
	bool cold = ((gfp_flags & __GFP_COLD) != 0);

again:
	if (likely(order == 0)) {
		struct per_cpu_pages *pcp;
		struct list_head *list;

		local_irq_save(flags);
		pcp = &this_cpu_ptr(zone->pageset)->pcp;
		list = &pcp->lists[migratetype];
		if (list_empty(list)) {
			pcp->count += rmqueue_bulk(zone, 0,
					pcp->batch, list,
					migratetype, cold);
			if (unlikely(list_empty(list)))
				goto failed;
		}

		if (cold)
			page = list_entry(list->prev, struct page, lru);
		else
			page = list_entry(list->next, struct page, lru);

		list_del(&page->lru);
		pcp->count--;
	} else {
		if (unlikely(gfp_flags & __GFP_NOFAIL)) {
			/*
			 * __GFP_NOFAIL is not to be used in new code.
			 *
			 * All __GFP_NOFAIL callers should be fixed so that they
			 * properly detect and handle allocation failures.
			 *
			 * We most definitely don't want callers attempting to
			 * allocate greater than order-1 page units with
			 * __GFP_NOFAIL.
			 */
			WARN_ON_ONCE(order > 1);
		}
		spin_lock_irqsave(&zone->lock, flags);
		page = __rmqueue(zone, order, migratetype);
		spin_unlock(&zone->lock);
		if (!page)
			goto failed;
		__mod_zone_freepage_state(zone, -(1 << order),
					  get_freepage_migratetype(page));
	}

	__mod_zone_page_state(zone, NR_ALLOC_BATCH, -(1 << order));
	if (atomic_long_read(&zone->vm_stat[NR_ALLOC_BATCH]) <= 0 &&
	    !test_bit(ZONE_FAIR_DEPLETED, &zone->flags))
		set_bit(ZONE_FAIR_DEPLETED, &zone->flags);

	__count_zone_vm_events(PGALLOC, zone, 1 << order);
	zone_statistics(preferred_zone, zone, gfp_flags);
	local_irq_restore(flags);

	VM_BUG_ON_PAGE(bad_range(zone, page), page);
	if (prep_new_page(page, order, gfp_flags))
		goto again;
	return page;

failed:
	local_irq_restore(flags);
	return NULL;
}

#ifdef CONFIG_FAIL_PAGE_ALLOC

static struct {
	struct fault_attr attr;

	u32 ignore_gfp_highmem;
	u32 ignore_gfp_wait;
	u32 min_order;
} fail_page_alloc = {
	.attr = FAULT_ATTR_INITIALIZER,
	.ignore_gfp_wait = 1,
	.ignore_gfp_highmem = 1,
	.min_order = 1,
};

static int __init setup_fail_page_alloc(char *str)
{
	return setup_fault_attr(&fail_page_alloc.attr, str);
}
__setup("fail_page_alloc=", setup_fail_page_alloc);

static bool should_fail_alloc_page(gfp_t gfp_mask, unsigned int order)
{
	if (order < fail_page_alloc.min_order)
		return false;
	if (gfp_mask & __GFP_NOFAIL)
		return false;
	if (fail_page_alloc.ignore_gfp_highmem && (gfp_mask & __GFP_HIGHMEM))
		return false;
	if (fail_page_alloc.ignore_gfp_wait && (gfp_mask & __GFP_WAIT))
		return false;

	return should_fail(&fail_page_alloc.attr, 1 << order);
}

#ifdef CONFIG_FAULT_INJECTION_DEBUG_FS

static int __init fail_page_alloc_debugfs(void)
{
	umode_t mode = S_IFREG | S_IRUSR | S_IWUSR;
	struct dentry *dir;

	dir = fault_create_debugfs_attr("fail_page_alloc", NULL,
					&fail_page_alloc.attr);
	if (IS_ERR(dir))
		return PTR_ERR(dir);

	if (!debugfs_create_bool("ignore-gfp-wait", mode, dir,
				&fail_page_alloc.ignore_gfp_wait))
		goto fail;
	if (!debugfs_create_bool("ignore-gfp-highmem", mode, dir,
				&fail_page_alloc.ignore_gfp_highmem))
		goto fail;
	if (!debugfs_create_u32("min-order", mode, dir,
				&fail_page_alloc.min_order))
		goto fail;

	return 0;
fail:
	debugfs_remove_recursive(dir);

	return -ENOMEM;
}

late_initcall(fail_page_alloc_debugfs);

#endif /* CONFIG_FAULT_INJECTION_DEBUG_FS */

#else /* CONFIG_FAIL_PAGE_ALLOC */

static inline bool should_fail_alloc_page(gfp_t gfp_mask, unsigned int order)
{
	return false;
}

#endif /* CONFIG_FAIL_PAGE_ALLOC */

/*
 * Return true if free pages are above 'mark'. This takes into account the order
 * of the allocation.
 */
static bool __zone_watermark_ok(struct zone *z, unsigned int order,
			unsigned long mark, int classzone_idx, int alloc_flags,
			long free_pages)
{
	/* free_pages may go negative - that's OK */
	long min = mark;
	int o;
	long free_cma = 0;

	free_pages -= (1 << order) - 1;
	if (alloc_flags & ALLOC_HIGH)
		min -= min / 2;
	if (alloc_flags & ALLOC_HARDER)
		min -= min / 4;
#ifdef CONFIG_CMA
	/* If allocation can't use CMA areas don't use free CMA pages */
	if (!(alloc_flags & ALLOC_CMA))
		free_cma = zone_page_state(z, NR_FREE_CMA_PAGES);
#endif

	if (free_pages - free_cma <= min + z->lowmem_reserve[classzone_idx])
		return false;
	for (o = 0; o < order; o++) {
		/* At the next order, this order's pages become unavailable */
		free_pages -= z->free_area[o].nr_free << o;

		/* Require fewer higher order pages to be free */
		min >>= 1;

		if (free_pages <= min)
			return false;
	}
	return true;
}

bool zone_watermark_ok(struct zone *z, unsigned int order, unsigned long mark,
		      int classzone_idx, int alloc_flags)
{
	return __zone_watermark_ok(z, order, mark, classzone_idx, alloc_flags,
					zone_page_state(z, NR_FREE_PAGES));
}

bool zone_watermark_ok_safe(struct zone *z, unsigned int order,
			unsigned long mark, int classzone_idx, int alloc_flags)
{
	long free_pages = zone_page_state(z, NR_FREE_PAGES);

	if (z->percpu_drift_mark && free_pages < z->percpu_drift_mark)
		free_pages = zone_page_state_snapshot(z, NR_FREE_PAGES);

	return __zone_watermark_ok(z, order, mark, classzone_idx, alloc_flags,
								free_pages);
}

#ifdef CONFIG_NUMA
/*
 * zlc_setup - Setup for "zonelist cache".  Uses cached zone data to
 * skip over zones that are not allowed by the cpuset, or that have
 * been recently (in last second) found to be nearly full.  See further
 * comments in mmzone.h.  Reduces cache footprint of zonelist scans
 * that have to skip over a lot of full or unallowed zones.
 *
 * If the zonelist cache is present in the passed zonelist, then
 * returns a pointer to the allowed node mask (either the current
 * tasks mems_allowed, or node_states[N_MEMORY].)
 *
 * If the zonelist cache is not available for this zonelist, does
 * nothing and returns NULL.
 *
 * If the fullzones BITMAP in the zonelist cache is stale (more than
 * a second since last zap'd) then we zap it out (clear its bits.)
 *
 * We hold off even calling zlc_setup, until after we've checked the
 * first zone in the zonelist, on the theory that most allocations will
 * be satisfied from that first zone, so best to examine that zone as
 * quickly as we can.
 */
static nodemask_t *zlc_setup(struct zonelist *zonelist, int alloc_flags)
{
	struct zonelist_cache *zlc;	/* cached zonelist speedup info */
	nodemask_t *allowednodes;	/* zonelist_cache approximation */

	zlc = zonelist->zlcache_ptr;
	if (!zlc)
		return NULL;

	if (time_after(jiffies, zlc->last_full_zap + HZ)) {
		bitmap_zero(zlc->fullzones, MAX_ZONES_PER_ZONELIST);
		zlc->last_full_zap = jiffies;
	}

	allowednodes = !in_interrupt() && (alloc_flags & ALLOC_CPUSET) ?
					&cpuset_current_mems_allowed :
					&node_states[N_MEMORY];
	return allowednodes;
}

/*
 * Given 'z' scanning a zonelist, run a couple of quick checks to see
 * if it is worth looking at further for free memory:
 *  1) Check that the zone isn't thought to be full (doesn't have its
 *     bit set in the zonelist_cache fullzones BITMAP).
 *  2) Check that the zones node (obtained from the zonelist_cache
 *     z_to_n[] mapping) is allowed in the passed in allowednodes mask.
 * Return true (non-zero) if zone is worth looking at further, or
 * else return false (zero) if it is not.
 *
 * This check -ignores- the distinction between various watermarks,
 * such as GFP_HIGH, GFP_ATOMIC, PF_MEMALLOC, ...  If a zone is
 * found to be full for any variation of these watermarks, it will
 * be considered full for up to one second by all requests, unless
 * we are so low on memory on all allowed nodes that we are forced
 * into the second scan of the zonelist.
 *
 * In the second scan we ignore this zonelist cache and exactly
 * apply the watermarks to all zones, even it is slower to do so.
 * We are low on memory in the second scan, and should leave no stone
 * unturned looking for a free page.
 */
static int zlc_zone_worth_trying(struct zonelist *zonelist, struct zoneref *z,
						nodemask_t *allowednodes)
{
	struct zonelist_cache *zlc;	/* cached zonelist speedup info */
	int i;				/* index of *z in zonelist zones */
	int n;				/* node that zone *z is on */

	zlc = zonelist->zlcache_ptr;
	if (!zlc)
		return 1;

	i = z - zonelist->_zonerefs;
	n = zlc->z_to_n[i];

	/* This zone is worth trying if it is allowed but not full */
	return node_isset(n, *allowednodes) && !test_bit(i, zlc->fullzones);
}

/*
 * Given 'z' scanning a zonelist, set the corresponding bit in
 * zlc->fullzones, so that subsequent attempts to allocate a page
 * from that zone don't waste time re-examining it.
 */
static void zlc_mark_zone_full(struct zonelist *zonelist, struct zoneref *z)
{
	struct zonelist_cache *zlc;	/* cached zonelist speedup info */
	int i;				/* index of *z in zonelist zones */

	zlc = zonelist->zlcache_ptr;
	if (!zlc)
		return;

	i = z - zonelist->_zonerefs;

	set_bit(i, zlc->fullzones);
}

/*
 * clear all zones full, called after direct reclaim makes progress so that
 * a zone that was recently full is not skipped over for up to a second
 */
static void zlc_clear_zones_full(struct zonelist *zonelist)
{
	struct zonelist_cache *zlc;	/* cached zonelist speedup info */

	zlc = zonelist->zlcache_ptr;
	if (!zlc)
		return;

	bitmap_zero(zlc->fullzones, MAX_ZONES_PER_ZONELIST);
}

static bool zone_local(struct zone *local_zone, struct zone *zone)
{
	return local_zone->node == zone->node;
}

static bool zone_allows_reclaim(struct zone *local_zone, struct zone *zone)
{
	return node_distance(zone_to_nid(local_zone), zone_to_nid(zone)) <
				RECLAIM_DISTANCE;
}

#else	/* CONFIG_NUMA */

static nodemask_t *zlc_setup(struct zonelist *zonelist, int alloc_flags)
{
	return NULL;
}

static int zlc_zone_worth_trying(struct zonelist *zonelist, struct zoneref *z,
				nodemask_t *allowednodes)
{
	return 1;
}

static void zlc_mark_zone_full(struct zonelist *zonelist, struct zoneref *z)
{
}

static void zlc_clear_zones_full(struct zonelist *zonelist)
{
}

static bool zone_local(struct zone *local_zone, struct zone *zone)
{
	return true;
}

static bool zone_allows_reclaim(struct zone *local_zone, struct zone *zone)
{
	return true;
}

#endif	/* CONFIG_NUMA */

static void reset_alloc_batches(struct zone *preferred_zone)
{
	struct zone *zone = preferred_zone->zone_pgdat->node_zones;

	do {
		mod_zone_page_state(zone, NR_ALLOC_BATCH,
			high_wmark_pages(zone) - low_wmark_pages(zone) -
			atomic_long_read(&zone->vm_stat[NR_ALLOC_BATCH]));
		clear_bit(ZONE_FAIR_DEPLETED, &zone->flags);
	} while (zone++ != preferred_zone);
}

/*
 * get_page_from_freelist goes through the zonelist trying to allocate
 * a page.
 */
static struct page *
get_page_from_freelist(gfp_t gfp_mask, nodemask_t *nodemask, unsigned int order,
		struct zonelist *zonelist, int high_zoneidx, int alloc_flags,
		struct zone *preferred_zone, int classzone_idx, int migratetype)
{
	struct zoneref *z;
	struct page *page = NULL;
	struct zone *zone;
	nodemask_t *allowednodes = NULL;/* zonelist_cache approximation */
	int zlc_active = 0;		/* set if using zonelist_cache */
	int did_zlc_setup = 0;		/* just call zlc_setup() one time */
	bool consider_zone_dirty = (alloc_flags & ALLOC_WMARK_LOW) &&
				(gfp_mask & __GFP_WRITE);
	int nr_fair_skipped = 0;
	bool zonelist_rescan;

zonelist_scan:
	zonelist_rescan = false;

	/*
	 * Scan zonelist, looking for a zone with enough free.
	 * See also __cpuset_node_allowed() comment in kernel/cpuset.c.
	 */
	for_each_zone_zonelist_nodemask(zone, z, zonelist,
						high_zoneidx, nodemask) {
		unsigned long mark;

		if (IS_ENABLED(CONFIG_NUMA) && zlc_active &&
			!zlc_zone_worth_trying(zonelist, z, allowednodes))
				continue;
		if (cpusets_enabled() &&
			(alloc_flags & ALLOC_CPUSET) &&
			!cpuset_zone_allowed(zone, gfp_mask))
				continue;
		/*
		 * Distribute pages in proportion to the individual
		 * zone size to ensure fair page aging.  The zone a
		 * page was allocated in should have no effect on the
		 * time the page has in memory before being reclaimed.
		 */
		if (alloc_flags & ALLOC_FAIR) {
			if (!zone_local(preferred_zone, zone))
				break;
			if (test_bit(ZONE_FAIR_DEPLETED, &zone->flags)) {
				nr_fair_skipped++;
				continue;
			}
		}
		/*
		 * When allocating a page cache page for writing, we
		 * want to get it from a zone that is within its dirty
		 * limit, such that no single zone holds more than its
		 * proportional share of globally allowed dirty pages.
		 * The dirty limits take into account the zone's
		 * lowmem reserves and high watermark so that kswapd
		 * should be able to balance it without having to
		 * write pages from its LRU list.
		 *
		 * This may look like it could increase pressure on
		 * lower zones by failing allocations in higher zones
		 * before they are full.  But the pages that do spill
		 * over are limited as the lower zones are protected
		 * by this very same mechanism.  It should not become
		 * a practical burden to them.
		 *
		 * XXX: For now, allow allocations to potentially
		 * exceed the per-zone dirty limit in the slowpath
		 * (ALLOC_WMARK_LOW unset) before going into reclaim,
		 * which is important when on a NUMA setup the allowed
		 * zones are together not big enough to reach the
		 * global limit.  The proper fix for these situations
		 * will require awareness of zones in the
		 * dirty-throttling and the flusher threads.
		 */
		if (consider_zone_dirty && !zone_dirty_ok(zone))
			continue;

		mark = zone->watermark[alloc_flags & ALLOC_WMARK_MASK];
		if (!zone_watermark_ok(zone, order, mark,
				       classzone_idx, alloc_flags)) {
			int ret;

			/* Checked here to keep the fast path fast */
			BUILD_BUG_ON(ALLOC_NO_WATERMARKS < NR_WMARK);
			if (alloc_flags & ALLOC_NO_WATERMARKS)
				goto try_this_zone;

			if (IS_ENABLED(CONFIG_NUMA) &&
					!did_zlc_setup && nr_online_nodes > 1) {
				/*
				 * we do zlc_setup if there are multiple nodes
				 * and before considering the first zone allowed
				 * by the cpuset.
				 */
				allowednodes = zlc_setup(zonelist, alloc_flags);
				zlc_active = 1;
				did_zlc_setup = 1;
			}

			if (zone_reclaim_mode == 0 ||
			    !zone_allows_reclaim(preferred_zone, zone))
				goto this_zone_full;

			/*
			 * As we may have just activated ZLC, check if the first
			 * eligible zone has failed zone_reclaim recently.
			 */
			if (IS_ENABLED(CONFIG_NUMA) && zlc_active &&
				!zlc_zone_worth_trying(zonelist, z, allowednodes))
				continue;

			ret = zone_reclaim(zone, gfp_mask, order);
			switch (ret) {
			case ZONE_RECLAIM_NOSCAN:
				/* did not scan */
				continue;
			case ZONE_RECLAIM_FULL:
				/* scanned but unreclaimable */
				continue;
			default:
				/* did we reclaim enough */
				if (zone_watermark_ok(zone, order, mark,
						classzone_idx, alloc_flags))
					goto try_this_zone;

				/*
				 * Failed to reclaim enough to meet watermark.
				 * Only mark the zone full if checking the min
				 * watermark or if we failed to reclaim just
				 * 1<<order pages or else the page allocator
				 * fastpath will prematurely mark zones full
				 * when the watermark is between the low and
				 * min watermarks.
				 */
				if (((alloc_flags & ALLOC_WMARK_MASK) == ALLOC_WMARK_MIN) ||
				    ret == ZONE_RECLAIM_SOME)
					goto this_zone_full;

				continue;
			}
		}

try_this_zone:
		page = buffered_rmqueue(preferred_zone, zone, order,
						gfp_mask, migratetype);
		if (page)
			break;
this_zone_full:
		if (IS_ENABLED(CONFIG_NUMA) && zlc_active)
			zlc_mark_zone_full(zonelist, z);
	}

	if (page) {
		/*
		 * page->pfmemalloc is set when ALLOC_NO_WATERMARKS was
		 * necessary to allocate the page. The expectation is
		 * that the caller is taking steps that will free more
		 * memory. The caller should avoid the page being used
		 * for !PFMEMALLOC purposes.
		 */
		page->pfmemalloc = !!(alloc_flags & ALLOC_NO_WATERMARKS);
		return page;
	}

	/*
	 * The first pass makes sure allocations are spread fairly within the
	 * local node.  However, the local node might have free pages left
	 * after the fairness batches are exhausted, and remote zones haven't
	 * even been considered yet.  Try once more without fairness, and
	 * include remote zones now, before entering the slowpath and waking
	 * kswapd: prefer spilling to a remote zone over swapping locally.
	 */
	if (alloc_flags & ALLOC_FAIR) {
		alloc_flags &= ~ALLOC_FAIR;
		if (nr_fair_skipped) {
			zonelist_rescan = true;
			reset_alloc_batches(preferred_zone);
		}
		if (nr_online_nodes > 1)
			zonelist_rescan = true;
	}

	if (unlikely(IS_ENABLED(CONFIG_NUMA) && zlc_active)) {
		/* Disable zlc cache for second zonelist scan */
		zlc_active = 0;
		zonelist_rescan = true;
	}

	if (zonelist_rescan)
		goto zonelist_scan;

	return NULL;
}

/*
 * Large machines with many possible nodes should not always dump per-node
 * meminfo in irq context.
 */
static inline bool should_suppress_show_mem(void)
{
	bool ret = false;

#if NODES_SHIFT > 8
	ret = in_interrupt();
#endif
	return ret;
}

static DEFINE_RATELIMIT_STATE(nopage_rs,
		DEFAULT_RATELIMIT_INTERVAL,
		DEFAULT_RATELIMIT_BURST);

void warn_alloc_failed(gfp_t gfp_mask, int order, const char *fmt, ...)
{
	unsigned int filter = SHOW_MEM_FILTER_NODES;

	if ((gfp_mask & __GFP_NOWARN) || !__ratelimit(&nopage_rs) ||
	    debug_guardpage_minorder() > 0)
		return;

	/*
	 * This documents exceptions given to allocations in certain
	 * contexts that are allowed to allocate outside current's set
	 * of allowed nodes.
	 */
	if (!(gfp_mask & __GFP_NOMEMALLOC))
		if (test_thread_flag(TIF_MEMDIE) ||
		    (current->flags & (PF_MEMALLOC | PF_EXITING)))
			filter &= ~SHOW_MEM_FILTER_NODES;
	if (in_interrupt() || !(gfp_mask & __GFP_WAIT))
		filter &= ~SHOW_MEM_FILTER_NODES;

	if (fmt) {
		struct va_format vaf;
		va_list args;

		va_start(args, fmt);

		vaf.fmt = fmt;
		vaf.va = &args;

		pr_warn("%pV", &vaf);

		va_end(args);
	}

	pr_warn("%s: page allocation failure: order:%d, mode:0x%x\n",
		current->comm, order, gfp_mask);

	dump_stack();
	if (!should_suppress_show_mem())
		show_mem(filter);
}

static inline int
should_alloc_retry(gfp_t gfp_mask, unsigned int order,
				unsigned long did_some_progress,
				unsigned long pages_reclaimed)
{
	/* Do not loop if specifically requested */
	if (gfp_mask & __GFP_NORETRY)
		return 0;

	/* Always retry if specifically requested */
	if (gfp_mask & __GFP_NOFAIL)
		return 1;

	/*
	 * Suspend converts GFP_KERNEL to __GFP_WAIT which can prevent reclaim
	 * making forward progress without invoking OOM. Suspend also disables
	 * storage devices so kswapd will not help. Bail if we are suspending.
	 */
	if (!did_some_progress && pm_suspended_storage())
		return 0;

	/*
	 * In this implementation, order <= PAGE_ALLOC_COSTLY_ORDER
	 * means __GFP_NOFAIL, but that may not be true in other
	 * implementations.
	 */
	if (order <= PAGE_ALLOC_COSTLY_ORDER)
		return 1;

	/*
	 * For order > PAGE_ALLOC_COSTLY_ORDER, if __GFP_REPEAT is
	 * specified, then we retry until we no longer reclaim any pages
	 * (above), or we've reclaimed an order of pages at least as
	 * large as the allocation's order. In both cases, if the
	 * allocation still fails, we stop retrying.
	 */
	if (gfp_mask & __GFP_REPEAT && pages_reclaimed < (1 << order))
		return 1;

	return 0;
}

static inline struct page *
__alloc_pages_may_oom(gfp_t gfp_mask, unsigned int order,
	struct zonelist *zonelist, enum zone_type high_zoneidx,
	nodemask_t *nodemask, struct zone *preferred_zone,
	int classzone_idx, int migratetype)
{
	struct page *page;

	/* Acquire the per-zone oom lock for each zone */
	if (!oom_zonelist_trylock(zonelist, gfp_mask)) {
		schedule_timeout_uninterruptible(1);
		return NULL;
	}

	/*
	 * PM-freezer should be notified that there might be an OOM killer on
	 * its way to kill and wake somebody up. This is too early and we might
	 * end up not killing anything but false positives are acceptable.
	 * See freeze_processes.
	 */
	note_oom_kill();

	/*
	 * Go through the zonelist yet one more time, keep very high watermark
	 * here, this is only to catch a parallel oom killing, we must fail if
	 * we're still under heavy pressure.
	 */
	page = get_page_from_freelist(gfp_mask|__GFP_HARDWALL, nodemask,
		order, zonelist, high_zoneidx,
		ALLOC_WMARK_HIGH|ALLOC_CPUSET,
		preferred_zone, classzone_idx, migratetype);
	if (page)
		goto out;

	if (!(gfp_mask & __GFP_NOFAIL)) {
		/* The OOM killer will not help higher order allocs */
		if (order > PAGE_ALLOC_COSTLY_ORDER)
			goto out;
		/* The OOM killer does not needlessly kill tasks for lowmem */
		if (high_zoneidx < ZONE_NORMAL)
			goto out;
		/*
		 * GFP_THISNODE contains __GFP_NORETRY and we never hit this.
		 * Sanity check for bare calls of __GFP_THISNODE, not real OOM.
		 * The caller should handle page allocation failure by itself if
		 * it specifies __GFP_THISNODE.
		 * Note: Hugepage uses it but will hit PAGE_ALLOC_COSTLY_ORDER.
		 */
		if (gfp_mask & __GFP_THISNODE)
			goto out;
	}
	/* Exhausted what can be done so it's blamo time */
	out_of_memory(zonelist, gfp_mask, order, nodemask, false);

out:
	oom_zonelist_unlock(zonelist, gfp_mask);
	return page;
}

#ifdef CONFIG_COMPACTION
/* Try memory compaction for high-order allocations before reclaim */
static struct page *
__alloc_pages_direct_compact(gfp_t gfp_mask, unsigned int order,
	struct zonelist *zonelist, enum zone_type high_zoneidx,
	nodemask_t *nodemask, int alloc_flags, struct zone *preferred_zone,
	int classzone_idx, int migratetype, enum migrate_mode mode,
	int *contended_compaction, bool *deferred_compaction)
{
	unsigned long compact_result;
	struct page *page;

	if (!order)
		return NULL;

	current->flags |= PF_MEMALLOC;
	compact_result = try_to_compact_pages(zonelist, order, gfp_mask,
						nodemask, mode,
						contended_compaction,
						alloc_flags, classzone_idx);
	current->flags &= ~PF_MEMALLOC;

	switch (compact_result) {
	case COMPACT_DEFERRED:
		*deferred_compaction = true;
		/* fall-through */
	case COMPACT_SKIPPED:
		return NULL;
	default:
		break;
	}

	/*
	 * At least in one zone compaction wasn't deferred or skipped, so let's
	 * count a compaction stall
	 */
	count_vm_event(COMPACTSTALL);

	page = get_page_from_freelist(gfp_mask, nodemask,
			order, zonelist, high_zoneidx,
			alloc_flags & ~ALLOC_NO_WATERMARKS,
			preferred_zone, classzone_idx, migratetype);

	if (page) {
		struct zone *zone = page_zone(page);

		zone->compact_blockskip_flush = false;
		compaction_defer_reset(zone, order, true);
		count_vm_event(COMPACTSUCCESS);
		return page;
	}

	/*
	 * It's bad if compaction run occurs and fails. The most likely reason
	 * is that pages exist, but not enough to satisfy watermarks.
	 */
	count_vm_event(COMPACTFAIL);

	cond_resched();

	return NULL;
}
#else
static inline struct page *
__alloc_pages_direct_compact(gfp_t gfp_mask, unsigned int order,
	struct zonelist *zonelist, enum zone_type high_zoneidx,
	nodemask_t *nodemask, int alloc_flags, struct zone *preferred_zone,
	int classzone_idx, int migratetype, enum migrate_mode mode,
	int *contended_compaction, bool *deferred_compaction)
{
	return NULL;
}
#endif /* CONFIG_COMPACTION */

/* Perform direct synchronous page reclaim */
static int
__perform_reclaim(gfp_t gfp_mask, unsigned int order, struct zonelist *zonelist,
		  nodemask_t *nodemask)
{
	struct reclaim_state reclaim_state;
	int progress;

	cond_resched();

	/* We now go into synchronous reclaim */
	cpuset_memory_pressure_bump();
	current->flags |= PF_MEMALLOC;
	lockdep_set_current_reclaim_state(gfp_mask);
	reclaim_state.reclaimed_slab = 0;
	current->reclaim_state = &reclaim_state;

	progress = try_to_free_pages(zonelist, order, gfp_mask, nodemask);

	current->reclaim_state = NULL;
	lockdep_clear_current_reclaim_state();
	current->flags &= ~PF_MEMALLOC;

	cond_resched();

	return progress;
}

/* The really slow allocator path where we enter direct reclaim */
static inline struct page *
__alloc_pages_direct_reclaim(gfp_t gfp_mask, unsigned int order,
	struct zonelist *zonelist, enum zone_type high_zoneidx,
	nodemask_t *nodemask, int alloc_flags, struct zone *preferred_zone,
	int classzone_idx, int migratetype, unsigned long *did_some_progress)
{
	struct page *page = NULL;
	bool drained = false;

	*did_some_progress = __perform_reclaim(gfp_mask, order, zonelist,
					       nodemask);
	if (unlikely(!(*did_some_progress)))
		return NULL;

	/* After successful reclaim, reconsider all zones for allocation */
	if (IS_ENABLED(CONFIG_NUMA))
		zlc_clear_zones_full(zonelist);

retry:
	page = get_page_from_freelist(gfp_mask, nodemask, order,
					zonelist, high_zoneidx,
					alloc_flags & ~ALLOC_NO_WATERMARKS,
					preferred_zone, classzone_idx,
					migratetype);

	/*
	 * If an allocation failed after direct reclaim, it could be because
	 * pages are pinned on the per-cpu lists. Drain them and try again
	 */
	if (!page && !drained) {
		drain_all_pages(NULL);
		drained = true;
		goto retry;
	}

	return page;
}

/*
 * This is called in the allocator slow-path if the allocation request is of
 * sufficient urgency to ignore watermarks and take other desperate measures
 */
static inline struct page *
__alloc_pages_high_priority(gfp_t gfp_mask, unsigned int order,
	struct zonelist *zonelist, enum zone_type high_zoneidx,
	nodemask_t *nodemask, struct zone *preferred_zone,
	int classzone_idx, int migratetype)
{
	struct page *page;

	do {
		page = get_page_from_freelist(gfp_mask, nodemask, order,
			zonelist, high_zoneidx, ALLOC_NO_WATERMARKS,
			preferred_zone, classzone_idx, migratetype);

		if (!page && gfp_mask & __GFP_NOFAIL)
			wait_iff_congested(preferred_zone, BLK_RW_ASYNC, HZ/50);
	} while (!page && (gfp_mask & __GFP_NOFAIL));

	return page;
}

static void wake_all_kswapds(unsigned int order,
			     struct zonelist *zonelist,
			     enum zone_type high_zoneidx,
			     struct zone *preferred_zone,
			     nodemask_t *nodemask)
{
	struct zoneref *z;
	struct zone *zone;

	for_each_zone_zonelist_nodemask(zone, z, zonelist,
						high_zoneidx, nodemask)
		wakeup_kswapd(zone, order, zone_idx(preferred_zone));
}

static inline int
gfp_to_alloc_flags(gfp_t gfp_mask)
{
	int alloc_flags = ALLOC_WMARK_MIN | ALLOC_CPUSET;
	const bool atomic = !(gfp_mask & (__GFP_WAIT | __GFP_NO_KSWAPD));

	/* __GFP_HIGH is assumed to be the same as ALLOC_HIGH to save a branch. */
	BUILD_BUG_ON(__GFP_HIGH != (__force gfp_t) ALLOC_HIGH);

	/*
	 * The caller may dip into page reserves a bit more if the caller
	 * cannot run direct reclaim, or if the caller has realtime scheduling
	 * policy or is asking for __GFP_HIGH memory.  GFP_ATOMIC requests will
	 * set both ALLOC_HARDER (atomic == true) and ALLOC_HIGH (__GFP_HIGH).
	 */
	alloc_flags |= (__force int) (gfp_mask & __GFP_HIGH);

	if (atomic) {
		/*
		 * Not worth trying to allocate harder for __GFP_NOMEMALLOC even
		 * if it can't schedule.
		 */
		if (!(gfp_mask & __GFP_NOMEMALLOC))
			alloc_flags |= ALLOC_HARDER;
		/*
		 * Ignore cpuset mems for GFP_ATOMIC rather than fail, see the
		 * comment for __cpuset_node_allowed().
		 */
		alloc_flags &= ~ALLOC_CPUSET;
	} else if (unlikely(rt_task(current)) && !in_interrupt())
		alloc_flags |= ALLOC_HARDER;

	if (likely(!(gfp_mask & __GFP_NOMEMALLOC))) {
		if (gfp_mask & __GFP_MEMALLOC)
			alloc_flags |= ALLOC_NO_WATERMARKS;
		else if (in_serving_softirq() && (current->flags & PF_MEMALLOC))
			alloc_flags |= ALLOC_NO_WATERMARKS;
		else if (!in_interrupt() &&
				((current->flags & PF_MEMALLOC) ||
				 unlikely(test_thread_flag(TIF_MEMDIE))))
			alloc_flags |= ALLOC_NO_WATERMARKS;
	}
#ifdef CONFIG_CMA
	if (gfpflags_to_migratetype(gfp_mask) == MIGRATE_MOVABLE)
		alloc_flags |= ALLOC_CMA;
#endif
	return alloc_flags;
}

bool gfp_pfmemalloc_allowed(gfp_t gfp_mask)
{
	return !!(gfp_to_alloc_flags(gfp_mask) & ALLOC_NO_WATERMARKS);
}

static inline struct page *
__alloc_pages_slowpath(gfp_t gfp_mask, unsigned int order,
	struct zonelist *zonelist, enum zone_type high_zoneidx,
	nodemask_t *nodemask, struct zone *preferred_zone,
	int classzone_idx, int migratetype)
{
	const gfp_t wait = gfp_mask & __GFP_WAIT;
	struct page *page = NULL;
	int alloc_flags;
	unsigned long pages_reclaimed = 0;
	unsigned long did_some_progress;
	enum migrate_mode migration_mode = MIGRATE_ASYNC;
	bool deferred_compaction = false;
	int contended_compaction = COMPACT_CONTENDED_NONE;

	/*
	 * In the slowpath, we sanity check order to avoid ever trying to
	 * reclaim >= MAX_ORDER areas which will never succeed. Callers may
	 * be using allocators in order of preference for an area that is
	 * too large.
	 */
	if (order >= MAX_ORDER) {
		WARN_ON_ONCE(!(gfp_mask & __GFP_NOWARN));
		return NULL;
	}

	/*
	 * GFP_THISNODE (meaning __GFP_THISNODE, __GFP_NORETRY and
	 * __GFP_NOWARN set) should not cause reclaim since the subsystem
	 * (f.e. slab) using GFP_THISNODE may choose to trigger reclaim
	 * using a larger set of nodes after it has established that the
	 * allowed per node queues are empty and that nodes are
	 * over allocated.
	 */
	if (IS_ENABLED(CONFIG_NUMA) &&
	    (gfp_mask & GFP_THISNODE) == GFP_THISNODE)
		goto nopage;

restart:
	if (!(gfp_mask & __GFP_NO_KSWAPD))
		wake_all_kswapds(order, zonelist, high_zoneidx,
				preferred_zone, nodemask);

	/*
	 * OK, we're below the kswapd watermark and have kicked background
	 * reclaim. Now things get more complex, so set up alloc_flags according
	 * to how we want to proceed.
	 */
	alloc_flags = gfp_to_alloc_flags(gfp_mask);

	/*
	 * Find the true preferred zone if the allocation is unconstrained by
	 * cpusets.
	 */
	if (!(alloc_flags & ALLOC_CPUSET) && !nodemask) {
		struct zoneref *preferred_zoneref;
		preferred_zoneref = first_zones_zonelist(zonelist, high_zoneidx,
				NULL, &preferred_zone);
		classzone_idx = zonelist_zone_idx(preferred_zoneref);
	}

rebalance:
	/* This is the last chance, in general, before the goto nopage. */
	page = get_page_from_freelist(gfp_mask, nodemask, order, zonelist,
			high_zoneidx, alloc_flags & ~ALLOC_NO_WATERMARKS,
			preferred_zone, classzone_idx, migratetype);
	if (page)
		goto got_pg;

	/* Allocate without watermarks if the context allows */
	if (alloc_flags & ALLOC_NO_WATERMARKS) {
		/*
		 * Ignore mempolicies if ALLOC_NO_WATERMARKS on the grounds
		 * the allocation is high priority and these type of
		 * allocations are system rather than user orientated
		 */
		zonelist = node_zonelist(numa_node_id(), gfp_mask);

		page = __alloc_pages_high_priority(gfp_mask, order,
				zonelist, high_zoneidx, nodemask,
				preferred_zone, classzone_idx, migratetype);
		if (page) {
			goto got_pg;
		}
	}

	/* Atomic allocations - we can't balance anything */
	if (!wait) {
		/*
		 * All existing users of the deprecated __GFP_NOFAIL are
		 * blockable, so warn of any new users that actually allow this
		 * type of allocation to fail.
		 */
		WARN_ON_ONCE(gfp_mask & __GFP_NOFAIL);
		goto nopage;
	}

	/* Avoid recursion of direct reclaim */
	if (current->flags & PF_MEMALLOC)
		goto nopage;

	/* Avoid allocations with no watermarks from looping endlessly */
	if (test_thread_flag(TIF_MEMDIE) && !(gfp_mask & __GFP_NOFAIL))
		goto nopage;

	/*
	 * Try direct compaction. The first pass is asynchronous. Subsequent
	 * attempts after direct reclaim are synchronous
	 */
	page = __alloc_pages_direct_compact(gfp_mask, order, zonelist,
					high_zoneidx, nodemask, alloc_flags,
					preferred_zone,
					classzone_idx, migratetype,
					migration_mode, &contended_compaction,
					&deferred_compaction);
	if (page)
		goto got_pg;

	/* Checks for THP-specific high-order allocations */
	if ((gfp_mask & GFP_TRANSHUGE) == GFP_TRANSHUGE) {
		/*
		 * If compaction is deferred for high-order allocations, it is
		 * because sync compaction recently failed. If this is the case
		 * and the caller requested a THP allocation, we do not want
		 * to heavily disrupt the system, so we fail the allocation
		 * instead of entering direct reclaim.
		 */
		if (deferred_compaction)
			goto nopage;

		/*
		 * In all zones where compaction was attempted (and not
		 * deferred or skipped), lock contention has been detected.
		 * For THP allocation we do not want to disrupt the others
		 * so we fallback to base pages instead.
		 */
		if (contended_compaction == COMPACT_CONTENDED_LOCK)
			goto nopage;

		/*
		 * If compaction was aborted due to need_resched(), we do not
		 * want to further increase allocation latency, unless it is
		 * khugepaged trying to collapse.
		 */
		if (contended_compaction == COMPACT_CONTENDED_SCHED
			&& !(current->flags & PF_KTHREAD))
			goto nopage;
	}

	/*
	 * It can become very expensive to allocate transparent hugepages at
	 * fault, so use asynchronous memory compaction for THP unless it is
	 * khugepaged trying to collapse.
	 */
	if ((gfp_mask & GFP_TRANSHUGE) != GFP_TRANSHUGE ||
						(current->flags & PF_KTHREAD))
		migration_mode = MIGRATE_SYNC_LIGHT;

	/* Try direct reclaim and then allocating */
	page = __alloc_pages_direct_reclaim(gfp_mask, order,
					zonelist, high_zoneidx,
					nodemask,
					alloc_flags, preferred_zone,
					classzone_idx, migratetype,
					&did_some_progress);
	if (page)
		goto got_pg;

	/*
	 * If we failed to make any progress reclaiming, then we are
	 * running out of options and have to consider going OOM
	 */
	if (!did_some_progress) {
		if (oom_gfp_allowed(gfp_mask)) {
			if (oom_killer_disabled)
				goto nopage;
			/* Coredumps can quickly deplete all memory reserves */
			if ((current->flags & PF_DUMPCORE) &&
			    !(gfp_mask & __GFP_NOFAIL))
				goto nopage;
			page = __alloc_pages_may_oom(gfp_mask, order,
					zonelist, high_zoneidx,
					nodemask, preferred_zone,
					classzone_idx, migratetype);
			if (page)
				goto got_pg;

			if (!(gfp_mask & __GFP_NOFAIL)) {
				/*
				 * The oom killer is not called for high-order
				 * allocations that may fail, so if no progress
				 * is being made, there are no other options and
				 * retrying is unlikely to help.
				 */
				if (order > PAGE_ALLOC_COSTLY_ORDER)
					goto nopage;
				/*
				 * The oom killer is not called for lowmem
				 * allocations to prevent needlessly killing
				 * innocent tasks.
				 */
				if (high_zoneidx < ZONE_NORMAL)
					goto nopage;
			}

			goto restart;
		}
	}

	/* Check if we should retry the allocation */
	pages_reclaimed += did_some_progress;
	if (should_alloc_retry(gfp_mask, order, did_some_progress,
						pages_reclaimed)) {
		/* Wait for some write requests to complete then retry */
		wait_iff_congested(preferred_zone, BLK_RW_ASYNC, HZ/50);
		goto rebalance;
	} else {
		/*
		 * High-order allocations do not necessarily loop after
		 * direct reclaim and reclaim/compaction depends on compaction
		 * being called after reclaim so call directly if necessary
		 */
		page = __alloc_pages_direct_compact(gfp_mask, order, zonelist,
					high_zoneidx, nodemask, alloc_flags,
					preferred_zone,
					classzone_idx, migratetype,
					migration_mode, &contended_compaction,
					&deferred_compaction);
		if (page)
			goto got_pg;
	}

nopage:
	warn_alloc_failed(gfp_mask, order, NULL);
	return page;
got_pg:
	if (kmemcheck_enabled)
		kmemcheck_pagealloc_alloc(page, order, gfp_mask);

	return page;
}

/*
 * This is the 'heart' of the zoned buddy allocator.
 */
struct page *
__alloc_pages_nodemask(gfp_t gfp_mask, unsigned int order,
			struct zonelist *zonelist, nodemask_t *nodemask)
{
	enum zone_type high_zoneidx = gfp_zone(gfp_mask);
	struct zone *preferred_zone;
	struct zoneref *preferred_zoneref;
	struct page *page = NULL;
	int migratetype = gfpflags_to_migratetype(gfp_mask);
	unsigned int cpuset_mems_cookie;
	int alloc_flags = ALLOC_WMARK_LOW|ALLOC_CPUSET|ALLOC_FAIR;
	int classzone_idx;

	gfp_mask &= gfp_allowed_mask;

	lockdep_trace_alloc(gfp_mask);

	might_sleep_if(gfp_mask & __GFP_WAIT);

	if (should_fail_alloc_page(gfp_mask, order))
		return NULL;

	/*
	 * Check the zones suitable for the gfp_mask contain at least one
	 * valid zone. It's possible to have an empty zonelist as a result
	 * of GFP_THISNODE and a memoryless node
	 */
	if (unlikely(!zonelist->_zonerefs->zone))
		return NULL;

	if (IS_ENABLED(CONFIG_CMA) && migratetype == MIGRATE_MOVABLE)
		alloc_flags |= ALLOC_CMA;

retry_cpuset:
	cpuset_mems_cookie = read_mems_allowed_begin();

	/* The preferred zone is used for statistics later */
	preferred_zoneref = first_zones_zonelist(zonelist, high_zoneidx,
				nodemask ? : &cpuset_current_mems_allowed,
				&preferred_zone);
	if (!preferred_zone)
		goto out;
	classzone_idx = zonelist_zone_idx(preferred_zoneref);

	/* First allocation attempt */
	page = get_page_from_freelist(gfp_mask|__GFP_HARDWALL, nodemask, order,
			zonelist, high_zoneidx, alloc_flags,
			preferred_zone, classzone_idx, migratetype);
	if (unlikely(!page)) {
		/*
		 * Runtime PM, block IO and its error handling path
		 * can deadlock because I/O on the device might not
		 * complete.
		 */
		gfp_mask = memalloc_noio_flags(gfp_mask);
		page = __alloc_pages_slowpath(gfp_mask, order,
				zonelist, high_zoneidx, nodemask,
				preferred_zone, classzone_idx, migratetype);
	}

	trace_mm_page_alloc(page, order, gfp_mask, migratetype);

out:
	/*
	 * When updating a task's mems_allowed, it is possible to race with
	 * parallel threads in such a way that an allocation can fail while
	 * the mask is being updated. If a page allocation is about to fail,
	 * check if the cpuset changed during allocation and if so, retry.
	 */
	if (unlikely(!page && read_mems_allowed_retry(cpuset_mems_cookie)))
		goto retry_cpuset;

	return page;
}
EXPORT_SYMBOL(__alloc_pages_nodemask);

/*
 * Common helper functions.
 */
unsigned long __get_free_pages(gfp_t gfp_mask, unsigned int order)
{
	struct page *page;

	/*
	 * __get_free_pages() returns a 32-bit address, which cannot represent
	 * a highmem page
	 */
	VM_BUG_ON((gfp_mask & __GFP_HIGHMEM) != 0);

	page = alloc_pages(gfp_mask, order);
	if (!page)
		return 0;
	return (unsigned long) page_address(page);
}
EXPORT_SYMBOL(__get_free_pages);

unsigned long get_zeroed_page(gfp_t gfp_mask)
{
	return __get_free_pages(gfp_mask | __GFP_ZERO, 0);
}
EXPORT_SYMBOL(get_zeroed_page);

void __free_pages(struct page *page, unsigned int order)
{
	if (put_page_testzero(page)) {
		if (order == 0)
			free_hot_cold_page(page, false);
		else
			__free_pages_ok(page, order);
	}
}

EXPORT_SYMBOL(__free_pages);

void free_pages(unsigned long addr, unsigned int order)
{
	if (addr != 0) {
		VM_BUG_ON(!virt_addr_valid((void *)addr));
		__free_pages(virt_to_page((void *)addr), order);
	}
}

EXPORT_SYMBOL(free_pages);

/*
 * alloc_kmem_pages charges newly allocated pages to the kmem resource counter
 * of the current memory cgroup.
 *
 * It should be used when the caller would like to use kmalloc, but since the
 * allocation is large, it has to fall back to the page allocator.
 */
struct page *alloc_kmem_pages(gfp_t gfp_mask, unsigned int order)
{
	struct page *page;
	struct mem_cgroup *memcg = NULL;

	if (!memcg_kmem_newpage_charge(gfp_mask, &memcg, order))
		return NULL;
	page = alloc_pages(gfp_mask, order);
	memcg_kmem_commit_charge(page, memcg, order);
	return page;
}

struct page *alloc_kmem_pages_node(int nid, gfp_t gfp_mask, unsigned int order)
{
	struct page *page;
	struct mem_cgroup *memcg = NULL;

	if (!memcg_kmem_newpage_charge(gfp_mask, &memcg, order))
		return NULL;
	page = alloc_pages_node(nid, gfp_mask, order);
	memcg_kmem_commit_charge(page, memcg, order);
	return page;
}

/*
 * __free_kmem_pages and free_kmem_pages will free pages allocated with
 * alloc_kmem_pages.
 */
void __free_kmem_pages(struct page *page, unsigned int order)
{
	memcg_kmem_uncharge_pages(page, order);
	__free_pages(page, order);
}

void free_kmem_pages(unsigned long addr, unsigned int order)
{
	if (addr != 0) {
		VM_BUG_ON(!virt_addr_valid((void *)addr));
		__free_kmem_pages(virt_to_page((void *)addr), order);
	}
}

static void *make_alloc_exact(unsigned long addr, unsigned order, size_t size)
{
	if (addr) {
		unsigned long alloc_end = addr + (PAGE_SIZE << order);
		unsigned long used = addr + PAGE_ALIGN(size);

		split_page(virt_to_page((void *)addr), order);
		while (used < alloc_end) {
			free_page(used);
			used += PAGE_SIZE;
		}
	}
	return (void *)addr;
}

/**
 * alloc_pages_exact - allocate an exact number physically-contiguous pages.
 * @size: the number of bytes to allocate
 * @gfp_mask: GFP flags for the allocation
 *
 * This function is similar to alloc_pages(), except that it allocates the
 * minimum number of pages to satisfy the request.  alloc_pages() can only
 * allocate memory in power-of-two pages.
 *
 * This function is also limited by MAX_ORDER.
 *
 * Memory allocated by this function must be released by free_pages_exact().
 */
void *alloc_pages_exact(size_t size, gfp_t gfp_mask)
{
	unsigned int order = get_order(size);
	unsigned long addr;

	addr = __get_free_pages(gfp_mask, order);
	return make_alloc_exact(addr, order, size);
}
EXPORT_SYMBOL(alloc_pages_exact);

/**
 * alloc_pages_exact_nid - allocate an exact number of physically-contiguous
 *			   pages on a node.
 * @nid: the preferred node ID where memory should be allocated
 * @size: the number of bytes to allocate
 * @gfp_mask: GFP flags for the allocation
 *
 * Like alloc_pages_exact(), but try to allocate on node nid first before falling
 * back.
 * Note this is not alloc_pages_exact_node() which allocates on a specific node,
 * but is not exact.
 */
void * __meminit alloc_pages_exact_nid(int nid, size_t size, gfp_t gfp_mask)
{
	unsigned order = get_order(size);
	struct page *p = alloc_pages_node(nid, gfp_mask, order);
	if (!p)
		return NULL;
	return make_alloc_exact((unsigned long)page_address(p), order, size);
}

/**
 * free_pages_exact - release memory allocated via alloc_pages_exact()
 * @virt: the value returned by alloc_pages_exact.
 * @size: size of allocation, same value as passed to alloc_pages_exact().
 *
 * Release the memory allocated by a previous call to alloc_pages_exact.
 */
void free_pages_exact(void *virt, size_t size)
{
	unsigned long addr = (unsigned long)virt;
	unsigned long end = addr + PAGE_ALIGN(size);

	while (addr < end) {
		free_page(addr);
		addr += PAGE_SIZE;
	}
}
EXPORT_SYMBOL(free_pages_exact);

/**
 * nr_free_zone_pages - count number of pages beyond high watermark
 * @offset: The zone index of the highest zone
 *
 * nr_free_zone_pages() counts the number of counts pages which are beyond the
 * high watermark within all zones at or below a given zone index.  For each
 * zone, the number of pages is calculated as:
 *     managed_pages - high_pages
 */
static unsigned long nr_free_zone_pages(int offset)
{
	struct zoneref *z;
	struct zone *zone;

	/* Just pick one node, since fallback list is circular */
	unsigned long sum = 0;

	struct zonelist *zonelist = node_zonelist(numa_node_id(), GFP_KERNEL);

	for_each_zone_zonelist(zone, z, zonelist, offset) {
		unsigned long size = zone->managed_pages;
		unsigned long high = high_wmark_pages(zone);
		if (size > high)
			sum += size - high;
	}

	return sum;
}

/**
 * nr_free_buffer_pages - count number of pages beyond high watermark
 *
 * nr_free_buffer_pages() counts the number of pages which are beyond the high
 * watermark within ZONE_DMA and ZONE_NORMAL.
 */
unsigned long nr_free_buffer_pages(void)
{
	return nr_free_zone_pages(gfp_zone(GFP_USER));
}
EXPORT_SYMBOL_GPL(nr_free_buffer_pages);

/**
 * nr_free_pagecache_pages - count number of pages beyond high watermark
 *
 * nr_free_pagecache_pages() counts the number of pages which are beyond the
 * high watermark within all zones.
 */
unsigned long nr_free_pagecache_pages(void)
{
	return nr_free_zone_pages(gfp_zone(GFP_HIGHUSER_MOVABLE));
}

static inline void show_node(struct zone *zone)
{
	if (IS_ENABLED(CONFIG_NUMA))
		printk("Node %d ", zone_to_nid(zone));
}

void si_meminfo(struct sysinfo *val)
{
	val->totalram = totalram_pages;
	val->sharedram = global_page_state(NR_SHMEM);
	val->freeram = global_page_state(NR_FREE_PAGES);
	val->bufferram = nr_blockdev_pages();
	val->totalhigh = totalhigh_pages;
	val->freehigh = nr_free_highpages();
	val->mem_unit = PAGE_SIZE;
}

EXPORT_SYMBOL(si_meminfo);

#ifdef CONFIG_NUMA
void si_meminfo_node(struct sysinfo *val, int nid)
{
	int zone_type;		/* needs to be signed */
	unsigned long managed_pages = 0;
	pg_data_t *pgdat = NODE_DATA(nid);

	for (zone_type = 0; zone_type < MAX_NR_ZONES; zone_type++)
		managed_pages += pgdat->node_zones[zone_type].managed_pages;
	val->totalram = managed_pages;
	val->sharedram = node_page_state(nid, NR_SHMEM);
	val->freeram = node_page_state(nid, NR_FREE_PAGES);
#ifdef CONFIG_HIGHMEM
	val->totalhigh = pgdat->node_zones[ZONE_HIGHMEM].managed_pages;
	val->freehigh = zone_page_state(&pgdat->node_zones[ZONE_HIGHMEM],
			NR_FREE_PAGES);
#else
	val->totalhigh = 0;
	val->freehigh = 0;
#endif
	val->mem_unit = PAGE_SIZE;
}
#endif

/*
 * Determine whether the node should be displayed or not, depending on whether
 * SHOW_MEM_FILTER_NODES was passed to show_free_areas().
 */
bool skip_free_areas_node(unsigned int flags, int nid)
{
	bool ret = false;
	unsigned int cpuset_mems_cookie;

	if (!(flags & SHOW_MEM_FILTER_NODES))
		goto out;

	do {
		cpuset_mems_cookie = read_mems_allowed_begin();
		ret = !node_isset(nid, cpuset_current_mems_allowed);
	} while (read_mems_allowed_retry(cpuset_mems_cookie));
out:
	return ret;
}

#define K(x) ((x) << (PAGE_SHIFT-10))

static void show_migration_types(unsigned char type)
{
	static const char types[MIGRATE_TYPES] = {
		[MIGRATE_UNMOVABLE]	= 'U',
		[MIGRATE_RECLAIMABLE]	= 'E',
		[MIGRATE_MOVABLE]	= 'M',
		[MIGRATE_RESERVE]	= 'R',
#ifdef CONFIG_CMA
		[MIGRATE_CMA]		= 'C',
#endif
#ifdef CONFIG_MEMORY_ISOLATION
		[MIGRATE_ISOLATE]	= 'I',
#endif
	};
	char tmp[MIGRATE_TYPES + 1];
	char *p = tmp;
	int i;

	for (i = 0; i < MIGRATE_TYPES; i++) {
		if (type & (1 << i))
			*p++ = types[i];
	}

	*p = '\0';
	printk("(%s) ", tmp);
}

/*
 * Show free area list (used inside shift_scroll-lock stuff)
 * We also calculate the percentage fragmentation. We do this by counting the
 * memory on each free list with the exception of the first item on the list.
 * Suppresses nodes that are not allowed by current's cpuset if
 * SHOW_MEM_FILTER_NODES is passed.
 */
void show_free_areas(unsigned int filter)
{
	int cpu;
	struct zone *zone;

	for_each_populated_zone(zone) {
		if (skip_free_areas_node(filter, zone_to_nid(zone)))
			continue;
		show_node(zone);
		printk("%s per-cpu:\n", zone->name);

		for_each_online_cpu(cpu) {
			struct per_cpu_pageset *pageset;

			pageset = per_cpu_ptr(zone->pageset, cpu);

			printk("CPU %4d: hi:%5d, btch:%4d usd:%4d\n",
			       cpu, pageset->pcp.high,
			       pageset->pcp.batch, pageset->pcp.count);
		}
	}

	printk("active_anon:%lu inactive_anon:%lu isolated_anon:%lu\n"
		" active_file:%lu inactive_file:%lu isolated_file:%lu\n"
		" unevictable:%lu"
		" dirty:%lu writeback:%lu unstable:%lu\n"
		" free:%lu slab_reclaimable:%lu slab_unreclaimable:%lu\n"
		" mapped:%lu shmem:%lu pagetables:%lu bounce:%lu\n"
		" free_cma:%lu\n",
		global_page_state(NR_ACTIVE_ANON),
		global_page_state(NR_INACTIVE_ANON),
		global_page_state(NR_ISOLATED_ANON),
		global_page_state(NR_ACTIVE_FILE),
		global_page_state(NR_INACTIVE_FILE),
		global_page_state(NR_ISOLATED_FILE),
		global_page_state(NR_UNEVICTABLE),
		global_page_state(NR_FILE_DIRTY),
		global_page_state(NR_WRITEBACK),
		global_page_state(NR_UNSTABLE_NFS),
		global_page_state(NR_FREE_PAGES),
		global_page_state(NR_SLAB_RECLAIMABLE),
		global_page_state(NR_SLAB_UNRECLAIMABLE),
		global_page_state(NR_FILE_MAPPED),
		global_page_state(NR_SHMEM),
		global_page_state(NR_PAGETABLE),
		global_page_state(NR_BOUNCE),
		global_page_state(NR_FREE_CMA_PAGES));

	for_each_populated_zone(zone) {
		int i;

		if (skip_free_areas_node(filter, zone_to_nid(zone)))
			continue;
		show_node(zone);
		printk("%s"
			" free:%lukB"
			" min:%lukB"
			" low:%lukB"
			" high:%lukB"
			" active_anon:%lukB"
			" inactive_anon:%lukB"
			" active_file:%lukB"
			" inactive_file:%lukB"
			" unevictable:%lukB"
			" isolated(anon):%lukB"
			" isolated(file):%lukB"
			" present:%lukB"
			" managed:%lukB"
			" mlocked:%lukB"
			" dirty:%lukB"
			" writeback:%lukB"
			" mapped:%lukB"
			" shmem:%lukB"
			" slab_reclaimable:%lukB"
			" slab_unreclaimable:%lukB"
			" kernel_stack:%lukB"
			" pagetables:%lukB"
			" unstable:%lukB"
			" bounce:%lukB"
			" free_cma:%lukB"
			" writeback_tmp:%lukB"
			" pages_scanned:%lu"
			" all_unreclaimable? %s"
			"\n",
			zone->name,
			K(zone_page_state(zone, NR_FREE_PAGES)),
			K(min_wmark_pages(zone)),
			K(low_wmark_pages(zone)),
			K(high_wmark_pages(zone)),
			K(zone_page_state(zone, NR_ACTIVE_ANON)),
			K(zone_page_state(zone, NR_INACTIVE_ANON)),
			K(zone_page_state(zone, NR_ACTIVE_FILE)),
			K(zone_page_state(zone, NR_INACTIVE_FILE)),
			K(zone_page_state(zone, NR_UNEVICTABLE)),
			K(zone_page_state(zone, NR_ISOLATED_ANON)),
			K(zone_page_state(zone, NR_ISOLATED_FILE)),
			K(zone->present_pages),
			K(zone->managed_pages),
			K(zone_page_state(zone, NR_MLOCK)),
			K(zone_page_state(zone, NR_FILE_DIRTY)),
			K(zone_page_state(zone, NR_WRITEBACK)),
			K(zone_page_state(zone, NR_FILE_MAPPED)),
			K(zone_page_state(zone, NR_SHMEM)),
			K(zone_page_state(zone, NR_SLAB_RECLAIMABLE)),
			K(zone_page_state(zone, NR_SLAB_UNRECLAIMABLE)),
			zone_page_state(zone, NR_KERNEL_STACK) *
				THREAD_SIZE / 1024,
			K(zone_page_state(zone, NR_PAGETABLE)),
			K(zone_page_state(zone, NR_UNSTABLE_NFS)),
			K(zone_page_state(zone, NR_BOUNCE)),
			K(zone_page_state(zone, NR_FREE_CMA_PAGES)),
			K(zone_page_state(zone, NR_WRITEBACK_TEMP)),
			K(zone_page_state(zone, NR_PAGES_SCANNED)),
			(!zone_reclaimable(zone) ? "yes" : "no")
			);
		printk("lowmem_reserve[]:");
		for (i = 0; i < MAX_NR_ZONES; i++)
			printk(" %ld", zone->lowmem_reserve[i]);
		printk("\n");
	}

	for_each_populated_zone(zone) {
		unsigned long nr[MAX_ORDER], flags, order, total = 0;
		unsigned char types[MAX_ORDER];

		if (skip_free_areas_node(filter, zone_to_nid(zone)))
			continue;
		show_node(zone);
		printk("%s: ", zone->name);

		spin_lock_irqsave(&zone->lock, flags);
		for (order = 0; order < MAX_ORDER; order++) {
			struct free_area *area = &zone->free_area[order];
			int type;

			nr[order] = area->nr_free;
			total += nr[order] << order;

			types[order] = 0;
			for (type = 0; type < MIGRATE_TYPES; type++) {
				if (!list_empty(&area->free_list[type]))
					types[order] |= 1 << type;
			}
		}
		spin_unlock_irqrestore(&zone->lock, flags);
		for (order = 0; order < MAX_ORDER; order++) {
			printk("%lu*%lukB ", nr[order], K(1UL) << order);
			if (nr[order])
				show_migration_types(types[order]);
		}
		printk("= %lukB\n", K(total));
	}

	hugetlb_show_meminfo();

	printk("%ld total pagecache pages\n", global_page_state(NR_FILE_PAGES));

	show_swap_cache_info();
}

static void zoneref_set_zone(struct zone *zone, struct zoneref *zoneref)
{
	zoneref->zone = zone;
	zoneref->zone_idx = zone_idx(zone);
}

/*
 * Builds allocation fallback zone lists.
 *
 * Add all populated zones of a node to the zonelist.
 */
static int build_zonelists_node(pg_data_t *pgdat, struct zonelist *zonelist,
				int nr_zones)
{
	struct zone *zone;
	enum zone_type zone_type = MAX_NR_ZONES;

	do {
		zone_type--;
		zone = pgdat->node_zones + zone_type;
		if (populated_zone(zone)) {
			zoneref_set_zone(zone,
				&zonelist->_zonerefs[nr_zones++]);
			check_highest_zone(zone_type);
		}
	} while (zone_type);

	return nr_zones;
}


/*
 *  zonelist_order:
 *  0 = automatic detection of better ordering.
 *  1 = order by ([node] distance, -zonetype)
 *  2 = order by (-zonetype, [node] distance)
 *
 *  If not NUMA, ZONELIST_ORDER_ZONE and ZONELIST_ORDER_NODE will create
 *  the same zonelist. So only NUMA can configure this param.
 */
#define ZONELIST_ORDER_DEFAULT  0
#define ZONELIST_ORDER_NODE     1
#define ZONELIST_ORDER_ZONE     2

/* zonelist order in the kernel.
 * set_zonelist_order() will set this to NODE or ZONE.
 */
static int current_zonelist_order = ZONELIST_ORDER_DEFAULT;
static char zonelist_order_name[3][8] = {"Default", "Node", "Zone"};


#ifdef CONFIG_NUMA
/* The value user specified ....changed by config */
static int user_zonelist_order = ZONELIST_ORDER_DEFAULT;
/* string for sysctl */
#define NUMA_ZONELIST_ORDER_LEN	16
char numa_zonelist_order[16] = "default";

/*
 * interface for configure zonelist ordering.
 * command line option "numa_zonelist_order"
 *	= "[dD]efault	- default, automatic configuration.
 *	= "[nN]ode 	- order by node locality, then by zone within node
 *	= "[zZ]one      - order by zone, then by locality within zone
 */

static int __parse_numa_zonelist_order(char *s)
{
	if (*s == 'd' || *s == 'D') {
		user_zonelist_order = ZONELIST_ORDER_DEFAULT;
	} else if (*s == 'n' || *s == 'N') {
		user_zonelist_order = ZONELIST_ORDER_NODE;
	} else if (*s == 'z' || *s == 'Z') {
		user_zonelist_order = ZONELIST_ORDER_ZONE;
	} else {
		printk(KERN_WARNING
			"Ignoring invalid numa_zonelist_order value:  "
			"%s\n", s);
		return -EINVAL;
	}
	return 0;
}

static __init int setup_numa_zonelist_order(char *s)
{
	int ret;

	if (!s)
		return 0;

	ret = __parse_numa_zonelist_order(s);
	if (ret == 0)
		strlcpy(numa_zonelist_order, s, NUMA_ZONELIST_ORDER_LEN);

	return ret;
}
early_param("numa_zonelist_order", setup_numa_zonelist_order);

/*
 * sysctl handler for numa_zonelist_order
 */
int numa_zonelist_order_handler(struct ctl_table *table, int write,
		void __user *buffer, size_t *length,
		loff_t *ppos)
{
	char saved_string[NUMA_ZONELIST_ORDER_LEN];
	int ret;
	static DEFINE_MUTEX(zl_order_mutex);

	mutex_lock(&zl_order_mutex);
	if (write) {
		if (strlen((char *)table->data) >= NUMA_ZONELIST_ORDER_LEN) {
			ret = -EINVAL;
			goto out;
		}
		strcpy(saved_string, (char *)table->data);
	}
	ret = proc_dostring(table, write, buffer, length, ppos);
	if (ret)
		goto out;
	if (write) {
		int oldval = user_zonelist_order;

		ret = __parse_numa_zonelist_order((char *)table->data);
		if (ret) {
			/*
			 * bogus value.  restore saved string
			 */
			strncpy((char *)table->data, saved_string,
				NUMA_ZONELIST_ORDER_LEN);
			user_zonelist_order = oldval;
		} else if (oldval != user_zonelist_order) {
			mutex_lock(&zonelists_mutex);
			build_all_zonelists(NULL, NULL);
			mutex_unlock(&zonelists_mutex);
		}
	}
out:
	mutex_unlock(&zl_order_mutex);
	return ret;
}


#define MAX_NODE_LOAD (nr_online_nodes)
static int node_load[MAX_NUMNODES];

/**
 * find_next_best_node - find the next node that should appear in a given node's fallback list
 * @node: node whose fallback list we're appending
 * @used_node_mask: nodemask_t of already used nodes
 *
 * We use a number of factors to determine which is the next node that should
 * appear on a given node's fallback list.  The node should not have appeared
 * already in @node's fallback list, and it should be the next closest node
 * according to the distance array (which contains arbitrary distance values
 * from each node to each node in the system), and should also prefer nodes
 * with no CPUs, since presumably they'll have very little allocation pressure
 * on them otherwise.
 * It returns -1 if no node is found.
 */
static int find_next_best_node(int node, nodemask_t *used_node_mask)
{
	int n, val;
	int min_val = INT_MAX;
	int best_node = NUMA_NO_NODE;
	const struct cpumask *tmp = cpumask_of_node(0);

	/* Use the local node if we haven't already */
	if (!node_isset(node, *used_node_mask)) {
		node_set(node, *used_node_mask);
		return node;
	}

	for_each_node_state(n, N_MEMORY) {

		/* Don't want a node to appear more than once */
		if (node_isset(n, *used_node_mask))
			continue;

		/* Use the distance array to find the distance */
		val = node_distance(node, n);

		/* Penalize nodes under us ("prefer the next node") */
		val += (n < node);

		/* Give preference to headless and unused nodes */
		tmp = cpumask_of_node(n);
		if (!cpumask_empty(tmp))
			val += PENALTY_FOR_NODE_WITH_CPUS;

		/* Slight preference for less loaded node */
		val *= (MAX_NODE_LOAD*MAX_NUMNODES);
		val += node_load[n];

		if (val < min_val) {
			min_val = val;
			best_node = n;
		}
	}

	if (best_node >= 0)
		node_set(best_node, *used_node_mask);

	return best_node;
}


/*
 * Build zonelists ordered by node and zones within node.
 * This results in maximum locality--normal zone overflows into local
 * DMA zone, if any--but risks exhausting DMA zone.
 */
static void build_zonelists_in_node_order(pg_data_t *pgdat, int node)
{
	int j;
	struct zonelist *zonelist;

	zonelist = &pgdat->node_zonelists[0];
	for (j = 0; zonelist->_zonerefs[j].zone != NULL; j++)
		;
	j = build_zonelists_node(NODE_DATA(node), zonelist, j);
	zonelist->_zonerefs[j].zone = NULL;
	zonelist->_zonerefs[j].zone_idx = 0;
}

/*
 * Build gfp_thisnode zonelists
 */
static void build_thisnode_zonelists(pg_data_t *pgdat)
{
	int j;
	struct zonelist *zonelist;

	zonelist = &pgdat->node_zonelists[1];
	j = build_zonelists_node(pgdat, zonelist, 0);
	zonelist->_zonerefs[j].zone = NULL;
	zonelist->_zonerefs[j].zone_idx = 0;
}

/*
 * Build zonelists ordered by zone and nodes within zones.
 * This results in conserving DMA zone[s] until all Normal memory is
 * exhausted, but results in overflowing to remote node while memory
 * may still exist in local DMA zone.
 */
static int node_order[MAX_NUMNODES];

static void build_zonelists_in_zone_order(pg_data_t *pgdat, int nr_nodes)
{
	int pos, j, node;
	int zone_type;		/* needs to be signed */
	struct zone *z;
	struct zonelist *zonelist;

	zonelist = &pgdat->node_zonelists[0];
	pos = 0;
	for (zone_type = MAX_NR_ZONES - 1; zone_type >= 0; zone_type--) {
		for (j = 0; j < nr_nodes; j++) {
			node = node_order[j];
			z = &NODE_DATA(node)->node_zones[zone_type];
			if (populated_zone(z)) {
				zoneref_set_zone(z,
					&zonelist->_zonerefs[pos++]);
				check_highest_zone(zone_type);
			}
		}
	}
	zonelist->_zonerefs[pos].zone = NULL;
	zonelist->_zonerefs[pos].zone_idx = 0;
}

#if defined(CONFIG_64BIT)
/*
 * Devices that require DMA32/DMA are relatively rare and do not justify a
 * penalty to every machine in case the specialised case applies. Default
 * to Node-ordering on 64-bit NUMA machines
 */
static int default_zonelist_order(void)
{
	return ZONELIST_ORDER_NODE;
}
#else
/*
 * On 32-bit, the Normal zone needs to be preserved for allocations accessible
 * by the kernel. If processes running on node 0 deplete the low memory zone
 * then reclaim will occur more frequency increasing stalls and potentially
 * be easier to OOM if a large percentage of the zone is under writeback or
 * dirty. The problem is significantly worse if CONFIG_HIGHPTE is not set.
 * Hence, default to zone ordering on 32-bit.
 */
static int default_zonelist_order(void)
{
	return ZONELIST_ORDER_ZONE;
}
#endif /* CONFIG_64BIT */

static void set_zonelist_order(void)
{
	if (user_zonelist_order == ZONELIST_ORDER_DEFAULT)
		current_zonelist_order = default_zonelist_order();
	else
		current_zonelist_order = user_zonelist_order;
}

static void build_zonelists(pg_data_t *pgdat)
{
	int j, node, load;
	enum zone_type i;
	nodemask_t used_mask;
	int local_node, prev_node;
	struct zonelist *zonelist;
	int order = current_zonelist_order;

	/* initialize zonelists */
	for (i = 0; i < MAX_ZONELISTS; i++) {
		zonelist = pgdat->node_zonelists + i;
		zonelist->_zonerefs[0].zone = NULL;
		zonelist->_zonerefs[0].zone_idx = 0;
	}

	/* NUMA-aware ordering of nodes */
	local_node = pgdat->node_id;
	load = nr_online_nodes;
	prev_node = local_node;
	nodes_clear(used_mask);

	memset(node_order, 0, sizeof(node_order));
	j = 0;

	while ((node = find_next_best_node(local_node, &used_mask)) >= 0) {
		/*
		 * We don't want to pressure a particular node.
		 * So adding penalty to the first node in same
		 * distance group to make it round-robin.
		 */
		if (node_distance(local_node, node) !=
		    node_distance(local_node, prev_node))
			node_load[node] = load;

		prev_node = node;
		load--;
		if (order == ZONELIST_ORDER_NODE)
			build_zonelists_in_node_order(pgdat, node);
		else
			node_order[j++] = node;	/* remember order */
	}

	if (order == ZONELIST_ORDER_ZONE) {
		/* calculate node order -- i.e., DMA last! */
		build_zonelists_in_zone_order(pgdat, j);
	}

	build_thisnode_zonelists(pgdat);
}

/* Construct the zonelist performance cache - see further mmzone.h */
static void build_zonelist_cache(pg_data_t *pgdat)
{
	struct zonelist *zonelist;
	struct zonelist_cache *zlc;
	struct zoneref *z;

	zonelist = &pgdat->node_zonelists[0];
	zonelist->zlcache_ptr = zlc = &zonelist->zlcache;
	bitmap_zero(zlc->fullzones, MAX_ZONES_PER_ZONELIST);
	for (z = zonelist->_zonerefs; z->zone; z++)
		zlc->z_to_n[z - zonelist->_zonerefs] = zonelist_node_idx(z);
}

#ifdef CONFIG_HAVE_MEMORYLESS_NODES
/*
 * Return node id of node used for "local" allocations.
 * I.e., first node id of first zone in arg node's generic zonelist.
 * Used for initializing percpu 'numa_mem', which is used primarily
 * for kernel allocations, so use GFP_KERNEL flags to locate zonelist.
 */
int local_memory_node(int node)
{
	struct zone *zone;

	(void)first_zones_zonelist(node_zonelist(node, GFP_KERNEL),
				   gfp_zone(GFP_KERNEL),
				   NULL,
				   &zone);
	return zone->node;
}
#endif

#else	/* CONFIG_NUMA */

static void set_zonelist_order(void)
{
	current_zonelist_order = ZONELIST_ORDER_ZONE;
}

static void build_zonelists(pg_data_t *pgdat)
{
	int node, local_node;
	enum zone_type j;
	struct zonelist *zonelist;

	local_node = pgdat->node_id;

	zonelist = &pgdat->node_zonelists[0];
	j = build_zonelists_node(pgdat, zonelist, 0);

	/*
	 * Now we build the zonelist so that it contains the zones
	 * of all the other nodes.
	 * We don't want to pressure a particular node, so when
	 * building the zones for node N, we make sure that the
	 * zones coming right after the local ones are those from
	 * node N+1 (modulo N)
	 */
	for (node = local_node + 1; node < MAX_NUMNODES; node++) {
		if (!node_online(node))
			continue;
		j = build_zonelists_node(NODE_DATA(node), zonelist, j);
	}
	for (node = 0; node < local_node; node++) {
		if (!node_online(node))
			continue;
		j = build_zonelists_node(NODE_DATA(node), zonelist, j);
	}

	zonelist->_zonerefs[j].zone = NULL;
	zonelist->_zonerefs[j].zone_idx = 0;
}

/* non-NUMA variant of zonelist performance cache - just NULL zlcache_ptr */
static void build_zonelist_cache(pg_data_t *pgdat)
{
	pgdat->node_zonelists[0].zlcache_ptr = NULL;
}

#endif	/* CONFIG_NUMA */

/*
 * Boot pageset table. One per cpu which is going to be used for all
 * zones and all nodes. The parameters will be set in such a way
 * that an item put on a list will immediately be handed over to
 * the buddy list. This is safe since pageset manipulation is done
 * with interrupts disabled.
 *
 * The boot_pagesets must be kept even after bootup is complete for
 * unused processors and/or zones. They do play a role for bootstrapping
 * hotplugged processors.
 *
 * zoneinfo_show() and maybe other functions do
 * not check if the processor is online before following the pageset pointer.
 * Other parts of the kernel may not check if the zone is available.
 */
static void setup_pageset(struct per_cpu_pageset *p, unsigned long batch);
static DEFINE_PER_CPU(struct per_cpu_pageset, boot_pageset);
static void setup_zone_pageset(struct zone *zone);

/*
 * Global mutex to protect against size modification of zonelists
 * as well as to serialize pageset setup for the new populated zone.
 */
DEFINE_MUTEX(zonelists_mutex);

/* return values int ....just for stop_machine() */
static int __build_all_zonelists(void *data)
{
	int nid;
	int cpu;
	pg_data_t *self = data;

#ifdef CONFIG_NUMA
	memset(node_load, 0, sizeof(node_load));
#endif

	if (self && !node_online(self->node_id)) {
		build_zonelists(self);
		build_zonelist_cache(self);
	}

	for_each_online_node(nid) {
		pg_data_t *pgdat = NODE_DATA(nid);

		build_zonelists(pgdat);
		build_zonelist_cache(pgdat);
	}

	/*
	 * Initialize the boot_pagesets that are going to be used
	 * for bootstrapping processors. The real pagesets for
	 * each zone will be allocated later when the per cpu
	 * allocator is available.
	 *
	 * boot_pagesets are used also for bootstrapping offline
	 * cpus if the system is already booted because the pagesets
	 * are needed to initialize allocators on a specific cpu too.
	 * F.e. the percpu allocator needs the page allocator which
	 * needs the percpu allocator in order to allocate its pagesets
	 * (a chicken-egg dilemma).
	 */
	for_each_possible_cpu(cpu) {
		setup_pageset(&per_cpu(boot_pageset, cpu), 0);

#ifdef CONFIG_HAVE_MEMORYLESS_NODES
		/*
		 * We now know the "local memory node" for each node--
		 * i.e., the node of the first zone in the generic zonelist.
		 * Set up numa_mem percpu variable for on-line cpus.  During
		 * boot, only the boot cpu should be on-line;  we'll init the
		 * secondary cpus' numa_mem as they come on-line.  During
		 * node/memory hotplug, we'll fixup all on-line cpus.
		 */
		if (cpu_online(cpu))
			set_cpu_numa_mem(cpu, local_memory_node(cpu_to_node(cpu)));
#endif
	}

	return 0;
}

/*
 * Called with zonelists_mutex held always
 * unless system_state == SYSTEM_BOOTING.
 */
void __ref build_all_zonelists(pg_data_t *pgdat, struct zone *zone)
{
	set_zonelist_order();

	if (system_state == SYSTEM_BOOTING) {
		__build_all_zonelists(NULL);
		mminit_verify_zonelist();
		cpuset_init_current_mems_allowed();
	} else {
#ifdef CONFIG_MEMORY_HOTPLUG
		if (zone)
			setup_zone_pageset(zone);
#endif
		/* we have to stop all cpus to guarantee there is no user
		   of zonelist */
		stop_machine(__build_all_zonelists, pgdat, NULL);
		/* cpuset refresh routine should be here */
	}
	vm_total_pages = nr_free_pagecache_pages();
	/*
	 * Disable grouping by mobility if the number of pages in the
	 * system is too low to allow the mechanism to work. It would be
	 * more accurate, but expensive to check per-zone. This check is
	 * made on memory-hotadd so a system can start with mobility
	 * disabled and enable it later
	 */
	if (vm_total_pages < (pageblock_nr_pages * MIGRATE_TYPES))
		page_group_by_mobility_disabled = 1;
	else
		page_group_by_mobility_disabled = 0;

	pr_info("Built %i zonelists in %s order, mobility grouping %s.  "
		"Total pages: %ld\n",
			nr_online_nodes,
			zonelist_order_name[current_zonelist_order],
			page_group_by_mobility_disabled ? "off" : "on",
			vm_total_pages);
#ifdef CONFIG_NUMA
	pr_info("Policy zone: %s\n", zone_names[policy_zone]);
#endif
}

/*
 * Helper functions to size the waitqueue hash table.
 * Essentially these want to choose hash table sizes sufficiently
 * large so that collisions trying to wait on pages are rare.
 * But in fact, the number of active page waitqueues on typical
 * systems is ridiculously low, less than 200. So this is even
 * conservative, even though it seems large.
 *
 * The constant PAGES_PER_WAITQUEUE specifies the ratio of pages to
 * waitqueues, i.e. the size of the waitq table given the number of pages.
 */
#define PAGES_PER_WAITQUEUE	256

#ifndef CONFIG_MEMORY_HOTPLUG
static inline unsigned long wait_table_hash_nr_entries(unsigned long pages)
{
	unsigned long size = 1;

	pages /= PAGES_PER_WAITQUEUE;

	while (size < pages)
		size <<= 1;

	/*
	 * Once we have dozens or even hundreds of threads sleeping
	 * on IO we've got bigger problems than wait queue collision.
	 * Limit the size of the wait table to a reasonable size.
	 */
	size = min(size, 4096UL);

	return max(size, 4UL);
}
#else
/*
 * A zone's size might be changed by hot-add, so it is not possible to determine
 * a suitable size for its wait_table.  So we use the maximum size now.
 *
 * The max wait table size = 4096 x sizeof(wait_queue_head_t).   ie:
 *
 *    i386 (preemption config)    : 4096 x 16 = 64Kbyte.
 *    ia64, x86-64 (no preemption): 4096 x 20 = 80Kbyte.
 *    ia64, x86-64 (preemption)   : 4096 x 24 = 96Kbyte.
 *
 * The maximum entries are prepared when a zone's memory is (512K + 256) pages
 * or more by the traditional way. (See above).  It equals:
 *
 *    i386, x86-64, powerpc(4K page size) : =  ( 2G + 1M)byte.
 *    ia64(16K page size)                 : =  ( 8G + 4M)byte.
 *    powerpc (64K page size)             : =  (32G +16M)byte.
 */
static inline unsigned long wait_table_hash_nr_entries(unsigned long pages)
{
	return 4096UL;
}
#endif

/*
 * This is an integer logarithm so that shifts can be used later
 * to extract the more random high bits from the multiplicative
 * hash function before the remainder is taken.
 */
static inline unsigned long wait_table_bits(unsigned long size)
{
	return ffz(~size);
}

/*
 * Check if a pageblock contains reserved pages
 */
static int pageblock_is_reserved(unsigned long start_pfn, unsigned long end_pfn)
{
	unsigned long pfn;

	for (pfn = start_pfn; pfn < end_pfn; pfn++) {
		if (!pfn_valid_within(pfn) || PageReserved(pfn_to_page(pfn)))
			return 1;
	}
	return 0;
}

/*
 * Mark a number of pageblocks as MIGRATE_RESERVE. The number
 * of blocks reserved is based on min_wmark_pages(zone). The memory within
 * the reserve will tend to store contiguous free pages. Setting min_free_kbytes
 * higher will lead to a bigger reserve which will get freed as contiguous
 * blocks as reclaim kicks in
 */
static void setup_zone_migrate_reserve(struct zone *zone)
{
	unsigned long start_pfn, pfn, end_pfn, block_end_pfn;
	struct page *page;
	unsigned long block_migratetype;
	int reserve;
	int old_reserve;

	/*
	 * Get the start pfn, end pfn and the number of blocks to reserve
	 * We have to be careful to be aligned to pageblock_nr_pages to
	 * make sure that we always check pfn_valid for the first page in
	 * the block.
	 */
	start_pfn = zone->zone_start_pfn;
	end_pfn = zone_end_pfn(zone);
	start_pfn = roundup(start_pfn, pageblock_nr_pages);
	reserve = roundup(min_wmark_pages(zone), pageblock_nr_pages) >>
							pageblock_order;

	/*
	 * Reserve blocks are generally in place to help high-order atomic
	 * allocations that are short-lived. A min_free_kbytes value that
	 * would result in more than 2 reserve blocks for atomic allocations
	 * is assumed to be in place to help anti-fragmentation for the
	 * future allocation of hugepages at runtime.
	 */
	reserve = min(2, reserve);
	old_reserve = zone->nr_migrate_reserve_block;

	/* When memory hot-add, we almost always need to do nothing */
	if (reserve == old_reserve)
		return;
	zone->nr_migrate_reserve_block = reserve;

	for (pfn = start_pfn; pfn < end_pfn; pfn += pageblock_nr_pages) {
		if (!pfn_valid(pfn))
			continue;
		page = pfn_to_page(pfn);

		/* Watch out for overlapping nodes */
		if (page_to_nid(page) != zone_to_nid(zone))
			continue;

		block_migratetype = get_pageblock_migratetype(page);

		/* Only test what is necessary when the reserves are not met */
		if (reserve > 0) {
			/*
			 * Blocks with reserved pages will never free, skip
			 * them.
			 */
			block_end_pfn = min(pfn + pageblock_nr_pages, end_pfn);
			if (pageblock_is_reserved(pfn, block_end_pfn))
				continue;

			/* If this block is reserved, account for it */
			if (block_migratetype == MIGRATE_RESERVE) {
				reserve--;
				continue;
			}

			/* Suitable for reserving if this block is movable */
			if (block_migratetype == MIGRATE_MOVABLE) {
				set_pageblock_migratetype(page,
							MIGRATE_RESERVE);
				move_freepages_block(zone, page,
							MIGRATE_RESERVE);
				reserve--;
				continue;
			}
		} else if (!old_reserve) {
			/*
			 * At boot time we don't need to scan the whole zone
			 * for turning off MIGRATE_RESERVE.
			 */
			break;
		}

		/*
		 * If the reserve is met and this is a previous reserved block,
		 * take it back
		 */
		if (block_migratetype == MIGRATE_RESERVE) {
			set_pageblock_migratetype(page, MIGRATE_MOVABLE);
			move_freepages_block(zone, page, MIGRATE_MOVABLE);
		}
	}
}

/*
 * Initially all pages are reserved - free ones are freed
 * up by free_all_bootmem() once the early boot process is
 * done. Non-atomic initialization, single-pass.
 */
void __meminit memmap_init_zone(unsigned long size, int nid, unsigned long zone,
		unsigned long start_pfn, enum memmap_context context)
{
	struct page *page;
	unsigned long end_pfn = start_pfn + size;
	unsigned long pfn;
	struct zone *z;

	if (highest_memmap_pfn < end_pfn - 1)
		highest_memmap_pfn = end_pfn - 1;

	z = &NODE_DATA(nid)->node_zones[zone];
	for (pfn = start_pfn; pfn < end_pfn; pfn++) {
		/*
		 * There can be holes in boot-time mem_map[]s
		 * handed to this function.  They do not
		 * exist on hotplugged memory.
		 */
		if (context == MEMMAP_EARLY) {
			if (!early_pfn_valid(pfn))
				continue;
			if (!early_pfn_in_nid(pfn, nid))
				continue;
		}
		page = pfn_to_page(pfn);
		set_page_links(page, zone, nid, pfn);
		mminit_verify_page_links(page, zone, nid, pfn);
		init_page_count(page);
		page_mapcount_reset(page);
		page_cpupid_reset_last(page);
		SetPageReserved(page);
		/*
		 * Mark the block movable so that blocks are reserved for
		 * movable at startup. This will force kernel allocations
		 * to reserve their blocks rather than leaking throughout
		 * the address space during boot when many long-lived
		 * kernel allocations are made. Later some blocks near
		 * the start are marked MIGRATE_RESERVE by
		 * setup_zone_migrate_reserve()
		 *
		 * bitmap is created for zone's valid pfn range. but memmap
		 * can be created for invalid pages (for alignment)
		 * check here not to call set_pageblock_migratetype() against
		 * pfn out of zone.
		 */
		if ((z->zone_start_pfn <= pfn)
		    && (pfn < zone_end_pfn(z))
		    && !(pfn & (pageblock_nr_pages - 1)))
			set_pageblock_migratetype(page, MIGRATE_MOVABLE);

		INIT_LIST_HEAD(&page->lru);
#ifdef WANT_PAGE_VIRTUAL
		/* The shift won't overflow because ZONE_NORMAL is below 4G. */
		if (!is_highmem_idx(zone))
			set_page_address(page, __va(pfn << PAGE_SHIFT));
#endif
	}
}

static void __meminit zone_init_free_lists(struct zone *zone)
{
	unsigned int order, t;
	for_each_migratetype_order(order, t) {
		INIT_LIST_HEAD(&zone->free_area[order].free_list[t]);
		zone->free_area[order].nr_free = 0;
	}
}

#ifndef __HAVE_ARCH_MEMMAP_INIT
#define memmap_init(size, nid, zone, start_pfn) \
	memmap_init_zone((size), (nid), (zone), (start_pfn), MEMMAP_EARLY)
#endif

static int zone_batchsize(struct zone *zone)
{
#ifdef CONFIG_MMU
	int batch;

	/*
	 * The per-cpu-pages pools are set to around 1000th of the
	 * size of the zone.  But no more than 1/2 of a meg.
	 *
	 * OK, so we don't know how big the cache is.  So guess.
	 */
	batch = zone->managed_pages / 1024;
	if (batch * PAGE_SIZE > 512 * 1024)
		batch = (512 * 1024) / PAGE_SIZE;
	batch /= 4;		/* We effectively *= 4 below */
	if (batch < 1)
		batch = 1;

	/*
	 * Clamp the batch to a 2^n - 1 value. Having a power
	 * of 2 value was found to be more likely to have
	 * suboptimal cache aliasing properties in some cases.
	 *
	 * For example if 2 tasks are alternately allocating
	 * batches of pages, one task can end up with a lot
	 * of pages of one half of the possible page colors
	 * and the other with pages of the other colors.
	 */
	batch = rounddown_pow_of_two(batch + batch/2) - 1;

	return batch;

#else
	/* The deferral and batching of frees should be suppressed under NOMMU
	 * conditions.
	 *
	 * The problem is that NOMMU needs to be able to allocate large chunks
	 * of contiguous memory as there's no hardware page translation to
	 * assemble apparent contiguous memory from discontiguous pages.
	 *
	 * Queueing large contiguous runs of pages for batching, however,
	 * causes the pages to actually be freed in smaller chunks.  As there
	 * can be a significant delay between the individual batches being
	 * recycled, this leads to the once large chunks of space being
	 * fragmented and becoming unavailable for high-order allocations.
	 */
	return 0;
#endif
}

/*
 * pcp->high and pcp->batch values are related and dependent on one another:
 * ->batch must never be higher then ->high.
 * The following function updates them in a safe manner without read side
 * locking.
 *
 * Any new users of pcp->batch and pcp->high should ensure they can cope with
 * those fields changing asynchronously (acording the the above rule).
 *
 * mutex_is_locked(&pcp_batch_high_lock) required when calling this function
 * outside of boot time (or some other assurance that no concurrent updaters
 * exist).
 */
static void pageset_update(struct per_cpu_pages *pcp, unsigned long high,
		unsigned long batch)
{
       /* start with a fail safe value for batch */
	pcp->batch = 1;
	smp_wmb();

       /* Update high, then batch, in order */
	pcp->high = high;
	smp_wmb();

	pcp->batch = batch;
}

/* a companion to pageset_set_high() */
static void pageset_set_batch(struct per_cpu_pageset *p, unsigned long batch)
{
	pageset_update(&p->pcp, 6 * batch, max(1UL, 1 * batch));
}

static void pageset_init(struct per_cpu_pageset *p)
{
	struct per_cpu_pages *pcp;
	int migratetype;

	memset(p, 0, sizeof(*p));

	pcp = &p->pcp;
	pcp->count = 0;
	for (migratetype = 0; migratetype < MIGRATE_PCPTYPES; migratetype++)
		INIT_LIST_HEAD(&pcp->lists[migratetype]);
}

static void setup_pageset(struct per_cpu_pageset *p, unsigned long batch)
{
	pageset_init(p);
	pageset_set_batch(p, batch);
}

/*
 * pageset_set_high() sets the high water mark for hot per_cpu_pagelist
 * to the value high for the pageset p.
 */
static void pageset_set_high(struct per_cpu_pageset *p,
				unsigned long high)
{
	unsigned long batch = max(1UL, high / 4);
	if ((high / 4) > (PAGE_SHIFT * 8))
		batch = PAGE_SHIFT * 8;

	pageset_update(&p->pcp, high, batch);
}

static void pageset_set_high_and_batch(struct zone *zone,
				       struct per_cpu_pageset *pcp)
{
	if (percpu_pagelist_fraction)
		pageset_set_high(pcp,
			(zone->managed_pages /
				percpu_pagelist_fraction));
	else
		pageset_set_batch(pcp, zone_batchsize(zone));
}

static void __meminit zone_pageset_init(struct zone *zone, int cpu)
{
	struct per_cpu_pageset *pcp = per_cpu_ptr(zone->pageset, cpu);

	pageset_init(pcp);
	pageset_set_high_and_batch(zone, pcp);
}

static void __meminit setup_zone_pageset(struct zone *zone)
{
	int cpu;
	zone->pageset = alloc_percpu(struct per_cpu_pageset);
	for_each_possible_cpu(cpu)
		zone_pageset_init(zone, cpu);
}

/*
 * Allocate per cpu pagesets and initialize them.
 * Before this call only boot pagesets were available.
 */
void __init setup_per_cpu_pageset(void)
{
	struct zone *zone;

	for_each_populated_zone(zone)
		setup_zone_pageset(zone);
}

static noinline __init_refok
int zone_wait_table_init(struct zone *zone, unsigned long zone_size_pages)
{
	int i;
	size_t alloc_size;

	/*
	 * The per-page waitqueue mechanism uses hashed waitqueues
	 * per zone.
	 */
	zone->wait_table_hash_nr_entries =
		 wait_table_hash_nr_entries(zone_size_pages);
	zone->wait_table_bits =
		wait_table_bits(zone->wait_table_hash_nr_entries);
	alloc_size = zone->wait_table_hash_nr_entries
					* sizeof(wait_queue_head_t);

	if (!slab_is_available()) {
		zone->wait_table = (wait_queue_head_t *)
			memblock_virt_alloc_node_nopanic(
				alloc_size, zone->zone_pgdat->node_id);
	} else {
		/*
		 * This case means that a zone whose size was 0 gets new memory
		 * via memory hot-add.
		 * But it may be the case that a new node was hot-added.  In
		 * this case vmalloc() will not be able to use this new node's
		 * memory - this wait_table must be initialized to use this new
		 * node itself as well.
		 * To use this new node's memory, further consideration will be
		 * necessary.
		 */
		zone->wait_table = vmalloc(alloc_size);
	}
	if (!zone->wait_table)
		return -ENOMEM;

	for (i = 0; i < zone->wait_table_hash_nr_entries; ++i)
		init_waitqueue_head(zone->wait_table + i);

	return 0;
}

static __meminit void zone_pcp_init(struct zone *zone)
{
	/*
	 * per cpu subsystem is not up at this point. The following code
	 * relies on the ability of the linker to provide the
	 * offset of a (static) per cpu variable into the per cpu area.
	 */
	zone->pageset = &boot_pageset;

	if (populated_zone(zone))
		printk(KERN_DEBUG "  %s zone: %lu pages, LIFO batch:%u\n",
			zone->name, zone->present_pages,
					 zone_batchsize(zone));
}

int __meminit init_currently_empty_zone(struct zone *zone,
					unsigned long zone_start_pfn,
					unsigned long size,
					enum memmap_context context)
{
	struct pglist_data *pgdat = zone->zone_pgdat;
	int ret;
	ret = zone_wait_table_init(zone, size);
	if (ret)
		return ret;
	pgdat->nr_zones = zone_idx(zone) + 1;

	zone->zone_start_pfn = zone_start_pfn;

	mminit_dprintk(MMINIT_TRACE, "memmap_init",
			"Initialising map node %d zone %lu pfns %lu -> %lu\n",
			pgdat->node_id,
			(unsigned long)zone_idx(zone),
			zone_start_pfn, (zone_start_pfn + size));

	zone_init_free_lists(zone);

	return 0;
}

#ifdef CONFIG_HAVE_MEMBLOCK_NODE_MAP
#ifndef CONFIG_HAVE_ARCH_EARLY_PFN_TO_NID
/*
 * Required by SPARSEMEM. Given a PFN, return what node the PFN is on.
 */
int __meminit __early_pfn_to_nid(unsigned long pfn)
{
	unsigned long start_pfn, end_pfn;
	int nid;
	/*
	 * NOTE: The following SMP-unsafe globals are only used early in boot
	 * when the kernel is running single-threaded.
	 */
	static unsigned long __meminitdata last_start_pfn, last_end_pfn;
	static int __meminitdata last_nid;

	if (last_start_pfn <= pfn && pfn < last_end_pfn)
		return last_nid;

	nid = memblock_search_pfn_nid(pfn, &start_pfn, &end_pfn);
	if (nid != -1) {
		last_start_pfn = start_pfn;
		last_end_pfn = end_pfn;
		last_nid = nid;
	}

	return nid;
}
#endif /* CONFIG_HAVE_ARCH_EARLY_PFN_TO_NID */

int __meminit early_pfn_to_nid(unsigned long pfn)
{
	int nid;

	nid = __early_pfn_to_nid(pfn);
	if (nid >= 0)
		return nid;
	/* just returns 0 */
	return 0;
}

#ifdef CONFIG_NODES_SPAN_OTHER_NODES
bool __meminit early_pfn_in_nid(unsigned long pfn, int node)
{
	int nid;

	nid = __early_pfn_to_nid(pfn);
	if (nid >= 0 && nid != node)
		return false;
	return true;
}
#endif

/**
 * free_bootmem_with_active_regions - Call memblock_free_early_nid for each active range
 * @nid: The node to free memory on. If MAX_NUMNODES, all nodes are freed.
 * @max_low_pfn: The highest PFN that will be passed to memblock_free_early_nid
 *
 * If an architecture guarantees that all ranges registered contain no holes
 * and may be freed, this this function may be used instead of calling
 * memblock_free_early_nid() manually.
 */
void __init free_bootmem_with_active_regions(int nid, unsigned long max_low_pfn)
{
	unsigned long start_pfn, end_pfn;
	int i, this_nid;

	for_each_mem_pfn_range(i, nid, &start_pfn, &end_pfn, &this_nid) {
		start_pfn = min(start_pfn, max_low_pfn);
		end_pfn = min(end_pfn, max_low_pfn);

		if (start_pfn < end_pfn)
			memblock_free_early_nid(PFN_PHYS(start_pfn),
					(end_pfn - start_pfn) << PAGE_SHIFT,
					this_nid);
	}
}

/**
 * sparse_memory_present_with_active_regions - Call memory_present for each active range
 * @nid: The node to call memory_present for. If MAX_NUMNODES, all nodes will be used.
 *
 * If an architecture guarantees that all ranges registered contain no holes and may
 * be freed, this function may be used instead of calling memory_present() manually.
 */
void __init sparse_memory_present_with_active_regions(int nid)
{
	unsigned long start_pfn, end_pfn;
	int i, this_nid;

	for_each_mem_pfn_range(i, nid, &start_pfn, &end_pfn, &this_nid)
		memory_present(this_nid, start_pfn, end_pfn);
}

/**
 * get_pfn_range_for_nid - Return the start and end page frames for a node
 * @nid: The nid to return the range for. If MAX_NUMNODES, the min and max PFN are returned.
 * @start_pfn: Passed by reference. On return, it will have the node start_pfn.
 * @end_pfn: Passed by reference. On return, it will have the node end_pfn.
 *
 * It returns the start and end page frame of a node based on information
 * provided by memblock_set_node(). If called for a node
 * with no available memory, a warning is printed and the start and end
 * PFNs will be 0.
 */
void __meminit get_pfn_range_for_nid(unsigned int nid,
			unsigned long *start_pfn, unsigned long *end_pfn)
{
	unsigned long this_start_pfn, this_end_pfn;
	int i;

	*start_pfn = -1UL;
	*end_pfn = 0;

	for_each_mem_pfn_range(i, nid, &this_start_pfn, &this_end_pfn, NULL) {
		*start_pfn = min(*start_pfn, this_start_pfn);
		*end_pfn = max(*end_pfn, this_end_pfn);
	}

	if (*start_pfn == -1UL)
		*start_pfn = 0;
}

/*
 * This finds a zone that can be used for ZONE_MOVABLE pages. The
 * assumption is made that zones within a node are ordered in monotonic
 * increasing memory addresses so that the "highest" populated zone is used
 */
static void __init find_usable_zone_for_movable(void)
{
	int zone_index;
	for (zone_index = MAX_NR_ZONES - 1; zone_index >= 0; zone_index--) {
		if (zone_index == ZONE_MOVABLE)
			continue;

		if (arch_zone_highest_possible_pfn[zone_index] >
				arch_zone_lowest_possible_pfn[zone_index])
			break;
	}

	VM_BUG_ON(zone_index == -1);
	movable_zone = zone_index;
}

/*
 * The zone ranges provided by the architecture do not include ZONE_MOVABLE
 * because it is sized independent of architecture. Unlike the other zones,
 * the starting point for ZONE_MOVABLE is not fixed. It may be different
 * in each node depending on the size of each node and how evenly kernelcore
 * is distributed. This helper function adjusts the zone ranges
 * provided by the architecture for a given node by using the end of the
 * highest usable zone for ZONE_MOVABLE. This preserves the assumption that
 * zones within a node are in order of monotonic increases memory addresses
 */
static void __meminit adjust_zone_range_for_zone_movable(int nid,
					unsigned long zone_type,
					unsigned long node_start_pfn,
					unsigned long node_end_pfn,
					unsigned long *zone_start_pfn,
					unsigned long *zone_end_pfn)
{
	/* Only adjust if ZONE_MOVABLE is on this node */
	if (zone_movable_pfn[nid]) {
		/* Size ZONE_MOVABLE */
		if (zone_type == ZONE_MOVABLE) {
			*zone_start_pfn = zone_movable_pfn[nid];
			*zone_end_pfn = min(node_end_pfn,
				arch_zone_highest_possible_pfn[movable_zone]);

		/* Adjust for ZONE_MOVABLE starting within this range */
		} else if (*zone_start_pfn < zone_movable_pfn[nid] &&
				*zone_end_pfn > zone_movable_pfn[nid]) {
			*zone_end_pfn = zone_movable_pfn[nid];

		/* Check if this whole range is within ZONE_MOVABLE */
		} else if (*zone_start_pfn >= zone_movable_pfn[nid])
			*zone_start_pfn = *zone_end_pfn;
	}
}

/*
 * Return the number of pages a zone spans in a node, including holes
 * present_pages = zone_spanned_pages_in_node() - zone_absent_pages_in_node()
 */
static unsigned long __meminit zone_spanned_pages_in_node(int nid,
					unsigned long zone_type,
					unsigned long node_start_pfn,
					unsigned long node_end_pfn,
					unsigned long *ignored)
{
	unsigned long zone_start_pfn, zone_end_pfn;

	/* Get the start and end of the zone */
	zone_start_pfn = arch_zone_lowest_possible_pfn[zone_type];
	zone_end_pfn = arch_zone_highest_possible_pfn[zone_type];
	adjust_zone_range_for_zone_movable(nid, zone_type,
				node_start_pfn, node_end_pfn,
				&zone_start_pfn, &zone_end_pfn);

	/* Check that this node has pages within the zone's required range */
	if (zone_end_pfn < node_start_pfn || zone_start_pfn > node_end_pfn)
		return 0;

	/* Move the zone boundaries inside the node if necessary */
	zone_end_pfn = min(zone_end_pfn, node_end_pfn);
	zone_start_pfn = max(zone_start_pfn, node_start_pfn);

	/* Return the spanned pages */
	return zone_end_pfn - zone_start_pfn;
}

/*
 * Return the number of holes in a range on a node. If nid is MAX_NUMNODES,
 * then all holes in the requested range will be accounted for.
 */
unsigned long __meminit __absent_pages_in_range(int nid,
				unsigned long range_start_pfn,
				unsigned long range_end_pfn)
{
	unsigned long nr_absent = range_end_pfn - range_start_pfn;
	unsigned long start_pfn, end_pfn;
	int i;

	for_each_mem_pfn_range(i, nid, &start_pfn, &end_pfn, NULL) {
		start_pfn = clamp(start_pfn, range_start_pfn, range_end_pfn);
		end_pfn = clamp(end_pfn, range_start_pfn, range_end_pfn);
		nr_absent -= end_pfn - start_pfn;
	}
	return nr_absent;
}

/**
 * absent_pages_in_range - Return number of page frames in holes within a range
 * @start_pfn: The start PFN to start searching for holes
 * @end_pfn: The end PFN to stop searching for holes
 *
 * It returns the number of pages frames in memory holes within a range.
 */
unsigned long __init absent_pages_in_range(unsigned long start_pfn,
							unsigned long end_pfn)
{
	return __absent_pages_in_range(MAX_NUMNODES, start_pfn, end_pfn);
}

/* Return the number of page frames in holes in a zone on a node */
static unsigned long __meminit zone_absent_pages_in_node(int nid,
					unsigned long zone_type,
					unsigned long node_start_pfn,
					unsigned long node_end_pfn,
					unsigned long *ignored)
{
	unsigned long zone_low = arch_zone_lowest_possible_pfn[zone_type];
	unsigned long zone_high = arch_zone_highest_possible_pfn[zone_type];
	unsigned long zone_start_pfn, zone_end_pfn;

	zone_start_pfn = clamp(node_start_pfn, zone_low, zone_high);
	zone_end_pfn = clamp(node_end_pfn, zone_low, zone_high);

	adjust_zone_range_for_zone_movable(nid, zone_type,
			node_start_pfn, node_end_pfn,
			&zone_start_pfn, &zone_end_pfn);
	return __absent_pages_in_range(nid, zone_start_pfn, zone_end_pfn);
}

#else /* CONFIG_HAVE_MEMBLOCK_NODE_MAP */
static inline unsigned long __meminit zone_spanned_pages_in_node(int nid,
					unsigned long zone_type,
					unsigned long node_start_pfn,
					unsigned long node_end_pfn,
					unsigned long *zones_size)
{
	return zones_size[zone_type];
}

static inline unsigned long __meminit zone_absent_pages_in_node(int nid,
						unsigned long zone_type,
						unsigned long node_start_pfn,
						unsigned long node_end_pfn,
						unsigned long *zholes_size)
{
	if (!zholes_size)
		return 0;

	return zholes_size[zone_type];
}

#endif /* CONFIG_HAVE_MEMBLOCK_NODE_MAP */

static void __meminit calculate_node_totalpages(struct pglist_data *pgdat,
						unsigned long node_start_pfn,
						unsigned long node_end_pfn,
						unsigned long *zones_size,
						unsigned long *zholes_size)
{
	unsigned long realtotalpages, totalpages = 0;
	enum zone_type i;

	for (i = 0; i < MAX_NR_ZONES; i++)
		totalpages += zone_spanned_pages_in_node(pgdat->node_id, i,
							 node_start_pfn,
							 node_end_pfn,
							 zones_size);
	pgdat->node_spanned_pages = totalpages;

	realtotalpages = totalpages;
	for (i = 0; i < MAX_NR_ZONES; i++)
		realtotalpages -=
			zone_absent_pages_in_node(pgdat->node_id, i,
						  node_start_pfn, node_end_pfn,
						  zholes_size);
	pgdat->node_present_pages = realtotalpages;
	printk(KERN_DEBUG "On node %d totalpages: %lu\n", pgdat->node_id,
							realtotalpages);
}

#ifndef CONFIG_SPARSEMEM
/*
 * Calculate the size of the zone->blockflags rounded to an unsigned long
 * Start by making sure zonesize is a multiple of pageblock_order by rounding
 * up. Then use 1 NR_PAGEBLOCK_BITS worth of bits per pageblock, finally
 * round what is now in bits to nearest long in bits, then return it in
 * bytes.
 */
static unsigned long __init usemap_size(unsigned long zone_start_pfn, unsigned long zonesize)
{
	unsigned long usemapsize;

	zonesize += zone_start_pfn & (pageblock_nr_pages-1);
	usemapsize = roundup(zonesize, pageblock_nr_pages);
	usemapsize = usemapsize >> pageblock_order;
	usemapsize *= NR_PAGEBLOCK_BITS;
	usemapsize = roundup(usemapsize, 8 * sizeof(unsigned long));

	return usemapsize / 8;
}

static void __init setup_usemap(struct pglist_data *pgdat,
				struct zone *zone,
				unsigned long zone_start_pfn,
				unsigned long zonesize)
{
	unsigned long usemapsize = usemap_size(zone_start_pfn, zonesize);
	zone->pageblock_flags = NULL;
	if (usemapsize)
		zone->pageblock_flags =
			memblock_virt_alloc_node_nopanic(usemapsize,
							 pgdat->node_id);
}
#else
static inline void setup_usemap(struct pglist_data *pgdat, struct zone *zone,
				unsigned long zone_start_pfn, unsigned long zonesize) {}
#endif /* CONFIG_SPARSEMEM */

#ifdef CONFIG_HUGETLB_PAGE_SIZE_VARIABLE

/* Initialise the number of pages represented by NR_PAGEBLOCK_BITS */
void __paginginit set_pageblock_order(void)
{
	unsigned int order;

	/* Check that pageblock_nr_pages has not already been setup */
	if (pageblock_order)
		return;

	if (HPAGE_SHIFT > PAGE_SHIFT)
		order = HUGETLB_PAGE_ORDER;
	else
		order = MAX_ORDER - 1;

	/*
	 * Assume the largest contiguous order of interest is a huge page.
	 * This value may be variable depending on boot parameters on IA64 and
	 * powerpc.
	 */
	pageblock_order = order;
}
#else /* CONFIG_HUGETLB_PAGE_SIZE_VARIABLE */

/*
 * When CONFIG_HUGETLB_PAGE_SIZE_VARIABLE is not set, set_pageblock_order()
 * is unused as pageblock_order is set at compile-time. See
 * include/linux/pageblock-flags.h for the values of pageblock_order based on
 * the kernel config
 */
void __paginginit set_pageblock_order(void)
{
}

#endif /* CONFIG_HUGETLB_PAGE_SIZE_VARIABLE */

static unsigned long __paginginit calc_memmap_size(unsigned long spanned_pages,
						   unsigned long present_pages)
{
	unsigned long pages = spanned_pages;

	/*
	 * Provide a more accurate estimation if there are holes within
	 * the zone and SPARSEMEM is in use. If there are holes within the
	 * zone, each populated memory region may cost us one or two extra
	 * memmap pages due to alignment because memmap pages for each
	 * populated regions may not naturally algined on page boundary.
	 * So the (present_pages >> 4) heuristic is a tradeoff for that.
	 */
	if (spanned_pages > present_pages + (present_pages >> 4) &&
	    IS_ENABLED(CONFIG_SPARSEMEM))
		pages = present_pages;

	return PAGE_ALIGN(pages * sizeof(struct page)) >> PAGE_SHIFT;
}

/*
 * Set up the zone data structures:
 *   - mark all pages reserved
 *   - mark all memory queues empty
 *   - clear the memory bitmaps
 *
 * NOTE: pgdat should get zeroed by caller.
 */
static void __paginginit free_area_init_core(struct pglist_data *pgdat,
		unsigned long node_start_pfn, unsigned long node_end_pfn,
		unsigned long *zones_size, unsigned long *zholes_size)
{
	enum zone_type j;
	int nid = pgdat->node_id;
	unsigned long zone_start_pfn = pgdat->node_start_pfn;
	int ret;

	pgdat_resize_init(pgdat);
#ifdef CONFIG_NUMA_BALANCING
	spin_lock_init(&pgdat->numabalancing_migrate_lock);
	pgdat->numabalancing_migrate_nr_pages = 0;
	pgdat->numabalancing_migrate_next_window = jiffies;
#endif
	init_waitqueue_head(&pgdat->kswapd_wait);
	init_waitqueue_head(&pgdat->pfmemalloc_wait);
	pgdat_page_ext_init(pgdat);

	for (j = 0; j < MAX_NR_ZONES; j++) {
		struct zone *zone = pgdat->node_zones + j;
		unsigned long size, realsize, freesize, memmap_pages;

		size = zone_spanned_pages_in_node(nid, j, node_start_pfn,
						  node_end_pfn, zones_size);
		realsize = freesize = size - zone_absent_pages_in_node(nid, j,
								node_start_pfn,
								node_end_pfn,
								zholes_size);

		/*
		 * Adjust freesize so that it accounts for how much memory
		 * is used by this zone for memmap. This affects the watermark
		 * and per-cpu initialisations
		 */
		memmap_pages = calc_memmap_size(size, realsize);
		if (!is_highmem_idx(j)) {
			if (freesize >= memmap_pages) {
				freesize -= memmap_pages;
				if (memmap_pages)
					printk(KERN_DEBUG
					       "  %s zone: %lu pages used for memmap\n",
					       zone_names[j], memmap_pages);
			} else
				printk(KERN_WARNING
					"  %s zone: %lu pages exceeds freesize %lu\n",
					zone_names[j], memmap_pages, freesize);
		}

		/* Account for reserved pages */
		if (j == 0 && freesize > dma_reserve) {
			freesize -= dma_reserve;
			printk(KERN_DEBUG "  %s zone: %lu pages reserved\n",
					zone_names[0], dma_reserve);
		}

		if (!is_highmem_idx(j))
			nr_kernel_pages += freesize;
		/* Charge for highmem memmap if there are enough kernel pages */
		else if (nr_kernel_pages > memmap_pages * 2)
			nr_kernel_pages -= memmap_pages;
		nr_all_pages += freesize;

		zone->spanned_pages = size;
		zone->present_pages = realsize;
		/*
		 * Set an approximate value for lowmem here, it will be adjusted
		 * when the bootmem allocator frees pages into the buddy system.
		 * And all highmem pages will be managed by the buddy system.
		 */
		zone->managed_pages = is_highmem_idx(j) ? realsize : freesize;
#ifdef CONFIG_NUMA
		zone->node = nid;
		zone->min_unmapped_pages = (freesize*sysctl_min_unmapped_ratio)
						/ 100;
		zone->min_slab_pages = (freesize * sysctl_min_slab_ratio) / 100;
#endif
		zone->name = zone_names[j];
		spin_lock_init(&zone->lock);
		spin_lock_init(&zone->lru_lock);
		zone_seqlock_init(zone);
		zone->zone_pgdat = pgdat;
		zone_pcp_init(zone);

		/* For bootup, initialized properly in watermark setup */
		mod_zone_page_state(zone, NR_ALLOC_BATCH, zone->managed_pages);

		lruvec_init(&zone->lruvec);
		if (!size)
			continue;

		set_pageblock_order();
		setup_usemap(pgdat, zone, zone_start_pfn, size);
		ret = init_currently_empty_zone(zone, zone_start_pfn,
						size, MEMMAP_EARLY);
		BUG_ON(ret);
		memmap_init(size, nid, j, zone_start_pfn);
		zone_start_pfn += size;
	}
}

static void __init_refok alloc_node_mem_map(struct pglist_data *pgdat)
{
	/* Skip empty nodes */
	if (!pgdat->node_spanned_pages)
		return;

#ifdef CONFIG_FLAT_NODE_MEM_MAP
	/* ia64 gets its own node_mem_map, before this, without bootmem */
	if (!pgdat->node_mem_map) {
		unsigned long size, start, end;
		struct page *map;

		/*
		 * The zone's endpoints aren't required to be MAX_ORDER
		 * aligned but the node_mem_map endpoints must be in order
		 * for the buddy allocator to function correctly.
		 */
		start = pgdat->node_start_pfn & ~(MAX_ORDER_NR_PAGES - 1);
		end = pgdat_end_pfn(pgdat);
		end = ALIGN(end, MAX_ORDER_NR_PAGES);
		size =  (end - start) * sizeof(struct page);
		map = alloc_remap(pgdat->node_id, size);
		if (!map)
			map = memblock_virt_alloc_node_nopanic(size,
							       pgdat->node_id);
		pgdat->node_mem_map = map + (pgdat->node_start_pfn - start);
	}
#ifndef CONFIG_NEED_MULTIPLE_NODES
	/*
	 * With no DISCONTIG, the global mem_map is just set as node 0's
	 */
	if (pgdat == NODE_DATA(0)) {
		mem_map = NODE_DATA(0)->node_mem_map;
#ifdef CONFIG_HAVE_MEMBLOCK_NODE_MAP
		if (page_to_pfn(mem_map) != pgdat->node_start_pfn)
			mem_map -= (pgdat->node_start_pfn - ARCH_PFN_OFFSET);
#endif /* CONFIG_HAVE_MEMBLOCK_NODE_MAP */
	}
#endif
#endif /* CONFIG_FLAT_NODE_MEM_MAP */
}

void __paginginit free_area_init_node(int nid, unsigned long *zones_size,
		unsigned long node_start_pfn, unsigned long *zholes_size)
{
	pg_data_t *pgdat = NODE_DATA(nid);
	unsigned long start_pfn = 0;
	unsigned long end_pfn = 0;

	/* pg_data_t should be reset to zero when it's allocated */
	WARN_ON(pgdat->nr_zones || pgdat->classzone_idx);

	pgdat->node_id = nid;
	pgdat->node_start_pfn = node_start_pfn;
#ifdef CONFIG_HAVE_MEMBLOCK_NODE_MAP
	get_pfn_range_for_nid(nid, &start_pfn, &end_pfn);
	printk(KERN_INFO "Initmem setup node %d [mem %#010Lx-%#010Lx]\n", nid,
			(u64) start_pfn << PAGE_SHIFT, (u64) (end_pfn << PAGE_SHIFT) - 1);
#endif
	calculate_node_totalpages(pgdat, start_pfn, end_pfn,
				  zones_size, zholes_size);

	alloc_node_mem_map(pgdat);
#ifdef CONFIG_FLAT_NODE_MEM_MAP
	printk(KERN_DEBUG "free_area_init_node: node %d, pgdat %08lx, node_mem_map %08lx\n",
		nid, (unsigned long)pgdat,
		(unsigned long)pgdat->node_mem_map);
#endif

	free_area_init_core(pgdat, start_pfn, end_pfn,
			    zones_size, zholes_size);
}

#ifdef CONFIG_HAVE_MEMBLOCK_NODE_MAP

#if MAX_NUMNODES > 1
/*
 * Figure out the number of possible node ids.
 */
void __init setup_nr_node_ids(void)
{
	unsigned int node;
	unsigned int highest = 0;

	for_each_node_mask(node, node_possible_map)
		highest = node;
	nr_node_ids = highest + 1;
}
#endif

/**
 * node_map_pfn_alignment - determine the maximum internode alignment
 *
 * This function should be called after node map is populated and sorted.
 * It calculates the maximum power of two alignment which can distinguish
 * all the nodes.
 *
 * For example, if all nodes are 1GiB and aligned to 1GiB, the return value
 * would indicate 1GiB alignment with (1 << (30 - PAGE_SHIFT)).  If the
 * nodes are shifted by 256MiB, 256MiB.  Note that if only the last node is
 * shifted, 1GiB is enough and this function will indicate so.
 *
 * This is used to test whether pfn -> nid mapping of the chosen memory
 * model has fine enough granularity to avoid incorrect mapping for the
 * populated node map.
 *
 * Returns the determined alignment in pfn's.  0 if there is no alignment
 * requirement (single node).
 */
unsigned long __init node_map_pfn_alignment(void)
{
	unsigned long accl_mask = 0, last_end = 0;
	unsigned long start, end, mask;
	int last_nid = -1;
	int i, nid;

	for_each_mem_pfn_range(i, MAX_NUMNODES, &start, &end, &nid) {
		if (!start || last_nid < 0 || last_nid == nid) {
			last_nid = nid;
			last_end = end;
			continue;
		}

		/*
		 * Start with a mask granular enough to pin-point to the
		 * start pfn and tick off bits one-by-one until it becomes
		 * too coarse to separate the current node from the last.
		 */
		mask = ~((1 << __ffs(start)) - 1);
		while (mask && last_end <= (start & (mask << 1)))
			mask <<= 1;

		/* accumulate all internode masks */
		accl_mask |= mask;
	}

	/* convert mask to number of pages */
	return ~accl_mask + 1;
}

/* Find the lowest pfn for a node */
static unsigned long __init find_min_pfn_for_node(int nid)
{
	unsigned long min_pfn = ULONG_MAX;
	unsigned long start_pfn;
	int i;

	for_each_mem_pfn_range(i, nid, &start_pfn, NULL, NULL)
		min_pfn = min(min_pfn, start_pfn);

	if (min_pfn == ULONG_MAX) {
		printk(KERN_WARNING
			"Could not find start_pfn for node %d\n", nid);
		return 0;
	}

	return min_pfn;
}

/**
 * find_min_pfn_with_active_regions - Find the minimum PFN registered
 *
 * It returns the minimum PFN based on information provided via
 * memblock_set_node().
 */
unsigned long __init find_min_pfn_with_active_regions(void)
{
	return find_min_pfn_for_node(MAX_NUMNODES);
}

/*
 * early_calculate_totalpages()
 * Sum pages in active regions for movable zone.
 * Populate N_MEMORY for calculating usable_nodes.
 */
static unsigned long __init early_calculate_totalpages(void)
{
	unsigned long totalpages = 0;
	unsigned long start_pfn, end_pfn;
	int i, nid;

	for_each_mem_pfn_range(i, MAX_NUMNODES, &start_pfn, &end_pfn, &nid) {
		unsigned long pages = end_pfn - start_pfn;

		totalpages += pages;
		if (pages)
			node_set_state(nid, N_MEMORY);
	}
	return totalpages;
}

/*
 * Find the PFN the Movable zone begins in each node. Kernel memory
 * is spread evenly between nodes as long as the nodes have enough
 * memory. When they don't, some nodes will have more kernelcore than
 * others
 */
static void __init find_zone_movable_pfns_for_nodes(void)
{
	int i, nid;
	unsigned long usable_startpfn;
	unsigned long kernelcore_node, kernelcore_remaining;
	/* save the state before borrow the nodemask */
	nodemask_t saved_node_state = node_states[N_MEMORY];
	unsigned long totalpages = early_calculate_totalpages();
	int usable_nodes = nodes_weight(node_states[N_MEMORY]);
	struct memblock_region *r;

	/* Need to find movable_zone earlier when movable_node is specified. */
	find_usable_zone_for_movable();

	/*
	 * If movable_node is specified, ignore kernelcore and movablecore
	 * options.
	 */
	if (movable_node_is_enabled()) {
		for_each_memblock(memory, r) {
			if (!memblock_is_hotpluggable(r))
				continue;

			nid = r->nid;

			usable_startpfn = PFN_DOWN(r->base);
			zone_movable_pfn[nid] = zone_movable_pfn[nid] ?
				min(usable_startpfn, zone_movable_pfn[nid]) :
				usable_startpfn;
		}

		goto out2;
	}

	/*
	 * If movablecore=nn[KMG] was specified, calculate what size of
	 * kernelcore that corresponds so that memory usable for
	 * any allocation type is evenly spread. If both kernelcore
	 * and movablecore are specified, then the value of kernelcore
	 * will be used for required_kernelcore if it's greater than
	 * what movablecore would have allowed.
	 */
	if (required_movablecore) {
		unsigned long corepages;

		/*
		 * Round-up so that ZONE_MOVABLE is at least as large as what
		 * was requested by the user
		 */
		required_movablecore =
			roundup(required_movablecore, MAX_ORDER_NR_PAGES);
		corepages = totalpages - required_movablecore;

		required_kernelcore = max(required_kernelcore, corepages);
	}

	/* If kernelcore was not specified, there is no ZONE_MOVABLE */
	if (!required_kernelcore)
		goto out;

	/* usable_startpfn is the lowest possible pfn ZONE_MOVABLE can be at */
	usable_startpfn = arch_zone_lowest_possible_pfn[movable_zone];

restart:
	/* Spread kernelcore memory as evenly as possible throughout nodes */
	kernelcore_node = required_kernelcore / usable_nodes;
	for_each_node_state(nid, N_MEMORY) {
		unsigned long start_pfn, end_pfn;

		/*
		 * Recalculate kernelcore_node if the division per node
		 * now exceeds what is necessary to satisfy the requested
		 * amount of memory for the kernel
		 */
		if (required_kernelcore < kernelcore_node)
			kernelcore_node = required_kernelcore / usable_nodes;

		/*
		 * As the map is walked, we track how much memory is usable
		 * by the kernel using kernelcore_remaining. When it is
		 * 0, the rest of the node is usable by ZONE_MOVABLE
		 */
		kernelcore_remaining = kernelcore_node;

		/* Go through each range of PFNs within this node */
		for_each_mem_pfn_range(i, nid, &start_pfn, &end_pfn, NULL) {
			unsigned long size_pages;

			start_pfn = max(start_pfn, zone_movable_pfn[nid]);
			if (start_pfn >= end_pfn)
				continue;

			/* Account for what is only usable for kernelcore */
			if (start_pfn < usable_startpfn) {
				unsigned long kernel_pages;
				kernel_pages = min(end_pfn, usable_startpfn)
								- start_pfn;

				kernelcore_remaining -= min(kernel_pages,
							kernelcore_remaining);
				required_kernelcore -= min(kernel_pages,
							required_kernelcore);

				/* Continue if range is now fully accounted */
				if (end_pfn <= usable_startpfn) {

					/*
					 * Push zone_movable_pfn to the end so
					 * that if we have to rebalance
					 * kernelcore across nodes, we will
					 * not double account here
					 */
					zone_movable_pfn[nid] = end_pfn;
					continue;
				}
				start_pfn = usable_startpfn;
			}

			/*
			 * The usable PFN range for ZONE_MOVABLE is from
			 * start_pfn->end_pfn. Calculate size_pages as the
			 * number of pages used as kernelcore
			 */
			size_pages = end_pfn - start_pfn;
			if (size_pages > kernelcore_remaining)
				size_pages = kernelcore_remaining;
			zone_movable_pfn[nid] = start_pfn + size_pages;

			/*
			 * Some kernelcore has been met, update counts and
			 * break if the kernelcore for this node has been
			 * satisfied
			 */
			required_kernelcore -= min(required_kernelcore,
								size_pages);
			kernelcore_remaining -= size_pages;
			if (!kernelcore_remaining)
				break;
		}
	}

	/*
	 * If there is still required_kernelcore, we do another pass with one
	 * less node in the count. This will push zone_movable_pfn[nid] further
	 * along on the nodes that still have memory until kernelcore is
	 * satisfied
	 */
	usable_nodes--;
	if (usable_nodes && required_kernelcore > usable_nodes)
		goto restart;

out2:
	/* Align start of ZONE_MOVABLE on all nids to MAX_ORDER_NR_PAGES */
	for (nid = 0; nid < MAX_NUMNODES; nid++)
		zone_movable_pfn[nid] =
			roundup(zone_movable_pfn[nid], MAX_ORDER_NR_PAGES);

out:
	/* restore the node_state */
	node_states[N_MEMORY] = saved_node_state;
}

/* Any regular or high memory on that node ? */
static void check_for_memory(pg_data_t *pgdat, int nid)
{
	enum zone_type zone_type;

	if (N_MEMORY == N_NORMAL_MEMORY)
		return;

	for (zone_type = 0; zone_type <= ZONE_MOVABLE - 1; zone_type++) {
		struct zone *zone = &pgdat->node_zones[zone_type];
		if (populated_zone(zone)) {
			node_set_state(nid, N_HIGH_MEMORY);
			if (N_NORMAL_MEMORY != N_HIGH_MEMORY &&
			    zone_type <= ZONE_NORMAL)
				node_set_state(nid, N_NORMAL_MEMORY);
			break;
		}
	}
}

/**
 * free_area_init_nodes - Initialise all pg_data_t and zone data
 * @max_zone_pfn: an array of max PFNs for each zone
 *
 * This will call free_area_init_node() for each active node in the system.
 * Using the page ranges provided by memblock_set_node(), the size of each
 * zone in each node and their holes is calculated. If the maximum PFN
 * between two adjacent zones match, it is assumed that the zone is empty.
 * For example, if arch_max_dma_pfn == arch_max_dma32_pfn, it is assumed
 * that arch_max_dma32_pfn has no pages. It is also assumed that a zone
 * starts where the previous one ended. For example, ZONE_DMA32 starts
 * at arch_max_dma_pfn.
 */
void __init free_area_init_nodes(unsigned long *max_zone_pfn)
{
	unsigned long start_pfn, end_pfn;
	int i, nid;

	/* Record where the zone boundaries are */
	memset(arch_zone_lowest_possible_pfn, 0,
				sizeof(arch_zone_lowest_possible_pfn));
	memset(arch_zone_highest_possible_pfn, 0,
				sizeof(arch_zone_highest_possible_pfn));
	arch_zone_lowest_possible_pfn[0] = find_min_pfn_with_active_regions();
	arch_zone_highest_possible_pfn[0] = max_zone_pfn[0];
	for (i = 1; i < MAX_NR_ZONES; i++) {
		if (i == ZONE_MOVABLE)
			continue;
		arch_zone_lowest_possible_pfn[i] =
			arch_zone_highest_possible_pfn[i-1];
		arch_zone_highest_possible_pfn[i] =
			max(max_zone_pfn[i], arch_zone_lowest_possible_pfn[i]);
	}
	arch_zone_lowest_possible_pfn[ZONE_MOVABLE] = 0;
	arch_zone_highest_possible_pfn[ZONE_MOVABLE] = 0;

	/* Find the PFNs that ZONE_MOVABLE begins at in each node */
	memset(zone_movable_pfn, 0, sizeof(zone_movable_pfn));
	find_zone_movable_pfns_for_nodes();

	/* Print out the zone ranges */
	pr_info("Zone ranges:\n");
	for (i = 0; i < MAX_NR_ZONES; i++) {
		if (i == ZONE_MOVABLE)
			continue;
		pr_info("  %-8s ", zone_names[i]);
		if (arch_zone_lowest_possible_pfn[i] ==
				arch_zone_highest_possible_pfn[i])
			pr_cont("empty\n");
		else
			pr_cont("[mem %0#10lx-%0#10lx]\n",
				arch_zone_lowest_possible_pfn[i] << PAGE_SHIFT,
				(arch_zone_highest_possible_pfn[i]
					<< PAGE_SHIFT) - 1);
	}

	/* Print out the PFNs ZONE_MOVABLE begins at in each node */
	pr_info("Movable zone start for each node\n");
	for (i = 0; i < MAX_NUMNODES; i++) {
		if (zone_movable_pfn[i])
			pr_info("  Node %d: %#010lx\n", i,
			       zone_movable_pfn[i] << PAGE_SHIFT);
	}

	/* Print out the early node map */
	pr_info("Early memory node ranges\n");
	for_each_mem_pfn_range(i, MAX_NUMNODES, &start_pfn, &end_pfn, &nid)
		pr_info("  node %3d: [mem %#010lx-%#010lx]\n", nid,
		       start_pfn << PAGE_SHIFT, (end_pfn << PAGE_SHIFT) - 1);

	/* Initialise every node */
	mminit_verify_pageflags_layout();
	setup_nr_node_ids();
	for_each_online_node(nid) {
		pg_data_t *pgdat = NODE_DATA(nid);
		free_area_init_node(nid, NULL,
				find_min_pfn_for_node(nid), NULL);

		/* Any memory on that node */
		if (pgdat->node_present_pages)
			node_set_state(nid, N_MEMORY);
		check_for_memory(pgdat, nid);
	}
}

static int __init cmdline_parse_core(char *p, unsigned long *core)
{
	unsigned long long coremem;
	if (!p)
		return -EINVAL;

	coremem = memparse(p, &p);
	*core = coremem >> PAGE_SHIFT;

	/* Paranoid check that UL is enough for the coremem value */
	WARN_ON((coremem >> PAGE_SHIFT) > ULONG_MAX);

	return 0;
}

/*
 * kernelcore=size sets the amount of memory for use for allocations that
 * cannot be reclaimed or migrated.
 */
static int __init cmdline_parse_kernelcore(char *p)
{
	return cmdline_parse_core(p, &required_kernelcore);
}

/*
 * movablecore=size sets the amount of memory for use for allocations that
 * can be reclaimed or migrated.
 */
static int __init cmdline_parse_movablecore(char *p)
{
	return cmdline_parse_core(p, &required_movablecore);
}

early_param("kernelcore", cmdline_parse_kernelcore);
early_param("movablecore", cmdline_parse_movablecore);

#endif /* CONFIG_HAVE_MEMBLOCK_NODE_MAP */

void adjust_managed_page_count(struct page *page, long count)
{
	spin_lock(&managed_page_count_lock);
	page_zone(page)->managed_pages += count;
	totalram_pages += count;
#ifdef CONFIG_HIGHMEM
	if (PageHighMem(page))
		totalhigh_pages += count;
#endif
	spin_unlock(&managed_page_count_lock);
}
EXPORT_SYMBOL(adjust_managed_page_count);

unsigned long free_reserved_area(void *start, void *end, int poison, char *s)
{
	void *pos;
	unsigned long pages = 0;

	start = (void *)PAGE_ALIGN((unsigned long)start);
	end = (void *)((unsigned long)end & PAGE_MASK);
	for (pos = start; pos < end; pos += PAGE_SIZE, pages++) {
		if ((unsigned int)poison <= 0xFF)
			memset(pos, poison, PAGE_SIZE);
		free_reserved_page(virt_to_page(pos));
	}

	if (pages && s)
		pr_info("Freeing %s memory: %ldK (%p - %p)\n",
			s, pages << (PAGE_SHIFT - 10), start, end);

	return pages;
}
EXPORT_SYMBOL(free_reserved_area);

#ifdef	CONFIG_HIGHMEM
void free_highmem_page(struct page *page)
{
	__free_reserved_page(page);
	totalram_pages++;
	page_zone(page)->managed_pages++;
	totalhigh_pages++;
}
#endif


void __init mem_init_print_info(const char *str)
{
	unsigned long physpages, codesize, datasize, rosize, bss_size;
	unsigned long init_code_size, init_data_size;

	physpages = get_num_physpages();
	codesize = _etext - _stext;
	datasize = _edata - _sdata;
	rosize = __end_rodata - __start_rodata;
	bss_size = __bss_stop - __bss_start;
	init_data_size = __init_end - __init_begin;
	init_code_size = _einittext - _sinittext;

	/*
	 * Detect special cases and adjust section sizes accordingly:
	 * 1) .init.* may be embedded into .data sections
	 * 2) .init.text.* may be out of [__init_begin, __init_end],
	 *    please refer to arch/tile/kernel/vmlinux.lds.S.
	 * 3) .rodata.* may be embedded into .text or .data sections.
	 */
#define adj_init_size(start, end, size, pos, adj) \
	do { \
		if (start <= pos && pos < end && size > adj) \
			size -= adj; \
	} while (0)

	adj_init_size(__init_begin, __init_end, init_data_size,
		     _sinittext, init_code_size);
	adj_init_size(_stext, _etext, codesize, _sinittext, init_code_size);
	adj_init_size(_sdata, _edata, datasize, __init_begin, init_data_size);
	adj_init_size(_stext, _etext, codesize, __start_rodata, rosize);
	adj_init_size(_sdata, _edata, datasize, __start_rodata, rosize);

#undef	adj_init_size

	pr_info("Memory: %luK/%luK available "
	       "(%luK kernel code, %luK rwdata, %luK rodata, "
	       "%luK init, %luK bss, %luK reserved, %luK cma-reserved"
#ifdef	CONFIG_HIGHMEM
	       ", %luK highmem"
#endif
	       "%s%s)\n",
	       nr_free_pages() << (PAGE_SHIFT-10), physpages << (PAGE_SHIFT-10),
	       codesize >> 10, datasize >> 10, rosize >> 10,
	       (init_data_size + init_code_size) >> 10, bss_size >> 10,
	       (physpages - totalram_pages - totalcma_pages) << (PAGE_SHIFT-10),
	       totalcma_pages << (PAGE_SHIFT-10),
#ifdef	CONFIG_HIGHMEM
	       totalhigh_pages << (PAGE_SHIFT-10),
#endif
	       str ? ", " : "", str ? str : "");
}

/**
 * set_dma_reserve - set the specified number of pages reserved in the first zone
 * @new_dma_reserve: The number of pages to mark reserved
 *
 * The per-cpu batchsize and zone watermarks are determined by present_pages.
 * In the DMA zone, a significant percentage may be consumed by kernel image
 * and other unfreeable allocations which can skew the watermarks badly. This
 * function may optionally be used to account for unfreeable pages in the
 * first zone (e.g., ZONE_DMA). The effect will be lower watermarks and
 * smaller per-cpu batchsize.
 */
void __init set_dma_reserve(unsigned long new_dma_reserve)
{
	dma_reserve = new_dma_reserve;
}

void __init free_area_init(unsigned long *zones_size)
{
	free_area_init_node(0, zones_size,
			__pa(PAGE_OFFSET) >> PAGE_SHIFT, NULL);
}

static int page_alloc_cpu_notify(struct notifier_block *self,
				 unsigned long action, void *hcpu)
{
	int cpu = (unsigned long)hcpu;

	if (action == CPU_DEAD || action == CPU_DEAD_FROZEN) {
		lru_add_drain_cpu(cpu);
		drain_pages(cpu);

		/*
		 * Spill the event counters of the dead processor
		 * into the current processors event counters.
		 * This artificially elevates the count of the current
		 * processor.
		 */
		vm_events_fold_cpu(cpu);

		/*
		 * Zero the differential counters of the dead processor
		 * so that the vm statistics are consistent.
		 *
		 * This is only okay since the processor is dead and cannot
		 * race with what we are doing.
		 */
		cpu_vm_stats_fold(cpu);
	}
	return NOTIFY_OK;
}

void __init page_alloc_init(void)
{
	hotcpu_notifier(page_alloc_cpu_notify, 0);
}

/*
 * calculate_totalreserve_pages - called when sysctl_lower_zone_reserve_ratio
 *	or min_free_kbytes changes.
 */
static void calculate_totalreserve_pages(void)
{
	struct pglist_data *pgdat;
	unsigned long reserve_pages = 0;
	enum zone_type i, j;

	for_each_online_pgdat(pgdat) {
		for (i = 0; i < MAX_NR_ZONES; i++) {
			struct zone *zone = pgdat->node_zones + i;
			long max = 0;

			/* Find valid and maximum lowmem_reserve in the zone */
			for (j = i; j < MAX_NR_ZONES; j++) {
				if (zone->lowmem_reserve[j] > max)
					max = zone->lowmem_reserve[j];
			}

			/* we treat the high watermark as reserved pages. */
			max += high_wmark_pages(zone);

			if (max > zone->managed_pages)
				max = zone->managed_pages;
			reserve_pages += max;
			/*
			 * Lowmem reserves are not available to
			 * GFP_HIGHUSER page cache allocations and
			 * kswapd tries to balance zones to their high
			 * watermark.  As a result, neither should be
			 * regarded as dirtyable memory, to prevent a
			 * situation where reclaim has to clean pages
			 * in order to balance the zones.
			 */
			zone->dirty_balance_reserve = max;
		}
	}
	dirty_balance_reserve = reserve_pages;
	totalreserve_pages = reserve_pages;
}

/*
 * setup_per_zone_lowmem_reserve - called whenever
 *	sysctl_lower_zone_reserve_ratio changes.  Ensures that each zone
 *	has a correct pages reserved value, so an adequate number of
 *	pages are left in the zone after a successful __alloc_pages().
 */
static void setup_per_zone_lowmem_reserve(void)
{
	struct pglist_data *pgdat;
	enum zone_type j, idx;

	for_each_online_pgdat(pgdat) {
		for (j = 0; j < MAX_NR_ZONES; j++) {
			struct zone *zone = pgdat->node_zones + j;
			unsigned long managed_pages = zone->managed_pages;

			zone->lowmem_reserve[j] = 0;

			idx = j;
			while (idx) {
				struct zone *lower_zone;

				idx--;

				if (sysctl_lowmem_reserve_ratio[idx] < 1)
					sysctl_lowmem_reserve_ratio[idx] = 1;

				lower_zone = pgdat->node_zones + idx;
				lower_zone->lowmem_reserve[j] = managed_pages /
					sysctl_lowmem_reserve_ratio[idx];
				managed_pages += lower_zone->managed_pages;
			}
		}
	}

	/* update totalreserve_pages */
	calculate_totalreserve_pages();
}

static void __setup_per_zone_wmarks(void)
{
	unsigned long pages_min = min_free_kbytes >> (PAGE_SHIFT - 10);
	unsigned long lowmem_pages = 0;
	struct zone *zone;
	unsigned long flags;

	/* Calculate total number of !ZONE_HIGHMEM pages */
	for_each_zone(zone) {
		if (!is_highmem(zone))
			lowmem_pages += zone->managed_pages;
	}

	for_each_zone(zone) {
		u64 tmp;

		spin_lock_irqsave(&zone->lock, flags);
		tmp = (u64)pages_min * zone->managed_pages;
		do_div(tmp, lowmem_pages);
		if (is_highmem(zone)) {
			/*
			 * __GFP_HIGH and PF_MEMALLOC allocations usually don't
			 * need highmem pages, so cap pages_min to a small
			 * value here.
			 *
			 * The WMARK_HIGH-WMARK_LOW and (WMARK_LOW-WMARK_MIN)
			 * deltas controls asynch page reclaim, and so should
			 * not be capped for highmem.
			 */
			unsigned long min_pages;

			min_pages = zone->managed_pages / 1024;
			min_pages = clamp(min_pages, SWAP_CLUSTER_MAX, 128UL);
			zone->watermark[WMARK_MIN] = min_pages;
		} else {
			/*
			 * If it's a lowmem zone, reserve a number of pages
			 * proportionate to the zone's size.
			 */
			zone->watermark[WMARK_MIN] = tmp;
		}

		zone->watermark[WMARK_LOW]  = min_wmark_pages(zone) + (tmp >> 2);
		zone->watermark[WMARK_HIGH] = min_wmark_pages(zone) + (tmp >> 1);

		__mod_zone_page_state(zone, NR_ALLOC_BATCH,
			high_wmark_pages(zone) - low_wmark_pages(zone) -
			atomic_long_read(&zone->vm_stat[NR_ALLOC_BATCH]));

		setup_zone_migrate_reserve(zone);
		spin_unlock_irqrestore(&zone->lock, flags);
	}

#ifdef CONFIG_XEN
	for_each_populated_zone(zone) {
		unsigned int cpu;

		for_each_online_cpu(cpu) {
			unsigned long high;

			high = percpu_pagelist_fraction
			       ? zone->present_pages / percpu_pagelist_fraction
			       : 5 * zone_batchsize(zone);
			pageset_set_high(per_cpu_ptr(zone->pageset, cpu),
					 high);
		}
	}
#endif

	/* update totalreserve_pages */
	calculate_totalreserve_pages();
}

/**
 * setup_per_zone_wmarks - called when min_free_kbytes changes
 * or when memory is hot-{added|removed}
 *
 * Ensures that the watermark[min,low,high] values for each zone are set
 * correctly with respect to min_free_kbytes.
 */
void setup_per_zone_wmarks(void)
{
	mutex_lock(&zonelists_mutex);
	__setup_per_zone_wmarks();
	mutex_unlock(&zonelists_mutex);
}

/*
 * The inactive anon list should be small enough that the VM never has to
 * do too much work, but large enough that each inactive page has a chance
 * to be referenced again before it is swapped out.
 *
 * The inactive_anon ratio is the target ratio of ACTIVE_ANON to
 * INACTIVE_ANON pages on this zone's LRU, maintained by the
 * pageout code. A zone->inactive_ratio of 3 means 3:1 or 25% of
 * the anonymous pages are kept on the inactive list.
 *
 * total     target    max
 * memory    ratio     inactive anon
 * -------------------------------------
 *   10MB       1         5MB
 *  100MB       1        50MB
 *    1GB       3       250MB
 *   10GB      10       0.9GB
 *  100GB      31         3GB
 *    1TB     101        10GB
 *   10TB     320        32GB
 */
static void __meminit calculate_zone_inactive_ratio(struct zone *zone)
{
	unsigned int gb, ratio;

	/* Zone size in gigabytes */
	gb = zone->managed_pages >> (30 - PAGE_SHIFT);
	if (gb)
		ratio = int_sqrt(10 * gb);
	else
		ratio = 1;

	zone->inactive_ratio = ratio;
}

static void __meminit setup_per_zone_inactive_ratio(void)
{
	struct zone *zone;

	for_each_zone(zone)
		calculate_zone_inactive_ratio(zone);
}

/*
 * Initialise min_free_kbytes.
 *
 * For small machines we want it small (128k min).  For large machines
 * we want it large (64MB max).  But it is not linear, because network
 * bandwidth does not increase linearly with machine size.  We use
 *
 *	min_free_kbytes = 4 * sqrt(lowmem_kbytes), for better accuracy:
 *	min_free_kbytes = sqrt(lowmem_kbytes * 16)
 *
 * which yields
 *
 * 16MB:	512k
 * 32MB:	724k
 * 64MB:	1024k
 * 128MB:	1448k
 * 256MB:	2048k
 * 512MB:	2896k
 * 1024MB:	4096k
 * 2048MB:	5792k
 * 4096MB:	8192k
 * 8192MB:	11584k
 * 16384MB:	16384k
 */
int __meminit init_per_zone_wmark_min(void)
{
	unsigned long lowmem_kbytes;
	int new_min_free_kbytes;

	lowmem_kbytes = nr_free_buffer_pages() * (PAGE_SIZE >> 10);
	new_min_free_kbytes = int_sqrt(lowmem_kbytes * 16);

	if (new_min_free_kbytes > user_min_free_kbytes) {
		min_free_kbytes = new_min_free_kbytes;
		if (min_free_kbytes < 128)
			min_free_kbytes = 128;
		if (min_free_kbytes > 65536)
			min_free_kbytes = 65536;
	} else {
		pr_warn("min_free_kbytes is not updated to %d because user defined value %d is preferred\n",
				new_min_free_kbytes, user_min_free_kbytes);
	}
	setup_per_zone_wmarks();
	refresh_zone_stat_thresholds();
	setup_per_zone_lowmem_reserve();
	setup_per_zone_inactive_ratio();
	return 0;
}
module_init(init_per_zone_wmark_min)

/*
 * min_free_kbytes_sysctl_handler - just a wrapper around proc_dointvec() so
 *	that we can call two helper functions whenever min_free_kbytes
 *	changes.
 */
int min_free_kbytes_sysctl_handler(struct ctl_table *table, int write,
	void __user *buffer, size_t *length, loff_t *ppos)
{
	int rc;

	rc = proc_dointvec_minmax(table, write, buffer, length, ppos);
	if (rc)
		return rc;

	if (write) {
		user_min_free_kbytes = min_free_kbytes;
		setup_per_zone_wmarks();
	}
	return 0;
}

#ifdef CONFIG_NUMA
int sysctl_min_unmapped_ratio_sysctl_handler(struct ctl_table *table, int write,
	void __user *buffer, size_t *length, loff_t *ppos)
{
	struct zone *zone;
	int rc;

	rc = proc_dointvec_minmax(table, write, buffer, length, ppos);
	if (rc)
		return rc;

	for_each_zone(zone)
		zone->min_unmapped_pages = (zone->managed_pages *
				sysctl_min_unmapped_ratio) / 100;
	return 0;
}

int sysctl_min_slab_ratio_sysctl_handler(struct ctl_table *table, int write,
	void __user *buffer, size_t *length, loff_t *ppos)
{
	struct zone *zone;
	int rc;

	rc = proc_dointvec_minmax(table, write, buffer, length, ppos);
	if (rc)
		return rc;

	for_each_zone(zone)
		zone->min_slab_pages = (zone->managed_pages *
				sysctl_min_slab_ratio) / 100;
	return 0;
}
#endif

/*
 * lowmem_reserve_ratio_sysctl_handler - just a wrapper around
 *	proc_dointvec() so that we can call setup_per_zone_lowmem_reserve()
 *	whenever sysctl_lowmem_reserve_ratio changes.
 *
 * The reserve ratio obviously has absolutely no relation with the
 * minimum watermarks. The lowmem reserve ratio can only make sense
 * if in function of the boot time zone sizes.
 */
int lowmem_reserve_ratio_sysctl_handler(struct ctl_table *table, int write,
	void __user *buffer, size_t *length, loff_t *ppos)
{
	proc_dointvec_minmax(table, write, buffer, length, ppos);
	setup_per_zone_lowmem_reserve();
	return 0;
}

/*
 * percpu_pagelist_fraction - changes the pcp->high for each zone on each
 * cpu.  It is the fraction of total pages in each zone that a hot per cpu
 * pagelist can have before it gets flushed back to buddy allocator.
 */
int percpu_pagelist_fraction_sysctl_handler(struct ctl_table *table, int write,
	void __user *buffer, size_t *length, loff_t *ppos)
{
	struct zone *zone;
	int old_percpu_pagelist_fraction;
	int ret;

	mutex_lock(&pcp_batch_high_lock);
	old_percpu_pagelist_fraction = percpu_pagelist_fraction;

	ret = proc_dointvec_minmax(table, write, buffer, length, ppos);
	if (!write || ret < 0)
		goto out;

	/* Sanity checking to avoid pcp imbalance */
	if (percpu_pagelist_fraction &&
	    percpu_pagelist_fraction < MIN_PERCPU_PAGELIST_FRACTION) {
		percpu_pagelist_fraction = old_percpu_pagelist_fraction;
		ret = -EINVAL;
		goto out;
	}

	/* No change? */
	if (percpu_pagelist_fraction == old_percpu_pagelist_fraction)
		goto out;

	for_each_populated_zone(zone) {
		unsigned int cpu;

		for_each_possible_cpu(cpu)
			pageset_set_high_and_batch(zone,
					per_cpu_ptr(zone->pageset, cpu));
	}
out:
	mutex_unlock(&pcp_batch_high_lock);
	return ret;
}

int hashdist = HASHDIST_DEFAULT;

#ifdef CONFIG_NUMA
static int __init set_hashdist(char *str)
{
	if (!str)
		return 0;
	hashdist = simple_strtoul(str, &str, 0);
	return 1;
}
__setup("hashdist=", set_hashdist);
#endif

/*
 * allocate a large system hash table from bootmem
 * - it is assumed that the hash table must contain an exact power-of-2
 *   quantity of entries
 * - limit is the number of hash buckets, not the total allocation size
 */
void *__init alloc_large_system_hash(const char *tablename,
				     unsigned long bucketsize,
				     unsigned long numentries,
				     int scale,
				     int flags,
				     unsigned int *_hash_shift,
				     unsigned int *_hash_mask,
				     unsigned long low_limit,
				     unsigned long high_limit)
{
	unsigned long long max = high_limit;
	unsigned long log2qty, size;
	void *table = NULL;

	/* allow the kernel cmdline to have a say */
	if (!numentries) {
		/* round applicable memory size up to nearest megabyte */
		numentries = nr_kernel_pages;

		/* It isn't necessary when PAGE_SIZE >= 1MB */
		if (PAGE_SHIFT < 20)
			numentries = round_up(numentries, (1<<20)/PAGE_SIZE);

		/* limit to 1 bucket per 2^scale bytes of low memory */
		if (scale > PAGE_SHIFT)
			numentries >>= (scale - PAGE_SHIFT);
		else
			numentries <<= (PAGE_SHIFT - scale);

		/* Make sure we've got at least a 0-order allocation.. */
		if (unlikely(flags & HASH_SMALL)) {
			/* Makes no sense without HASH_EARLY */
			WARN_ON(!(flags & HASH_EARLY));
			if (!(numentries >> *_hash_shift)) {
				numentries = 1UL << *_hash_shift;
				BUG_ON(!numentries);
			}
		} else if (unlikely((numentries * bucketsize) < PAGE_SIZE))
			numentries = PAGE_SIZE / bucketsize;
	}
	numentries = roundup_pow_of_two(numentries);

	/* limit allocation size to 1/16 total memory by default */
	if (max == 0) {
		max = ((unsigned long long)nr_all_pages << PAGE_SHIFT) >> 4;
		do_div(max, bucketsize);
	}
	max = min(max, 0x80000000ULL);

	if (numentries < low_limit)
		numentries = low_limit;
	if (numentries > max)
		numentries = max;

	log2qty = ilog2(numentries);

	do {
		size = bucketsize << log2qty;
		if (flags & HASH_EARLY)
			table = memblock_virt_alloc_nopanic(size, 0);
		else if (hashdist)
			table = __vmalloc(size, GFP_ATOMIC, PAGE_KERNEL);
		else {
			/*
			 * If bucketsize is not a power-of-two, we may free
			 * some pages at the end of hash table which
			 * alloc_pages_exact() automatically does
			 */
			if (get_order(size) < MAX_ORDER) {
				table = alloc_pages_exact(size, GFP_ATOMIC);
				kmemleak_alloc(table, size, 1, GFP_ATOMIC);
			}
		}
	} while (!table && size > PAGE_SIZE && --log2qty);

	if (!table)
		panic("Failed to allocate %s hash table\n", tablename);

	printk(KERN_INFO "%s hash table entries: %ld (order: %d, %lu bytes)\n",
	       tablename,
	       (1UL << log2qty),
	       ilog2(size) - PAGE_SHIFT,
	       size);

	if (_hash_shift)
		*_hash_shift = log2qty;
	if (_hash_mask)
		*_hash_mask = (1 << log2qty) - 1;

	return table;
}

/* Return a pointer to the bitmap storing bits affecting a block of pages */
static inline unsigned long *get_pageblock_bitmap(struct zone *zone,
							unsigned long pfn)
{
#ifdef CONFIG_SPARSEMEM
	return __pfn_to_section(pfn)->pageblock_flags;
#else
	return zone->pageblock_flags;
#endif /* CONFIG_SPARSEMEM */
}

static inline int pfn_to_bitidx(struct zone *zone, unsigned long pfn)
{
#ifdef CONFIG_SPARSEMEM
	pfn &= (PAGES_PER_SECTION-1);
	return (pfn >> pageblock_order) * NR_PAGEBLOCK_BITS;
#else
	pfn = pfn - round_down(zone->zone_start_pfn, pageblock_nr_pages);
	return (pfn >> pageblock_order) * NR_PAGEBLOCK_BITS;
#endif /* CONFIG_SPARSEMEM */
}

/**
 * get_pfnblock_flags_mask - Return the requested group of flags for the pageblock_nr_pages block of pages
 * @page: The page within the block of interest
 * @pfn: The target page frame number
 * @end_bitidx: The last bit of interest to retrieve
 * @mask: mask of bits that the caller is interested in
 *
 * Return: pageblock_bits flags
 */
unsigned long get_pfnblock_flags_mask(struct page *page, unsigned long pfn,
					unsigned long end_bitidx,
					unsigned long mask)
{
	struct zone *zone;
	unsigned long *bitmap;
	unsigned long bitidx, word_bitidx;
	unsigned long word;

	zone = page_zone(page);
	bitmap = get_pageblock_bitmap(zone, pfn);
	bitidx = pfn_to_bitidx(zone, pfn);
	word_bitidx = bitidx / BITS_PER_LONG;
	bitidx &= (BITS_PER_LONG-1);

	word = bitmap[word_bitidx];
	bitidx += end_bitidx;
	return (word >> (BITS_PER_LONG - bitidx - 1)) & mask;
}

/**
 * set_pfnblock_flags_mask - Set the requested group of flags for a pageblock_nr_pages block of pages
 * @page: The page within the block of interest
 * @flags: The flags to set
 * @pfn: The target page frame number
 * @end_bitidx: The last bit of interest
 * @mask: mask of bits that the caller is interested in
 */
void set_pfnblock_flags_mask(struct page *page, unsigned long flags,
					unsigned long pfn,
					unsigned long end_bitidx,
					unsigned long mask)
{
	struct zone *zone;
	unsigned long *bitmap;
	unsigned long bitidx, word_bitidx;
	unsigned long old_word, word;

	BUILD_BUG_ON(NR_PAGEBLOCK_BITS != 4);

	zone = page_zone(page);
	bitmap = get_pageblock_bitmap(zone, pfn);
	bitidx = pfn_to_bitidx(zone, pfn);
	word_bitidx = bitidx / BITS_PER_LONG;
	bitidx &= (BITS_PER_LONG-1);

	VM_BUG_ON_PAGE(!zone_spans_pfn(zone, pfn), page);

	bitidx += end_bitidx;
	mask <<= (BITS_PER_LONG - bitidx - 1);
	flags <<= (BITS_PER_LONG - bitidx - 1);

	word = ACCESS_ONCE(bitmap[word_bitidx]);
	for (;;) {
		old_word = cmpxchg(&bitmap[word_bitidx], word, (word & ~mask) | flags);
		if (word == old_word)
			break;
		word = old_word;
	}
}

/*
 * This function checks whether pageblock includes unmovable pages or not.
 * If @count is not zero, it is okay to include less @count unmovable pages
 *
 * PageLRU check without isolation or lru_lock could race so that
 * MIGRATE_MOVABLE block might include unmovable pages. It means you can't
 * expect this function should be exact.
 */
bool has_unmovable_pages(struct zone *zone, struct page *page, int count,
			 bool skip_hwpoisoned_pages)
{
	unsigned long pfn, iter, found;
	int mt;

	/*
	 * For avoiding noise data, lru_add_drain_all() should be called
	 * If ZONE_MOVABLE, the zone never contains unmovable pages
	 */
	if (zone_idx(zone) == ZONE_MOVABLE)
		return false;
	mt = get_pageblock_migratetype(page);
	if (mt == MIGRATE_MOVABLE || is_migrate_cma(mt))
		return false;

	pfn = page_to_pfn(page);
	for (found = 0, iter = 0; iter < pageblock_nr_pages; iter++) {
		unsigned long check = pfn + iter;

		if (!pfn_valid_within(check))
			continue;

		page = pfn_to_page(check);

		/*
		 * Hugepages are not in LRU lists, but they're movable.
		 * We need not scan over tail pages bacause we don't
		 * handle each tail page individually in migration.
		 */
		if (PageHuge(page)) {
			iter = round_up(iter + 1, 1<<compound_order(page)) - 1;
			continue;
		}

		/*
		 * We can't use page_count without pin a page
		 * because another CPU can free compound page.
		 * This check already skips compound tails of THP
		 * because their page->_count is zero at all time.
		 */
		if (!atomic_read(&page->_count)) {
			if (PageBuddy(page))
				iter += (1 << page_order(page)) - 1;
			continue;
		}

		/*
		 * The HWPoisoned page may be not in buddy system, and
		 * page_count() is not 0.
		 */
		if (skip_hwpoisoned_pages && PageHWPoison(page))
			continue;

		if (!PageLRU(page))
			found++;
		/*
		 * If there are RECLAIMABLE pages, we need to check
		 * it.  But now, memory offline itself doesn't call
		 * shrink_node_slabs() and it still to be fixed.
		 */
		/*
		 * If the page is not RAM, page_count()should be 0.
		 * we don't need more check. This is an _used_ not-movable page.
		 *
		 * The problematic thing here is PG_reserved pages. PG_reserved
		 * is set to both of a memory hole page and a _used_ kernel
		 * page at boot.
		 */
		if (found > count)
			return true;
	}
	return false;
}

bool is_pageblock_removable_nolock(struct page *page)
{
	struct zone *zone;
	unsigned long pfn;

	/*
	 * We have to be careful here because we are iterating over memory
	 * sections which are not zone aware so we might end up outside of
	 * the zone but still within the section.
	 * We have to take care about the node as well. If the node is offline
	 * its NODE_DATA will be NULL - see page_zone.
	 */
	if (!node_online(page_to_nid(page)))
		return false;

	zone = page_zone(page);
	pfn = page_to_pfn(page);
	if (!zone_spans_pfn(zone, pfn))
		return false;

	return !has_unmovable_pages(zone, page, 0, true);
}

#ifdef CONFIG_CMA

static unsigned long pfn_max_align_down(unsigned long pfn)
{
	return pfn & ~(max_t(unsigned long, MAX_ORDER_NR_PAGES,
			     pageblock_nr_pages) - 1);
}

static unsigned long pfn_max_align_up(unsigned long pfn)
{
	return ALIGN(pfn, max_t(unsigned long, MAX_ORDER_NR_PAGES,
				pageblock_nr_pages));
}

/* [start, end) must belong to a single zone. */
static int __alloc_contig_migrate_range(struct compact_control *cc,
					unsigned long start, unsigned long end)
{
	/* This function is based on compact_zone() from compaction.c. */
	unsigned long nr_reclaimed;
	unsigned long pfn = start;
	unsigned int tries = 0;
	int ret = 0;

	migrate_prep();

	while (pfn < end || !list_empty(&cc->migratepages)) {
		if (fatal_signal_pending(current)) {
			ret = -EINTR;
			break;
		}

		if (list_empty(&cc->migratepages)) {
			cc->nr_migratepages = 0;
			pfn = isolate_migratepages_range(cc, pfn, end);
			if (!pfn) {
				ret = -EINTR;
				break;
			}
			tries = 0;
		} else if (++tries == 5) {
			ret = ret < 0 ? ret : -EBUSY;
			break;
		}

		nr_reclaimed = reclaim_clean_pages_from_list(cc->zone,
							&cc->migratepages);
		cc->nr_migratepages -= nr_reclaimed;

		ret = migrate_pages(&cc->migratepages, alloc_migrate_target,
				    NULL, 0, cc->mode, MR_CMA);
	}
	if (ret < 0) {
		putback_movable_pages(&cc->migratepages);
		return ret;
	}
	return 0;
}

/**
 * alloc_contig_range() -- tries to allocate given range of pages
 * @start:	start PFN to allocate
 * @end:	one-past-the-last PFN to allocate
 * @migratetype:	migratetype of the underlaying pageblocks (either
 *			#MIGRATE_MOVABLE or #MIGRATE_CMA).  All pageblocks
 *			in range must have the same migratetype and it must
 *			be either of the two.
 *
 * The PFN range does not have to be pageblock or MAX_ORDER_NR_PAGES
 * aligned, however it's the caller's responsibility to guarantee that
 * we are the only thread that changes migrate type of pageblocks the
 * pages fall in.
 *
 * The PFN range must belong to a single zone.
 *
 * Returns zero on success or negative error code.  On success all
 * pages which PFN is in [start, end) are allocated for the caller and
 * need to be freed with free_contig_range().
 */
int alloc_contig_range(unsigned long start, unsigned long end,
		       unsigned migratetype)
{
	unsigned long outer_start, outer_end;
	int ret = 0, order;

	struct compact_control cc = {
		.nr_migratepages = 0,
		.order = -1,
		.zone = page_zone(pfn_to_page(start)),
		.mode = MIGRATE_SYNC,
		.ignore_skip_hint = true,
	};
	INIT_LIST_HEAD(&cc.migratepages);

	/*
	 * What we do here is we mark all pageblocks in range as
	 * MIGRATE_ISOLATE.  Because pageblock and max order pages may
	 * have different sizes, and due to the way page allocator
	 * work, we align the range to biggest of the two pages so
	 * that page allocator won't try to merge buddies from
	 * different pageblocks and change MIGRATE_ISOLATE to some
	 * other migration type.
	 *
	 * Once the pageblocks are marked as MIGRATE_ISOLATE, we
	 * migrate the pages from an unaligned range (ie. pages that
	 * we are interested in).  This will put all the pages in
	 * range back to page allocator as MIGRATE_ISOLATE.
	 *
	 * When this is done, we take the pages in range from page
	 * allocator removing them from the buddy system.  This way
	 * page allocator will never consider using them.
	 *
	 * This lets us mark the pageblocks back as
	 * MIGRATE_CMA/MIGRATE_MOVABLE so that free pages in the
	 * aligned range but not in the unaligned, original range are
	 * put back to page allocator so that buddy can use them.
	 */

	ret = start_isolate_page_range(pfn_max_align_down(start),
				       pfn_max_align_up(end), migratetype,
				       false);
	if (ret)
		return ret;

	ret = __alloc_contig_migrate_range(&cc, start, end);
	if (ret)
		goto done;

	/*
	 * Pages from [start, end) are within a MAX_ORDER_NR_PAGES
	 * aligned blocks that are marked as MIGRATE_ISOLATE.  What's
	 * more, all pages in [start, end) are free in page allocator.
	 * What we are going to do is to allocate all pages from
	 * [start, end) (that is remove them from page allocator).
	 *
	 * The only problem is that pages at the beginning and at the
	 * end of interesting range may be not aligned with pages that
	 * page allocator holds, ie. they can be part of higher order
	 * pages.  Because of this, we reserve the bigger range and
	 * once this is done free the pages we are not interested in.
	 *
	 * We don't have to hold zone->lock here because the pages are
	 * isolated thus they won't get removed from buddy.
	 */

	lru_add_drain_all();
	drain_all_pages(cc.zone);

	order = 0;
	outer_start = start;
	while (!PageBuddy(pfn_to_page(outer_start))) {
		if (++order >= MAX_ORDER) {
			ret = -EBUSY;
			goto done;
		}
		outer_start &= ~0UL << order;
	}

	/* Make sure the range is really isolated. */
	if (test_pages_isolated(outer_start, end, false)) {
		pr_info("%s: [%lx, %lx) PFNs busy\n",
			__func__, outer_start, end);
		ret = -EBUSY;
		goto done;
	}

	/* Grab isolated pages from freelists. */
	outer_end = isolate_freepages_range(&cc, outer_start, end);
	if (!outer_end) {
		ret = -EBUSY;
		goto done;
	}

	/* Free head and tail (if any) */
	if (start != outer_start)
		free_contig_range(outer_start, start - outer_start);
	if (end != outer_end)
		free_contig_range(end, outer_end - end);

done:
	undo_isolate_page_range(pfn_max_align_down(start),
				pfn_max_align_up(end), migratetype);
	return ret;
}

void free_contig_range(unsigned long pfn, unsigned nr_pages)
{
	unsigned int count = 0;

	for (; nr_pages--; pfn++) {
		struct page *page = pfn_to_page(pfn);

		count += page_count(page) != 1;
		__free_page(page);
	}
	WARN(count != 0, "%d pages are still in use!\n", count);
}
#endif

#ifdef CONFIG_MEMORY_HOTPLUG
/*
 * The zone indicated has a new number of managed_pages; batch sizes and percpu
 * page high values need to be recalulated.
 */
void __meminit zone_pcp_update(struct zone *zone)
{
	unsigned cpu;
	mutex_lock(&pcp_batch_high_lock);
	for_each_possible_cpu(cpu)
		pageset_set_high_and_batch(zone,
				per_cpu_ptr(zone->pageset, cpu));
	mutex_unlock(&pcp_batch_high_lock);
}
#endif

void zone_pcp_reset(struct zone *zone)
{
	unsigned long flags;
	int cpu;
	struct per_cpu_pageset *pset;

	/* avoid races with drain_pages()  */
	local_irq_save(flags);
	if (zone->pageset != &boot_pageset) {
		for_each_online_cpu(cpu) {
			pset = per_cpu_ptr(zone->pageset, cpu);
			drain_zonestat(zone, pset);
		}
		free_percpu(zone->pageset);
		zone->pageset = &boot_pageset;
	}
	local_irq_restore(flags);
}

#ifdef CONFIG_MEMORY_HOTREMOVE
/*
 * All pages in the range must be isolated before calling this.
 */
void
__offline_isolated_pages(unsigned long start_pfn, unsigned long end_pfn)
{
	struct page *page;
	struct zone *zone;
	unsigned int order, i;
	unsigned long pfn;
	unsigned long flags;
	/* find the first valid pfn */
	for (pfn = start_pfn; pfn < end_pfn; pfn++)
		if (pfn_valid(pfn))
			break;
	if (pfn == end_pfn)
		return;
	zone = page_zone(pfn_to_page(pfn));
	spin_lock_irqsave(&zone->lock, flags);
	pfn = start_pfn;
	while (pfn < end_pfn) {
		if (!pfn_valid(pfn)) {
			pfn++;
			continue;
		}
		page = pfn_to_page(pfn);
		/*
		 * The HWPoisoned page may be not in buddy system, and
		 * page_count() is not 0.
		 */
		if (unlikely(!PageBuddy(page) && PageHWPoison(page))) {
			pfn++;
			SetPageReserved(page);
			continue;
		}

		BUG_ON(page_count(page));
		BUG_ON(!PageBuddy(page));
		order = page_order(page);
#ifdef CONFIG_DEBUG_VM
		printk(KERN_INFO "remove from free list %lx %d %lx\n",
		       pfn, 1 << order, end_pfn);
#endif
		list_del(&page->lru);
		rmv_page_order(page);
		zone->free_area[order].nr_free--;
		for (i = 0; i < (1 << order); i++)
			SetPageReserved((page+i));
		pfn += (1 << order);
	}
	spin_unlock_irqrestore(&zone->lock, flags);
}
#endif

#ifdef CONFIG_MEMORY_FAILURE
bool is_free_buddy_page(struct page *page)
{
	struct zone *zone = page_zone(page);
	unsigned long pfn = page_to_pfn(page);
	unsigned long flags;
	unsigned int order;

	spin_lock_irqsave(&zone->lock, flags);
	for (order = 0; order < MAX_ORDER; order++) {
		struct page *page_head = page - (pfn & ((1 << order) - 1));

		if (PageBuddy(page_head) && page_order(page_head) >= order)
			break;
	}
	spin_unlock_irqrestore(&zone->lock, flags);

	return order < MAX_ORDER;
}
#endif<|MERGE_RESOLUTION|>--- conflicted
+++ resolved
@@ -802,17 +802,15 @@
 	int i;
 	int bad = 0;
 
-<<<<<<< HEAD
 #ifdef CONFIG_XEN
 	if (PageForeign(page)) {
 		PageForeignDestructor(page, order);
 		return false;
 	}
 #endif
-=======
+
 	VM_BUG_ON_PAGE(PageTail(page), page);
 	VM_BUG_ON_PAGE(PageHead(page) && compound_order(page) != order, page);
->>>>>>> ec6f34e5
 
 	trace_mm_page_free(page, order);
 	kmemcheck_free_shadow(page, order);
