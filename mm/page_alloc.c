/*
 *  linux/mm/page_alloc.c
 *
 *  Manages the free list, the system allocates free pages here.
 *  Note that kmalloc() lives in slab.c
 *
 *  Copyright (C) 1991, 1992, 1993, 1994  Linus Torvalds
 *  Swap reorganised 29.12.95, Stephen Tweedie
 *  Support of BIGMEM added by Gerhard Wichert, Siemens AG, July 1999
 *  Reshaped it to be a zoned allocator, Ingo Molnar, Red Hat, 1999
 *  Discontiguous memory support, Kanoj Sarcar, SGI, Nov 1999
 *  Zone balancing, Kanoj Sarcar, SGI, Jan 2000
 *  Per cpu hot/cold page lists, bulk allocation, Martin J. Bligh, Sept 2002
 *          (lots of bits borrowed from Ingo Molnar & Andrew Morton)
 */

#include <linux/stddef.h>
#include <linux/mm.h>
#include <linux/swap.h>
#include <linux/interrupt.h>
#include <linux/pagemap.h>
#include <linux/jiffies.h>
#include <linux/bootmem.h>
#include <linux/memblock.h>
#include <linux/compiler.h>
#include <linux/kernel.h>
#include <linux/kmemcheck.h>
#include <linux/kasan.h>
#include <linux/module.h>
#include <linux/suspend.h>
#include <linux/pagevec.h>
#include <linux/blkdev.h>
#include <linux/slab.h>
#include <linux/ratelimit.h>
#include <linux/oom.h>
#include <linux/notifier.h>
#include <linux/topology.h>
#include <linux/sysctl.h>
#include <linux/cpu.h>
#include <linux/cpuset.h>
#include <linux/memory_hotplug.h>
#include <linux/nodemask.h>
#include <linux/vmalloc.h>
#include <linux/vmstat.h>
#include <linux/mempolicy.h>
#include <linux/memremap.h>
#include <linux/stop_machine.h>
#include <linux/sort.h>
#include <linux/pfn.h>
#include <linux/backing-dev.h>
#include <linux/fault-inject.h>
#include <linux/page-isolation.h>
#include <linux/page_ext.h>
#include <linux/debugobjects.h>
#include <linux/kmemleak.h>
#include <linux/compaction.h>
#include <trace/events/kmem.h>
#include <linux/prefetch.h>
#include <linux/mm_inline.h>
#include <linux/migrate.h>
#include <linux/page_ext.h>
#include <linux/hugetlb.h>
#include <linux/sched/rt.h>
#include <linux/page_owner.h>
#include <linux/kthread.h>

#include <asm/sections.h>
#include <asm/tlbflush.h>
#include <asm/div64.h>
#include "internal.h"

/* prevent >1 _updater_ of zone percpu pageset ->high and ->batch fields */
static DEFINE_MUTEX(pcp_batch_high_lock);
#define MIN_PERCPU_PAGELIST_FRACTION	(8)

#ifdef CONFIG_USE_PERCPU_NUMA_NODE_ID
DEFINE_PER_CPU(int, numa_node);
EXPORT_PER_CPU_SYMBOL(numa_node);
#endif

#ifdef CONFIG_HAVE_MEMORYLESS_NODES
/*
 * N.B., Do NOT reference the '_numa_mem_' per cpu variable directly.
 * It will not be defined when CONFIG_HAVE_MEMORYLESS_NODES is not defined.
 * Use the accessor functions set_numa_mem(), numa_mem_id() and cpu_to_mem()
 * defined in <linux/topology.h>.
 */
DEFINE_PER_CPU(int, _numa_mem_);		/* Kernel "local memory" node */
EXPORT_PER_CPU_SYMBOL(_numa_mem_);
int _node_numa_mem_[MAX_NUMNODES];
#endif

/*
 * Array of node states.
 */
nodemask_t node_states[NR_NODE_STATES] __read_mostly = {
	[N_POSSIBLE] = NODE_MASK_ALL,
	[N_ONLINE] = { { [0] = 1UL } },
#ifndef CONFIG_NUMA
	[N_NORMAL_MEMORY] = { { [0] = 1UL } },
#ifdef CONFIG_HIGHMEM
	[N_HIGH_MEMORY] = { { [0] = 1UL } },
#endif
#ifdef CONFIG_MOVABLE_NODE
	[N_MEMORY] = { { [0] = 1UL } },
#endif
	[N_CPU] = { { [0] = 1UL } },
#endif	/* NUMA */
};
EXPORT_SYMBOL(node_states);

/* Protect totalram_pages and zone->managed_pages */
static DEFINE_SPINLOCK(managed_page_count_lock);

unsigned long totalram_pages __read_mostly;
unsigned long totalreserve_pages __read_mostly;
unsigned long totalcma_pages __read_mostly;

int percpu_pagelist_fraction;
gfp_t gfp_allowed_mask __read_mostly = GFP_BOOT_MASK;

/*
 * A cached value of the page's pageblock's migratetype, used when the page is
 * put on a pcplist. Used to avoid the pageblock migratetype lookup when
 * freeing from pcplists in most cases, at the cost of possibly becoming stale.
 * Also the migratetype set in the page does not necessarily match the pcplist
 * index, e.g. page might have MIGRATE_CMA set but be on a pcplist with any
 * other index - this ensures that it will be put on the correct CMA freelist.
 */
static inline int get_pcppage_migratetype(struct page *page)
{
	return page->index;
}

static inline void set_pcppage_migratetype(struct page *page, int migratetype)
{
	page->index = migratetype;
}

#ifdef CONFIG_PM_SLEEP
/*
 * The following functions are used by the suspend/hibernate code to temporarily
 * change gfp_allowed_mask in order to avoid using I/O during memory allocations
 * while devices are suspended.  To avoid races with the suspend/hibernate code,
 * they should always be called with pm_mutex held (gfp_allowed_mask also should
 * only be modified with pm_mutex held, unless the suspend/hibernate code is
 * guaranteed not to run in parallel with that modification).
 */

static gfp_t saved_gfp_mask;

void pm_restore_gfp_mask(void)
{
	WARN_ON(!mutex_is_locked(&pm_mutex));
	if (saved_gfp_mask) {
		gfp_allowed_mask = saved_gfp_mask;
		saved_gfp_mask = 0;
	}
}

void pm_restrict_gfp_mask(void)
{
	WARN_ON(!mutex_is_locked(&pm_mutex));
	WARN_ON(saved_gfp_mask);
	saved_gfp_mask = gfp_allowed_mask;
	gfp_allowed_mask &= ~(__GFP_IO | __GFP_FS);
}

bool pm_suspended_storage(void)
{
	if ((gfp_allowed_mask & (__GFP_IO | __GFP_FS)) == (__GFP_IO | __GFP_FS))
		return false;
	return true;
}
#endif /* CONFIG_PM_SLEEP */

#ifdef CONFIG_HUGETLB_PAGE_SIZE_VARIABLE
unsigned int pageblock_order __read_mostly;
#endif

static void __free_pages_ok(struct page *page, unsigned int order);

/*
 * results with 256, 32 in the lowmem_reserve sysctl:
 *	1G machine -> (16M dma, 800M-16M normal, 1G-800M high)
 *	1G machine -> (16M dma, 784M normal, 224M high)
 *	NORMAL allocation will leave 784M/256 of ram reserved in the ZONE_DMA
 *	HIGHMEM allocation will leave 224M/32 of ram reserved in ZONE_NORMAL
 *	HIGHMEM allocation will leave (224M+784M)/256 of ram reserved in ZONE_DMA
 *
 * TBD: should special case ZONE_DMA32 machines here - in those we normally
 * don't need any ZONE_NORMAL reservation
 */
int sysctl_lowmem_reserve_ratio[MAX_NR_ZONES-1] = {
#ifdef CONFIG_ZONE_DMA
	 256,
#endif
#ifdef CONFIG_ZONE_DMA32
	 256,
#endif
#ifdef CONFIG_HIGHMEM
	 32,
#endif
	 32,
};

EXPORT_SYMBOL(totalram_pages);

static char * const zone_names[MAX_NR_ZONES] = {
#ifdef CONFIG_ZONE_DMA
	 "DMA",
#endif
#ifdef CONFIG_ZONE_DMA32
	 "DMA32",
#endif
	 "Normal",
#ifdef CONFIG_HIGHMEM
	 "HighMem",
#endif
	 "Movable",
#ifdef CONFIG_ZONE_DEVICE
	 "Device",
#endif
};

char * const migratetype_names[MIGRATE_TYPES] = {
	"Unmovable",
	"Movable",
	"Reclaimable",
	"HighAtomic",
#ifdef CONFIG_CMA
	"CMA",
#endif
#ifdef CONFIG_MEMORY_ISOLATION
	"Isolate",
#endif
};

static void free_compound_page(struct page *page);
compound_page_dtor * const compound_page_dtors[] = {
	NULL,
	free_compound_page,
#ifdef CONFIG_HUGETLB_PAGE
	free_huge_page,
#endif
};

int min_free_kbytes = 1024;
int user_min_free_kbytes = -1;
int watermark_scale_factor = 10;

static unsigned long __meminitdata nr_kernel_pages;
static unsigned long __meminitdata nr_all_pages;
static unsigned long __meminitdata dma_reserve;

#ifdef CONFIG_HAVE_MEMBLOCK_NODE_MAP
static unsigned long __meminitdata arch_zone_lowest_possible_pfn[MAX_NR_ZONES];
static unsigned long __meminitdata arch_zone_highest_possible_pfn[MAX_NR_ZONES];
static unsigned long __initdata required_kernelcore;
static unsigned long __initdata required_movablecore;
static unsigned long __meminitdata zone_movable_pfn[MAX_NUMNODES];
static bool mirrored_kernelcore;

/* movable_zone is the "real" zone pages in ZONE_MOVABLE are taken from */
int movable_zone;
EXPORT_SYMBOL(movable_zone);
#endif /* CONFIG_HAVE_MEMBLOCK_NODE_MAP */

#if MAX_NUMNODES > 1
int nr_node_ids __read_mostly = MAX_NUMNODES;
int nr_online_nodes __read_mostly = 1;
EXPORT_SYMBOL(nr_node_ids);
EXPORT_SYMBOL(nr_online_nodes);
#endif

int page_group_by_mobility_disabled __read_mostly;

#ifdef CONFIG_DEFERRED_STRUCT_PAGE_INIT
static inline void reset_deferred_meminit(pg_data_t *pgdat)
{
	pgdat->first_deferred_pfn = ULONG_MAX;
}

/* Returns true if the struct page for the pfn is uninitialised */
static inline bool __meminit early_page_uninitialised(unsigned long pfn)
{
	int nid = early_pfn_to_nid(pfn);

	if (node_online(nid) && pfn >= NODE_DATA(nid)->first_deferred_pfn)
		return true;

	return false;
}

static inline bool early_page_nid_uninitialised(unsigned long pfn, int nid)
{
	if (pfn >= NODE_DATA(nid)->first_deferred_pfn)
		return true;

	return false;
}

/*
 * Returns false when the remaining initialisation should be deferred until
 * later in the boot cycle when it can be parallelised.
 */
static inline bool update_defer_init(pg_data_t *pgdat,
				unsigned long pfn, unsigned long zone_end,
				unsigned long *nr_initialised)
{
	unsigned long max_initialise;

	/* Always populate low zones for address-contrained allocations */
	if (zone_end < pgdat_end_pfn(pgdat))
		return true;
	/*
	 * Initialise at least 2G of a node but also take into account that
	 * two large system hashes that can take up 1GB for 0.25TB/node.
	 */
	max_initialise = max(2UL << (30 - PAGE_SHIFT),
		(pgdat->node_spanned_pages >> 8));

	(*nr_initialised)++;
	if ((*nr_initialised > max_initialise) &&
	    (pfn & (PAGES_PER_SECTION - 1)) == 0) {
		pgdat->first_deferred_pfn = pfn;
		return false;
	}

	return true;
}
#else
static inline void reset_deferred_meminit(pg_data_t *pgdat)
{
}

static inline bool early_page_uninitialised(unsigned long pfn)
{
	return false;
}

static inline bool early_page_nid_uninitialised(unsigned long pfn, int nid)
{
	return false;
}

static inline bool update_defer_init(pg_data_t *pgdat,
				unsigned long pfn, unsigned long zone_end,
				unsigned long *nr_initialised)
{
	return true;
}
#endif

/* Return a pointer to the bitmap storing bits affecting a block of pages */
static inline unsigned long *get_pageblock_bitmap(struct page *page,
							unsigned long pfn)
{
#ifdef CONFIG_SPARSEMEM
	return __pfn_to_section(pfn)->pageblock_flags;
#else
	return page_zone(page)->pageblock_flags;
#endif /* CONFIG_SPARSEMEM */
}

static inline int pfn_to_bitidx(struct page *page, unsigned long pfn)
{
#ifdef CONFIG_SPARSEMEM
	pfn &= (PAGES_PER_SECTION-1);
	return (pfn >> pageblock_order) * NR_PAGEBLOCK_BITS;
#else
	pfn = pfn - round_down(page_zone(page)->zone_start_pfn, pageblock_nr_pages);
	return (pfn >> pageblock_order) * NR_PAGEBLOCK_BITS;
#endif /* CONFIG_SPARSEMEM */
}

/**
 * get_pfnblock_flags_mask - Return the requested group of flags for the pageblock_nr_pages block of pages
 * @page: The page within the block of interest
 * @pfn: The target page frame number
 * @end_bitidx: The last bit of interest to retrieve
 * @mask: mask of bits that the caller is interested in
 *
 * Return: pageblock_bits flags
 */
static __always_inline unsigned long __get_pfnblock_flags_mask(struct page *page,
					unsigned long pfn,
					unsigned long end_bitidx,
					unsigned long mask)
{
	unsigned long *bitmap;
	unsigned long bitidx, word_bitidx;
	unsigned long word;

	bitmap = get_pageblock_bitmap(page, pfn);
	bitidx = pfn_to_bitidx(page, pfn);
	word_bitidx = bitidx / BITS_PER_LONG;
	bitidx &= (BITS_PER_LONG-1);

	word = bitmap[word_bitidx];
	bitidx += end_bitidx;
	return (word >> (BITS_PER_LONG - bitidx - 1)) & mask;
}

unsigned long get_pfnblock_flags_mask(struct page *page, unsigned long pfn,
					unsigned long end_bitidx,
					unsigned long mask)
{
	return __get_pfnblock_flags_mask(page, pfn, end_bitidx, mask);
}

static __always_inline int get_pfnblock_migratetype(struct page *page, unsigned long pfn)
{
	return __get_pfnblock_flags_mask(page, pfn, PB_migrate_end, MIGRATETYPE_MASK);
}

/**
 * set_pfnblock_flags_mask - Set the requested group of flags for a pageblock_nr_pages block of pages
 * @page: The page within the block of interest
 * @flags: The flags to set
 * @pfn: The target page frame number
 * @end_bitidx: The last bit of interest
 * @mask: mask of bits that the caller is interested in
 */
void set_pfnblock_flags_mask(struct page *page, unsigned long flags,
					unsigned long pfn,
					unsigned long end_bitidx,
					unsigned long mask)
{
	unsigned long *bitmap;
	unsigned long bitidx, word_bitidx;
	unsigned long old_word, word;

	BUILD_BUG_ON(NR_PAGEBLOCK_BITS != 4);

	bitmap = get_pageblock_bitmap(page, pfn);
	bitidx = pfn_to_bitidx(page, pfn);
	word_bitidx = bitidx / BITS_PER_LONG;
	bitidx &= (BITS_PER_LONG-1);

	VM_BUG_ON_PAGE(!zone_spans_pfn(page_zone(page), pfn), page);

	bitidx += end_bitidx;
	mask <<= (BITS_PER_LONG - bitidx - 1);
	flags <<= (BITS_PER_LONG - bitidx - 1);

	word = READ_ONCE(bitmap[word_bitidx]);
	for (;;) {
		old_word = cmpxchg(&bitmap[word_bitidx], word, (word & ~mask) | flags);
		if (word == old_word)
			break;
		word = old_word;
	}
}

void set_pageblock_migratetype(struct page *page, int migratetype)
{
	if (unlikely(page_group_by_mobility_disabled &&
		     migratetype < MIGRATE_PCPTYPES))
		migratetype = MIGRATE_UNMOVABLE;

	set_pageblock_flags_group(page, (unsigned long)migratetype,
					PB_migrate, PB_migrate_end);
}

#ifdef CONFIG_DEBUG_VM
static int page_outside_zone_boundaries(struct zone *zone, struct page *page)
{
	int ret = 0;
	unsigned seq;
	unsigned long pfn = page_to_pfn(page);
	unsigned long sp, start_pfn;

	do {
		seq = zone_span_seqbegin(zone);
		start_pfn = zone->zone_start_pfn;
		sp = zone->spanned_pages;
		if (!zone_spans_pfn(zone, pfn))
			ret = 1;
	} while (zone_span_seqretry(zone, seq));

	if (ret)
		pr_err("page 0x%lx outside node %d zone %s [ 0x%lx - 0x%lx ]\n",
			pfn, zone_to_nid(zone), zone->name,
			start_pfn, start_pfn + sp);

	return ret;
}

static int page_is_consistent(struct zone *zone, struct page *page)
{
	if (!pfn_valid_within(page_to_pfn(page)))
		return 0;
	if (zone != page_zone(page))
		return 0;

	return 1;
}
/*
 * Temporary debugging check for pages not lying within a given zone.
 */
static int bad_range(struct zone *zone, struct page *page)
{
	if (page_outside_zone_boundaries(zone, page))
		return 1;
	if (!page_is_consistent(zone, page))
		return 1;

	return 0;
}
#else
static inline int bad_range(struct zone *zone, struct page *page)
{
	return 0;
}
#endif

static void bad_page(struct page *page, const char *reason,
		unsigned long bad_flags)
{
	static unsigned long resume;
	static unsigned long nr_shown;
	static unsigned long nr_unshown;

	/* Don't complain about poisoned pages */
	if (PageHWPoison(page)) {
		page_mapcount_reset(page); /* remove PageBuddy */
		return;
	}

	/*
	 * Allow a burst of 60 reports, then keep quiet for that minute;
	 * or allow a steady drip of one report per second.
	 */
	if (nr_shown == 60) {
		if (time_before(jiffies, resume)) {
			nr_unshown++;
			goto out;
		}
		if (nr_unshown) {
			pr_alert(
			      "BUG: Bad page state: %lu messages suppressed\n",
				nr_unshown);
			nr_unshown = 0;
		}
		nr_shown = 0;
	}
	if (nr_shown++ == 0)
		resume = jiffies + 60 * HZ;

	pr_alert("BUG: Bad page state in process %s  pfn:%05lx\n",
		current->comm, page_to_pfn(page));
	__dump_page(page, reason);
	bad_flags &= page->flags;
	if (bad_flags)
		pr_alert("bad because of flags: %#lx(%pGp)\n",
						bad_flags, &bad_flags);
	dump_page_owner(page);

	print_modules();
	dump_stack();
out:
	/* Leave bad fields for debug, except PageBuddy could make trouble */
	page_mapcount_reset(page); /* remove PageBuddy */
	add_taint(TAINT_BAD_PAGE, LOCKDEP_NOW_UNRELIABLE);
}

/*
 * Higher-order pages are called "compound pages".  They are structured thusly:
 *
 * The first PAGE_SIZE page is called the "head page" and have PG_head set.
 *
 * The remaining PAGE_SIZE pages are called "tail pages". PageTail() is encoded
 * in bit 0 of page->compound_head. The rest of bits is pointer to head page.
 *
 * The first tail page's ->compound_dtor holds the offset in array of compound
 * page destructors. See compound_page_dtors.
 *
 * The first tail page's ->compound_order holds the order of allocation.
 * This usage means that zero-order pages may not be compound.
 */

static void free_compound_page(struct page *page)
{
	__free_pages_ok(page, compound_order(page));
}

void prep_compound_page(struct page *page, unsigned int order)
{
	int i;
	int nr_pages = 1 << order;

	set_compound_page_dtor(page, COMPOUND_PAGE_DTOR);
	set_compound_order(page, order);
	__SetPageHead(page);
	for (i = 1; i < nr_pages; i++) {
		struct page *p = page + i;
		set_page_count(p, 0);
		set_compound_head(p, page);
	}
}

#ifdef CONFIG_DEBUG_PAGEALLOC
unsigned int _debug_guardpage_minorder;
bool _debug_pagealloc_enabled __read_mostly;
bool _debug_guardpage_enabled __read_mostly;

static int __init early_debug_pagealloc(char *buf)
{
	if (!buf)
		return -EINVAL;

	if (strcmp(buf, "on") == 0)
		_debug_pagealloc_enabled = true;

	return 0;
}
early_param("debug_pagealloc", early_debug_pagealloc);

static bool need_debug_guardpage(void)
{
	/* If we don't use debug_pagealloc, we don't need guard page */
	if (!debug_pagealloc_enabled())
		return false;

	return true;
}

static void init_debug_guardpage(void)
{
	if (!debug_pagealloc_enabled())
		return;

	_debug_guardpage_enabled = true;
}

struct page_ext_operations debug_guardpage_ops = {
	.need = need_debug_guardpage,
	.init = init_debug_guardpage,
};

static int __init debug_guardpage_minorder_setup(char *buf)
{
	unsigned long res;

	if (kstrtoul(buf, 10, &res) < 0 ||  res > MAX_ORDER / 2) {
		printk(KERN_ERR "Bad debug_guardpage_minorder value\n");
		return 0;
	}
	_debug_guardpage_minorder = res;
	printk(KERN_INFO "Setting debug_guardpage_minorder to %lu\n", res);
	return 0;
}
__setup("debug_guardpage_minorder=", debug_guardpage_minorder_setup);

static inline void set_page_guard(struct zone *zone, struct page *page,
				unsigned int order, int migratetype)
{
	struct page_ext *page_ext;

	if (!debug_guardpage_enabled())
		return;

	page_ext = lookup_page_ext(page);
	__set_bit(PAGE_EXT_DEBUG_GUARD, &page_ext->flags);

	INIT_LIST_HEAD(&page->lru);
	set_page_private(page, order);
	/* Guard pages are not available for any usage */
	__mod_zone_freepage_state(zone, -(1 << order), migratetype);
}

static inline void clear_page_guard(struct zone *zone, struct page *page,
				unsigned int order, int migratetype)
{
	struct page_ext *page_ext;

	if (!debug_guardpage_enabled())
		return;

	page_ext = lookup_page_ext(page);
	__clear_bit(PAGE_EXT_DEBUG_GUARD, &page_ext->flags);

	set_page_private(page, 0);
	if (!is_migrate_isolate(migratetype))
		__mod_zone_freepage_state(zone, (1 << order), migratetype);
}
#else
struct page_ext_operations debug_guardpage_ops = { NULL, };
static inline void set_page_guard(struct zone *zone, struct page *page,
				unsigned int order, int migratetype) {}
static inline void clear_page_guard(struct zone *zone, struct page *page,
				unsigned int order, int migratetype) {}
#endif

static inline void set_page_order(struct page *page, unsigned int order)
{
	set_page_private(page, order);
	__SetPageBuddy(page);
}

static inline void rmv_page_order(struct page *page)
{
	__ClearPageBuddy(page);
	set_page_private(page, 0);
}

/*
 * This function checks whether a page is free && is the buddy
 * we can do coalesce a page and its buddy if
 * (a) the buddy is not in a hole &&
 * (b) the buddy is in the buddy system &&
 * (c) a page and its buddy have the same order &&
 * (d) a page and its buddy are in the same zone.
 *
 * For recording whether a page is in the buddy system, we set ->_mapcount
 * PAGE_BUDDY_MAPCOUNT_VALUE.
 * Setting, clearing, and testing _mapcount PAGE_BUDDY_MAPCOUNT_VALUE is
 * serialized by zone->lock.
 *
 * For recording page's order, we use page_private(page).
 */
static inline int page_is_buddy(struct page *page, struct page *buddy,
							unsigned int order)
{
	if (!pfn_valid_within(page_to_pfn(buddy)))
		return 0;

	if (page_is_guard(buddy) && page_order(buddy) == order) {
		if (page_zone_id(page) != page_zone_id(buddy))
			return 0;

		VM_BUG_ON_PAGE(page_count(buddy) != 0, buddy);

		return 1;
	}

	if (PageBuddy(buddy) && page_order(buddy) == order) {
		/*
		 * zone check is done late to avoid uselessly
		 * calculating zone/node ids for pages that could
		 * never merge.
		 */
		if (page_zone_id(page) != page_zone_id(buddy))
			return 0;

		VM_BUG_ON_PAGE(page_count(buddy) != 0, buddy);

		return 1;
	}
	return 0;
}

/*
 * Freeing function for a buddy system allocator.
 *
 * The concept of a buddy system is to maintain direct-mapped table
 * (containing bit values) for memory blocks of various "orders".
 * The bottom level table contains the map for the smallest allocatable
 * units of memory (here, pages), and each level above it describes
 * pairs of units from the levels below, hence, "buddies".
 * At a high level, all that happens here is marking the table entry
 * at the bottom level available, and propagating the changes upward
 * as necessary, plus some accounting needed to play nicely with other
 * parts of the VM system.
 * At each level, we keep a list of pages, which are heads of continuous
 * free pages of length of (1 << order) and marked with _mapcount
 * PAGE_BUDDY_MAPCOUNT_VALUE. Page's order is recorded in page_private(page)
 * field.
 * So when we are allocating or freeing one, we can derive the state of the
 * other.  That is, if we allocate a small block, and both were
 * free, the remainder of the region must be split into blocks.
 * If a block is freed, and its buddy is also free, then this
 * triggers coalescing into a block of larger size.
 *
 * -- nyc
 */

static inline void __free_one_page(struct page *page,
		unsigned long pfn,
		struct zone *zone, unsigned int order,
		int migratetype)
{
	unsigned long page_idx;
	unsigned long combined_idx;
	unsigned long uninitialized_var(buddy_idx);
	struct page *buddy;
	unsigned int max_order;

	max_order = min_t(unsigned int, MAX_ORDER, pageblock_order + 1);

	VM_BUG_ON(!zone_is_initialized(zone));
	VM_BUG_ON_PAGE(page->flags & PAGE_FLAGS_CHECK_AT_PREP, page);

	VM_BUG_ON(migratetype == -1);
	if (likely(!is_migrate_isolate(migratetype)))
		__mod_zone_freepage_state(zone, 1 << order, migratetype);

	page_idx = pfn & ((1 << MAX_ORDER) - 1);

	VM_BUG_ON_PAGE(page_idx & ((1 << order) - 1), page);
	VM_BUG_ON_PAGE(bad_range(zone, page), page);

continue_merging:
	while (order < max_order - 1) {
		buddy_idx = __find_buddy_index(page_idx, order);
		buddy = page + (buddy_idx - page_idx);
		if (!page_is_buddy(page, buddy, order))
			goto done_merging;
		/*
		 * Our buddy is free or it is CONFIG_DEBUG_PAGEALLOC guard page,
		 * merge with it and move up one order.
		 */
		if (page_is_guard(buddy)) {
			clear_page_guard(zone, buddy, order, migratetype);
		} else {
			list_del(&buddy->lru);
			zone->free_area[order].nr_free--;
			rmv_page_order(buddy);
		}
		combined_idx = buddy_idx & page_idx;
		page = page + (combined_idx - page_idx);
		page_idx = combined_idx;
		order++;
	}
	if (max_order < MAX_ORDER) {
		/* If we are here, it means order is >= pageblock_order.
		 * We want to prevent merge between freepages on isolate
		 * pageblock and normal pageblock. Without this, pageblock
		 * isolation could cause incorrect freepage or CMA accounting.
		 *
		 * We don't want to hit this code for the more frequent
		 * low-order merging.
		 */
		if (unlikely(has_isolate_pageblock(zone))) {
			int buddy_mt;

			buddy_idx = __find_buddy_index(page_idx, order);
			buddy = page + (buddy_idx - page_idx);
			buddy_mt = get_pageblock_migratetype(buddy);

			if (migratetype != buddy_mt
					&& (is_migrate_isolate(migratetype) ||
						is_migrate_isolate(buddy_mt)))
				goto done_merging;
		}
		max_order++;
		goto continue_merging;
	}

done_merging:
	set_page_order(page, order);

	/*
	 * If this is not the largest possible page, check if the buddy
	 * of the next-highest order is free. If it is, it's possible
	 * that pages are being freed that will coalesce soon. In case,
	 * that is happening, add the free page to the tail of the list
	 * so it's less likely to be used soon and more likely to be merged
	 * as a higher order page
	 */
	if ((order < MAX_ORDER-2) && pfn_valid_within(page_to_pfn(buddy))) {
		struct page *higher_page, *higher_buddy;
		combined_idx = buddy_idx & page_idx;
		higher_page = page + (combined_idx - page_idx);
		buddy_idx = __find_buddy_index(combined_idx, order + 1);
		higher_buddy = higher_page + (buddy_idx - combined_idx);
		if (page_is_buddy(higher_page, higher_buddy, order + 1)) {
			list_add_tail(&page->lru,
				&zone->free_area[order].free_list[migratetype]);
			goto out;
		}
	}

	list_add(&page->lru, &zone->free_area[order].free_list[migratetype]);
out:
	zone->free_area[order].nr_free++;
}

/*
 * A bad page could be due to a number of fields. Instead of multiple branches,
 * try and check multiple fields with one check. The caller must do a detailed
 * check if necessary.
 */
static inline bool page_expected_state(struct page *page,
					unsigned long check_flags)
{
	if (unlikely(atomic_read(&page->_mapcount) != -1))
		return false;

	if (unlikely((unsigned long)page->mapping |
			atomic_read(&page->_count) |
#ifdef CONFIG_MEMCG
			(unsigned long)page->mem_cgroup |
#endif
			(page->flags & check_flags)))
		return false;

	return true;
}

static void free_pages_check_bad(struct page *page)
{
	const char *bad_reason;
	unsigned long bad_flags;

	bad_reason = NULL;
	bad_flags = 0;

	if (unlikely(page_mapcount(page)))
		bad_reason = "nonzero mapcount";
	if (unlikely(page->mapping != NULL))
		bad_reason = "non-NULL mapping";
	if (unlikely(atomic_read(&page->_count) != 0))
		bad_reason = "nonzero _count";
	if (unlikely(page->flags & PAGE_FLAGS_CHECK_AT_FREE)) {
		bad_reason = "PAGE_FLAGS_CHECK_AT_FREE flag(s) set";
		bad_flags = PAGE_FLAGS_CHECK_AT_FREE;
	}
#ifdef CONFIG_MEMCG
	if (unlikely(page->mem_cgroup))
		bad_reason = "page still charged to cgroup";
#endif
	bad_page(page, bad_reason, bad_flags);
}

static inline int free_pages_check(struct page *page)
{
	if (likely(page_expected_state(page, PAGE_FLAGS_CHECK_AT_FREE)))
		return 0;

	/* Something has gone sideways, find it */
	free_pages_check_bad(page);
	return 1;
}

static int free_tail_pages_check(struct page *head_page, struct page *page)
{
	int ret = 1;

	/*
	 * We rely page->lru.next never has bit 0 set, unless the page
	 * is PageTail(). Let's make sure that's true even for poisoned ->lru.
	 */
	BUILD_BUG_ON((unsigned long)LIST_POISON1 & 1);

	if (!IS_ENABLED(CONFIG_DEBUG_VM)) {
		ret = 0;
		goto out;
	}
	if (unlikely(!PageTail(page))) {
		bad_page(page, "PageTail not set", 0);
		goto out;
	}
	if (unlikely(compound_head(page) != head_page)) {
		bad_page(page, "compound_head not consistent", 0);
		goto out;
	}
	ret = 0;
out:
	clear_compound_head(page);
	return ret;
}

static bool __always_inline free_pages_prepare(struct page *page,
					unsigned int order, bool check_free)
{
	int bad = 0;

	VM_BUG_ON_PAGE(PageTail(page), page);

	trace_mm_page_free(page, order);
	kmemcheck_free_shadow(page, order);
	kasan_free_pages(page, order);

	/*
	 * Check tail pages before head page information is cleared to
	 * avoid checking PageCompound for order-0 pages.
	 */
	if (unlikely(order)) {
		bool compound = PageCompound(page);
		int i;

		VM_BUG_ON_PAGE(compound && compound_order(page) != order, page);

		for (i = 1; i < (1 << order); i++) {
			if (compound)
				bad += free_tail_pages_check(page, page + i);
			if (unlikely(free_pages_check(page + i))) {
				bad++;
				continue;
			}
			(page + i)->flags &= ~PAGE_FLAGS_CHECK_AT_PREP;
		}
	}
	if (PageAnon(page))
		page->mapping = NULL;
	if (check_free)
		bad += free_pages_check(page);
	if (bad)
		return false;

	page_cpupid_reset_last(page);
	page->flags &= ~PAGE_FLAGS_CHECK_AT_PREP;
	reset_page_owner(page, order);

	if (!PageHighMem(page)) {
		debug_check_no_locks_freed(page_address(page),
					   PAGE_SIZE << order);
		debug_check_no_obj_freed(page_address(page),
					   PAGE_SIZE << order);
	}
	arch_free_page(page, order);
	kernel_map_pages(page, 1 << order, 0);

	return true;
}

#ifdef CONFIG_DEBUG_VM
static inline bool free_pcp_prepare(struct page *page)
{
	return free_pages_prepare(page, 0, true);
}

static inline bool bulkfree_pcp_prepare(struct page *page)
{
	return false;
}
#else
static bool free_pcp_prepare(struct page *page)
{
	return free_pages_prepare(page, 0, false);
}

static bool bulkfree_pcp_prepare(struct page *page)
{
	return free_pages_check(page);
}
#endif /* CONFIG_DEBUG_VM */

/*
 * Frees a number of pages from the PCP lists
 * Assumes all pages on list are in same zone, and of same order.
 * count is the number of pages to free.
 *
 * If the zone was previously in an "all pages pinned" state then look to
 * see if this freeing clears that state.
 *
 * And clear the zone's pages_scanned counter, to hold off the "all pages are
 * pinned" detection logic.
 */
static void free_pcppages_bulk(struct zone *zone, int count,
					struct per_cpu_pages *pcp)
{
	int migratetype = 0;
	int batch_free = 0;
	unsigned long nr_scanned;
	bool isolated_pageblocks;

	spin_lock(&zone->lock);
	isolated_pageblocks = has_isolate_pageblock(zone);
	nr_scanned = zone_page_state(zone, NR_PAGES_SCANNED);
	if (nr_scanned)
		__mod_zone_page_state(zone, NR_PAGES_SCANNED, -nr_scanned);

	while (count) {
		struct page *page;
		struct list_head *list;

		/*
		 * Remove pages from lists in a round-robin fashion. A
		 * batch_free count is maintained that is incremented when an
		 * empty list is encountered.  This is so more pages are freed
		 * off fuller lists instead of spinning excessively around empty
		 * lists
		 */
		do {
			batch_free++;
			if (++migratetype == MIGRATE_PCPTYPES)
				migratetype = 0;
			list = &pcp->lists[migratetype];
		} while (list_empty(list));

		/* This is the only non-empty list. Free them all. */
		if (batch_free == MIGRATE_PCPTYPES)
			batch_free = count;

		do {
			int mt;	/* migratetype of the to-be-freed page */

			page = list_entry(list->prev, struct page, lru);
			/* must delete as __free_one_page list manipulates */
			list_del(&page->lru);

			mt = get_pcppage_migratetype(page);
			/* MIGRATE_ISOLATE page should not go to pcplists */
			VM_BUG_ON_PAGE(is_migrate_isolate(mt), page);
			/* Pageblock could have been isolated meanwhile */
			if (unlikely(isolated_pageblocks))
				mt = get_pageblock_migratetype(page);

			if (bulkfree_pcp_prepare(page))
				continue;

			__free_one_page(page, page_to_pfn(page), zone, 0, mt);
			trace_mm_page_pcpu_drain(page, 0, mt);
		} while (--count && --batch_free && !list_empty(list));
	}
	spin_unlock(&zone->lock);
}

static void free_one_page(struct zone *zone,
				struct page *page, unsigned long pfn,
				unsigned int order,
				int migratetype)
{
	unsigned long nr_scanned;
	spin_lock(&zone->lock);
	nr_scanned = zone_page_state(zone, NR_PAGES_SCANNED);
	if (nr_scanned)
		__mod_zone_page_state(zone, NR_PAGES_SCANNED, -nr_scanned);

	if (unlikely(has_isolate_pageblock(zone) ||
		is_migrate_isolate(migratetype))) {
		migratetype = get_pfnblock_migratetype(page, pfn);
	}
	__free_one_page(page, pfn, zone, order, migratetype);
	spin_unlock(&zone->lock);
}

static void __meminit __init_single_page(struct page *page, unsigned long pfn,
				unsigned long zone, int nid)
{
	set_page_links(page, zone, nid, pfn);
	init_page_count(page);
	page_mapcount_reset(page);
	page_cpupid_reset_last(page);

	INIT_LIST_HEAD(&page->lru);
#ifdef WANT_PAGE_VIRTUAL
	/* The shift won't overflow because ZONE_NORMAL is below 4G. */
	if (!is_highmem_idx(zone))
		set_page_address(page, __va(pfn << PAGE_SHIFT));
#endif
}

static void __meminit __init_single_pfn(unsigned long pfn, unsigned long zone,
					int nid)
{
	return __init_single_page(pfn_to_page(pfn), pfn, zone, nid);
}

#ifdef CONFIG_DEFERRED_STRUCT_PAGE_INIT
static void init_reserved_page(unsigned long pfn)
{
	pg_data_t *pgdat;
	int nid, zid;

	if (!early_page_uninitialised(pfn))
		return;

	nid = early_pfn_to_nid(pfn);
	pgdat = NODE_DATA(nid);

	for (zid = 0; zid < MAX_NR_ZONES; zid++) {
		struct zone *zone = &pgdat->node_zones[zid];

		if (pfn >= zone->zone_start_pfn && pfn < zone_end_pfn(zone))
			break;
	}
	__init_single_pfn(pfn, zid, nid);
}
#else
static inline void init_reserved_page(unsigned long pfn)
{
}
#endif /* CONFIG_DEFERRED_STRUCT_PAGE_INIT */

/*
 * Initialised pages do not have PageReserved set. This function is
 * called for each range allocated by the bootmem allocator and
 * marks the pages PageReserved. The remaining valid pages are later
 * sent to the buddy page allocator.
 */
void __meminit reserve_bootmem_region(phys_addr_t start, phys_addr_t end)
{
	unsigned long start_pfn = PFN_DOWN(start);
	unsigned long end_pfn = PFN_UP(end);

	for (; start_pfn < end_pfn; start_pfn++) {
		if (pfn_valid(start_pfn)) {
			struct page *page = pfn_to_page(start_pfn);

			init_reserved_page(start_pfn);

			/* Avoid false-positive PageTail() */
			INIT_LIST_HEAD(&page->lru);

			SetPageReserved(page);
		}
	}
}

static void __free_pages_ok(struct page *page, unsigned int order)
{
	unsigned long flags;
	int migratetype;
	unsigned long pfn = page_to_pfn(page);

	if (!free_pages_prepare(page, order, true))
		return;

	migratetype = get_pfnblock_migratetype(page, pfn);
	local_irq_save(flags);
	__count_vm_events(PGFREE, 1 << order);
	free_one_page(page_zone(page), page, pfn, order, migratetype);
	local_irq_restore(flags);
}

static void __init __free_pages_boot_core(struct page *page, unsigned int order)
{
	unsigned int nr_pages = 1 << order;
	struct page *p = page;
	unsigned int loop;

	prefetchw(p);
	for (loop = 0; loop < (nr_pages - 1); loop++, p++) {
		prefetchw(p + 1);
		__ClearPageReserved(p);
		set_page_count(p, 0);
	}
	__ClearPageReserved(p);
	set_page_count(p, 0);

	page_zone(page)->managed_pages += nr_pages;
	set_page_refcounted(page);
	__free_pages(page, order);
}

#if defined(CONFIG_HAVE_ARCH_EARLY_PFN_TO_NID) || \
	defined(CONFIG_HAVE_MEMBLOCK_NODE_MAP)

static struct mminit_pfnnid_cache early_pfnnid_cache __meminitdata;

int __meminit early_pfn_to_nid(unsigned long pfn)
{
	static DEFINE_SPINLOCK(early_pfn_lock);
	int nid;

	spin_lock(&early_pfn_lock);
	nid = __early_pfn_to_nid(pfn, &early_pfnnid_cache);
	if (nid < 0)
		nid = first_online_node;
	spin_unlock(&early_pfn_lock);

	return nid;
}
#endif

#ifdef CONFIG_NODES_SPAN_OTHER_NODES
static inline bool __meminit meminit_pfn_in_nid(unsigned long pfn, int node,
					struct mminit_pfnnid_cache *state)
{
	int nid;

	nid = __early_pfn_to_nid(pfn, state);
	if (nid >= 0 && nid != node)
		return false;
	return true;
}

/* Only safe to use early in boot when initialisation is single-threaded */
static inline bool __meminit early_pfn_in_nid(unsigned long pfn, int node)
{
	return meminit_pfn_in_nid(pfn, node, &early_pfnnid_cache);
}

#else

static inline bool __meminit early_pfn_in_nid(unsigned long pfn, int node)
{
	return true;
}
static inline bool __meminit meminit_pfn_in_nid(unsigned long pfn, int node,
					struct mminit_pfnnid_cache *state)
{
	return true;
}
#endif


void __init __free_pages_bootmem(struct page *page, unsigned long pfn,
							unsigned int order)
{
	if (early_page_uninitialised(pfn))
		return;
	return __free_pages_boot_core(page, order);
}

/*
 * Check that the whole (or subset of) a pageblock given by the interval of
 * [start_pfn, end_pfn) is valid and within the same zone, before scanning it
 * with the migration of free compaction scanner. The scanners then need to
 * use only pfn_valid_within() check for arches that allow holes within
 * pageblocks.
 *
 * Return struct page pointer of start_pfn, or NULL if checks were not passed.
 *
 * It's possible on some configurations to have a setup like node0 node1 node0
 * i.e. it's possible that all pages within a zones range of pages do not
 * belong to a single zone. We assume that a border between node0 and node1
 * can occur within a single pageblock, but not a node0 node1 node0
 * interleaving within a single pageblock. It is therefore sufficient to check
 * the first and last page of a pageblock and avoid checking each individual
 * page in a pageblock.
 */
struct page *__pageblock_pfn_to_page(unsigned long start_pfn,
				     unsigned long end_pfn, struct zone *zone)
{
	struct page *start_page;
	struct page *end_page;

	/* end_pfn is one past the range we are checking */
	end_pfn--;

	if (!pfn_valid(start_pfn) || !pfn_valid(end_pfn))
		return NULL;

	start_page = pfn_to_page(start_pfn);

	if (page_zone(start_page) != zone)
		return NULL;

	end_page = pfn_to_page(end_pfn);

	/* This gives a shorter code than deriving page_zone(end_page) */
	if (page_zone_id(start_page) != page_zone_id(end_page))
		return NULL;

	return start_page;
}

void set_zone_contiguous(struct zone *zone)
{
	unsigned long block_start_pfn = zone->zone_start_pfn;
	unsigned long block_end_pfn;

	block_end_pfn = ALIGN(block_start_pfn + 1, pageblock_nr_pages);
	for (; block_start_pfn < zone_end_pfn(zone);
			block_start_pfn = block_end_pfn,
			 block_end_pfn += pageblock_nr_pages) {

		block_end_pfn = min(block_end_pfn, zone_end_pfn(zone));

		if (!__pageblock_pfn_to_page(block_start_pfn,
					     block_end_pfn, zone))
			return;
	}

	/* We confirm that there is no hole */
	zone->contiguous = true;
}

void clear_zone_contiguous(struct zone *zone)
{
	zone->contiguous = false;
}

#ifdef CONFIG_DEFERRED_STRUCT_PAGE_INIT
static void __init deferred_free_range(struct page *page,
					unsigned long pfn, int nr_pages)
{
	int i;

	if (!page)
		return;

	/* Free a large naturally-aligned chunk if possible */
	if (nr_pages == pageblock_nr_pages &&
	    (pfn & (pageblock_nr_pages - 1)) == 0) {
		set_pageblock_migratetype(page, MIGRATE_MOVABLE);
<<<<<<< HEAD
		__free_pages_boot_core(page, pfn, pageblock_order);
=======
		__free_pages_boot_core(page, pageblock_order);
>>>>>>> 7860f7b3
		return;
	}

	for (i = 0; i < nr_pages; i++, page++, pfn++) {
		if ((pfn & (pageblock_nr_pages - 1)) == 0)
			set_pageblock_migratetype(page, MIGRATE_MOVABLE);
<<<<<<< HEAD
		__free_pages_boot_core(page, pfn, 0);
=======
		__free_pages_boot_core(page, 0);
>>>>>>> 7860f7b3
	}
}

/* Completion tracking for deferred_init_memmap() threads */
static atomic_t pgdat_init_n_undone __initdata;
static __initdata DECLARE_COMPLETION(pgdat_init_all_done_comp);

static inline void __init pgdat_init_report_one_done(void)
{
	if (atomic_dec_and_test(&pgdat_init_n_undone))
		complete(&pgdat_init_all_done_comp);
}

/* Initialise remaining memory on a node */
static int __init deferred_init_memmap(void *data)
{
	pg_data_t *pgdat = data;
	int nid = pgdat->node_id;
	struct mminit_pfnnid_cache nid_init_state = { };
	unsigned long start = jiffies;
	unsigned long nr_pages = 0;
	unsigned long walk_start, walk_end;
	int i, zid;
	struct zone *zone;
	unsigned long first_init_pfn = pgdat->first_deferred_pfn;
	const struct cpumask *cpumask = cpumask_of_node(pgdat->node_id);

	if (first_init_pfn == ULONG_MAX) {
		pgdat_init_report_one_done();
		return 0;
	}

	/* Bind memory initialisation thread to a local node if possible */
	if (!cpumask_empty(cpumask))
		set_cpus_allowed_ptr(current, cpumask);

	/* Sanity check boundaries */
	BUG_ON(pgdat->first_deferred_pfn < pgdat->node_start_pfn);
	BUG_ON(pgdat->first_deferred_pfn > pgdat_end_pfn(pgdat));
	pgdat->first_deferred_pfn = ULONG_MAX;

	/* Only the highest zone is deferred so find it */
	for (zid = 0; zid < MAX_NR_ZONES; zid++) {
		zone = pgdat->node_zones + zid;
		if (first_init_pfn < zone_end_pfn(zone))
			break;
	}

	for_each_mem_pfn_range(i, nid, &walk_start, &walk_end, NULL) {
		unsigned long pfn, end_pfn;
		struct page *page = NULL;
		struct page *free_base_page = NULL;
		unsigned long free_base_pfn = 0;
		int nr_to_free = 0;

		end_pfn = min(walk_end, zone_end_pfn(zone));
		pfn = first_init_pfn;
		if (pfn < walk_start)
			pfn = walk_start;
		if (pfn < zone->zone_start_pfn)
			pfn = zone->zone_start_pfn;

		for (; pfn < end_pfn; pfn++) {
			if (!pfn_valid_within(pfn))
				goto free_range;

			/*
			 * Ensure pfn_valid is checked every
			 * pageblock_nr_pages for memory holes
			 */
			if ((pfn & (pageblock_nr_pages - 1)) == 0) {
				if (!pfn_valid(pfn)) {
					page = NULL;
					goto free_range;
				}
			}

			if (!meminit_pfn_in_nid(pfn, nid, &nid_init_state)) {
				page = NULL;
				goto free_range;
			}

			/* Minimise pfn page lookups and scheduler checks */
			if (page && (pfn & (pageblock_nr_pages - 1)) != 0) {
				page++;
			} else {
				nr_pages += nr_to_free;
				deferred_free_range(free_base_page,
						free_base_pfn, nr_to_free);
				free_base_page = NULL;
				free_base_pfn = nr_to_free = 0;

				page = pfn_to_page(pfn);
				cond_resched();
			}

			if (page->flags) {
				VM_BUG_ON(page_zone(page) != zone);
				goto free_range;
			}

			__init_single_page(page, pfn, zid, nid);
			if (!free_base_page) {
				free_base_page = page;
				free_base_pfn = pfn;
				nr_to_free = 0;
			}
			nr_to_free++;

			/* Where possible, batch up pages for a single free */
			continue;
free_range:
			/* Free the current block of pages to allocator */
			nr_pages += nr_to_free;
			deferred_free_range(free_base_page, free_base_pfn,
								nr_to_free);
			free_base_page = NULL;
			free_base_pfn = nr_to_free = 0;
		}
		/* Free the last block of pages to allocator */
		nr_pages += nr_to_free;
		deferred_free_range(free_base_page, free_base_pfn, nr_to_free);

		first_init_pfn = max(end_pfn, first_init_pfn);
	}

	/* Sanity check that the next zone really is unpopulated */
	WARN_ON(++zid < MAX_NR_ZONES && populated_zone(++zone));

	pr_info("node %d initialised, %lu pages in %ums\n", nid, nr_pages,
					jiffies_to_msecs(jiffies - start));

	pgdat_init_report_one_done();
	return 0;
}
#endif /* CONFIG_DEFERRED_STRUCT_PAGE_INIT */

void __init page_alloc_init_late(void)
{
	struct zone *zone;

#ifdef CONFIG_DEFERRED_STRUCT_PAGE_INIT
	int nid;

	/* There will be num_node_state(N_MEMORY) threads */
	atomic_set(&pgdat_init_n_undone, num_node_state(N_MEMORY));
	for_each_node_state(nid, N_MEMORY) {
		kthread_run(deferred_init_memmap, NODE_DATA(nid), "pgdatinit%d", nid);
	}

	/* Block until all are initialised */
	wait_for_completion(&pgdat_init_all_done_comp);

	/* Reinit limits that are based on free pages after the kernel is up */
	files_maxfiles_init();
#endif

	for_each_populated_zone(zone)
		set_zone_contiguous(zone);
}

#ifdef CONFIG_CMA
/* Free whole pageblock and set its migration type to MIGRATE_CMA. */
void __init init_cma_reserved_pageblock(struct page *page)
{
	unsigned i = pageblock_nr_pages;
	struct page *p = page;

	do {
		__ClearPageReserved(p);
		set_page_count(p, 0);
	} while (++p, --i);

	set_pageblock_migratetype(page, MIGRATE_CMA);

	if (pageblock_order >= MAX_ORDER) {
		i = pageblock_nr_pages;
		p = page;
		do {
			set_page_refcounted(p);
			__free_pages(p, MAX_ORDER - 1);
			p += MAX_ORDER_NR_PAGES;
		} while (i -= MAX_ORDER_NR_PAGES);
	} else {
		set_page_refcounted(page);
		__free_pages(page, pageblock_order);
	}

	adjust_managed_page_count(page, pageblock_nr_pages);
}
#endif

/*
 * The order of subdivision here is critical for the IO subsystem.
 * Please do not alter this order without good reasons and regression
 * testing. Specifically, as large blocks of memory are subdivided,
 * the order in which smaller blocks are delivered depends on the order
 * they're subdivided in this function. This is the primary factor
 * influencing the order in which pages are delivered to the IO
 * subsystem according to empirical testing, and this is also justified
 * by considering the behavior of a buddy system containing a single
 * large block of memory acted on by a series of small allocations.
 * This behavior is a critical factor in sglist merging's success.
 *
 * -- nyc
 */
static inline void expand(struct zone *zone, struct page *page,
	int low, int high, struct free_area *area,
	int migratetype)
{
	unsigned long size = 1 << high;

	while (high > low) {
		area--;
		high--;
		size >>= 1;
		VM_BUG_ON_PAGE(bad_range(zone, &page[size]), &page[size]);

		if (IS_ENABLED(CONFIG_DEBUG_PAGEALLOC) &&
			debug_guardpage_enabled() &&
			high < debug_guardpage_minorder()) {
			/*
			 * Mark as guard pages (or page), that will allow to
			 * merge back to allocator when buddy will be freed.
			 * Corresponding page table entries will not be touched,
			 * pages will stay not present in virtual address space
			 */
			set_page_guard(zone, &page[size], high, migratetype);
			continue;
		}
		list_add(&page[size].lru, &area->free_list[migratetype]);
		area->nr_free++;
		set_page_order(&page[size], high);
	}
}

/*
 * This page is about to be returned from the page allocator
 */
static void check_new_page_bad(struct page *page)
{
	const char *bad_reason = NULL;
	unsigned long bad_flags = 0;

	if (unlikely(page_mapcount(page)))
		bad_reason = "nonzero mapcount";
	if (unlikely(page->mapping != NULL))
		bad_reason = "non-NULL mapping";
	if (unlikely(atomic_read(&page->_count) != 0))
		bad_reason = "nonzero _count";
	if (unlikely(page->flags & __PG_HWPOISON)) {
		bad_reason = "HWPoisoned (hardware-corrupted)";
		bad_flags = __PG_HWPOISON;
	}
	if (unlikely(page->flags & PAGE_FLAGS_CHECK_AT_PREP)) {
		bad_reason = "PAGE_FLAGS_CHECK_AT_PREP flag set";
		bad_flags = PAGE_FLAGS_CHECK_AT_PREP;
	}
#ifdef CONFIG_MEMCG
	if (unlikely(page->mem_cgroup))
		bad_reason = "page still charged to cgroup";
#endif
	bad_page(page, bad_reason, bad_flags);
}

/*
 * This page is about to be returned from the page allocator
 */
static inline int check_new_page(struct page *page)
{
	if (likely(page_expected_state(page,
				PAGE_FLAGS_CHECK_AT_PREP|__PG_HWPOISON)))
		return 0;

	check_new_page_bad(page);
	return 1;
}

#ifdef CONFIG_DEBUG_VM
static bool check_pcp_refill(struct page *page)
{
	return false;
}

static bool check_new_pcp(struct page *page)
{
	return check_new_page(page);
}
#else
static bool check_pcp_refill(struct page *page)
{
	return check_new_page(page);
}
static bool check_new_pcp(struct page *page)
{
	return false;
}
#endif /* CONFIG_DEBUG_VM */

static bool check_new_pages(struct page *page, unsigned int order)
{
	int i;
	for (i = 0; i < (1 << order); i++) {
		struct page *p = page + i;

		if (unlikely(check_new_page(p)))
			return true;
	}

	return false;
}

static void prep_new_page(struct page *page, unsigned int order, gfp_t gfp_flags,
							unsigned int alloc_flags)
{
	int i;

	set_page_private(page, 0);
	set_page_refcounted(page);

	arch_alloc_page(page, order);
	kernel_map_pages(page, 1 << order, 1);
	kasan_alloc_pages(page, order);

	if (gfp_flags & __GFP_ZERO)
		for (i = 0; i < (1 << order); i++)
			clear_highpage(page + i);

	if (order && (gfp_flags & __GFP_COMP))
		prep_compound_page(page, order);

	set_page_owner(page, order, gfp_flags);

	/*
	 * page is set pfmemalloc when ALLOC_NO_WATERMARKS was necessary to
	 * allocate the page. The expectation is that the caller is taking
	 * steps that will free more memory. The caller should avoid the page
	 * being used for !PFMEMALLOC purposes.
	 */
	if (alloc_flags & ALLOC_NO_WATERMARKS)
		set_page_pfmemalloc(page);
	else
		clear_page_pfmemalloc(page);
}

/*
 * Go through the free lists for the given migratetype and remove
 * the smallest available page from the freelists
 */
static inline
struct page *__rmqueue_smallest(struct zone *zone, unsigned int order,
						int migratetype)
{
	unsigned int current_order;
	struct free_area *area;
	struct page *page;

	/* Find a page of the appropriate size in the preferred list */
	for (current_order = order; current_order < MAX_ORDER; ++current_order) {
		area = &(zone->free_area[current_order]);
		if (list_empty(&area->free_list[migratetype]))
			continue;

		page = list_entry(area->free_list[migratetype].next,
							struct page, lru);
		list_del(&page->lru);
		rmv_page_order(page);
		area->nr_free--;
		expand(zone, page, order, current_order, area, migratetype);
		set_pcppage_migratetype(page, migratetype);
		return page;
	}

	return NULL;
}


/*
 * This array describes the order lists are fallen back to when
 * the free lists for the desirable migrate type are depleted
 */
static int fallbacks[MIGRATE_TYPES][4] = {
	[MIGRATE_UNMOVABLE]   = { MIGRATE_RECLAIMABLE, MIGRATE_MOVABLE,   MIGRATE_TYPES },
	[MIGRATE_RECLAIMABLE] = { MIGRATE_UNMOVABLE,   MIGRATE_MOVABLE,   MIGRATE_TYPES },
	[MIGRATE_MOVABLE]     = { MIGRATE_RECLAIMABLE, MIGRATE_UNMOVABLE, MIGRATE_TYPES },
#ifdef CONFIG_CMA
	[MIGRATE_CMA]         = { MIGRATE_TYPES }, /* Never used */
#endif
#ifdef CONFIG_MEMORY_ISOLATION
	[MIGRATE_ISOLATE]     = { MIGRATE_TYPES }, /* Never used */
#endif
};

#ifdef CONFIG_CMA
static struct page *__rmqueue_cma_fallback(struct zone *zone,
					unsigned int order)
{
	return __rmqueue_smallest(zone, order, MIGRATE_CMA);
}
#else
static inline struct page *__rmqueue_cma_fallback(struct zone *zone,
					unsigned int order) { return NULL; }
#endif

/*
 * Move the free pages in a range to the free lists of the requested type.
 * Note that start_page and end_pages are not aligned on a pageblock
 * boundary. If alignment is required, use move_freepages_block()
 */
int move_freepages(struct zone *zone,
			  struct page *start_page, struct page *end_page,
			  int migratetype)
{
	struct page *page;
	unsigned int order;
	int pages_moved = 0;

#ifndef CONFIG_HOLES_IN_ZONE
	/*
	 * page_zone is not safe to call in this context when
	 * CONFIG_HOLES_IN_ZONE is set. This bug check is probably redundant
	 * anyway as we check zone boundaries in move_freepages_block().
	 * Remove at a later date when no bug reports exist related to
	 * grouping pages by mobility
	 */
	VM_BUG_ON(page_zone(start_page) != page_zone(end_page));
#endif

	for (page = start_page; page <= end_page;) {
		/* Make sure we are not inadvertently changing nodes */
		VM_BUG_ON_PAGE(page_to_nid(page) != zone_to_nid(zone), page);

		if (!pfn_valid_within(page_to_pfn(page))) {
			page++;
			continue;
		}

		if (!PageBuddy(page)) {
			page++;
			continue;
		}

		order = page_order(page);
		list_move(&page->lru,
			  &zone->free_area[order].free_list[migratetype]);
		page += 1 << order;
		pages_moved += 1 << order;
	}

	return pages_moved;
}

int move_freepages_block(struct zone *zone, struct page *page,
				int migratetype)
{
	unsigned long start_pfn, end_pfn;
	struct page *start_page, *end_page;

	start_pfn = page_to_pfn(page);
	start_pfn = start_pfn & ~(pageblock_nr_pages-1);
	start_page = pfn_to_page(start_pfn);
	end_page = start_page + pageblock_nr_pages - 1;
	end_pfn = start_pfn + pageblock_nr_pages - 1;

	/* Do not cross zone boundaries */
	if (!zone_spans_pfn(zone, start_pfn))
		start_page = page;
	if (!zone_spans_pfn(zone, end_pfn))
		return 0;

	return move_freepages(zone, start_page, end_page, migratetype);
}

static void change_pageblock_range(struct page *pageblock_page,
					int start_order, int migratetype)
{
	int nr_pageblocks = 1 << (start_order - pageblock_order);

	while (nr_pageblocks--) {
		set_pageblock_migratetype(pageblock_page, migratetype);
		pageblock_page += pageblock_nr_pages;
	}
}

/*
 * When we are falling back to another migratetype during allocation, try to
 * steal extra free pages from the same pageblocks to satisfy further
 * allocations, instead of polluting multiple pageblocks.
 *
 * If we are stealing a relatively large buddy page, it is likely there will
 * be more free pages in the pageblock, so try to steal them all. For
 * reclaimable and unmovable allocations, we steal regardless of page size,
 * as fragmentation caused by those allocations polluting movable pageblocks
 * is worse than movable allocations stealing from unmovable and reclaimable
 * pageblocks.
 */
static bool can_steal_fallback(unsigned int order, int start_mt)
{
	/*
	 * Leaving this order check is intended, although there is
	 * relaxed order check in next check. The reason is that
	 * we can actually steal whole pageblock if this condition met,
	 * but, below check doesn't guarantee it and that is just heuristic
	 * so could be changed anytime.
	 */
	if (order >= pageblock_order)
		return true;

	if (order >= pageblock_order / 2 ||
		start_mt == MIGRATE_RECLAIMABLE ||
		start_mt == MIGRATE_UNMOVABLE ||
		page_group_by_mobility_disabled)
		return true;

	return false;
}

/*
 * This function implements actual steal behaviour. If order is large enough,
 * we can steal whole pageblock. If not, we first move freepages in this
 * pageblock and check whether half of pages are moved or not. If half of
 * pages are moved, we can change migratetype of pageblock and permanently
 * use it's pages as requested migratetype in the future.
 */
static void steal_suitable_fallback(struct zone *zone, struct page *page,
							  int start_type)
{
	unsigned int current_order = page_order(page);
	int pages;

	/* Take ownership for orders >= pageblock_order */
	if (current_order >= pageblock_order) {
		change_pageblock_range(page, current_order, start_type);
		return;
	}

	pages = move_freepages_block(zone, page, start_type);

	/* Claim the whole block if over half of it is free */
	if (pages >= (1 << (pageblock_order-1)) ||
			page_group_by_mobility_disabled)
		set_pageblock_migratetype(page, start_type);
}

/*
 * Check whether there is a suitable fallback freepage with requested order.
 * If only_stealable is true, this function returns fallback_mt only if
 * we can steal other freepages all together. This would help to reduce
 * fragmentation due to mixed migratetype pages in one pageblock.
 */
int find_suitable_fallback(struct free_area *area, unsigned int order,
			int migratetype, bool only_stealable, bool *can_steal)
{
	int i;
	int fallback_mt;

	if (area->nr_free == 0)
		return -1;

	*can_steal = false;
	for (i = 0;; i++) {
		fallback_mt = fallbacks[migratetype][i];
		if (fallback_mt == MIGRATE_TYPES)
			break;

		if (list_empty(&area->free_list[fallback_mt]))
			continue;

		if (can_steal_fallback(order, migratetype))
			*can_steal = true;

		if (!only_stealable)
			return fallback_mt;

		if (*can_steal)
			return fallback_mt;
	}

	return -1;
}

/*
 * Reserve a pageblock for exclusive use of high-order atomic allocations if
 * there are no empty page blocks that contain a page with a suitable order
 */
static void reserve_highatomic_pageblock(struct page *page, struct zone *zone,
				unsigned int alloc_order)
{
	int mt;
	unsigned long max_managed, flags;

	/*
	 * Limit the number reserved to 1 pageblock or roughly 1% of a zone.
	 * Check is race-prone but harmless.
	 */
	max_managed = (zone->managed_pages / 100) + pageblock_nr_pages;
	if (zone->nr_reserved_highatomic >= max_managed)
		return;

	spin_lock_irqsave(&zone->lock, flags);

	/* Recheck the nr_reserved_highatomic limit under the lock */
	if (zone->nr_reserved_highatomic >= max_managed)
		goto out_unlock;

	/* Yoink! */
	mt = get_pageblock_migratetype(page);
	if (mt != MIGRATE_HIGHATOMIC &&
			!is_migrate_isolate(mt) && !is_migrate_cma(mt)) {
		zone->nr_reserved_highatomic += pageblock_nr_pages;
		set_pageblock_migratetype(page, MIGRATE_HIGHATOMIC);
		move_freepages_block(zone, page, MIGRATE_HIGHATOMIC);
	}

out_unlock:
	spin_unlock_irqrestore(&zone->lock, flags);
}

/*
 * Used when an allocation is about to fail under memory pressure. This
 * potentially hurts the reliability of high-order allocations when under
 * intense memory pressure but failed atomic allocations should be easier
 * to recover from than an OOM.
 */
static void unreserve_highatomic_pageblock(const struct alloc_context *ac)
{
	struct zonelist *zonelist = ac->zonelist;
	unsigned long flags;
	struct zoneref *z;
	struct zone *zone;
	struct page *page;
	int order;

	for_each_zone_zonelist_nodemask(zone, z, zonelist, ac->high_zoneidx,
								ac->nodemask) {
		/* Preserve at least one pageblock */
		if (zone->nr_reserved_highatomic <= pageblock_nr_pages)
			continue;

		spin_lock_irqsave(&zone->lock, flags);
		for (order = 0; order < MAX_ORDER; order++) {
			struct free_area *area = &(zone->free_area[order]);

			if (list_empty(&area->free_list[MIGRATE_HIGHATOMIC]))
				continue;

			page = list_entry(area->free_list[MIGRATE_HIGHATOMIC].next,
						struct page, lru);

			/*
			 * It should never happen but changes to locking could
			 * inadvertently allow a per-cpu drain to add pages
			 * to MIGRATE_HIGHATOMIC while unreserving so be safe
			 * and watch for underflows.
			 */
			zone->nr_reserved_highatomic -= min(pageblock_nr_pages,
				zone->nr_reserved_highatomic);

			/*
			 * Convert to ac->migratetype and avoid the normal
			 * pageblock stealing heuristics. Minimally, the caller
			 * is doing the work and needs the pages. More
			 * importantly, if the block was always converted to
			 * MIGRATE_UNMOVABLE or another type then the number
			 * of pageblocks that cannot be completely freed
			 * may increase.
			 */
			set_pageblock_migratetype(page, ac->migratetype);
			move_freepages_block(zone, page, ac->migratetype);
			spin_unlock_irqrestore(&zone->lock, flags);
			return;
		}
		spin_unlock_irqrestore(&zone->lock, flags);
	}
}

/* Remove an element from the buddy allocator from the fallback list */
static inline struct page *
__rmqueue_fallback(struct zone *zone, unsigned int order, int start_migratetype)
{
	struct free_area *area;
	unsigned int current_order;
	struct page *page;
	int fallback_mt;
	bool can_steal;

	/* Find the largest possible block of pages in the other list */
	for (current_order = MAX_ORDER-1;
				current_order >= order && current_order <= MAX_ORDER-1;
				--current_order) {
		area = &(zone->free_area[current_order]);
		fallback_mt = find_suitable_fallback(area, current_order,
				start_migratetype, false, &can_steal);
		if (fallback_mt == -1)
			continue;

		page = list_entry(area->free_list[fallback_mt].next,
						struct page, lru);
		if (can_steal)
			steal_suitable_fallback(zone, page, start_migratetype);

		/* Remove the page from the freelists */
		area->nr_free--;
		list_del(&page->lru);
		rmv_page_order(page);

		expand(zone, page, order, current_order, area,
					start_migratetype);
		/*
		 * The pcppage_migratetype may differ from pageblock's
		 * migratetype depending on the decisions in
		 * find_suitable_fallback(). This is OK as long as it does not
		 * differ for MIGRATE_CMA pageblocks. Those can be used as
		 * fallback only via special __rmqueue_cma_fallback() function
		 */
		set_pcppage_migratetype(page, start_migratetype);

		trace_mm_page_alloc_extfrag(page, order, current_order,
			start_migratetype, fallback_mt);

		return page;
	}

	return NULL;
}

/*
 * Do the hard work of removing an element from the buddy allocator.
 * Call me with the zone->lock already held.
 */
static struct page *__rmqueue(struct zone *zone, unsigned int order,
				int migratetype, gfp_t gfp_flags)
{
	struct page *page;

	page = __rmqueue_smallest(zone, order, migratetype);
	if (unlikely(!page)) {
		if (migratetype == MIGRATE_MOVABLE)
			page = __rmqueue_cma_fallback(zone, order);

		if (!page)
			page = __rmqueue_fallback(zone, order, migratetype);
	}

	trace_mm_page_alloc_zone_locked(page, order, migratetype);
	return page;
}

/*
 * Obtain a specified number of elements from the buddy allocator, all under
 * a single hold of the lock, for efficiency.  Add them to the supplied list.
 * Returns the number of new pages which were placed at *list.
 */
static int rmqueue_bulk(struct zone *zone, unsigned int order,
			unsigned long count, struct list_head *list,
			int migratetype, bool cold)
{
	int i, alloced = 0;

	spin_lock(&zone->lock);
	for (i = 0; i < count; ++i) {
		struct page *page = __rmqueue(zone, order, migratetype, 0);
		if (unlikely(page == NULL))
			break;

		if (unlikely(check_pcp_refill(page)))
			continue;

		/*
		 * Split buddy pages returned by expand() are received here
		 * in physical page order. The page is added to the callers and
		 * list and the list head then moves forward. From the callers
		 * perspective, the linked list is ordered by page number in
		 * some conditions. This is useful for IO devices that can
		 * merge IO requests if the physical pages are ordered
		 * properly.
		 */
		if (likely(!cold))
			list_add(&page->lru, list);
		else
			list_add_tail(&page->lru, list);
		list = &page->lru;
		alloced++;
		if (is_migrate_cma(get_pcppage_migratetype(page)))
			__mod_zone_page_state(zone, NR_FREE_CMA_PAGES,
					      -(1 << order));
	}

	/*
	 * i pages were removed from the buddy list even if some leak due
	 * to check_pcp_refill failing so adjust NR_FREE_PAGES based
	 * on i. Do not confuse with 'alloced' which is the number of
	 * pages added to the pcp list.
	 */
	__mod_zone_page_state(zone, NR_FREE_PAGES, -(i << order));
	spin_unlock(&zone->lock);
	return alloced;
}

#ifdef CONFIG_NUMA
/*
 * Called from the vmstat counter updater to drain pagesets of this
 * currently executing processor on remote nodes after they have
 * expired.
 *
 * Note that this function must be called with the thread pinned to
 * a single processor.
 */
void drain_zone_pages(struct zone *zone, struct per_cpu_pages *pcp)
{
	unsigned long flags;
	int to_drain, batch;

	local_irq_save(flags);
	batch = READ_ONCE(pcp->batch);
	to_drain = min(pcp->count, batch);
	if (to_drain > 0) {
		free_pcppages_bulk(zone, to_drain, pcp);
		pcp->count -= to_drain;
	}
	local_irq_restore(flags);
}
#endif

/*
 * Drain pcplists of the indicated processor and zone.
 *
 * The processor must either be the current processor and the
 * thread pinned to the current processor or a processor that
 * is not online.
 */
static void drain_pages_zone(unsigned int cpu, struct zone *zone)
{
	unsigned long flags;
	struct per_cpu_pageset *pset;
	struct per_cpu_pages *pcp;

	local_irq_save(flags);
	pset = per_cpu_ptr(zone->pageset, cpu);

	pcp = &pset->pcp;
	if (pcp->count) {
		free_pcppages_bulk(zone, pcp->count, pcp);
		pcp->count = 0;
	}
	local_irq_restore(flags);
}

/*
 * Drain pcplists of all zones on the indicated processor.
 *
 * The processor must either be the current processor and the
 * thread pinned to the current processor or a processor that
 * is not online.
 */
static void drain_pages(unsigned int cpu)
{
	struct zone *zone;

	for_each_populated_zone(zone) {
		drain_pages_zone(cpu, zone);
	}
}

/*
 * Spill all of this CPU's per-cpu pages back into the buddy allocator.
 *
 * The CPU has to be pinned. When zone parameter is non-NULL, spill just
 * the single zone's pages.
 */
void drain_local_pages(struct zone *zone)
{
	int cpu = smp_processor_id();

	if (zone)
		drain_pages_zone(cpu, zone);
	else
		drain_pages(cpu);
}

/*
 * Spill all the per-cpu pages from all CPUs back into the buddy allocator.
 *
 * When zone parameter is non-NULL, spill just the single zone's pages.
 *
 * Note that this code is protected against sending an IPI to an offline
 * CPU but does not guarantee sending an IPI to newly hotplugged CPUs:
 * on_each_cpu_mask() blocks hotplug and won't talk to offlined CPUs but
 * nothing keeps CPUs from showing up after we populated the cpumask and
 * before the call to on_each_cpu_mask().
 */
void drain_all_pages(struct zone *zone)
{
	int cpu;

	/*
	 * Allocate in the BSS so we wont require allocation in
	 * direct reclaim path for CONFIG_CPUMASK_OFFSTACK=y
	 */
	static cpumask_t cpus_with_pcps;

	/*
	 * We don't care about racing with CPU hotplug event
	 * as offline notification will cause the notified
	 * cpu to drain that CPU pcps and on_each_cpu_mask
	 * disables preemption as part of its processing
	 */
	for_each_online_cpu(cpu) {
		struct per_cpu_pageset *pcp;
		struct zone *z;
		bool has_pcps = false;

		if (zone) {
			pcp = per_cpu_ptr(zone->pageset, cpu);
			if (pcp->pcp.count)
				has_pcps = true;
		} else {
			for_each_populated_zone(z) {
				pcp = per_cpu_ptr(z->pageset, cpu);
				if (pcp->pcp.count) {
					has_pcps = true;
					break;
				}
			}
		}

		if (has_pcps)
			cpumask_set_cpu(cpu, &cpus_with_pcps);
		else
			cpumask_clear_cpu(cpu, &cpus_with_pcps);
	}
	on_each_cpu_mask(&cpus_with_pcps, (smp_call_func_t) drain_local_pages,
								zone, 1);
}

#ifdef CONFIG_HIBERNATION

void mark_free_pages(struct zone *zone)
{
	unsigned long pfn, max_zone_pfn;
	unsigned long flags;
	unsigned int order, t;
	struct list_head *curr;

	if (zone_is_empty(zone))
		return;

	spin_lock_irqsave(&zone->lock, flags);

	max_zone_pfn = zone_end_pfn(zone);
	for (pfn = zone->zone_start_pfn; pfn < max_zone_pfn; pfn++)
		if (pfn_valid(pfn)) {
			struct page *page = pfn_to_page(pfn);

			if (!swsusp_page_is_forbidden(page))
				swsusp_unset_page_free(page);
		}

	for_each_migratetype_order(order, t) {
		list_for_each(curr, &zone->free_area[order].free_list[t]) {
			unsigned long i;

			pfn = page_to_pfn(list_entry(curr, struct page, lru));
			for (i = 0; i < (1UL << order); i++)
				swsusp_set_page_free(pfn_to_page(pfn + i));
		}
	}
	spin_unlock_irqrestore(&zone->lock, flags);
}
#endif /* CONFIG_PM */

/*
 * Free a 0-order page
 * cold == true ? free a cold page : free a hot page
 */
void free_hot_cold_page(struct page *page, bool cold)
{
	struct zone *zone = page_zone(page);
	struct per_cpu_pages *pcp;
	unsigned long flags;
	unsigned long pfn = page_to_pfn(page);
	int migratetype;

	if (!free_pcp_prepare(page))
		return;

	migratetype = get_pfnblock_migratetype(page, pfn);
	set_pcppage_migratetype(page, migratetype);
	local_irq_save(flags);
	__count_vm_event(PGFREE);

	/*
	 * We only track unmovable, reclaimable and movable on pcp lists.
	 * Free ISOLATE pages back to the allocator because they are being
	 * offlined but treat RESERVE as movable pages so we can get those
	 * areas back if necessary. Otherwise, we may have to free
	 * excessively into the page allocator
	 */
	if (migratetype >= MIGRATE_PCPTYPES) {
		if (unlikely(is_migrate_isolate(migratetype))) {
			free_one_page(zone, page, pfn, 0, migratetype);
			goto out;
		}
		migratetype = MIGRATE_MOVABLE;
	}

	pcp = &this_cpu_ptr(zone->pageset)->pcp;
	if (!cold)
		list_add(&page->lru, &pcp->lists[migratetype]);
	else
		list_add_tail(&page->lru, &pcp->lists[migratetype]);
	pcp->count++;
	if (pcp->count >= pcp->high) {
		unsigned long batch = READ_ONCE(pcp->batch);
		free_pcppages_bulk(zone, batch, pcp);
		pcp->count -= batch;
	}

out:
	local_irq_restore(flags);
}

/*
 * Free a list of 0-order pages
 */
void free_hot_cold_page_list(struct list_head *list, bool cold)
{
	struct page *page, *next;

	list_for_each_entry_safe(page, next, list, lru) {
		trace_mm_page_free_batched(page, cold);
		free_hot_cold_page(page, cold);
	}
}

/*
 * split_page takes a non-compound higher-order page, and splits it into
 * n (1<<order) sub-pages: page[0..n]
 * Each sub-page must be freed individually.
 *
 * Note: this is probably too low level an operation for use in drivers.
 * Please consult with lkml before using this in your driver.
 */
void split_page(struct page *page, unsigned int order)
{
	int i;
	gfp_t gfp_mask;

	VM_BUG_ON_PAGE(PageCompound(page), page);
	VM_BUG_ON_PAGE(!page_count(page), page);

#ifdef CONFIG_KMEMCHECK
	/*
	 * Split shadow pages too, because free(page[0]) would
	 * otherwise free the whole shadow.
	 */
	if (kmemcheck_page_is_tracked(page))
		split_page(virt_to_page(page[0].shadow), order);
#endif

	gfp_mask = get_page_owner_gfp(page);
	set_page_owner(page, 0, gfp_mask);
	for (i = 1; i < (1 << order); i++) {
		set_page_refcounted(page + i);
		set_page_owner(page + i, 0, gfp_mask);
	}
}
EXPORT_SYMBOL_GPL(split_page);

int __isolate_free_page(struct page *page, unsigned int order)
{
	unsigned long watermark;
	struct zone *zone;
	int mt;

	BUG_ON(!PageBuddy(page));

	zone = page_zone(page);
	mt = get_pageblock_migratetype(page);

	if (!is_migrate_isolate(mt)) {
		/* Obey watermarks as if the page was being allocated */
		watermark = low_wmark_pages(zone) + (1 << order);
		if (!zone_watermark_ok(zone, 0, watermark, 0, 0))
			return 0;

		__mod_zone_freepage_state(zone, -(1UL << order), mt);
	}

	/* Remove page from free list */
	list_del(&page->lru);
	zone->free_area[order].nr_free--;
	rmv_page_order(page);

	set_page_owner(page, order, __GFP_MOVABLE);

	/* Set the pageblock if the isolated page is at least a pageblock */
	if (order >= pageblock_order - 1) {
		struct page *endpage = page + (1 << order) - 1;
		for (; page < endpage; page += pageblock_nr_pages) {
			int mt = get_pageblock_migratetype(page);
			if (!is_migrate_isolate(mt) && !is_migrate_cma(mt))
				set_pageblock_migratetype(page,
							  MIGRATE_MOVABLE);
		}
	}


	return 1UL << order;
}

/*
 * Update NUMA hit/miss statistics
 *
 * Must be called with interrupts disabled.
 */
static inline void zone_statistics(struct zone *preferred_zone, struct zone *z)
{
#ifdef CONFIG_NUMA
	enum zone_stat_item local_stat = NUMA_LOCAL;

	if (z->node != numa_node_id())
		local_stat = NUMA_OTHER;

	if (z->node == preferred_zone->node)
		__inc_zone_state(z, NUMA_HIT);
	else {
		__inc_zone_state(z, NUMA_MISS);
		__inc_zone_state(preferred_zone, NUMA_FOREIGN);
	}
	__inc_zone_state(z, local_stat);
#endif
}

/*
 * Allocate a page from the given zone. Use pcplists for order-0 allocations.
 */
static inline
struct page *buffered_rmqueue(struct zone *preferred_zone,
			struct zone *zone, unsigned int order,
			gfp_t gfp_flags, unsigned int alloc_flags,
			int migratetype)
{
	unsigned long flags;
	struct page *page;
	bool cold = ((gfp_flags & __GFP_COLD) != 0);

	if (likely(order == 0)) {
		struct per_cpu_pages *pcp;
		struct list_head *list;

		local_irq_save(flags);
		do {
			pcp = &this_cpu_ptr(zone->pageset)->pcp;
			list = &pcp->lists[migratetype];
			if (list_empty(list)) {
				pcp->count += rmqueue_bulk(zone, 0,
						pcp->batch, list,
						migratetype, cold);
				if (unlikely(list_empty(list)))
					goto failed;
			}

			if (cold)
				page = list_entry(list->prev, struct page, lru);
			else
				page = list_entry(list->next, struct page, lru);

			__dec_zone_state(zone, NR_ALLOC_BATCH);
			list_del(&page->lru);
			pcp->count--;

		} while (check_new_pcp(page));
	} else {
		if (unlikely(gfp_flags & __GFP_NOFAIL)) {
			/*
			 * __GFP_NOFAIL is not to be used in new code.
			 *
			 * All __GFP_NOFAIL callers should be fixed so that they
			 * properly detect and handle allocation failures.
			 *
			 * We most definitely don't want callers attempting to
			 * allocate greater than order-1 page units with
			 * __GFP_NOFAIL.
			 */
			WARN_ON_ONCE(order > 1);
		}
		spin_lock_irqsave(&zone->lock, flags);

		do {
			page = NULL;
			if (alloc_flags & ALLOC_HARDER) {
				page = __rmqueue_smallest(zone, order, MIGRATE_HIGHATOMIC);
				if (page)
					trace_mm_page_alloc_zone_locked(page, order, migratetype);
			}
			if (!page)
				page = __rmqueue(zone, order, migratetype, gfp_flags);
		} while (page && check_new_pages(page, order));
		spin_unlock(&zone->lock);
		if (!page)
			goto failed;
		__mod_zone_page_state(zone, NR_ALLOC_BATCH, -(1 << order));
		__mod_zone_freepage_state(zone, -(1 << order),
					  get_pcppage_migratetype(page));
	}

	if (atomic_long_read(&zone->vm_stat[NR_ALLOC_BATCH]) <= 0 &&
	    !test_bit(ZONE_FAIR_DEPLETED, &zone->flags))
		set_bit(ZONE_FAIR_DEPLETED, &zone->flags);

	__count_zone_vm_events(PGALLOC, zone, 1 << order);
	zone_statistics(preferred_zone, zone);
	local_irq_restore(flags);

	VM_BUG_ON_PAGE(bad_range(zone, page), page);
	return page;

failed:
	local_irq_restore(flags);
	return NULL;
}

#ifdef CONFIG_FAIL_PAGE_ALLOC

static struct {
	struct fault_attr attr;

	bool ignore_gfp_highmem;
	bool ignore_gfp_reclaim;
	u32 min_order;
} fail_page_alloc = {
	.attr = FAULT_ATTR_INITIALIZER,
	.ignore_gfp_reclaim = true,
	.ignore_gfp_highmem = true,
	.min_order = 1,
};

static int __init setup_fail_page_alloc(char *str)
{
	return setup_fault_attr(&fail_page_alloc.attr, str);
}
__setup("fail_page_alloc=", setup_fail_page_alloc);

static bool should_fail_alloc_page(gfp_t gfp_mask, unsigned int order)
{
	if (order < fail_page_alloc.min_order)
		return false;
	if (gfp_mask & __GFP_NOFAIL)
		return false;
	if (fail_page_alloc.ignore_gfp_highmem && (gfp_mask & __GFP_HIGHMEM))
		return false;
	if (fail_page_alloc.ignore_gfp_reclaim &&
			(gfp_mask & __GFP_DIRECT_RECLAIM))
		return false;

	return should_fail(&fail_page_alloc.attr, 1 << order);
}

#ifdef CONFIG_FAULT_INJECTION_DEBUG_FS

static int __init fail_page_alloc_debugfs(void)
{
	umode_t mode = S_IFREG | S_IRUSR | S_IWUSR;
	struct dentry *dir;

	dir = fault_create_debugfs_attr("fail_page_alloc", NULL,
					&fail_page_alloc.attr);
	if (IS_ERR(dir))
		return PTR_ERR(dir);

	if (!debugfs_create_bool("ignore-gfp-wait", mode, dir,
				&fail_page_alloc.ignore_gfp_reclaim))
		goto fail;
	if (!debugfs_create_bool("ignore-gfp-highmem", mode, dir,
				&fail_page_alloc.ignore_gfp_highmem))
		goto fail;
	if (!debugfs_create_u32("min-order", mode, dir,
				&fail_page_alloc.min_order))
		goto fail;

	return 0;
fail:
	debugfs_remove_recursive(dir);

	return -ENOMEM;
}

late_initcall(fail_page_alloc_debugfs);

#endif /* CONFIG_FAULT_INJECTION_DEBUG_FS */

#else /* CONFIG_FAIL_PAGE_ALLOC */

static inline bool should_fail_alloc_page(gfp_t gfp_mask, unsigned int order)
{
	return false;
}

#endif /* CONFIG_FAIL_PAGE_ALLOC */

/*
 * Return true if free base pages are above 'mark'. For high-order checks it
 * will return true of the order-0 watermark is reached and there is at least
 * one free page of a suitable size. Checking now avoids taking the zone lock
 * to check in the allocation paths if no pages are free.
 */
static bool __zone_watermark_ok(struct zone *z, unsigned int order,
			unsigned long mark, int classzone_idx,
			unsigned int alloc_flags,
			long free_pages)
{
	long min = mark;
	int o;
	const bool alloc_harder = (alloc_flags & ALLOC_HARDER);

	/* free_pages may go negative - that's OK */
	free_pages -= (1 << order) - 1;

	if (alloc_flags & ALLOC_HIGH)
		min -= min / 2;

	/*
	 * If the caller does not have rights to ALLOC_HARDER then subtract
	 * the high-atomic reserves. This will over-estimate the size of the
	 * atomic reserve but it avoids a search.
	 */
	if (likely(!alloc_harder))
		free_pages -= z->nr_reserved_highatomic;
	else
		min -= min / 4;

#ifdef CONFIG_CMA
	/* If allocation can't use CMA areas don't use free CMA pages */
	if (!(alloc_flags & ALLOC_CMA))
		free_pages -= zone_page_state(z, NR_FREE_CMA_PAGES);
#endif

	/*
	 * Check watermarks for an order-0 allocation request. If these
	 * are not met, then a high-order request also cannot go ahead
	 * even if a suitable page happened to be free.
	 */
	if (free_pages <= min + z->lowmem_reserve[classzone_idx])
		return false;

	/* If this is an order-0 request then the watermark is fine */
	if (!order)
		return true;

	/* For a high-order request, check at least one suitable page is free */
	for (o = order; o < MAX_ORDER; o++) {
		struct free_area *area = &z->free_area[o];
		int mt;

		if (!area->nr_free)
			continue;

		if (alloc_harder)
			return true;

		for (mt = 0; mt < MIGRATE_PCPTYPES; mt++) {
			if (!list_empty(&area->free_list[mt]))
				return true;
		}

#ifdef CONFIG_CMA
		if ((alloc_flags & ALLOC_CMA) &&
		    !list_empty(&area->free_list[MIGRATE_CMA])) {
			return true;
		}
#endif
	}
	return false;
}

bool zone_watermark_ok(struct zone *z, unsigned int order, unsigned long mark,
		      int classzone_idx, unsigned int alloc_flags)
{
	return __zone_watermark_ok(z, order, mark, classzone_idx, alloc_flags,
					zone_page_state(z, NR_FREE_PAGES));
}

static inline bool zone_watermark_fast(struct zone *z, unsigned int order,
		unsigned long mark, int classzone_idx, unsigned int alloc_flags)
{
	long free_pages = zone_page_state(z, NR_FREE_PAGES);
	long cma_pages = 0;

#ifdef CONFIG_CMA
	/* If allocation can't use CMA areas don't use free CMA pages */
	if (!(alloc_flags & ALLOC_CMA))
		cma_pages = zone_page_state(z, NR_FREE_CMA_PAGES);
#endif

	/*
	 * Fast check for order-0 only. If this fails then the reserves
	 * need to be calculated. There is a corner case where the check
	 * passes but only the high-order atomic reserve are free. If
	 * the caller is !atomic then it'll uselessly search the free
	 * list. That corner case is then slower but it is harmless.
	 */
	if (!order && (free_pages - cma_pages) > mark + z->lowmem_reserve[classzone_idx])
		return true;

	return __zone_watermark_ok(z, order, mark, classzone_idx, alloc_flags,
					free_pages);
}

bool zone_watermark_ok_safe(struct zone *z, unsigned int order,
			unsigned long mark, int classzone_idx)
{
	long free_pages = zone_page_state(z, NR_FREE_PAGES);

	if (z->percpu_drift_mark && free_pages < z->percpu_drift_mark)
		free_pages = zone_page_state_snapshot(z, NR_FREE_PAGES);

	return __zone_watermark_ok(z, order, mark, classzone_idx, 0,
								free_pages);
}

#ifdef CONFIG_NUMA
static bool zone_local(struct zone *local_zone, struct zone *zone)
{
	return local_zone->node == zone->node;
}

static bool zone_allows_reclaim(struct zone *local_zone, struct zone *zone)
{
	return node_distance(zone_to_nid(local_zone), zone_to_nid(zone)) <
				RECLAIM_DISTANCE;
}
#else	/* CONFIG_NUMA */
static bool zone_local(struct zone *local_zone, struct zone *zone)
{
	return true;
}

static bool zone_allows_reclaim(struct zone *local_zone, struct zone *zone)
{
	return true;
}
#endif	/* CONFIG_NUMA */

static void reset_alloc_batches(struct zone *preferred_zone)
{
	struct zone *zone = preferred_zone->zone_pgdat->node_zones;

	do {
		mod_zone_page_state(zone, NR_ALLOC_BATCH,
			high_wmark_pages(zone) - low_wmark_pages(zone) -
			atomic_long_read(&zone->vm_stat[NR_ALLOC_BATCH]));
		clear_bit(ZONE_FAIR_DEPLETED, &zone->flags);
	} while (zone++ != preferred_zone);
}

/*
 * get_page_from_freelist goes through the zonelist trying to allocate
 * a page.
 */
static struct page *
get_page_from_freelist(gfp_t gfp_mask, unsigned int order, int alloc_flags,
						const struct alloc_context *ac)
{
	struct zoneref *z = ac->preferred_zoneref;
	struct zone *zone;
	bool fair_skipped = false;
	bool apply_fair = (alloc_flags & ALLOC_FAIR);

zonelist_scan:
	/*
	 * Scan zonelist, looking for a zone with enough free.
	 * See also __cpuset_node_allowed() comment in kernel/cpuset.c.
	 */
	for_next_zone_zonelist_nodemask(zone, z, ac->zonelist, ac->high_zoneidx,
								ac->nodemask) {
		struct page *page;
		unsigned long mark;

		if (cpusets_enabled() &&
			(alloc_flags & ALLOC_CPUSET) &&
			!__cpuset_zone_allowed(zone, gfp_mask))
				continue;
		/*
		 * Distribute pages in proportion to the individual
		 * zone size to ensure fair page aging.  The zone a
		 * page was allocated in should have no effect on the
		 * time the page has in memory before being reclaimed.
		 */
		if (apply_fair) {
			if (test_bit(ZONE_FAIR_DEPLETED, &zone->flags)) {
				fair_skipped = true;
				continue;
			}
			if (!zone_local(ac->preferred_zoneref->zone, zone)) {
				if (fair_skipped)
					goto reset_fair;
				apply_fair = false;
			}
		}
		/*
		 * When allocating a page cache page for writing, we
		 * want to get it from a zone that is within its dirty
		 * limit, such that no single zone holds more than its
		 * proportional share of globally allowed dirty pages.
		 * The dirty limits take into account the zone's
		 * lowmem reserves and high watermark so that kswapd
		 * should be able to balance it without having to
		 * write pages from its LRU list.
		 *
		 * This may look like it could increase pressure on
		 * lower zones by failing allocations in higher zones
		 * before they are full.  But the pages that do spill
		 * over are limited as the lower zones are protected
		 * by this very same mechanism.  It should not become
		 * a practical burden to them.
		 *
		 * XXX: For now, allow allocations to potentially
		 * exceed the per-zone dirty limit in the slowpath
		 * (spread_dirty_pages unset) before going into reclaim,
		 * which is important when on a NUMA setup the allowed
		 * zones are together not big enough to reach the
		 * global limit.  The proper fix for these situations
		 * will require awareness of zones in the
		 * dirty-throttling and the flusher threads.
		 */
		if (ac->spread_dirty_pages && !zone_dirty_ok(zone))
			continue;

		mark = zone->watermark[alloc_flags & ALLOC_WMARK_MASK];
		if (!zone_watermark_fast(zone, order, mark,
				       ac_classzone_idx(ac), alloc_flags)) {
			int ret;

			/* Checked here to keep the fast path fast */
			BUILD_BUG_ON(ALLOC_NO_WATERMARKS < NR_WMARK);
			if (alloc_flags & ALLOC_NO_WATERMARKS)
				goto try_this_zone;

			if (zone_reclaim_mode == 0 ||
			    !zone_allows_reclaim(ac->preferred_zoneref->zone, zone))
				continue;

			ret = zone_reclaim(zone, gfp_mask, order);
			switch (ret) {
			case ZONE_RECLAIM_NOSCAN:
				/* did not scan */
				continue;
			case ZONE_RECLAIM_FULL:
				/* scanned but unreclaimable */
				continue;
			default:
				/* did we reclaim enough */
				if (zone_watermark_ok(zone, order, mark,
						ac_classzone_idx(ac), alloc_flags))
					goto try_this_zone;

				continue;
			}
		}

try_this_zone:
		page = buffered_rmqueue(ac->preferred_zoneref->zone, zone, order,
				gfp_mask, alloc_flags, ac->migratetype);
		if (page) {
			prep_new_page(page, order, gfp_mask, alloc_flags);

			/*
			 * If this is a high-order atomic allocation then check
			 * if the pageblock should be reserved for the future
			 */
			if (unlikely(order && (alloc_flags & ALLOC_HARDER)))
				reserve_highatomic_pageblock(page, zone, order);

			return page;
		}
	}

	/*
	 * The first pass makes sure allocations are spread fairly within the
	 * local node.  However, the local node might have free pages left
	 * after the fairness batches are exhausted, and remote zones haven't
	 * even been considered yet.  Try once more without fairness, and
	 * include remote zones now, before entering the slowpath and waking
	 * kswapd: prefer spilling to a remote zone over swapping locally.
	 */
	if (fair_skipped) {
reset_fair:
		apply_fair = false;
		fair_skipped = false;
		reset_alloc_batches(ac->preferred_zoneref->zone);
		z = ac->preferred_zoneref;
		goto zonelist_scan;
	}

	return NULL;
}

/*
 * Large machines with many possible nodes should not always dump per-node
 * meminfo in irq context.
 */
static inline bool should_suppress_show_mem(void)
{
	bool ret = false;

#if NODES_SHIFT > 8
	ret = in_interrupt();
#endif
	return ret;
}

static DEFINE_RATELIMIT_STATE(nopage_rs,
		DEFAULT_RATELIMIT_INTERVAL,
		DEFAULT_RATELIMIT_BURST);

void warn_alloc_failed(gfp_t gfp_mask, unsigned int order, const char *fmt, ...)
{
	unsigned int filter = SHOW_MEM_FILTER_NODES;

	if ((gfp_mask & __GFP_NOWARN) || !__ratelimit(&nopage_rs) ||
	    debug_guardpage_minorder() > 0)
		return;

	/*
	 * This documents exceptions given to allocations in certain
	 * contexts that are allowed to allocate outside current's set
	 * of allowed nodes.
	 */
	if (!(gfp_mask & __GFP_NOMEMALLOC))
		if (test_thread_flag(TIF_MEMDIE) ||
		    (current->flags & (PF_MEMALLOC | PF_EXITING)))
			filter &= ~SHOW_MEM_FILTER_NODES;
	if (in_interrupt() || !(gfp_mask & __GFP_DIRECT_RECLAIM))
		filter &= ~SHOW_MEM_FILTER_NODES;

	if (fmt) {
		struct va_format vaf;
		va_list args;

		va_start(args, fmt);

		vaf.fmt = fmt;
		vaf.va = &args;

		pr_warn("%pV", &vaf);

		va_end(args);
	}

	pr_warn("%s: page allocation failure: order:%u, mode:%#x(%pGg)\n",
		current->comm, order, gfp_mask, &gfp_mask);
	dump_stack();
	if (!should_suppress_show_mem())
		show_mem(filter);
}

static inline struct page *
__alloc_pages_may_oom(gfp_t gfp_mask, unsigned int order,
	const struct alloc_context *ac, unsigned long *did_some_progress)
{
	struct oom_control oc = {
		.zonelist = ac->zonelist,
		.nodemask = ac->nodemask,
		.gfp_mask = gfp_mask,
		.order = order,
	};
	struct page *page;

	*did_some_progress = 0;

	/*
	 * Acquire the oom lock.  If that fails, somebody else is
	 * making progress for us.
	 */
	if (!mutex_trylock(&oom_lock)) {
		*did_some_progress = 1;
		schedule_timeout_uninterruptible(1);
		return NULL;
	}

	/*
	 * Go through the zonelist yet one more time, keep very high watermark
	 * here, this is only to catch a parallel oom killing, we must fail if
	 * we're still under heavy pressure.
	 */
	page = get_page_from_freelist(gfp_mask | __GFP_HARDWALL, order,
					ALLOC_WMARK_HIGH|ALLOC_CPUSET, ac);
	if (page)
		goto out;

	if (!(gfp_mask & __GFP_NOFAIL)) {
		/* Coredumps can quickly deplete all memory reserves */
		if (current->flags & PF_DUMPCORE)
			goto out;
		/* The OOM killer will not help higher order allocs */
		if (order > PAGE_ALLOC_COSTLY_ORDER)
			goto out;
		/* The OOM killer does not needlessly kill tasks for lowmem */
		if (ac->high_zoneidx < ZONE_NORMAL)
			goto out;
		/* The OOM killer does not compensate for IO-less reclaim */
		if (!(gfp_mask & __GFP_FS)) {
			/*
			 * XXX: Page reclaim didn't yield anything,
			 * and the OOM killer can't be invoked, but
			 * keep looping as per tradition.
			 */
			*did_some_progress = 1;
			goto out;
		}
		if (pm_suspended_storage())
			goto out;
		/* The OOM killer may not free memory on a specific node */
		if (gfp_mask & __GFP_THISNODE)
			goto out;
	}
	/* Exhausted what can be done so it's blamo time */
	if (out_of_memory(&oc) || WARN_ON_ONCE(gfp_mask & __GFP_NOFAIL))
		*did_some_progress = 1;
out:
	mutex_unlock(&oom_lock);
	return page;
}

#ifdef CONFIG_COMPACTION
/* Try memory compaction for high-order allocations before reclaim */
static struct page *
__alloc_pages_direct_compact(gfp_t gfp_mask, unsigned int order,
		unsigned int alloc_flags, const struct alloc_context *ac,
		enum migrate_mode mode, int *contended_compaction,
		bool *deferred_compaction)
{
	unsigned long compact_result;
	struct page *page;

	if (!order)
		return NULL;

	current->flags |= PF_MEMALLOC;
	compact_result = try_to_compact_pages(gfp_mask, order, alloc_flags, ac,
						mode, contended_compaction);
	current->flags &= ~PF_MEMALLOC;

	switch (compact_result) {
	case COMPACT_DEFERRED:
		*deferred_compaction = true;
		/* fall-through */
	case COMPACT_SKIPPED:
		return NULL;
	default:
		break;
	}

	/*
	 * At least in one zone compaction wasn't deferred or skipped, so let's
	 * count a compaction stall
	 */
	count_vm_event(COMPACTSTALL);

	page = get_page_from_freelist(gfp_mask, order,
					alloc_flags & ~ALLOC_NO_WATERMARKS, ac);

	if (page) {
		struct zone *zone = page_zone(page);

		zone->compact_blockskip_flush = false;
		compaction_defer_reset(zone, order, true);
		count_vm_event(COMPACTSUCCESS);
		return page;
	}

	/*
	 * It's bad if compaction run occurs and fails. The most likely reason
	 * is that pages exist, but not enough to satisfy watermarks.
	 */
	count_vm_event(COMPACTFAIL);

	cond_resched();

	return NULL;
}
#else
static inline struct page *
__alloc_pages_direct_compact(gfp_t gfp_mask, unsigned int order,
		unsigned int alloc_flags, const struct alloc_context *ac,
		enum migrate_mode mode, int *contended_compaction,
		bool *deferred_compaction)
{
	return NULL;
}
#endif /* CONFIG_COMPACTION */

/* Perform direct synchronous page reclaim */
static int
__perform_reclaim(gfp_t gfp_mask, unsigned int order,
					const struct alloc_context *ac)
{
	struct reclaim_state reclaim_state;
	int progress;

	cond_resched();

	/* We now go into synchronous reclaim */
	cpuset_memory_pressure_bump();
	current->flags |= PF_MEMALLOC;
	lockdep_set_current_reclaim_state(gfp_mask);
	reclaim_state.reclaimed_slab = 0;
	current->reclaim_state = &reclaim_state;

	progress = try_to_free_pages(ac->zonelist, order, gfp_mask,
								ac->nodemask);

	current->reclaim_state = NULL;
	lockdep_clear_current_reclaim_state();
	current->flags &= ~PF_MEMALLOC;

	cond_resched();

	return progress;
}

/* The really slow allocator path where we enter direct reclaim */
static inline struct page *
__alloc_pages_direct_reclaim(gfp_t gfp_mask, unsigned int order,
		unsigned int alloc_flags, const struct alloc_context *ac,
		unsigned long *did_some_progress)
{
	struct page *page = NULL;
	bool drained = false;

	*did_some_progress = __perform_reclaim(gfp_mask, order, ac);
	if (unlikely(!(*did_some_progress)))
		return NULL;

retry:
	page = get_page_from_freelist(gfp_mask, order,
					alloc_flags & ~ALLOC_NO_WATERMARKS, ac);

	/*
	 * If an allocation failed after direct reclaim, it could be because
	 * pages are pinned on the per-cpu lists or in high alloc reserves.
	 * Shrink them them and try again
	 */
	if (!page && !drained) {
		unreserve_highatomic_pageblock(ac);
		drain_all_pages(NULL);
		drained = true;
		goto retry;
	}

	return page;
}

/*
 * This is called in the allocator slow-path if the allocation request is of
 * sufficient urgency to ignore watermarks and take other desperate measures
 */
static inline struct page *
__alloc_pages_high_priority(gfp_t gfp_mask, unsigned int order,
				const struct alloc_context *ac)
{
	struct page *page;

	do {
		page = get_page_from_freelist(gfp_mask, order,
						ALLOC_NO_WATERMARKS, ac);

		if (!page && gfp_mask & __GFP_NOFAIL)
			wait_iff_congested(ac->preferred_zoneref->zone, BLK_RW_ASYNC,
									HZ/50);
	} while (!page && (gfp_mask & __GFP_NOFAIL));

	return page;
}

static void wake_all_kswapds(unsigned int order, const struct alloc_context *ac)
{
	struct zoneref *z;
	struct zone *zone;

	for_each_zone_zonelist_nodemask(zone, z, ac->zonelist,
						ac->high_zoneidx, ac->nodemask)
		wakeup_kswapd(zone, order, ac_classzone_idx(ac));
}

static inline unsigned int
gfp_to_alloc_flags(gfp_t gfp_mask)
{
	unsigned int alloc_flags = ALLOC_WMARK_MIN | ALLOC_CPUSET;

	/* __GFP_HIGH is assumed to be the same as ALLOC_HIGH to save a branch. */
	BUILD_BUG_ON(__GFP_HIGH != (__force gfp_t) ALLOC_HIGH);

	/*
	 * The caller may dip into page reserves a bit more if the caller
	 * cannot run direct reclaim, or if the caller has realtime scheduling
	 * policy or is asking for __GFP_HIGH memory.  GFP_ATOMIC requests will
	 * set both ALLOC_HARDER (__GFP_ATOMIC) and ALLOC_HIGH (__GFP_HIGH).
	 */
	alloc_flags |= (__force int) (gfp_mask & __GFP_HIGH);

	if (gfp_mask & __GFP_ATOMIC) {
		/*
		 * Not worth trying to allocate harder for __GFP_NOMEMALLOC even
		 * if it can't schedule.
		 */
		if (!(gfp_mask & __GFP_NOMEMALLOC))
			alloc_flags |= ALLOC_HARDER;
		/*
		 * Ignore cpuset mems for GFP_ATOMIC rather than fail, see the
		 * comment for __cpuset_node_allowed().
		 */
		alloc_flags &= ~ALLOC_CPUSET;
	} else if (unlikely(rt_task(current)) && !in_interrupt())
		alloc_flags |= ALLOC_HARDER;

	if (likely(!(gfp_mask & __GFP_NOMEMALLOC))) {
		if (gfp_mask & __GFP_MEMALLOC)
			alloc_flags |= ALLOC_NO_WATERMARKS;
		else if (in_serving_softirq() && (current->flags & PF_MEMALLOC))
			alloc_flags |= ALLOC_NO_WATERMARKS;
		else if (!in_interrupt() &&
				((current->flags & PF_MEMALLOC) ||
				 unlikely(test_thread_flag(TIF_MEMDIE))))
			alloc_flags |= ALLOC_NO_WATERMARKS;
	}
#ifdef CONFIG_CMA
	if (gfpflags_to_migratetype(gfp_mask) == MIGRATE_MOVABLE)
		alloc_flags |= ALLOC_CMA;
#endif
	return alloc_flags;
}

bool gfp_pfmemalloc_allowed(gfp_t gfp_mask)
{
	return !!(gfp_to_alloc_flags(gfp_mask) & ALLOC_NO_WATERMARKS);
}

static inline bool is_thp_gfp_mask(gfp_t gfp_mask)
{
	return (gfp_mask & (GFP_TRANSHUGE | __GFP_KSWAPD_RECLAIM)) == GFP_TRANSHUGE;
}

static inline struct page *
__alloc_pages_slowpath(gfp_t gfp_mask, unsigned int order,
						struct alloc_context *ac)
{
	bool can_direct_reclaim = gfp_mask & __GFP_DIRECT_RECLAIM;
	struct page *page = NULL;
	unsigned int alloc_flags;
	unsigned long pages_reclaimed = 0;
	unsigned long did_some_progress;
	enum migrate_mode migration_mode = MIGRATE_ASYNC;
	bool deferred_compaction = false;
	int contended_compaction = COMPACT_CONTENDED_NONE;
	unsigned int cpuset_mems_cookie;

	/*
	 * In the slowpath, we sanity check order to avoid ever trying to
	 * reclaim >= MAX_ORDER areas which will never succeed. Callers may
	 * be using allocators in order of preference for an area that is
	 * too large.
	 */
	if (order >= MAX_ORDER) {
		WARN_ON_ONCE(!(gfp_mask & __GFP_NOWARN));
		return NULL;
	}

	/*
	 * We also sanity check to catch abuse of atomic reserves being used by
	 * callers that are not in atomic context.
	 */
	if (WARN_ON_ONCE((gfp_mask & (__GFP_ATOMIC|__GFP_DIRECT_RECLAIM)) ==
				(__GFP_ATOMIC|__GFP_DIRECT_RECLAIM)))
		gfp_mask &= ~__GFP_ATOMIC;

retry:
	if (gfp_mask & __GFP_KSWAPD_RECLAIM)
		wake_all_kswapds(order, ac);

retry_cpuset:
	cpuset_mems_cookie = read_mems_allowed_begin();
	/*
	 * We need to recalculate the starting point for the zonelist iterator
	 * because we might have used different nodemask in the fast path, or
	 * there was a cpuset modification and we are retrying - otherwise we
	 * could end up iterating over non-eligible zones endlessly.
	 */
	ac->preferred_zoneref = first_zones_zonelist(ac->zonelist,
					ac->high_zoneidx, ac->nodemask);
	if (!ac->preferred_zoneref->zone)
		goto nopage;


	/*
	 * OK, we're below the kswapd watermark and have kicked background
	 * reclaim. Now things get more complex, so set up alloc_flags according
	 * to how we want to proceed.
	 */
	alloc_flags = gfp_to_alloc_flags(gfp_mask);

	/*
	 * Reset the zonelist iterators if memory policies can be ignored.
	 * These allocations are high priority and system rather than user
	 * orientated.
	 */
	if ((alloc_flags & ALLOC_NO_WATERMARKS) || !(alloc_flags & ALLOC_CPUSET)) {
		ac->zonelist = node_zonelist(numa_node_id(), gfp_mask);
		ac->preferred_zoneref = first_zones_zonelist(ac->zonelist,
					ac->high_zoneidx, ac->nodemask);
	}

	/* This is the last chance, in general, before the goto nopage. */
	page = get_page_from_freelist(gfp_mask, order,
				alloc_flags & ~ALLOC_NO_WATERMARKS, ac);
	if (page)
		goto got_pg;

	/* Allocate without watermarks if the context allows */
	if (alloc_flags & ALLOC_NO_WATERMARKS) {

		page = __alloc_pages_high_priority(gfp_mask, order, ac);

		if (page) {
			goto got_pg;
		}
	}

	/* Caller is not willing to reclaim, we can't balance anything */
	if (!can_direct_reclaim) {
		/*
		 * All existing users of the deprecated __GFP_NOFAIL are
		 * blockable, so warn of any new users that actually allow this
		 * type of allocation to fail.
		 */
		WARN_ON_ONCE(gfp_mask & __GFP_NOFAIL);
		goto nopage;
	}

	/* Avoid recursion of direct reclaim */
	if (current->flags & PF_MEMALLOC)
		goto nopage;

	/* Avoid allocations with no watermarks from looping endlessly */
	if (test_thread_flag(TIF_MEMDIE) && !(gfp_mask & __GFP_NOFAIL))
		goto nopage;

	/*
	 * Try direct compaction. The first pass is asynchronous. Subsequent
	 * attempts after direct reclaim are synchronous
	 */
	page = __alloc_pages_direct_compact(gfp_mask, order, alloc_flags, ac,
					migration_mode,
					&contended_compaction,
					&deferred_compaction);
	if (page)
		goto got_pg;

	/* Checks for THP-specific high-order allocations */
	if (is_thp_gfp_mask(gfp_mask)) {
		/*
		 * If compaction is deferred for high-order allocations, it is
		 * because sync compaction recently failed. If this is the case
		 * and the caller requested a THP allocation, we do not want
		 * to heavily disrupt the system, so we fail the allocation
		 * instead of entering direct reclaim.
		 */
		if (deferred_compaction)
			goto nopage;

		/*
		 * In all zones where compaction was attempted (and not
		 * deferred or skipped), lock contention has been detected.
		 * For THP allocation we do not want to disrupt the others
		 * so we fallback to base pages instead.
		 */
		if (contended_compaction == COMPACT_CONTENDED_LOCK)
			goto nopage;

		/*
		 * If compaction was aborted due to need_resched(), we do not
		 * want to further increase allocation latency, unless it is
		 * khugepaged trying to collapse.
		 */
		if (contended_compaction == COMPACT_CONTENDED_SCHED
			&& !(current->flags & PF_KTHREAD))
			goto nopage;
	}

	/*
	 * It can become very expensive to allocate transparent hugepages at
	 * fault, so use asynchronous memory compaction for THP unless it is
	 * khugepaged trying to collapse.
	 */
	if (!is_thp_gfp_mask(gfp_mask) || (current->flags & PF_KTHREAD))
		migration_mode = MIGRATE_SYNC_LIGHT;

	/* Try direct reclaim and then allocating */
	page = __alloc_pages_direct_reclaim(gfp_mask, order, alloc_flags, ac,
							&did_some_progress);
	if (page)
		goto got_pg;

	/* Do not loop if specifically requested */
	if (gfp_mask & __GFP_NORETRY)
		goto noretry;

	/* Keep reclaiming pages as long as there is reasonable progress */
	pages_reclaimed += did_some_progress;
	if (did_some_progress && (order <= PAGE_ALLOC_COSTLY_ORDER ||
	    ((gfp_mask & __GFP_REPEAT) && pages_reclaimed < (1 << order)))) {
		/* Wait for some write requests to complete then retry */
		wait_iff_congested(ac->preferred_zoneref->zone, BLK_RW_ASYNC, HZ/50);
		goto retry;
	}

	/*
	 * It's possible we raced with cpuset update so the OOM would be
	 * premature (see below the nopage: label for full explanation).
	 */
	if (read_mems_allowed_retry(cpuset_mems_cookie))
		goto retry_cpuset;

	/* Reclaim has failed us, start killing things */
	page = __alloc_pages_may_oom(gfp_mask, order, ac, &did_some_progress);
	if (page)
		goto got_pg;

	/* Retry as long as the OOM killer is making progress */
	if (did_some_progress)
		goto retry;

noretry:
	/*
	 * High-order allocations do not necessarily loop after
	 * direct reclaim and reclaim/compaction depends on compaction
	 * being called after reclaim so call directly if necessary
	 */
	page = __alloc_pages_direct_compact(gfp_mask, order, alloc_flags,
					    ac, migration_mode,
					    &contended_compaction,
					    &deferred_compaction);
	if (page)
		goto got_pg;
nopage:
	/*
	 * When updating a task's mems_allowed or mempolicy nodemask, it is
	 * possible to race with parallel threads in such a way that our
	 * allocation can fail while the mask is being updated. If we are about
	 * to fail, check if the cpuset changed during allocation and if so,
	 * retry.
	 */
	if (read_mems_allowed_retry(cpuset_mems_cookie))
		goto retry_cpuset;

	warn_alloc_failed(gfp_mask, order, NULL);
got_pg:
	return page;
}

/*
 * This is the 'heart' of the zoned buddy allocator.
 */
struct page *
__alloc_pages_nodemask(gfp_t gfp_mask, unsigned int order,
			struct zonelist *zonelist, nodemask_t *nodemask)
{
	struct page *page;
	unsigned int alloc_flags = ALLOC_WMARK_LOW|ALLOC_FAIR;
	gfp_t alloc_mask = gfp_mask; /* The gfp_t that was actually used for allocation */
	struct alloc_context ac = {
		.high_zoneidx = gfp_zone(gfp_mask),
		.zonelist = zonelist,
		.nodemask = nodemask,
		.migratetype = gfpflags_to_migratetype(gfp_mask),
	};

	if (cpusets_enabled()) {
		alloc_mask |= __GFP_HARDWALL;
		alloc_flags |= ALLOC_CPUSET;
		if (!ac.nodemask)
			ac.nodemask = &cpuset_current_mems_allowed;
	}

	gfp_mask &= gfp_allowed_mask;

	lockdep_trace_alloc(gfp_mask);

	might_sleep_if(gfp_mask & __GFP_DIRECT_RECLAIM);

	if (should_fail_alloc_page(gfp_mask, order))
		return NULL;

	/*
	 * Check the zones suitable for the gfp_mask contain at least one
	 * valid zone. It's possible to have an empty zonelist as a result
	 * of __GFP_THISNODE and a memoryless node
	 */
	if (unlikely(!zonelist->_zonerefs->zone))
		return NULL;

	if (IS_ENABLED(CONFIG_CMA) && ac.migratetype == MIGRATE_MOVABLE)
		alloc_flags |= ALLOC_CMA;

	/* Dirty zone balancing only done in the fast path */
	ac.spread_dirty_pages = (gfp_mask & __GFP_WRITE);

	/*
	 * The preferred zone is used for statistics but crucially it is
	 * also used as the starting point for the zonelist iterator. It
	 * may get reset for allocations that ignore memory policies.
	 */
	ac.preferred_zoneref = first_zones_zonelist(ac.zonelist,
					ac.high_zoneidx, ac.nodemask);
	if (!ac.preferred_zoneref->zone) {
		page = NULL;
		/*
		 * This might be due to race with cpuset_current_mems_allowed
		 * update, so make sure we retry with original nodemask in the
		 * slow path.
		 */
		goto no_zone;
	}

	/* First allocation attempt */
	page = get_page_from_freelist(alloc_mask, order, alloc_flags, &ac);
	if (likely(page))
		goto out;

no_zone:
	/*
	 * Runtime PM, block IO and its error handling path can deadlock
	 * because I/O on the device might not complete.
	 */
	alloc_mask = memalloc_noio_flags(gfp_mask);
	ac.spread_dirty_pages = false;

	/*
	 * Restore the original nodemask if it was potentially replaced with
	 * &cpuset_current_mems_allowed to optimize the fast-path attempt.
	 */
	if (unlikely(ac.nodemask != nodemask))
		ac.nodemask = nodemask;

	page = __alloc_pages_slowpath(alloc_mask, order, &ac);

out:
	if (kmemcheck_enabled && page)
		kmemcheck_pagealloc_alloc(page, order, gfp_mask);

	trace_mm_page_alloc(page, order, alloc_mask, ac.migratetype);

	return page;
}
EXPORT_SYMBOL(__alloc_pages_nodemask);

/*
 * Common helper functions.
 */
unsigned long __get_free_pages(gfp_t gfp_mask, unsigned int order)
{
	struct page *page;

	/*
	 * __get_free_pages() returns a 32-bit address, which cannot represent
	 * a highmem page
	 */
	VM_BUG_ON((gfp_mask & __GFP_HIGHMEM) != 0);

	page = alloc_pages(gfp_mask, order);
	if (!page)
		return 0;
	return (unsigned long) page_address(page);
}
EXPORT_SYMBOL(__get_free_pages);

unsigned long get_zeroed_page(gfp_t gfp_mask)
{
	return __get_free_pages(gfp_mask | __GFP_ZERO, 0);
}
EXPORT_SYMBOL(get_zeroed_page);

void __free_pages(struct page *page, unsigned int order)
{
	if (put_page_testzero(page)) {
		if (order == 0)
			free_hot_cold_page(page, false);
		else
			__free_pages_ok(page, order);
	}
}

EXPORT_SYMBOL(__free_pages);

void free_pages(unsigned long addr, unsigned int order)
{
	if (addr != 0) {
		VM_BUG_ON(!virt_addr_valid((void *)addr));
		__free_pages(virt_to_page((void *)addr), order);
	}
}

EXPORT_SYMBOL(free_pages);

/*
 * Page Fragment:
 *  An arbitrary-length arbitrary-offset area of memory which resides
 *  within a 0 or higher order page.  Multiple fragments within that page
 *  are individually refcounted, in the page's reference counter.
 *
 * The page_frag functions below provide a simple allocation framework for
 * page fragments.  This is used by the network stack and network device
 * drivers to provide a backing region of memory for use as either an
 * sk_buff->head, or to be used in the "frags" portion of skb_shared_info.
 */
static struct page *__page_frag_cache_refill(struct page_frag_cache *nc,
					     gfp_t gfp_mask)
{
	struct page *page = NULL;
	gfp_t gfp = gfp_mask;

#if (PAGE_SIZE < PAGE_FRAG_CACHE_MAX_SIZE)
	gfp_mask |= __GFP_COMP | __GFP_NOWARN | __GFP_NORETRY |
		    __GFP_NOMEMALLOC;
	page = alloc_pages_node(NUMA_NO_NODE, gfp_mask,
				PAGE_FRAG_CACHE_MAX_ORDER);
	nc->size = page ? PAGE_FRAG_CACHE_MAX_SIZE : PAGE_SIZE;
#endif
	if (unlikely(!page))
		page = alloc_pages_node(NUMA_NO_NODE, gfp, 0);

	nc->va = page ? page_address(page) : NULL;

	return page;
}

void __page_frag_cache_drain(struct page *page, unsigned int count)
{
	VM_BUG_ON_PAGE(atomic_read(&page->_count) == 0, page);

	if (atomic_sub_and_test(count, &page->_count)) {
		unsigned int order = compound_order(page);

		if (order == 0)
			free_hot_cold_page(page, false);
		else
			__free_pages_ok(page, order);
	}
}
EXPORT_SYMBOL(__page_frag_cache_drain);

void *__alloc_page_frag(struct page_frag_cache *nc,
			unsigned int fragsz, gfp_t gfp_mask)
{
	unsigned int size = PAGE_SIZE;
	struct page *page;
	int offset;

	if (unlikely(!nc->va)) {
refill:
		page = __page_frag_cache_refill(nc, gfp_mask);
		if (!page)
			return NULL;

#if (PAGE_SIZE < PAGE_FRAG_CACHE_MAX_SIZE)
		/* if size can vary use size else just use PAGE_SIZE */
		size = nc->size;
#endif
		/* Even if we own the page, we do not use atomic_set().
		 * This would break get_page_unless_zero() users.
		 */
		atomic_add(size - 1, &page->_count);

		/* reset page count bias and offset to start of new frag */
		nc->pfmemalloc = page_is_pfmemalloc(page);
		nc->pagecnt_bias = size;
		nc->offset = size;
	}

	offset = nc->offset - fragsz;
	if (unlikely(offset < 0)) {
		page = virt_to_page(nc->va);

		if (!atomic_sub_and_test(nc->pagecnt_bias, &page->_count))
			goto refill;

#if (PAGE_SIZE < PAGE_FRAG_CACHE_MAX_SIZE)
		/* if size can vary use size else just use PAGE_SIZE */
		size = nc->size;
#endif
		/* OK, page count is 0, we can safely set it */
		atomic_set(&page->_count, size);

		/* reset page count bias and offset to start of new frag */
		nc->pagecnt_bias = size;
		offset = size - fragsz;
	}

	nc->pagecnt_bias--;
	nc->offset = offset;

	return nc->va + offset;
}
EXPORT_SYMBOL(__alloc_page_frag);

/*
 * Frees a page fragment allocated out of either a compound or order 0 page.
 */
void __free_page_frag(void *addr)
{
	struct page *page = virt_to_head_page(addr);

	if (unlikely(put_page_testzero(page)))
		__free_pages_ok(page, compound_order(page));
}
EXPORT_SYMBOL(__free_page_frag);

/*
 * alloc_kmem_pages charges newly allocated pages to the kmem resource counter
 * of the current memory cgroup.
 *
 * It should be used when the caller would like to use kmalloc, but since the
 * allocation is large, it has to fall back to the page allocator.
 */
struct page *alloc_kmem_pages(gfp_t gfp_mask, unsigned int order)
{
	struct page *page;

	page = alloc_pages(gfp_mask, order);
	if (page && memcg_kmem_charge(page, gfp_mask, order) != 0) {
		__free_pages(page, order);
		page = NULL;
	}
	return page;
}

struct page *alloc_kmem_pages_node(int nid, gfp_t gfp_mask, unsigned int order)
{
	struct page *page;

	page = alloc_pages_node(nid, gfp_mask, order);
	if (page && memcg_kmem_charge(page, gfp_mask, order) != 0) {
		__free_pages(page, order);
		page = NULL;
	}
	return page;
}

/*
 * __free_kmem_pages and free_kmem_pages will free pages allocated with
 * alloc_kmem_pages.
 */
void __free_kmem_pages(struct page *page, unsigned int order)
{
	memcg_kmem_uncharge(page, order);
	__free_pages(page, order);
}

void free_kmem_pages(unsigned long addr, unsigned int order)
{
	if (addr != 0) {
		VM_BUG_ON(!virt_addr_valid((void *)addr));
		__free_kmem_pages(virt_to_page((void *)addr), order);
	}
}

static void *make_alloc_exact(unsigned long addr, unsigned int order,
		size_t size)
{
	if (addr) {
		unsigned long alloc_end = addr + (PAGE_SIZE << order);
		unsigned long used = addr + PAGE_ALIGN(size);

		split_page(virt_to_page((void *)addr), order);
		while (used < alloc_end) {
			free_page(used);
			used += PAGE_SIZE;
		}
	}
	return (void *)addr;
}

/**
 * alloc_pages_exact - allocate an exact number physically-contiguous pages.
 * @size: the number of bytes to allocate
 * @gfp_mask: GFP flags for the allocation
 *
 * This function is similar to alloc_pages(), except that it allocates the
 * minimum number of pages to satisfy the request.  alloc_pages() can only
 * allocate memory in power-of-two pages.
 *
 * This function is also limited by MAX_ORDER.
 *
 * Memory allocated by this function must be released by free_pages_exact().
 */
void *alloc_pages_exact(size_t size, gfp_t gfp_mask)
{
	unsigned int order = get_order(size);
	unsigned long addr;

	addr = __get_free_pages(gfp_mask, order);
	return make_alloc_exact(addr, order, size);
}
EXPORT_SYMBOL(alloc_pages_exact);

/**
 * alloc_pages_exact_nid - allocate an exact number of physically-contiguous
 *			   pages on a node.
 * @nid: the preferred node ID where memory should be allocated
 * @size: the number of bytes to allocate
 * @gfp_mask: GFP flags for the allocation
 *
 * Like alloc_pages_exact(), but try to allocate on node nid first before falling
 * back.
 */
void * __meminit alloc_pages_exact_nid(int nid, size_t size, gfp_t gfp_mask)
{
	unsigned int order = get_order(size);
	struct page *p = alloc_pages_node(nid, gfp_mask, order);
	if (!p)
		return NULL;
	return make_alloc_exact((unsigned long)page_address(p), order, size);
}

/**
 * free_pages_exact - release memory allocated via alloc_pages_exact()
 * @virt: the value returned by alloc_pages_exact.
 * @size: size of allocation, same value as passed to alloc_pages_exact().
 *
 * Release the memory allocated by a previous call to alloc_pages_exact.
 */
void free_pages_exact(void *virt, size_t size)
{
	unsigned long addr = (unsigned long)virt;
	unsigned long end = addr + PAGE_ALIGN(size);

	while (addr < end) {
		free_page(addr);
		addr += PAGE_SIZE;
	}
}
EXPORT_SYMBOL(free_pages_exact);

/**
 * nr_free_zone_pages - count number of pages beyond high watermark
 * @offset: The zone index of the highest zone
 *
 * nr_free_zone_pages() counts the number of counts pages which are beyond the
 * high watermark within all zones at or below a given zone index.  For each
 * zone, the number of pages is calculated as:
 *     managed_pages - high_pages
 */
static unsigned long nr_free_zone_pages(int offset)
{
	struct zoneref *z;
	struct zone *zone;

	/* Just pick one node, since fallback list is circular */
	unsigned long sum = 0;

	struct zonelist *zonelist = node_zonelist(numa_node_id(), GFP_KERNEL);

	for_each_zone_zonelist(zone, z, zonelist, offset) {
		unsigned long size = zone->managed_pages;
		unsigned long high = high_wmark_pages(zone);
		if (size > high)
			sum += size - high;
	}

	return sum;
}

/**
 * nr_free_buffer_pages - count number of pages beyond high watermark
 *
 * nr_free_buffer_pages() counts the number of pages which are beyond the high
 * watermark within ZONE_DMA and ZONE_NORMAL.
 */
unsigned long nr_free_buffer_pages(void)
{
	return nr_free_zone_pages(gfp_zone(GFP_USER));
}
EXPORT_SYMBOL_GPL(nr_free_buffer_pages);

/**
 * nr_free_pagecache_pages - count number of pages beyond high watermark
 *
 * nr_free_pagecache_pages() counts the number of pages which are beyond the
 * high watermark within all zones.
 */
unsigned long nr_free_pagecache_pages(void)
{
	return nr_free_zone_pages(gfp_zone(GFP_HIGHUSER_MOVABLE));
}

static inline void show_node(struct zone *zone)
{
	if (IS_ENABLED(CONFIG_NUMA))
		printk("Node %d ", zone_to_nid(zone));
}

long si_mem_available(void)
{
	long available;
	unsigned long pagecache;
	unsigned long wmark_low = 0;
	unsigned long pages[NR_LRU_LISTS];
	struct zone *zone;
	int lru;

	for (lru = LRU_BASE; lru < NR_LRU_LISTS; lru++)
		pages[lru] = global_page_state(NR_LRU_BASE + lru);

	for_each_zone(zone)
		wmark_low += zone->watermark[WMARK_LOW];

	/*
	 * Estimate the amount of memory available for userspace allocations,
	 * without causing swapping.
	 */
	available = global_page_state(NR_FREE_PAGES) - totalreserve_pages;

	/*
	 * Not all the page cache can be freed, otherwise the system will
	 * start swapping. Assume at least half of the page cache, or the
	 * low watermark worth of cache, needs to stay.
	 */
	pagecache = pages[LRU_ACTIVE_FILE] + pages[LRU_INACTIVE_FILE];
	pagecache -= min(pagecache / 2, wmark_low);
	available += pagecache;

	/*
	 * Part of the reclaimable slab consists of items that are in use,
	 * and cannot be freed. Cap this estimate at the low watermark.
	 */
	available += global_page_state(NR_SLAB_RECLAIMABLE) -
		     min(global_page_state(NR_SLAB_RECLAIMABLE) / 2, wmark_low);

	if (available < 0)
		available = 0;
	return available;
}
EXPORT_SYMBOL_GPL(si_mem_available);

void si_meminfo(struct sysinfo *val)
{
	val->totalram = totalram_pages;
	val->sharedram = global_page_state(NR_SHMEM);
	val->freeram = global_page_state(NR_FREE_PAGES);
	val->bufferram = nr_blockdev_pages();
	val->totalhigh = totalhigh_pages;
	val->freehigh = nr_free_highpages();
	val->mem_unit = PAGE_SIZE;
}

EXPORT_SYMBOL(si_meminfo);

#ifdef CONFIG_NUMA
void si_meminfo_node(struct sysinfo *val, int nid)
{
	int zone_type;		/* needs to be signed */
	unsigned long managed_pages = 0;
	pg_data_t *pgdat = NODE_DATA(nid);

	for (zone_type = 0; zone_type < MAX_NR_ZONES; zone_type++)
		managed_pages += pgdat->node_zones[zone_type].managed_pages;
	val->totalram = managed_pages;
	val->sharedram = node_page_state(nid, NR_SHMEM);
	val->freeram = node_page_state(nid, NR_FREE_PAGES);
#ifdef CONFIG_HIGHMEM
	val->totalhigh = pgdat->node_zones[ZONE_HIGHMEM].managed_pages;
	val->freehigh = zone_page_state(&pgdat->node_zones[ZONE_HIGHMEM],
			NR_FREE_PAGES);
#else
	val->totalhigh = 0;
	val->freehigh = 0;
#endif
	val->mem_unit = PAGE_SIZE;
}
#endif

/*
 * Determine whether the node should be displayed or not, depending on whether
 * SHOW_MEM_FILTER_NODES was passed to show_free_areas().
 */
bool skip_free_areas_node(unsigned int flags, int nid)
{
	bool ret = false;
	unsigned int cpuset_mems_cookie;

	if (!(flags & SHOW_MEM_FILTER_NODES))
		goto out;

	do {
		cpuset_mems_cookie = read_mems_allowed_begin();
		ret = !node_isset(nid, cpuset_current_mems_allowed);
	} while (read_mems_allowed_retry(cpuset_mems_cookie));
out:
	return ret;
}

#define K(x) ((x) << (PAGE_SHIFT-10))

static void show_migration_types(unsigned char type)
{
	static const char types[MIGRATE_TYPES] = {
		[MIGRATE_UNMOVABLE]	= 'U',
		[MIGRATE_MOVABLE]	= 'M',
		[MIGRATE_RECLAIMABLE]	= 'E',
		[MIGRATE_HIGHATOMIC]	= 'H',
#ifdef CONFIG_CMA
		[MIGRATE_CMA]		= 'C',
#endif
#ifdef CONFIG_MEMORY_ISOLATION
		[MIGRATE_ISOLATE]	= 'I',
#endif
	};
	char tmp[MIGRATE_TYPES + 1];
	char *p = tmp;
	int i;

	for (i = 0; i < MIGRATE_TYPES; i++) {
		if (type & (1 << i))
			*p++ = types[i];
	}

	*p = '\0';
	printk("(%s) ", tmp);
}

/*
 * Show free area list (used inside shift_scroll-lock stuff)
 * We also calculate the percentage fragmentation. We do this by counting the
 * memory on each free list with the exception of the first item on the list.
 *
 * Bits in @filter:
 * SHOW_MEM_FILTER_NODES: suppress nodes that are not allowed by current's
 *   cpuset.
 */
void show_free_areas(unsigned int filter)
{
	unsigned long free_pcp = 0;
	int cpu;
	struct zone *zone;

	for_each_populated_zone(zone) {
		if (skip_free_areas_node(filter, zone_to_nid(zone)))
			continue;

		for_each_online_cpu(cpu)
			free_pcp += per_cpu_ptr(zone->pageset, cpu)->pcp.count;
	}

	printk("active_anon:%lu inactive_anon:%lu isolated_anon:%lu\n"
		" active_file:%lu inactive_file:%lu isolated_file:%lu\n"
		" unevictable:%lu dirty:%lu writeback:%lu unstable:%lu\n"
		" slab_reclaimable:%lu slab_unreclaimable:%lu\n"
		" mapped:%lu shmem:%lu pagetables:%lu bounce:%lu\n"
		" free:%lu free_pcp:%lu free_cma:%lu\n",
		global_page_state(NR_ACTIVE_ANON),
		global_page_state(NR_INACTIVE_ANON),
		global_page_state(NR_ISOLATED_ANON),
		global_page_state(NR_ACTIVE_FILE),
		global_page_state(NR_INACTIVE_FILE),
		global_page_state(NR_ISOLATED_FILE),
		global_page_state(NR_UNEVICTABLE),
		global_page_state(NR_FILE_DIRTY),
		global_page_state(NR_WRITEBACK),
		global_page_state(NR_UNSTABLE_NFS),
		global_page_state(NR_SLAB_RECLAIMABLE),
		global_page_state(NR_SLAB_UNRECLAIMABLE),
		global_page_state(NR_FILE_MAPPED),
		global_page_state(NR_SHMEM),
		global_page_state(NR_PAGETABLE),
		global_page_state(NR_BOUNCE),
		global_page_state(NR_FREE_PAGES),
		free_pcp,
		global_page_state(NR_FREE_CMA_PAGES));

	for_each_populated_zone(zone) {
		int i;

		if (skip_free_areas_node(filter, zone_to_nid(zone)))
			continue;

		free_pcp = 0;
		for_each_online_cpu(cpu)
			free_pcp += per_cpu_ptr(zone->pageset, cpu)->pcp.count;

		show_node(zone);
		printk("%s"
			" free:%lukB"
			" min:%lukB"
			" low:%lukB"
			" high:%lukB"
			" active_anon:%lukB"
			" inactive_anon:%lukB"
			" active_file:%lukB"
			" inactive_file:%lukB"
			" unevictable:%lukB"
			" isolated(anon):%lukB"
			" isolated(file):%lukB"
			" present:%lukB"
			" managed:%lukB"
			" mlocked:%lukB"
			" dirty:%lukB"
			" writeback:%lukB"
			" mapped:%lukB"
			" shmem:%lukB"
			" slab_reclaimable:%lukB"
			" slab_unreclaimable:%lukB"
			" kernel_stack:%lukB"
			" pagetables:%lukB"
			" unstable:%lukB"
			" bounce:%lukB"
			" free_pcp:%lukB"
			" local_pcp:%ukB"
			" free_cma:%lukB"
			" writeback_tmp:%lukB"
			" pages_scanned:%lu"
			" all_unreclaimable? %s"
			"\n",
			zone->name,
			K(zone_page_state(zone, NR_FREE_PAGES)),
			K(min_wmark_pages(zone)),
			K(low_wmark_pages(zone)),
			K(high_wmark_pages(zone)),
			K(zone_page_state(zone, NR_ACTIVE_ANON)),
			K(zone_page_state(zone, NR_INACTIVE_ANON)),
			K(zone_page_state(zone, NR_ACTIVE_FILE)),
			K(zone_page_state(zone, NR_INACTIVE_FILE)),
			K(zone_page_state(zone, NR_UNEVICTABLE)),
			K(zone_page_state(zone, NR_ISOLATED_ANON)),
			K(zone_page_state(zone, NR_ISOLATED_FILE)),
			K(zone->present_pages),
			K(zone->managed_pages),
			K(zone_page_state(zone, NR_MLOCK)),
			K(zone_page_state(zone, NR_FILE_DIRTY)),
			K(zone_page_state(zone, NR_WRITEBACK)),
			K(zone_page_state(zone, NR_FILE_MAPPED)),
			K(zone_page_state(zone, NR_SHMEM)),
			K(zone_page_state(zone, NR_SLAB_RECLAIMABLE)),
			K(zone_page_state(zone, NR_SLAB_UNRECLAIMABLE)),
			zone_page_state(zone, NR_KERNEL_STACK) *
				THREAD_SIZE / 1024,
			K(zone_page_state(zone, NR_PAGETABLE)),
			K(zone_page_state(zone, NR_UNSTABLE_NFS)),
			K(zone_page_state(zone, NR_BOUNCE)),
			K(free_pcp),
			K(this_cpu_read(zone->pageset->pcp.count)),
			K(zone_page_state(zone, NR_FREE_CMA_PAGES)),
			K(zone_page_state(zone, NR_WRITEBACK_TEMP)),
			K(zone_page_state(zone, NR_PAGES_SCANNED)),
			(!zone_reclaimable(zone) ? "yes" : "no")
			);
		printk("lowmem_reserve[]:");
		for (i = 0; i < MAX_NR_ZONES; i++)
			printk(" %ld", zone->lowmem_reserve[i]);
		printk("\n");
	}

	for_each_populated_zone(zone) {
		unsigned int order;
		unsigned long nr[MAX_ORDER], flags, total = 0;
		unsigned char types[MAX_ORDER];

		if (skip_free_areas_node(filter, zone_to_nid(zone)))
			continue;
		show_node(zone);
		printk("%s: ", zone->name);

		spin_lock_irqsave(&zone->lock, flags);
		for (order = 0; order < MAX_ORDER; order++) {
			struct free_area *area = &zone->free_area[order];
			int type;

			nr[order] = area->nr_free;
			total += nr[order] << order;

			types[order] = 0;
			for (type = 0; type < MIGRATE_TYPES; type++) {
				if (!list_empty(&area->free_list[type]))
					types[order] |= 1 << type;
			}
		}
		spin_unlock_irqrestore(&zone->lock, flags);
		for (order = 0; order < MAX_ORDER; order++) {
			printk("%lu*%lukB ", nr[order], K(1UL) << order);
			if (nr[order])
				show_migration_types(types[order]);
		}
		printk("= %lukB\n", K(total));
	}

	hugetlb_show_meminfo();

	printk("%ld total pagecache pages\n", global_page_state(NR_FILE_PAGES));

	show_swap_cache_info();
}

static void zoneref_set_zone(struct zone *zone, struct zoneref *zoneref)
{
	zoneref->zone = zone;
	zoneref->zone_idx = zone_idx(zone);
}

/*
 * Builds allocation fallback zone lists.
 *
 * Add all populated zones of a node to the zonelist.
 */
static int build_zonelists_node(pg_data_t *pgdat, struct zonelist *zonelist,
				int nr_zones)
{
	struct zone *zone;
	enum zone_type zone_type = MAX_NR_ZONES;

	do {
		zone_type--;
		zone = pgdat->node_zones + zone_type;
		if (populated_zone(zone)) {
			zoneref_set_zone(zone,
				&zonelist->_zonerefs[nr_zones++]);
			check_highest_zone(zone_type);
		}
	} while (zone_type);

	return nr_zones;
}


/*
 *  zonelist_order:
 *  0 = automatic detection of better ordering.
 *  1 = order by ([node] distance, -zonetype)
 *  2 = order by (-zonetype, [node] distance)
 *
 *  If not NUMA, ZONELIST_ORDER_ZONE and ZONELIST_ORDER_NODE will create
 *  the same zonelist. So only NUMA can configure this param.
 */
#define ZONELIST_ORDER_DEFAULT  0
#define ZONELIST_ORDER_NODE     1
#define ZONELIST_ORDER_ZONE     2

/* zonelist order in the kernel.
 * set_zonelist_order() will set this to NODE or ZONE.
 */
static int current_zonelist_order = ZONELIST_ORDER_DEFAULT;
static char zonelist_order_name[3][8] = {"Default", "Node", "Zone"};


#ifdef CONFIG_NUMA
/* The value user specified ....changed by config */
static int user_zonelist_order = ZONELIST_ORDER_DEFAULT;
/* string for sysctl */
#define NUMA_ZONELIST_ORDER_LEN	16
char numa_zonelist_order[16] = "default";

/*
 * interface for configure zonelist ordering.
 * command line option "numa_zonelist_order"
 *	= "[dD]efault	- default, automatic configuration.
 *	= "[nN]ode 	- order by node locality, then by zone within node
 *	= "[zZ]one      - order by zone, then by locality within zone
 */

static int __parse_numa_zonelist_order(char *s)
{
	if (*s == 'd' || *s == 'D') {
		user_zonelist_order = ZONELIST_ORDER_DEFAULT;
	} else if (*s == 'n' || *s == 'N') {
		user_zonelist_order = ZONELIST_ORDER_NODE;
	} else if (*s == 'z' || *s == 'Z') {
		user_zonelist_order = ZONELIST_ORDER_ZONE;
	} else {
		printk(KERN_WARNING
			"Ignoring invalid numa_zonelist_order value:  "
			"%s\n", s);
		return -EINVAL;
	}
	return 0;
}

static __init int setup_numa_zonelist_order(char *s)
{
	int ret;

	if (!s)
		return 0;

	ret = __parse_numa_zonelist_order(s);
	if (ret == 0)
		strlcpy(numa_zonelist_order, s, NUMA_ZONELIST_ORDER_LEN);

	return ret;
}
early_param("numa_zonelist_order", setup_numa_zonelist_order);

/*
 * sysctl handler for numa_zonelist_order
 */
int numa_zonelist_order_handler(struct ctl_table *table, int write,
		void __user *buffer, size_t *length,
		loff_t *ppos)
{
	char saved_string[NUMA_ZONELIST_ORDER_LEN];
	int ret;
	static DEFINE_MUTEX(zl_order_mutex);

	mutex_lock(&zl_order_mutex);
	if (write) {
		if (strlen((char *)table->data) >= NUMA_ZONELIST_ORDER_LEN) {
			ret = -EINVAL;
			goto out;
		}
		strcpy(saved_string, (char *)table->data);
	}
	ret = proc_dostring(table, write, buffer, length, ppos);
	if (ret)
		goto out;
	if (write) {
		int oldval = user_zonelist_order;

		ret = __parse_numa_zonelist_order((char *)table->data);
		if (ret) {
			/*
			 * bogus value.  restore saved string
			 */
			strncpy((char *)table->data, saved_string,
				NUMA_ZONELIST_ORDER_LEN);
			user_zonelist_order = oldval;
		} else if (oldval != user_zonelist_order) {
			mutex_lock(&zonelists_mutex);
			build_all_zonelists(NULL, NULL);
			mutex_unlock(&zonelists_mutex);
		}
	}
out:
	mutex_unlock(&zl_order_mutex);
	return ret;
}


#define MAX_NODE_LOAD (nr_online_nodes)
static int node_load[MAX_NUMNODES];

/**
 * find_next_best_node - find the next node that should appear in a given node's fallback list
 * @node: node whose fallback list we're appending
 * @used_node_mask: nodemask_t of already used nodes
 *
 * We use a number of factors to determine which is the next node that should
 * appear on a given node's fallback list.  The node should not have appeared
 * already in @node's fallback list, and it should be the next closest node
 * according to the distance array (which contains arbitrary distance values
 * from each node to each node in the system), and should also prefer nodes
 * with no CPUs, since presumably they'll have very little allocation pressure
 * on them otherwise.
 * It returns -1 if no node is found.
 */
static int find_next_best_node(int node, nodemask_t *used_node_mask)
{
	int n, val;
	int min_val = INT_MAX;
	int best_node = NUMA_NO_NODE;
	const struct cpumask *tmp = cpumask_of_node(0);

	/* Use the local node if we haven't already */
	if (!node_isset(node, *used_node_mask)) {
		node_set(node, *used_node_mask);
		return node;
	}

	for_each_node_state(n, N_MEMORY) {

		/* Don't want a node to appear more than once */
		if (node_isset(n, *used_node_mask))
			continue;

		/* Use the distance array to find the distance */
		val = node_distance(node, n);

		/* Penalize nodes under us ("prefer the next node") */
		val += (n < node);

		/* Give preference to headless and unused nodes */
		tmp = cpumask_of_node(n);
		if (!cpumask_empty(tmp))
			val += PENALTY_FOR_NODE_WITH_CPUS;

		/* Slight preference for less loaded node */
		val *= (MAX_NODE_LOAD*MAX_NUMNODES);
		val += node_load[n];

		if (val < min_val) {
			min_val = val;
			best_node = n;
		}
	}

	if (best_node >= 0)
		node_set(best_node, *used_node_mask);

	return best_node;
}


/*
 * Build zonelists ordered by node and zones within node.
 * This results in maximum locality--normal zone overflows into local
 * DMA zone, if any--but risks exhausting DMA zone.
 */
static void build_zonelists_in_node_order(pg_data_t *pgdat, int node)
{
	int j;
	struct zonelist *zonelist;

	zonelist = &pgdat->node_zonelists[0];
	for (j = 0; zonelist->_zonerefs[j].zone != NULL; j++)
		;
	j = build_zonelists_node(NODE_DATA(node), zonelist, j);
	zonelist->_zonerefs[j].zone = NULL;
	zonelist->_zonerefs[j].zone_idx = 0;
}

/*
 * Build gfp_thisnode zonelists
 */
static void build_thisnode_zonelists(pg_data_t *pgdat)
{
	int j;
	struct zonelist *zonelist;

	zonelist = &pgdat->node_zonelists[1];
	j = build_zonelists_node(pgdat, zonelist, 0);
	zonelist->_zonerefs[j].zone = NULL;
	zonelist->_zonerefs[j].zone_idx = 0;
}

/*
 * Build zonelists ordered by zone and nodes within zones.
 * This results in conserving DMA zone[s] until all Normal memory is
 * exhausted, but results in overflowing to remote node while memory
 * may still exist in local DMA zone.
 */
static int node_order[MAX_NUMNODES];

static void build_zonelists_in_zone_order(pg_data_t *pgdat, int nr_nodes)
{
	int pos, j, node;
	int zone_type;		/* needs to be signed */
	struct zone *z;
	struct zonelist *zonelist;

	zonelist = &pgdat->node_zonelists[0];
	pos = 0;
	for (zone_type = MAX_NR_ZONES - 1; zone_type >= 0; zone_type--) {
		for (j = 0; j < nr_nodes; j++) {
			node = node_order[j];
			z = &NODE_DATA(node)->node_zones[zone_type];
			if (populated_zone(z)) {
				zoneref_set_zone(z,
					&zonelist->_zonerefs[pos++]);
				check_highest_zone(zone_type);
			}
		}
	}
	zonelist->_zonerefs[pos].zone = NULL;
	zonelist->_zonerefs[pos].zone_idx = 0;
}

#if defined(CONFIG_64BIT)
/*
 * Devices that require DMA32/DMA are relatively rare and do not justify a
 * penalty to every machine in case the specialised case applies. Default
 * to Node-ordering on 64-bit NUMA machines
 */
static int default_zonelist_order(void)
{
	return ZONELIST_ORDER_NODE;
}
#else
/*
 * On 32-bit, the Normal zone needs to be preserved for allocations accessible
 * by the kernel. If processes running on node 0 deplete the low memory zone
 * then reclaim will occur more frequency increasing stalls and potentially
 * be easier to OOM if a large percentage of the zone is under writeback or
 * dirty. The problem is significantly worse if CONFIG_HIGHPTE is not set.
 * Hence, default to zone ordering on 32-bit.
 */
static int default_zonelist_order(void)
{
	return ZONELIST_ORDER_ZONE;
}
#endif /* CONFIG_64BIT */

static void set_zonelist_order(void)
{
	if (user_zonelist_order == ZONELIST_ORDER_DEFAULT)
		current_zonelist_order = default_zonelist_order();
	else
		current_zonelist_order = user_zonelist_order;
}

static void build_zonelists(pg_data_t *pgdat)
{
	int j, node, load;
	enum zone_type i;
	nodemask_t used_mask;
	int local_node, prev_node;
	struct zonelist *zonelist;
	unsigned int order = current_zonelist_order;

	/* initialize zonelists */
	for (i = 0; i < MAX_ZONELISTS; i++) {
		zonelist = pgdat->node_zonelists + i;
		zonelist->_zonerefs[0].zone = NULL;
		zonelist->_zonerefs[0].zone_idx = 0;
	}

	/* NUMA-aware ordering of nodes */
	local_node = pgdat->node_id;
	load = nr_online_nodes;
	prev_node = local_node;
	nodes_clear(used_mask);

	memset(node_order, 0, sizeof(node_order));
	j = 0;

	while ((node = find_next_best_node(local_node, &used_mask)) >= 0) {
		/*
		 * We don't want to pressure a particular node.
		 * So adding penalty to the first node in same
		 * distance group to make it round-robin.
		 */
		if (node_distance(local_node, node) !=
		    node_distance(local_node, prev_node))
			node_load[node] = load;

		prev_node = node;
		load--;
		if (order == ZONELIST_ORDER_NODE)
			build_zonelists_in_node_order(pgdat, node);
		else
			node_order[j++] = node;	/* remember order */
	}

	if (order == ZONELIST_ORDER_ZONE) {
		/* calculate node order -- i.e., DMA last! */
		build_zonelists_in_zone_order(pgdat, j);
	}

	build_thisnode_zonelists(pgdat);
}

#ifdef CONFIG_HAVE_MEMORYLESS_NODES
/*
 * Return node id of node used for "local" allocations.
 * I.e., first node id of first zone in arg node's generic zonelist.
 * Used for initializing percpu 'numa_mem', which is used primarily
 * for kernel allocations, so use GFP_KERNEL flags to locate zonelist.
 */
int local_memory_node(int node)
{
	struct zoneref *z;

	z = first_zones_zonelist(node_zonelist(node, GFP_KERNEL),
				   gfp_zone(GFP_KERNEL),
				   NULL);
	return z->zone->node;
}
#endif

#else	/* CONFIG_NUMA */

static void set_zonelist_order(void)
{
	current_zonelist_order = ZONELIST_ORDER_ZONE;
}

static void build_zonelists(pg_data_t *pgdat)
{
	int node, local_node;
	enum zone_type j;
	struct zonelist *zonelist;

	local_node = pgdat->node_id;

	zonelist = &pgdat->node_zonelists[0];
	j = build_zonelists_node(pgdat, zonelist, 0);

	/*
	 * Now we build the zonelist so that it contains the zones
	 * of all the other nodes.
	 * We don't want to pressure a particular node, so when
	 * building the zones for node N, we make sure that the
	 * zones coming right after the local ones are those from
	 * node N+1 (modulo N)
	 */
	for (node = local_node + 1; node < MAX_NUMNODES; node++) {
		if (!node_online(node))
			continue;
		j = build_zonelists_node(NODE_DATA(node), zonelist, j);
	}
	for (node = 0; node < local_node; node++) {
		if (!node_online(node))
			continue;
		j = build_zonelists_node(NODE_DATA(node), zonelist, j);
	}

	zonelist->_zonerefs[j].zone = NULL;
	zonelist->_zonerefs[j].zone_idx = 0;
}

#endif	/* CONFIG_NUMA */

/*
 * Boot pageset table. One per cpu which is going to be used for all
 * zones and all nodes. The parameters will be set in such a way
 * that an item put on a list will immediately be handed over to
 * the buddy list. This is safe since pageset manipulation is done
 * with interrupts disabled.
 *
 * The boot_pagesets must be kept even after bootup is complete for
 * unused processors and/or zones. They do play a role for bootstrapping
 * hotplugged processors.
 *
 * zoneinfo_show() and maybe other functions do
 * not check if the processor is online before following the pageset pointer.
 * Other parts of the kernel may not check if the zone is available.
 */
static void setup_pageset(struct per_cpu_pageset *p, unsigned long batch);
static DEFINE_PER_CPU(struct per_cpu_pageset, boot_pageset);
static void setup_zone_pageset(struct zone *zone);

/*
 * Global mutex to protect against size modification of zonelists
 * as well as to serialize pageset setup for the new populated zone.
 */
DEFINE_MUTEX(zonelists_mutex);

/* return values int ....just for stop_machine() */
static int __build_all_zonelists(void *data)
{
	int nid;
	int cpu;
	pg_data_t *self = data;

#ifdef CONFIG_NUMA
	memset(node_load, 0, sizeof(node_load));
#endif

	if (self && !node_online(self->node_id)) {
		build_zonelists(self);
	}

	for_each_online_node(nid) {
		pg_data_t *pgdat = NODE_DATA(nid);

		build_zonelists(pgdat);
	}

	/*
	 * Initialize the boot_pagesets that are going to be used
	 * for bootstrapping processors. The real pagesets for
	 * each zone will be allocated later when the per cpu
	 * allocator is available.
	 *
	 * boot_pagesets are used also for bootstrapping offline
	 * cpus if the system is already booted because the pagesets
	 * are needed to initialize allocators on a specific cpu too.
	 * F.e. the percpu allocator needs the page allocator which
	 * needs the percpu allocator in order to allocate its pagesets
	 * (a chicken-egg dilemma).
	 */
	for_each_possible_cpu(cpu) {
		setup_pageset(&per_cpu(boot_pageset, cpu), 0);

#ifdef CONFIG_HAVE_MEMORYLESS_NODES
		/*
		 * We now know the "local memory node" for each node--
		 * i.e., the node of the first zone in the generic zonelist.
		 * Set up numa_mem percpu variable for on-line cpus.  During
		 * boot, only the boot cpu should be on-line;  we'll init the
		 * secondary cpus' numa_mem as they come on-line.  During
		 * node/memory hotplug, we'll fixup all on-line cpus.
		 */
		if (cpu_online(cpu))
			set_cpu_numa_mem(cpu, local_memory_node(cpu_to_node(cpu)));
#endif
	}

	return 0;
}

static noinline void __init
build_all_zonelists_init(void)
{
	__build_all_zonelists(NULL);
	mminit_verify_zonelist();
	cpuset_init_current_mems_allowed();
}

/*
 * Called with zonelists_mutex held always
 * unless system_state == SYSTEM_BOOTING.
 *
 * __ref due to (1) call of __meminit annotated setup_zone_pageset
 * [we're only called with non-NULL zone through __meminit paths] and
 * (2) call of __init annotated helper build_all_zonelists_init
 * [protected by SYSTEM_BOOTING].
 */
void __ref build_all_zonelists(pg_data_t *pgdat, struct zone *zone)
{
	set_zonelist_order();

	if (system_state == SYSTEM_BOOTING) {
		build_all_zonelists_init();
	} else {
#ifdef CONFIG_MEMORY_HOTPLUG
		if (zone)
			setup_zone_pageset(zone);
#endif
		/* we have to stop all cpus to guarantee there is no user
		   of zonelist */
		stop_machine(__build_all_zonelists, pgdat, NULL);
		/* cpuset refresh routine should be here */
	}
	vm_total_pages = nr_free_pagecache_pages();
	/*
	 * Disable grouping by mobility if the number of pages in the
	 * system is too low to allow the mechanism to work. It would be
	 * more accurate, but expensive to check per-zone. This check is
	 * made on memory-hotadd so a system can start with mobility
	 * disabled and enable it later
	 */
	if (vm_total_pages < (pageblock_nr_pages * MIGRATE_TYPES))
		page_group_by_mobility_disabled = 1;
	else
		page_group_by_mobility_disabled = 0;

	pr_info("Built %i zonelists in %s order, mobility grouping %s.  "
		"Total pages: %ld\n",
			nr_online_nodes,
			zonelist_order_name[current_zonelist_order],
			page_group_by_mobility_disabled ? "off" : "on",
			vm_total_pages);
#ifdef CONFIG_NUMA
	pr_info("Policy zone: %s\n", zone_names[policy_zone]);
#endif

	/*
	 * Check normal :movable ratio when memory node hot-remove/mirrored
	 * memory is enabled
	 */
	if (movable_node_is_enabled()) {
		unsigned long nr_movable = 0;

		for_each_zone(zone) {
			if (!populated_zone(zone) || zone_idx(zone) != ZONE_MOVABLE)
				continue;

			nr_movable += zone->managed_pages;
		}

		/* Warn if lowmem:movable is worse than 1:3 */
		if ((vm_total_pages >> 2) < nr_movable) {
			pr_warn("lowmem:movable memory is very high. "
				"There may be OOM or performance problems if the kernel "
				"cannot allocate memory as it is all marked "
				"for movable nodes.\n");
			WARN_ON_ONCE(1);
		}
	}
}

/*
 * Initially all pages are reserved - free ones are freed
 * up by free_all_bootmem() once the early boot process is
 * done. Non-atomic initialization, single-pass.
 */
void __meminit memmap_init_zone(unsigned long size, int nid, unsigned long zone,
		unsigned long start_pfn, enum memmap_context context)
{
	struct vmem_altmap *altmap = to_vmem_altmap(__pfn_to_phys(start_pfn));
	unsigned long end_pfn = start_pfn + size;
	pg_data_t *pgdat = NODE_DATA(nid);
	unsigned long pfn;
	struct zone *z;
	unsigned long nr_initialised = 0;
#ifdef CONFIG_HAVE_MEMBLOCK_NODE_MAP
	struct memblock_region *r = NULL, *tmp;
#endif

	if (highest_memmap_pfn < end_pfn - 1)
		highest_memmap_pfn = end_pfn - 1;

	/*
	 * Honor reservation requested by the driver for this ZONE_DEVICE
	 * memory
	 */
	if (altmap && start_pfn == altmap->base_pfn)
		start_pfn += altmap->reserve;

	z = &pgdat->node_zones[zone];
	for (pfn = start_pfn; pfn < end_pfn; pfn++) {
		/*
		 * There can be holes in boot-time mem_map[]s handed to this
		 * function.  They do not exist on hotplugged memory.
		 */
		if (context != MEMMAP_EARLY)
			goto not_early;

		if (!early_pfn_valid(pfn))
			continue;
		if (!early_pfn_in_nid(pfn, nid))
			continue;
		if (!update_defer_init(pgdat, pfn, end_pfn, &nr_initialised))
			break;

#ifdef CONFIG_HAVE_MEMBLOCK_NODE_MAP
		/*
		 * If not mirrored_kernelcore and ZONE_MOVABLE exists, range
		 * from zone_movable_pfn[nid] to end of each node should be
		 * ZONE_MOVABLE not ZONE_NORMAL. skip it.
		 */
		if (!mirrored_kernelcore && zone_movable_pfn[nid])
			if (zone == ZONE_NORMAL && pfn >= zone_movable_pfn[nid])
				continue;

		/*
		 * Check given memblock attribute by firmware which can affect
		 * kernel memory layout.  If zone==ZONE_MOVABLE but memory is
		 * mirrored, it's an overlapped memmap init. skip it.
		 */
		if (mirrored_kernelcore && zone == ZONE_MOVABLE) {
			if (!r || pfn >= memblock_region_memory_end_pfn(r)) {
				for_each_memblock(memory, tmp)
					if (pfn < memblock_region_memory_end_pfn(tmp))
						break;
				r = tmp;
			}
			if (pfn >= memblock_region_memory_base_pfn(r) &&
			    memblock_is_mirror(r)) {
				/* already initialized as NORMAL */
				pfn = memblock_region_memory_end_pfn(r);
				continue;
			}
		}
#endif

not_early:
		/*
		 * Mark the block movable so that blocks are reserved for
		 * movable at startup. This will force kernel allocations
		 * to reserve their blocks rather than leaking throughout
		 * the address space during boot when many long-lived
		 * kernel allocations are made.
		 *
		 * bitmap is created for zone's valid pfn range. but memmap
		 * can be created for invalid pages (for alignment)
		 * check here not to call set_pageblock_migratetype() against
		 * pfn out of zone.
		 */
		if (!(pfn & (pageblock_nr_pages - 1))) {
			struct page *page = pfn_to_page(pfn);

			__init_single_page(page, pfn, zone, nid);
			set_pageblock_migratetype(page, MIGRATE_MOVABLE);
		} else {
			__init_single_pfn(pfn, zone, nid);
		}
	}
}

static void __meminit zone_init_free_lists(struct zone *zone)
{
	unsigned int order, t;
	for_each_migratetype_order(order, t) {
		INIT_LIST_HEAD(&zone->free_area[order].free_list[t]);
		zone->free_area[order].nr_free = 0;
	}
}

#ifndef __HAVE_ARCH_MEMMAP_INIT
#define memmap_init(size, nid, zone, start_pfn) \
	memmap_init_zone((size), (nid), (zone), (start_pfn), MEMMAP_EARLY)
#endif

static int zone_batchsize(struct zone *zone)
{
#ifdef CONFIG_MMU
	int batch;

	/*
	 * The per-cpu-pages pools are set to around 1000th of the
	 * size of the zone.  But no more than 1/2 of a meg.
	 *
	 * OK, so we don't know how big the cache is.  So guess.
	 */
	batch = zone->managed_pages / 1024;
	if (batch * PAGE_SIZE > 512 * 1024)
		batch = (512 * 1024) / PAGE_SIZE;
	batch /= 4;		/* We effectively *= 4 below */
	if (batch < 1)
		batch = 1;

	/*
	 * Clamp the batch to a 2^n - 1 value. Having a power
	 * of 2 value was found to be more likely to have
	 * suboptimal cache aliasing properties in some cases.
	 *
	 * For example if 2 tasks are alternately allocating
	 * batches of pages, one task can end up with a lot
	 * of pages of one half of the possible page colors
	 * and the other with pages of the other colors.
	 */
	batch = rounddown_pow_of_two(batch + batch/2) - 1;

	return batch;

#else
	/* The deferral and batching of frees should be suppressed under NOMMU
	 * conditions.
	 *
	 * The problem is that NOMMU needs to be able to allocate large chunks
	 * of contiguous memory as there's no hardware page translation to
	 * assemble apparent contiguous memory from discontiguous pages.
	 *
	 * Queueing large contiguous runs of pages for batching, however,
	 * causes the pages to actually be freed in smaller chunks.  As there
	 * can be a significant delay between the individual batches being
	 * recycled, this leads to the once large chunks of space being
	 * fragmented and becoming unavailable for high-order allocations.
	 */
	return 0;
#endif
}

/*
 * pcp->high and pcp->batch values are related and dependent on one another:
 * ->batch must never be higher then ->high.
 * The following function updates them in a safe manner without read side
 * locking.
 *
 * Any new users of pcp->batch and pcp->high should ensure they can cope with
 * those fields changing asynchronously (acording the the above rule).
 *
 * mutex_is_locked(&pcp_batch_high_lock) required when calling this function
 * outside of boot time (or some other assurance that no concurrent updaters
 * exist).
 */
static void pageset_update(struct per_cpu_pages *pcp, unsigned long high,
		unsigned long batch)
{
       /* start with a fail safe value for batch */
	pcp->batch = 1;
	smp_wmb();

       /* Update high, then batch, in order */
	pcp->high = high;
	smp_wmb();

	pcp->batch = batch;
}

/* a companion to pageset_set_high() */
static void pageset_set_batch(struct per_cpu_pageset *p, unsigned long batch)
{
	pageset_update(&p->pcp, 6 * batch, max(1UL, 1 * batch));
}

static void pageset_init(struct per_cpu_pageset *p)
{
	struct per_cpu_pages *pcp;
	int migratetype;

	memset(p, 0, sizeof(*p));

	pcp = &p->pcp;
	pcp->count = 0;
	for (migratetype = 0; migratetype < MIGRATE_PCPTYPES; migratetype++)
		INIT_LIST_HEAD(&pcp->lists[migratetype]);
}

static void setup_pageset(struct per_cpu_pageset *p, unsigned long batch)
{
	pageset_init(p);
	pageset_set_batch(p, batch);
}

/*
 * pageset_set_high() sets the high water mark for hot per_cpu_pagelist
 * to the value high for the pageset p.
 */
static void pageset_set_high(struct per_cpu_pageset *p,
				unsigned long high)
{
	unsigned long batch = max(1UL, high / 4);
	if ((high / 4) > (PAGE_SHIFT * 8))
		batch = PAGE_SHIFT * 8;

	pageset_update(&p->pcp, high, batch);
}

static void pageset_set_high_and_batch(struct zone *zone,
				       struct per_cpu_pageset *pcp)
{
	if (percpu_pagelist_fraction)
		pageset_set_high(pcp,
			(zone->managed_pages /
				percpu_pagelist_fraction));
	else
		pageset_set_batch(pcp, zone_batchsize(zone));
}

static void __meminit zone_pageset_init(struct zone *zone, int cpu)
{
	struct per_cpu_pageset *pcp = per_cpu_ptr(zone->pageset, cpu);

	pageset_init(pcp);
	pageset_set_high_and_batch(zone, pcp);
}

static void __meminit setup_zone_pageset(struct zone *zone)
{
	int cpu;
	zone->pageset = alloc_percpu(struct per_cpu_pageset);
	for_each_possible_cpu(cpu)
		zone_pageset_init(zone, cpu);
}

/*
 * Allocate per cpu pagesets and initialize them.
 * Before this call only boot pagesets were available.
 */
void __init setup_per_cpu_pageset(void)
{
	struct zone *zone;

	for_each_populated_zone(zone)
		setup_zone_pageset(zone);
}

static __meminit void zone_pcp_init(struct zone *zone)
{
	/*
	 * per cpu subsystem is not up at this point. The following code
	 * relies on the ability of the linker to provide the
	 * offset of a (static) per cpu variable into the per cpu area.
	 */
	zone->pageset = &boot_pageset;

	if (populated_zone(zone))
		printk(KERN_DEBUG "  %s zone: %lu pages, LIFO batch:%u\n",
			zone->name, zone->present_pages,
					 zone_batchsize(zone));
}

int __meminit init_currently_empty_zone(struct zone *zone,
					unsigned long zone_start_pfn,
					unsigned long size)
{
	struct pglist_data *pgdat = zone->zone_pgdat;

	pgdat->nr_zones = zone_idx(zone) + 1;

	zone->zone_start_pfn = zone_start_pfn;

	mminit_dprintk(MMINIT_TRACE, "memmap_init",
			"Initialising map node %d zone %lu pfns %lu -> %lu\n",
			pgdat->node_id,
			(unsigned long)zone_idx(zone),
			zone_start_pfn, (zone_start_pfn + size));

	zone_init_free_lists(zone);
	zone->initialized = 1;

	return 0;
}

#ifdef CONFIG_HAVE_MEMBLOCK_NODE_MAP
#ifndef CONFIG_HAVE_ARCH_EARLY_PFN_TO_NID

/*
 * Required by SPARSEMEM. Given a PFN, return what node the PFN is on.
 */
int __meminit __early_pfn_to_nid(unsigned long pfn,
					struct mminit_pfnnid_cache *state)
{
	unsigned long start_pfn, end_pfn;
	int nid;

	if (state->last_start <= pfn && pfn < state->last_end)
		return state->last_nid;

	nid = memblock_search_pfn_nid(pfn, &start_pfn, &end_pfn);
	if (nid != -1) {
		state->last_start = start_pfn;
		state->last_end = end_pfn;
		state->last_nid = nid;
	}

	return nid;
}
#endif /* CONFIG_HAVE_ARCH_EARLY_PFN_TO_NID */

/**
 * free_bootmem_with_active_regions - Call memblock_free_early_nid for each active range
 * @nid: The node to free memory on. If MAX_NUMNODES, all nodes are freed.
 * @max_low_pfn: The highest PFN that will be passed to memblock_free_early_nid
 *
 * If an architecture guarantees that all ranges registered contain no holes
 * and may be freed, this this function may be used instead of calling
 * memblock_free_early_nid() manually.
 */
void __init free_bootmem_with_active_regions(int nid, unsigned long max_low_pfn)
{
	unsigned long start_pfn, end_pfn;
	int i, this_nid;

	for_each_mem_pfn_range(i, nid, &start_pfn, &end_pfn, &this_nid) {
		start_pfn = min(start_pfn, max_low_pfn);
		end_pfn = min(end_pfn, max_low_pfn);

		if (start_pfn < end_pfn)
			memblock_free_early_nid(PFN_PHYS(start_pfn),
					(end_pfn - start_pfn) << PAGE_SHIFT,
					this_nid);
	}
}

/**
 * sparse_memory_present_with_active_regions - Call memory_present for each active range
 * @nid: The node to call memory_present for. If MAX_NUMNODES, all nodes will be used.
 *
 * If an architecture guarantees that all ranges registered contain no holes and may
 * be freed, this function may be used instead of calling memory_present() manually.
 */
void __init sparse_memory_present_with_active_regions(int nid)
{
	unsigned long start_pfn, end_pfn;
	int i, this_nid;

	for_each_mem_pfn_range(i, nid, &start_pfn, &end_pfn, &this_nid)
		memory_present(this_nid, start_pfn, end_pfn);
}

/**
 * get_pfn_range_for_nid - Return the start and end page frames for a node
 * @nid: The nid to return the range for. If MAX_NUMNODES, the min and max PFN are returned.
 * @start_pfn: Passed by reference. On return, it will have the node start_pfn.
 * @end_pfn: Passed by reference. On return, it will have the node end_pfn.
 *
 * It returns the start and end page frame of a node based on information
 * provided by memblock_set_node(). If called for a node
 * with no available memory, a warning is printed and the start and end
 * PFNs will be 0.
 */
void __meminit get_pfn_range_for_nid(unsigned int nid,
			unsigned long *start_pfn, unsigned long *end_pfn)
{
	unsigned long this_start_pfn, this_end_pfn;
	int i;

	*start_pfn = -1UL;
	*end_pfn = 0;

	for_each_mem_pfn_range(i, nid, &this_start_pfn, &this_end_pfn, NULL) {
		*start_pfn = min(*start_pfn, this_start_pfn);
		*end_pfn = max(*end_pfn, this_end_pfn);
	}

	if (*start_pfn == -1UL)
		*start_pfn = 0;
}

/*
 * This finds a zone that can be used for ZONE_MOVABLE pages. The
 * assumption is made that zones within a node are ordered in monotonic
 * increasing memory addresses so that the "highest" populated zone is used
 */
static void __init find_usable_zone_for_movable(void)
{
	int zone_index;
	for (zone_index = MAX_NR_ZONES - 1; zone_index >= 0; zone_index--) {
		if (zone_index == ZONE_MOVABLE)
			continue;

		if (arch_zone_highest_possible_pfn[zone_index] >
				arch_zone_lowest_possible_pfn[zone_index])
			break;
	}

	VM_BUG_ON(zone_index == -1);
	movable_zone = zone_index;
}

/*
 * The zone ranges provided by the architecture do not include ZONE_MOVABLE
 * because it is sized independent of architecture. Unlike the other zones,
 * the starting point for ZONE_MOVABLE is not fixed. It may be different
 * in each node depending on the size of each node and how evenly kernelcore
 * is distributed. This helper function adjusts the zone ranges
 * provided by the architecture for a given node by using the end of the
 * highest usable zone for ZONE_MOVABLE. This preserves the assumption that
 * zones within a node are in order of monotonic increases memory addresses
 */
static void __meminit adjust_zone_range_for_zone_movable(int nid,
					unsigned long zone_type,
					unsigned long node_start_pfn,
					unsigned long node_end_pfn,
					unsigned long *zone_start_pfn,
					unsigned long *zone_end_pfn)
{
	/* Only adjust if ZONE_MOVABLE is on this node */
	if (zone_movable_pfn[nid]) {
		/* Size ZONE_MOVABLE */
		if (zone_type == ZONE_MOVABLE) {
			*zone_start_pfn = zone_movable_pfn[nid];
			*zone_end_pfn = min(node_end_pfn,
				arch_zone_highest_possible_pfn[movable_zone]);

		/* Check if this whole range is within ZONE_MOVABLE */
		} else if (*zone_start_pfn >= zone_movable_pfn[nid])
			*zone_start_pfn = *zone_end_pfn;
	}
}

/*
 * Return the number of pages a zone spans in a node, including holes
 * present_pages = zone_spanned_pages_in_node() - zone_absent_pages_in_node()
 */
static unsigned long __meminit zone_spanned_pages_in_node(int nid,
					unsigned long zone_type,
					unsigned long node_start_pfn,
					unsigned long node_end_pfn,
					unsigned long *zone_start_pfn,
					unsigned long *zone_end_pfn,
					unsigned long *ignored)
{
	/* When hotadd a new node from cpu_up(), the node should be empty */
	if (!node_start_pfn && !node_end_pfn)
		return 0;

	/* Get the start and end of the zone */
	*zone_start_pfn = arch_zone_lowest_possible_pfn[zone_type];
	*zone_end_pfn = arch_zone_highest_possible_pfn[zone_type];
	adjust_zone_range_for_zone_movable(nid, zone_type,
				node_start_pfn, node_end_pfn,
				zone_start_pfn, zone_end_pfn);

	/* Check that this node has pages within the zone's required range */
	if (*zone_end_pfn < node_start_pfn || *zone_start_pfn > node_end_pfn)
		return 0;

	/* Move the zone boundaries inside the node if necessary */
	*zone_end_pfn = min(*zone_end_pfn, node_end_pfn);
	*zone_start_pfn = max(*zone_start_pfn, node_start_pfn);

	/* Return the spanned pages */
	return *zone_end_pfn - *zone_start_pfn;
}

/*
 * Return the number of holes in a range on a node. If nid is MAX_NUMNODES,
 * then all holes in the requested range will be accounted for.
 */
unsigned long __meminit __absent_pages_in_range(int nid,
				unsigned long range_start_pfn,
				unsigned long range_end_pfn)
{
	unsigned long nr_absent = range_end_pfn - range_start_pfn;
	unsigned long start_pfn, end_pfn;
	int i;

	for_each_mem_pfn_range(i, nid, &start_pfn, &end_pfn, NULL) {
		start_pfn = clamp(start_pfn, range_start_pfn, range_end_pfn);
		end_pfn = clamp(end_pfn, range_start_pfn, range_end_pfn);
		nr_absent -= end_pfn - start_pfn;
	}
	return nr_absent;
}

/**
 * absent_pages_in_range - Return number of page frames in holes within a range
 * @start_pfn: The start PFN to start searching for holes
 * @end_pfn: The end PFN to stop searching for holes
 *
 * It returns the number of pages frames in memory holes within a range.
 */
unsigned long __init absent_pages_in_range(unsigned long start_pfn,
							unsigned long end_pfn)
{
	return __absent_pages_in_range(MAX_NUMNODES, start_pfn, end_pfn);
}

/* Return the number of page frames in holes in a zone on a node */
static unsigned long __meminit zone_absent_pages_in_node(int nid,
					unsigned long zone_type,
					unsigned long node_start_pfn,
					unsigned long node_end_pfn,
					unsigned long *ignored)
{
	unsigned long zone_low = arch_zone_lowest_possible_pfn[zone_type];
	unsigned long zone_high = arch_zone_highest_possible_pfn[zone_type];
	unsigned long zone_start_pfn, zone_end_pfn;
	unsigned long nr_absent;

	/* When hotadd a new node from cpu_up(), the node should be empty */
	if (!node_start_pfn && !node_end_pfn)
		return 0;

	zone_start_pfn = clamp(node_start_pfn, zone_low, zone_high);
	zone_end_pfn = clamp(node_end_pfn, zone_low, zone_high);

	adjust_zone_range_for_zone_movable(nid, zone_type,
			node_start_pfn, node_end_pfn,
			&zone_start_pfn, &zone_end_pfn);
	nr_absent = __absent_pages_in_range(nid, zone_start_pfn, zone_end_pfn);

	/*
	 * ZONE_MOVABLE handling.
	 * Treat pages to be ZONE_MOVABLE in ZONE_NORMAL as absent pages
	 * and vice versa.
	 */
	if (zone_movable_pfn[nid]) {
		if (mirrored_kernelcore) {
			unsigned long start_pfn, end_pfn;
			struct memblock_region *r;

			for_each_memblock(memory, r) {
				start_pfn = clamp(memblock_region_memory_base_pfn(r),
						  zone_start_pfn, zone_end_pfn);
				end_pfn = clamp(memblock_region_memory_end_pfn(r),
						zone_start_pfn, zone_end_pfn);

				if (zone_type == ZONE_MOVABLE &&
				    memblock_is_mirror(r))
					nr_absent += end_pfn - start_pfn;

				if (zone_type == ZONE_NORMAL &&
				    !memblock_is_mirror(r))
					nr_absent += end_pfn - start_pfn;
			}
		} else {
			if (zone_type == ZONE_NORMAL)
				nr_absent += node_end_pfn - zone_movable_pfn[nid];
		}
	}

	return nr_absent;
}

#else /* CONFIG_HAVE_MEMBLOCK_NODE_MAP */
static inline unsigned long __meminit zone_spanned_pages_in_node(int nid,
					unsigned long zone_type,
					unsigned long node_start_pfn,
					unsigned long node_end_pfn,
					unsigned long *zone_start_pfn,
					unsigned long *zone_end_pfn,
					unsigned long *zones_size)
{
	unsigned int zone;

	*zone_start_pfn = node_start_pfn;
	for (zone = 0; zone < zone_type; zone++)
		*zone_start_pfn += zones_size[zone];

	*zone_end_pfn = *zone_start_pfn + zones_size[zone_type];

	return zones_size[zone_type];
}

static inline unsigned long __meminit zone_absent_pages_in_node(int nid,
						unsigned long zone_type,
						unsigned long node_start_pfn,
						unsigned long node_end_pfn,
						unsigned long *zholes_size)
{
	if (!zholes_size)
		return 0;

	return zholes_size[zone_type];
}

#endif /* CONFIG_HAVE_MEMBLOCK_NODE_MAP */

static void __meminit calculate_node_totalpages(struct pglist_data *pgdat,
						unsigned long node_start_pfn,
						unsigned long node_end_pfn,
						unsigned long *zones_size,
						unsigned long *zholes_size)
{
	unsigned long realtotalpages = 0, totalpages = 0;
	enum zone_type i;

	for (i = 0; i < MAX_NR_ZONES; i++) {
		struct zone *zone = pgdat->node_zones + i;
		unsigned long zone_start_pfn, zone_end_pfn;
		unsigned long size, real_size;

		size = zone_spanned_pages_in_node(pgdat->node_id, i,
						  node_start_pfn,
						  node_end_pfn,
						  &zone_start_pfn,
						  &zone_end_pfn,
						  zones_size);
		real_size = size - zone_absent_pages_in_node(pgdat->node_id, i,
						  node_start_pfn, node_end_pfn,
						  zholes_size);
		if (size)
			zone->zone_start_pfn = zone_start_pfn;
		else
			zone->zone_start_pfn = 0;
		zone->spanned_pages = size;
		zone->present_pages = real_size;

		totalpages += size;
		realtotalpages += real_size;
	}

	pgdat->node_spanned_pages = totalpages;
	pgdat->node_present_pages = realtotalpages;
	printk(KERN_DEBUG "On node %d totalpages: %lu\n", pgdat->node_id,
							realtotalpages);
}

#ifndef CONFIG_SPARSEMEM
/*
 * Calculate the size of the zone->blockflags rounded to an unsigned long
 * Start by making sure zonesize is a multiple of pageblock_order by rounding
 * up. Then use 1 NR_PAGEBLOCK_BITS worth of bits per pageblock, finally
 * round what is now in bits to nearest long in bits, then return it in
 * bytes.
 */
static unsigned long __init usemap_size(unsigned long zone_start_pfn, unsigned long zonesize)
{
	unsigned long usemapsize;

	zonesize += zone_start_pfn & (pageblock_nr_pages-1);
	usemapsize = roundup(zonesize, pageblock_nr_pages);
	usemapsize = usemapsize >> pageblock_order;
	usemapsize *= NR_PAGEBLOCK_BITS;
	usemapsize = roundup(usemapsize, 8 * sizeof(unsigned long));

	return usemapsize / 8;
}

static void __init setup_usemap(struct pglist_data *pgdat,
				struct zone *zone,
				unsigned long zone_start_pfn,
				unsigned long zonesize)
{
	unsigned long usemapsize = usemap_size(zone_start_pfn, zonesize);
	zone->pageblock_flags = NULL;
	if (usemapsize)
		zone->pageblock_flags =
			memblock_virt_alloc_node_nopanic(usemapsize,
							 pgdat->node_id);
}
#else
static inline void setup_usemap(struct pglist_data *pgdat, struct zone *zone,
				unsigned long zone_start_pfn, unsigned long zonesize) {}
#endif /* CONFIG_SPARSEMEM */

#ifdef CONFIG_HUGETLB_PAGE_SIZE_VARIABLE

/* Initialise the number of pages represented by NR_PAGEBLOCK_BITS */
void __paginginit set_pageblock_order(void)
{
	unsigned int order;

	/* Check that pageblock_nr_pages has not already been setup */
	if (pageblock_order)
		return;

	if (HPAGE_SHIFT > PAGE_SHIFT)
		order = HUGETLB_PAGE_ORDER;
	else
		order = MAX_ORDER - 1;

	/*
	 * Assume the largest contiguous order of interest is a huge page.
	 * This value may be variable depending on boot parameters on IA64 and
	 * powerpc.
	 */
	pageblock_order = order;
}
#else /* CONFIG_HUGETLB_PAGE_SIZE_VARIABLE */

/*
 * When CONFIG_HUGETLB_PAGE_SIZE_VARIABLE is not set, set_pageblock_order()
 * is unused as pageblock_order is set at compile-time. See
 * include/linux/pageblock-flags.h for the values of pageblock_order based on
 * the kernel config
 */
void __paginginit set_pageblock_order(void)
{
}

#endif /* CONFIG_HUGETLB_PAGE_SIZE_VARIABLE */

static unsigned long __paginginit calc_memmap_size(unsigned long spanned_pages,
						   unsigned long present_pages)
{
	unsigned long pages = spanned_pages;

	/*
	 * Provide a more accurate estimation if there are holes within
	 * the zone and SPARSEMEM is in use. If there are holes within the
	 * zone, each populated memory region may cost us one or two extra
	 * memmap pages due to alignment because memmap pages for each
	 * populated regions may not naturally algined on page boundary.
	 * So the (present_pages >> 4) heuristic is a tradeoff for that.
	 */
	if (spanned_pages > present_pages + (present_pages >> 4) &&
	    IS_ENABLED(CONFIG_SPARSEMEM))
		pages = present_pages;

	return PAGE_ALIGN(pages * sizeof(struct page)) >> PAGE_SHIFT;
}

/*
 * Set up the zone data structures:
 *   - mark all pages reserved
 *   - mark all memory queues empty
 *   - clear the memory bitmaps
 *
 * NOTE: pgdat should get zeroed by caller.
 */
static void __paginginit free_area_init_core(struct pglist_data *pgdat)
{
	enum zone_type j;
	int nid = pgdat->node_id;
	int ret;

	pgdat_resize_init(pgdat);
#ifdef CONFIG_NUMA_BALANCING
	spin_lock_init(&pgdat->numabalancing_migrate_lock);
	pgdat->numabalancing_migrate_nr_pages = 0;
	pgdat->numabalancing_migrate_next_window = jiffies;
#endif
	init_waitqueue_head(&pgdat->kswapd_wait);
	init_waitqueue_head(&pgdat->pfmemalloc_wait);
#ifdef CONFIG_COMPACTION
	init_waitqueue_head(&pgdat->kcompactd_wait);
#endif
	pgdat_page_ext_init(pgdat);

	for (j = 0; j < MAX_NR_ZONES; j++) {
		struct zone *zone = pgdat->node_zones + j;
		unsigned long size, realsize, freesize, memmap_pages;
		unsigned long zone_start_pfn = zone->zone_start_pfn;

		size = zone->spanned_pages;
		realsize = freesize = zone->present_pages;

		/*
		 * Adjust freesize so that it accounts for how much memory
		 * is used by this zone for memmap. This affects the watermark
		 * and per-cpu initialisations
		 */
		memmap_pages = calc_memmap_size(size, realsize);
		if (!is_highmem_idx(j)) {
			if (freesize >= memmap_pages) {
				freesize -= memmap_pages;
				if (memmap_pages)
					printk(KERN_DEBUG
					       "  %s zone: %lu pages used for memmap\n",
					       zone_names[j], memmap_pages);
			} else
				printk(KERN_WARNING
					"  %s zone: %lu pages exceeds freesize %lu\n",
					zone_names[j], memmap_pages, freesize);
		}

		/* Account for reserved pages */
		if (j == 0 && freesize > dma_reserve) {
			freesize -= dma_reserve;
			printk(KERN_DEBUG "  %s zone: %lu pages reserved\n",
					zone_names[0], dma_reserve);
		}

		if (!is_highmem_idx(j))
			nr_kernel_pages += freesize;
		/* Charge for highmem memmap if there are enough kernel pages */
		else if (nr_kernel_pages > memmap_pages * 2)
			nr_kernel_pages -= memmap_pages;
		nr_all_pages += freesize;

		/*
		 * Set an approximate value for lowmem here, it will be adjusted
		 * when the bootmem allocator frees pages into the buddy system.
		 * And all highmem pages will be managed by the buddy system.
		 */
		zone->managed_pages = is_highmem_idx(j) ? realsize : freesize;
#ifdef CONFIG_NUMA
		zone->node = nid;
		zone->min_unmapped_pages = (freesize*sysctl_min_unmapped_ratio)
						/ 100;
		zone->min_slab_pages = (freesize * sysctl_min_slab_ratio) / 100;
#endif
		zone->name = zone_names[j];
		spin_lock_init(&zone->lock);
		spin_lock_init(&zone->lru_lock);
		zone_seqlock_init(zone);
		zone->zone_pgdat = pgdat;
		zone_pcp_init(zone);

		/* For bootup, initialized properly in watermark setup */
		mod_zone_page_state(zone, NR_ALLOC_BATCH, zone->managed_pages);

		lruvec_init(&zone->lruvec);
		if (!size)
			continue;

		set_pageblock_order();
		setup_usemap(pgdat, zone, zone_start_pfn, size);
		ret = init_currently_empty_zone(zone, zone_start_pfn, size);
		BUG_ON(ret);
		memmap_init(size, nid, j, zone_start_pfn);
	}
}

static void __init_refok alloc_node_mem_map(struct pglist_data *pgdat)
{
	unsigned long __maybe_unused start = 0;
	unsigned long __maybe_unused offset = 0;

	/* Skip empty nodes */
	if (!pgdat->node_spanned_pages)
		return;

#ifdef CONFIG_FLAT_NODE_MEM_MAP
	start = pgdat->node_start_pfn & ~(MAX_ORDER_NR_PAGES - 1);
	offset = pgdat->node_start_pfn - start;
	/* ia64 gets its own node_mem_map, before this, without bootmem */
	if (!pgdat->node_mem_map) {
		unsigned long size, end;
		struct page *map;

		/*
		 * The zone's endpoints aren't required to be MAX_ORDER
		 * aligned but the node_mem_map endpoints must be in order
		 * for the buddy allocator to function correctly.
		 */
		end = pgdat_end_pfn(pgdat);
		end = ALIGN(end, MAX_ORDER_NR_PAGES);
		size =  (end - start) * sizeof(struct page);
		map = alloc_remap(pgdat->node_id, size);
		if (!map)
			map = memblock_virt_alloc_node_nopanic(size,
							       pgdat->node_id);
		pgdat->node_mem_map = map + offset;
	}
#ifndef CONFIG_NEED_MULTIPLE_NODES
	/*
	 * With no DISCONTIG, the global mem_map is just set as node 0's
	 */
	if (pgdat == NODE_DATA(0)) {
		mem_map = NODE_DATA(0)->node_mem_map;
#if defined(CONFIG_HAVE_MEMBLOCK_NODE_MAP) || defined(CONFIG_FLATMEM)
		if (page_to_pfn(mem_map) != pgdat->node_start_pfn)
			mem_map -= offset;
#endif /* CONFIG_HAVE_MEMBLOCK_NODE_MAP */
	}
#endif
#endif /* CONFIG_FLAT_NODE_MEM_MAP */
}

void __paginginit free_area_init_node(int nid, unsigned long *zones_size,
		unsigned long node_start_pfn, unsigned long *zholes_size)
{
	pg_data_t *pgdat = NODE_DATA(nid);
	unsigned long start_pfn = 0;
	unsigned long end_pfn = 0;

	/* pg_data_t should be reset to zero when it's allocated */
	WARN_ON(pgdat->nr_zones || pgdat->classzone_idx);

	reset_deferred_meminit(pgdat);
	pgdat->node_id = nid;
	pgdat->node_start_pfn = node_start_pfn;
#ifdef CONFIG_HAVE_MEMBLOCK_NODE_MAP
	get_pfn_range_for_nid(nid, &start_pfn, &end_pfn);
	pr_info("Initmem setup node %d [mem %#018Lx-%#018Lx]\n", nid,
		(u64)start_pfn << PAGE_SHIFT,
		end_pfn ? ((u64)end_pfn << PAGE_SHIFT) - 1 : 0);
#else
	start_pfn = node_start_pfn;
#endif
	calculate_node_totalpages(pgdat, start_pfn, end_pfn,
				  zones_size, zholes_size);

	alloc_node_mem_map(pgdat);
#ifdef CONFIG_FLAT_NODE_MEM_MAP
	printk(KERN_DEBUG "free_area_init_node: node %d, pgdat %08lx, node_mem_map %08lx\n",
		nid, (unsigned long)pgdat,
		(unsigned long)pgdat->node_mem_map);
#endif

	free_area_init_core(pgdat);
}

#ifdef CONFIG_HAVE_MEMBLOCK_NODE_MAP

#if MAX_NUMNODES > 1
/*
 * Figure out the number of possible node ids.
 */
void __init setup_nr_node_ids(void)
{
	unsigned int highest;

	highest = find_last_bit(node_possible_map.bits, MAX_NUMNODES);
	nr_node_ids = highest + 1;
}
#endif

/**
 * node_map_pfn_alignment - determine the maximum internode alignment
 *
 * This function should be called after node map is populated and sorted.
 * It calculates the maximum power of two alignment which can distinguish
 * all the nodes.
 *
 * For example, if all nodes are 1GiB and aligned to 1GiB, the return value
 * would indicate 1GiB alignment with (1 << (30 - PAGE_SHIFT)).  If the
 * nodes are shifted by 256MiB, 256MiB.  Note that if only the last node is
 * shifted, 1GiB is enough and this function will indicate so.
 *
 * This is used to test whether pfn -> nid mapping of the chosen memory
 * model has fine enough granularity to avoid incorrect mapping for the
 * populated node map.
 *
 * Returns the determined alignment in pfn's.  0 if there is no alignment
 * requirement (single node).
 */
unsigned long __init node_map_pfn_alignment(void)
{
	unsigned long accl_mask = 0, last_end = 0;
	unsigned long start, end, mask;
	int last_nid = -1;
	int i, nid;

	for_each_mem_pfn_range(i, MAX_NUMNODES, &start, &end, &nid) {
		if (!start || last_nid < 0 || last_nid == nid) {
			last_nid = nid;
			last_end = end;
			continue;
		}

		/*
		 * Start with a mask granular enough to pin-point to the
		 * start pfn and tick off bits one-by-one until it becomes
		 * too coarse to separate the current node from the last.
		 */
		mask = ~((1 << __ffs(start)) - 1);
		while (mask && last_end <= (start & (mask << 1)))
			mask <<= 1;

		/* accumulate all internode masks */
		accl_mask |= mask;
	}

	/* convert mask to number of pages */
	return ~accl_mask + 1;
}

/* Find the lowest pfn for a node */
static unsigned long __init find_min_pfn_for_node(int nid)
{
	unsigned long min_pfn = ULONG_MAX;
	unsigned long start_pfn;
	int i;

	for_each_mem_pfn_range(i, nid, &start_pfn, NULL, NULL)
		min_pfn = min(min_pfn, start_pfn);

	if (min_pfn == ULONG_MAX) {
		printk(KERN_WARNING
			"Could not find start_pfn for node %d\n", nid);
		return 0;
	}

	return min_pfn;
}

/**
 * find_min_pfn_with_active_regions - Find the minimum PFN registered
 *
 * It returns the minimum PFN based on information provided via
 * memblock_set_node().
 */
unsigned long __init find_min_pfn_with_active_regions(void)
{
	return find_min_pfn_for_node(MAX_NUMNODES);
}

/*
 * early_calculate_totalpages()
 * Sum pages in active regions for movable zone.
 * Populate N_MEMORY for calculating usable_nodes.
 */
static unsigned long __init early_calculate_totalpages(void)
{
	unsigned long totalpages = 0;
	unsigned long start_pfn, end_pfn;
	int i, nid;

	for_each_mem_pfn_range(i, MAX_NUMNODES, &start_pfn, &end_pfn, &nid) {
		unsigned long pages = end_pfn - start_pfn;

		totalpages += pages;
		if (pages)
			node_set_state(nid, N_MEMORY);
	}
	return totalpages;
}

/*
 * Find the PFN the Movable zone begins in each node. Kernel memory
 * is spread evenly between nodes as long as the nodes have enough
 * memory. When they don't, some nodes will have more kernelcore than
 * others
 */
static void __init find_zone_movable_pfns_for_nodes(void)
{
	int i, nid;
	unsigned long usable_startpfn;
	unsigned long kernelcore_node, kernelcore_remaining;
	/* save the state before borrow the nodemask */
	nodemask_t saved_node_state = node_states[N_MEMORY];
	unsigned long totalpages = early_calculate_totalpages();
	int usable_nodes = nodes_weight(node_states[N_MEMORY]);
	struct memblock_region *r;

	/* Need to find movable_zone earlier when movable_node is specified. */
	find_usable_zone_for_movable();

	/*
	 * If movable_node is specified, ignore kernelcore and movablecore
	 * options.
	 */
	if (movable_node_is_enabled()) {
		for_each_memblock(memory, r) {
			if (!memblock_is_hotpluggable(r))
				continue;

			nid = r->nid;

			usable_startpfn = PFN_DOWN(r->base);
			zone_movable_pfn[nid] = zone_movable_pfn[nid] ?
				min(usable_startpfn, zone_movable_pfn[nid]) :
				usable_startpfn;
		}

		goto out2;
	}

	/*
	 * If kernelcore=mirror is specified, ignore movablecore option
	 */
	if (mirrored_kernelcore) {
		bool mem_below_4gb_not_mirrored = false;

		for_each_memblock(memory, r) {
			if (memblock_is_mirror(r))
				continue;

			nid = r->nid;

			usable_startpfn = memblock_region_memory_base_pfn(r);

			if (usable_startpfn < 0x100000) {
				mem_below_4gb_not_mirrored = true;
				continue;
			}

			zone_movable_pfn[nid] = zone_movable_pfn[nid] ?
				min(usable_startpfn, zone_movable_pfn[nid]) :
				usable_startpfn;
		}

		if (mem_below_4gb_not_mirrored)
			pr_warn("This configuration results in unmirrored kernel memory.");

		goto out2;
	}

	/*
	 * If movablecore=nn[KMG] was specified, calculate what size of
	 * kernelcore that corresponds so that memory usable for
	 * any allocation type is evenly spread. If both kernelcore
	 * and movablecore are specified, then the value of kernelcore
	 * will be used for required_kernelcore if it's greater than
	 * what movablecore would have allowed.
	 */
	if (required_movablecore) {
		unsigned long corepages;

		/*
		 * Round-up so that ZONE_MOVABLE is at least as large as what
		 * was requested by the user
		 */
		required_movablecore =
			roundup(required_movablecore, MAX_ORDER_NR_PAGES);
		required_movablecore = min(totalpages, required_movablecore);
		corepages = totalpages - required_movablecore;

		required_kernelcore = max(required_kernelcore, corepages);
	}

	/*
	 * If kernelcore was not specified or kernelcore size is larger
	 * than totalpages, there is no ZONE_MOVABLE.
	 */
	if (!required_kernelcore || required_kernelcore >= totalpages)
		goto out;

	/* usable_startpfn is the lowest possible pfn ZONE_MOVABLE can be at */
	usable_startpfn = arch_zone_lowest_possible_pfn[movable_zone];

restart:
	/* Spread kernelcore memory as evenly as possible throughout nodes */
	kernelcore_node = required_kernelcore / usable_nodes;
	for_each_node_state(nid, N_MEMORY) {
		unsigned long start_pfn, end_pfn;

		/*
		 * Recalculate kernelcore_node if the division per node
		 * now exceeds what is necessary to satisfy the requested
		 * amount of memory for the kernel
		 */
		if (required_kernelcore < kernelcore_node)
			kernelcore_node = required_kernelcore / usable_nodes;

		/*
		 * As the map is walked, we track how much memory is usable
		 * by the kernel using kernelcore_remaining. When it is
		 * 0, the rest of the node is usable by ZONE_MOVABLE
		 */
		kernelcore_remaining = kernelcore_node;

		/* Go through each range of PFNs within this node */
		for_each_mem_pfn_range(i, nid, &start_pfn, &end_pfn, NULL) {
			unsigned long size_pages;

			start_pfn = max(start_pfn, zone_movable_pfn[nid]);
			if (start_pfn >= end_pfn)
				continue;

			/* Account for what is only usable for kernelcore */
			if (start_pfn < usable_startpfn) {
				unsigned long kernel_pages;
				kernel_pages = min(end_pfn, usable_startpfn)
								- start_pfn;

				kernelcore_remaining -= min(kernel_pages,
							kernelcore_remaining);
				required_kernelcore -= min(kernel_pages,
							required_kernelcore);

				/* Continue if range is now fully accounted */
				if (end_pfn <= usable_startpfn) {

					/*
					 * Push zone_movable_pfn to the end so
					 * that if we have to rebalance
					 * kernelcore across nodes, we will
					 * not double account here
					 */
					zone_movable_pfn[nid] = end_pfn;
					continue;
				}
				start_pfn = usable_startpfn;
			}

			/*
			 * The usable PFN range for ZONE_MOVABLE is from
			 * start_pfn->end_pfn. Calculate size_pages as the
			 * number of pages used as kernelcore
			 */
			size_pages = end_pfn - start_pfn;
			if (size_pages > kernelcore_remaining)
				size_pages = kernelcore_remaining;
			zone_movable_pfn[nid] = start_pfn + size_pages;

			/*
			 * Some kernelcore has been met, update counts and
			 * break if the kernelcore for this node has been
			 * satisfied
			 */
			required_kernelcore -= min(required_kernelcore,
								size_pages);
			kernelcore_remaining -= size_pages;
			if (!kernelcore_remaining)
				break;
		}
	}

	/*
	 * If there is still required_kernelcore, we do another pass with one
	 * less node in the count. This will push zone_movable_pfn[nid] further
	 * along on the nodes that still have memory until kernelcore is
	 * satisfied
	 */
	usable_nodes--;
	if (usable_nodes && required_kernelcore > usable_nodes)
		goto restart;

out2:
	/* Align start of ZONE_MOVABLE on all nids to MAX_ORDER_NR_PAGES */
	for (nid = 0; nid < MAX_NUMNODES; nid++)
		zone_movable_pfn[nid] =
			roundup(zone_movable_pfn[nid], MAX_ORDER_NR_PAGES);

out:
	/* restore the node_state */
	node_states[N_MEMORY] = saved_node_state;
}

/* Any regular or high memory on that node ? */
static void check_for_memory(pg_data_t *pgdat, int nid)
{
	enum zone_type zone_type;

	if (N_MEMORY == N_NORMAL_MEMORY)
		return;

	for (zone_type = 0; zone_type <= ZONE_MOVABLE - 1; zone_type++) {
		struct zone *zone = &pgdat->node_zones[zone_type];
		if (populated_zone(zone)) {
			node_set_state(nid, N_HIGH_MEMORY);
			if (N_NORMAL_MEMORY != N_HIGH_MEMORY &&
			    zone_type <= ZONE_NORMAL)
				node_set_state(nid, N_NORMAL_MEMORY);
			break;
		}
	}
}

/**
 * free_area_init_nodes - Initialise all pg_data_t and zone data
 * @max_zone_pfn: an array of max PFNs for each zone
 *
 * This will call free_area_init_node() for each active node in the system.
 * Using the page ranges provided by memblock_set_node(), the size of each
 * zone in each node and their holes is calculated. If the maximum PFN
 * between two adjacent zones match, it is assumed that the zone is empty.
 * For example, if arch_max_dma_pfn == arch_max_dma32_pfn, it is assumed
 * that arch_max_dma32_pfn has no pages. It is also assumed that a zone
 * starts where the previous one ended. For example, ZONE_DMA32 starts
 * at arch_max_dma_pfn.
 */
void __init free_area_init_nodes(unsigned long *max_zone_pfn)
{
	unsigned long start_pfn, end_pfn;
	int i, nid;

	/* Record where the zone boundaries are */
	memset(arch_zone_lowest_possible_pfn, 0,
				sizeof(arch_zone_lowest_possible_pfn));
	memset(arch_zone_highest_possible_pfn, 0,
				sizeof(arch_zone_highest_possible_pfn));

	start_pfn = find_min_pfn_with_active_regions();

	for (i = 0; i < MAX_NR_ZONES; i++) {
		if (i == ZONE_MOVABLE)
			continue;

		end_pfn = max(max_zone_pfn[i], start_pfn);
		arch_zone_lowest_possible_pfn[i] = start_pfn;
		arch_zone_highest_possible_pfn[i] = end_pfn;

		start_pfn = end_pfn;
	}
	arch_zone_lowest_possible_pfn[ZONE_MOVABLE] = 0;
	arch_zone_highest_possible_pfn[ZONE_MOVABLE] = 0;

	/* Find the PFNs that ZONE_MOVABLE begins at in each node */
	memset(zone_movable_pfn, 0, sizeof(zone_movable_pfn));
	find_zone_movable_pfns_for_nodes();

	/* Print out the zone ranges */
	pr_info("Zone ranges:\n");
	for (i = 0; i < MAX_NR_ZONES; i++) {
		if (i == ZONE_MOVABLE)
			continue;
		pr_info("  %-8s ", zone_names[i]);
		if (arch_zone_lowest_possible_pfn[i] ==
				arch_zone_highest_possible_pfn[i])
			pr_cont("empty\n");
		else
			pr_cont("[mem %#018Lx-%#018Lx]\n",
				(u64)arch_zone_lowest_possible_pfn[i]
					<< PAGE_SHIFT,
				((u64)arch_zone_highest_possible_pfn[i]
					<< PAGE_SHIFT) - 1);
	}

	/* Print out the PFNs ZONE_MOVABLE begins at in each node */
	pr_info("Movable zone start for each node\n");
	for (i = 0; i < MAX_NUMNODES; i++) {
		if (zone_movable_pfn[i])
			pr_info("  Node %d: %#018Lx\n", i,
			       (u64)zone_movable_pfn[i] << PAGE_SHIFT);
	}

	/* Print out the early node map */
	pr_info("Early memory node ranges\n");
	for_each_mem_pfn_range(i, MAX_NUMNODES, &start_pfn, &end_pfn, &nid)
		pr_info("  node %3d: [mem %#018Lx-%#018Lx]\n", nid,
			(u64)start_pfn << PAGE_SHIFT,
			((u64)end_pfn << PAGE_SHIFT) - 1);

	/* Initialise every node */
	mminit_verify_pageflags_layout();
	setup_nr_node_ids();
	for_each_online_node(nid) {
		pg_data_t *pgdat = NODE_DATA(nid);
		free_area_init_node(nid, NULL,
				find_min_pfn_for_node(nid), NULL);

		/* Any memory on that node */
		if (pgdat->node_present_pages)
			node_set_state(nid, N_MEMORY);
		check_for_memory(pgdat, nid);
	}
}

static int __init cmdline_parse_core(char *p, unsigned long *core)
{
	unsigned long long coremem;
	if (!p)
		return -EINVAL;

	coremem = memparse(p, &p);
	*core = coremem >> PAGE_SHIFT;

	/* Paranoid check that UL is enough for the coremem value */
	WARN_ON((coremem >> PAGE_SHIFT) > ULONG_MAX);

	return 0;
}

/*
 * kernelcore=size sets the amount of memory for use for allocations that
 * cannot be reclaimed or migrated.
 */
static int __init cmdline_parse_kernelcore(char *p)
{
	/* parse kernelcore=mirror */
	if (parse_option_str(p, "mirror")) {
		mirrored_kernelcore = true;
		pr_info("Kernel memory mirroring enabled.\n");
		return 0;
	}

	return cmdline_parse_core(p, &required_kernelcore);
}

/*
 * movablecore=size sets the amount of memory for use for allocations that
 * can be reclaimed or migrated.
 */
static int __init cmdline_parse_movablecore(char *p)
{
	return cmdline_parse_core(p, &required_movablecore);
}

early_param("kernelcore", cmdline_parse_kernelcore);
early_param("movablecore", cmdline_parse_movablecore);

#endif /* CONFIG_HAVE_MEMBLOCK_NODE_MAP */

void adjust_managed_page_count(struct page *page, long count)
{
	spin_lock(&managed_page_count_lock);
	page_zone(page)->managed_pages += count;
	totalram_pages += count;
#ifdef CONFIG_HIGHMEM
	if (PageHighMem(page))
		totalhigh_pages += count;
#endif
	spin_unlock(&managed_page_count_lock);
}
EXPORT_SYMBOL(adjust_managed_page_count);

unsigned long free_reserved_area(void *start, void *end, int poison, char *s)
{
	void *pos;
	unsigned long pages = 0;

	start = (void *)PAGE_ALIGN((unsigned long)start);
	end = (void *)((unsigned long)end & PAGE_MASK);
	for (pos = start; pos < end; pos += PAGE_SIZE, pages++) {
		if ((unsigned int)poison <= 0xFF)
			memset(pos, poison, PAGE_SIZE);
		free_reserved_page(virt_to_page(pos));
	}

	if (pages && s)
		pr_info("Freeing %s memory: %ldK (%p - %p)\n",
			s, pages << (PAGE_SHIFT - 10), start, end);

	return pages;
}
EXPORT_SYMBOL(free_reserved_area);

#ifdef	CONFIG_HIGHMEM
void free_highmem_page(struct page *page)
{
	__free_reserved_page(page);
	totalram_pages++;
	page_zone(page)->managed_pages++;
	totalhigh_pages++;
}
#endif


void __init mem_init_print_info(const char *str)
{
	unsigned long physpages, codesize, datasize, rosize, bss_size;
	unsigned long init_code_size, init_data_size;

	physpages = get_num_physpages();
	codesize = _etext - _stext;
	datasize = _edata - _sdata;
	rosize = __end_rodata - __start_rodata;
	bss_size = __bss_stop - __bss_start;
	init_data_size = __init_end - __init_begin;
	init_code_size = _einittext - _sinittext;

	/*
	 * Detect special cases and adjust section sizes accordingly:
	 * 1) .init.* may be embedded into .data sections
	 * 2) .init.text.* may be out of [__init_begin, __init_end],
	 *    please refer to arch/tile/kernel/vmlinux.lds.S.
	 * 3) .rodata.* may be embedded into .text or .data sections.
	 */
#define adj_init_size(start, end, size, pos, adj) \
	do { \
		if (start <= pos && pos < end && size > adj) \
			size -= adj; \
	} while (0)

	adj_init_size(__init_begin, __init_end, init_data_size,
		     _sinittext, init_code_size);
	adj_init_size(_stext, _etext, codesize, _sinittext, init_code_size);
	adj_init_size(_sdata, _edata, datasize, __init_begin, init_data_size);
	adj_init_size(_stext, _etext, codesize, __start_rodata, rosize);
	adj_init_size(_sdata, _edata, datasize, __start_rodata, rosize);

#undef	adj_init_size

	pr_info("Memory: %luK/%luK available "
	       "(%luK kernel code, %luK rwdata, %luK rodata, "
	       "%luK init, %luK bss, %luK reserved, %luK cma-reserved"
#ifdef	CONFIG_HIGHMEM
	       ", %luK highmem"
#endif
	       "%s%s)\n",
	       nr_free_pages() << (PAGE_SHIFT-10), physpages << (PAGE_SHIFT-10),
	       codesize >> 10, datasize >> 10, rosize >> 10,
	       (init_data_size + init_code_size) >> 10, bss_size >> 10,
	       (physpages - totalram_pages - totalcma_pages) << (PAGE_SHIFT-10),
	       totalcma_pages << (PAGE_SHIFT-10),
#ifdef	CONFIG_HIGHMEM
	       totalhigh_pages << (PAGE_SHIFT-10),
#endif
	       str ? ", " : "", str ? str : "");
}

/**
 * set_dma_reserve - set the specified number of pages reserved in the first zone
 * @new_dma_reserve: The number of pages to mark reserved
 *
 * The per-cpu batchsize and zone watermarks are determined by managed_pages.
 * In the DMA zone, a significant percentage may be consumed by kernel image
 * and other unfreeable allocations which can skew the watermarks badly. This
 * function may optionally be used to account for unfreeable pages in the
 * first zone (e.g., ZONE_DMA). The effect will be lower watermarks and
 * smaller per-cpu batchsize.
 */
void __init set_dma_reserve(unsigned long new_dma_reserve)
{
	dma_reserve = new_dma_reserve;
}

void __init free_area_init(unsigned long *zones_size)
{
	free_area_init_node(0, zones_size,
			__pa(PAGE_OFFSET) >> PAGE_SHIFT, NULL);
}

static int page_alloc_cpu_notify(struct notifier_block *self,
				 unsigned long action, void *hcpu)
{
	int cpu = (unsigned long)hcpu;

	if (action == CPU_DEAD || action == CPU_DEAD_FROZEN) {
		lru_add_drain_cpu(cpu);
		drain_pages(cpu);

		/*
		 * Spill the event counters of the dead processor
		 * into the current processors event counters.
		 * This artificially elevates the count of the current
		 * processor.
		 */
		vm_events_fold_cpu(cpu);

		/*
		 * Zero the differential counters of the dead processor
		 * so that the vm statistics are consistent.
		 *
		 * This is only okay since the processor is dead and cannot
		 * race with what we are doing.
		 */
		cpu_vm_stats_fold(cpu);
	}
	return NOTIFY_OK;
}

void __init page_alloc_init(void)
{
	hotcpu_notifier(page_alloc_cpu_notify, 0);
}

/*
 * calculate_totalreserve_pages - called when sysctl_lowmem_reserve_ratio
 *	or min_free_kbytes changes.
 */
static void calculate_totalreserve_pages(void)
{
	struct pglist_data *pgdat;
	unsigned long reserve_pages = 0;
	enum zone_type i, j;

	for_each_online_pgdat(pgdat) {
		for (i = 0; i < MAX_NR_ZONES; i++) {
			struct zone *zone = pgdat->node_zones + i;
			long max = 0;

			/* Find valid and maximum lowmem_reserve in the zone */
			for (j = i; j < MAX_NR_ZONES; j++) {
				if (zone->lowmem_reserve[j] > max)
					max = zone->lowmem_reserve[j];
			}

			/* we treat the high watermark as reserved pages. */
			max += high_wmark_pages(zone);

			if (max > zone->managed_pages)
				max = zone->managed_pages;

			zone->totalreserve_pages = max;

			reserve_pages += max;
		}
	}
	totalreserve_pages = reserve_pages;
}

/*
 * setup_per_zone_lowmem_reserve - called whenever
 *	sysctl_lowmem_reserve_ratio changes.  Ensures that each zone
 *	has a correct pages reserved value, so an adequate number of
 *	pages are left in the zone after a successful __alloc_pages().
 */
static void setup_per_zone_lowmem_reserve(void)
{
	struct pglist_data *pgdat;
	enum zone_type j, idx;

	for_each_online_pgdat(pgdat) {
		for (j = 0; j < MAX_NR_ZONES; j++) {
			struct zone *zone = pgdat->node_zones + j;
			unsigned long managed_pages = zone->managed_pages;

			zone->lowmem_reserve[j] = 0;

			idx = j;
			while (idx) {
				struct zone *lower_zone;

				idx--;

				if (sysctl_lowmem_reserve_ratio[idx] < 1)
					sysctl_lowmem_reserve_ratio[idx] = 1;

				lower_zone = pgdat->node_zones + idx;
				lower_zone->lowmem_reserve[j] = managed_pages /
					sysctl_lowmem_reserve_ratio[idx];
				managed_pages += lower_zone->managed_pages;
			}
		}
	}

	/* update totalreserve_pages */
	calculate_totalreserve_pages();
}

static void __setup_per_zone_wmarks(void)
{
	unsigned long pages_min = min_free_kbytes >> (PAGE_SHIFT - 10);
	unsigned long lowmem_pages = 0;
	struct zone *zone;
	unsigned long flags;

	/* Calculate total number of !ZONE_HIGHMEM pages */
	for_each_zone(zone) {
		if (!is_highmem(zone))
			lowmem_pages += zone->managed_pages;
	}

	for_each_zone(zone) {
		u64 tmp;

		spin_lock_irqsave(&zone->lock, flags);
		tmp = (u64)pages_min * zone->managed_pages;
		do_div(tmp, lowmem_pages);
		if (is_highmem(zone)) {
			/*
			 * __GFP_HIGH and PF_MEMALLOC allocations usually don't
			 * need highmem pages, so cap pages_min to a small
			 * value here.
			 *
			 * The WMARK_HIGH-WMARK_LOW and (WMARK_LOW-WMARK_MIN)
			 * deltas control asynch page reclaim, and so should
			 * not be capped for highmem.
			 */
			unsigned long min_pages;

			min_pages = zone->managed_pages / 1024;
			min_pages = clamp(min_pages, SWAP_CLUSTER_MAX, 128UL);
			zone->watermark[WMARK_MIN] = min_pages;
		} else {
			/*
			 * If it's a lowmem zone, reserve a number of pages
			 * proportionate to the zone's size.
			 */
			zone->watermark[WMARK_MIN] = tmp;
		}

		/*
		 * Set the kswapd watermarks distance according to the
		 * scale factor in proportion to available memory, but
		 * ensure a minimum size on small systems.
		 */
		tmp = max_t(u64, tmp >> 2,
			    mult_frac(zone->managed_pages,
				      watermark_scale_factor, 10000));

		zone->watermark[WMARK_LOW]  = min_wmark_pages(zone) + tmp;
		zone->watermark[WMARK_HIGH] = min_wmark_pages(zone) + tmp * 2;

		__mod_zone_page_state(zone, NR_ALLOC_BATCH,
			high_wmark_pages(zone) - low_wmark_pages(zone) -
			atomic_long_read(&zone->vm_stat[NR_ALLOC_BATCH]));

		spin_unlock_irqrestore(&zone->lock, flags);
	}

	/* update totalreserve_pages */
	calculate_totalreserve_pages();
}

/**
 * setup_per_zone_wmarks - called when min_free_kbytes changes
 * or when memory is hot-{added|removed}
 *
 * Ensures that the watermark[min,low,high] values for each zone are set
 * correctly with respect to min_free_kbytes.
 */
void setup_per_zone_wmarks(void)
{
	mutex_lock(&zonelists_mutex);
	__setup_per_zone_wmarks();
	mutex_unlock(&zonelists_mutex);
}

/*
 * The inactive anon list should be small enough that the VM never has to
 * do too much work, but large enough that each inactive page has a chance
 * to be referenced again before it is swapped out.
 *
 * The inactive_anon ratio is the target ratio of ACTIVE_ANON to
 * INACTIVE_ANON pages on this zone's LRU, maintained by the
 * pageout code. A zone->inactive_ratio of 3 means 3:1 or 25% of
 * the anonymous pages are kept on the inactive list.
 *
 * total     target    max
 * memory    ratio     inactive anon
 * -------------------------------------
 *   10MB       1         5MB
 *  100MB       1        50MB
 *    1GB       3       250MB
 *   10GB      10       0.9GB
 *  100GB      31         3GB
 *    1TB     101        10GB
 *   10TB     320        32GB
 */
static void __meminit calculate_zone_inactive_ratio(struct zone *zone)
{
	unsigned int gb, ratio;

	/* Zone size in gigabytes */
	gb = zone->managed_pages >> (30 - PAGE_SHIFT);
	if (gb)
		ratio = int_sqrt(10 * gb);
	else
		ratio = 1;

	zone->inactive_ratio = ratio;
}

static void __meminit setup_per_zone_inactive_ratio(void)
{
	struct zone *zone;

	for_each_zone(zone)
		calculate_zone_inactive_ratio(zone);
}

/*
 * Initialise min_free_kbytes.
 *
 * For small machines we want it small (128k min).  For large machines
 * we want it large (64MB max).  But it is not linear, because network
 * bandwidth does not increase linearly with machine size.  We use
 *
 *	min_free_kbytes = 4 * sqrt(lowmem_kbytes), for better accuracy:
 *	min_free_kbytes = sqrt(lowmem_kbytes * 16)
 *
 * which yields
 *
 * 16MB:	512k
 * 32MB:	724k
 * 64MB:	1024k
 * 128MB:	1448k
 * 256MB:	2048k
 * 512MB:	2896k
 * 1024MB:	4096k
 * 2048MB:	5792k
 * 4096MB:	8192k
 * 8192MB:	11584k
 * 16384MB:	16384k
 */
int __meminit init_per_zone_wmark_min(void)
{
	unsigned long lowmem_kbytes;
	int new_min_free_kbytes;

	lowmem_kbytes = nr_free_buffer_pages() * (PAGE_SIZE >> 10);
	new_min_free_kbytes = int_sqrt(lowmem_kbytes * 16);

	if (new_min_free_kbytes > user_min_free_kbytes) {
		min_free_kbytes = new_min_free_kbytes;
		if (min_free_kbytes < 128)
			min_free_kbytes = 128;
		if (min_free_kbytes > 65536)
			min_free_kbytes = 65536;
	} else {
		pr_warn("min_free_kbytes is not updated to %d because user defined value %d is preferred\n",
				new_min_free_kbytes, user_min_free_kbytes);
	}
	setup_per_zone_wmarks();
	refresh_zone_stat_thresholds();
	setup_per_zone_lowmem_reserve();
	setup_per_zone_inactive_ratio();
	return 0;
}
core_initcall(init_per_zone_wmark_min)

/*
 * min_free_kbytes_sysctl_handler - just a wrapper around proc_dointvec() so
 *	that we can call two helper functions whenever min_free_kbytes
 *	changes.
 */
int min_free_kbytes_sysctl_handler(struct ctl_table *table, int write,
	void __user *buffer, size_t *length, loff_t *ppos)
{
	int rc;

	rc = proc_dointvec_minmax(table, write, buffer, length, ppos);
	if (rc)
		return rc;

	if (write) {
		user_min_free_kbytes = min_free_kbytes;
		setup_per_zone_wmarks();
	}
	return 0;
}

int watermark_scale_factor_sysctl_handler(struct ctl_table *table, int write,
	void __user *buffer, size_t *length, loff_t *ppos)
{
	int rc;

	rc = proc_dointvec_minmax(table, write, buffer, length, ppos);
	if (rc)
		return rc;

	if (write)
		setup_per_zone_wmarks();

	return 0;
}

#ifdef CONFIG_NUMA
int sysctl_min_unmapped_ratio_sysctl_handler(struct ctl_table *table, int write,
	void __user *buffer, size_t *length, loff_t *ppos)
{
	struct zone *zone;
	int rc;

	rc = proc_dointvec_minmax(table, write, buffer, length, ppos);
	if (rc)
		return rc;

	for_each_zone(zone)
		zone->min_unmapped_pages = (zone->managed_pages *
				sysctl_min_unmapped_ratio) / 100;
	return 0;
}

int sysctl_min_slab_ratio_sysctl_handler(struct ctl_table *table, int write,
	void __user *buffer, size_t *length, loff_t *ppos)
{
	struct zone *zone;
	int rc;

	rc = proc_dointvec_minmax(table, write, buffer, length, ppos);
	if (rc)
		return rc;

	for_each_zone(zone)
		zone->min_slab_pages = (zone->managed_pages *
				sysctl_min_slab_ratio) / 100;
	return 0;
}
#endif

/*
 * lowmem_reserve_ratio_sysctl_handler - just a wrapper around
 *	proc_dointvec() so that we can call setup_per_zone_lowmem_reserve()
 *	whenever sysctl_lowmem_reserve_ratio changes.
 *
 * The reserve ratio obviously has absolutely no relation with the
 * minimum watermarks. The lowmem reserve ratio can only make sense
 * if in function of the boot time zone sizes.
 */
int lowmem_reserve_ratio_sysctl_handler(struct ctl_table *table, int write,
	void __user *buffer, size_t *length, loff_t *ppos)
{
	proc_dointvec_minmax(table, write, buffer, length, ppos);
	setup_per_zone_lowmem_reserve();
	return 0;
}

/*
 * percpu_pagelist_fraction - changes the pcp->high for each zone on each
 * cpu.  It is the fraction of total pages in each zone that a hot per cpu
 * pagelist can have before it gets flushed back to buddy allocator.
 */
int percpu_pagelist_fraction_sysctl_handler(struct ctl_table *table, int write,
	void __user *buffer, size_t *length, loff_t *ppos)
{
	struct zone *zone;
	int old_percpu_pagelist_fraction;
	int ret;

	mutex_lock(&pcp_batch_high_lock);
	old_percpu_pagelist_fraction = percpu_pagelist_fraction;

	ret = proc_dointvec_minmax(table, write, buffer, length, ppos);
	if (!write || ret < 0)
		goto out;

	/* Sanity checking to avoid pcp imbalance */
	if (percpu_pagelist_fraction &&
	    percpu_pagelist_fraction < MIN_PERCPU_PAGELIST_FRACTION) {
		percpu_pagelist_fraction = old_percpu_pagelist_fraction;
		ret = -EINVAL;
		goto out;
	}

	/* No change? */
	if (percpu_pagelist_fraction == old_percpu_pagelist_fraction)
		goto out;

	for_each_populated_zone(zone) {
		unsigned int cpu;

		for_each_possible_cpu(cpu)
			pageset_set_high_and_batch(zone,
					per_cpu_ptr(zone->pageset, cpu));
	}
out:
	mutex_unlock(&pcp_batch_high_lock);
	return ret;
}

#ifdef CONFIG_NUMA
int hashdist = HASHDIST_DEFAULT;

static int __init set_hashdist(char *str)
{
	if (!str)
		return 0;
	hashdist = simple_strtoul(str, &str, 0);
	return 1;
}
__setup("hashdist=", set_hashdist);
#endif

#ifndef __HAVE_ARCH_RESERVED_KERNEL_PAGES
/*
 * Returns the number of pages that arch has reserved but
 * is not known to alloc_large_system_hash().
 */
static unsigned long __init arch_reserved_kernel_pages(void)
{
	return 0;
}
#endif

/*
 * allocate a large system hash table from bootmem
 * - it is assumed that the hash table must contain an exact power-of-2
 *   quantity of entries
 * - limit is the number of hash buckets, not the total allocation size
 */
void *__init alloc_large_system_hash(const char *tablename,
				     unsigned long bucketsize,
				     unsigned long numentries,
				     int scale,
				     int flags,
				     unsigned int *_hash_shift,
				     unsigned int *_hash_mask,
				     unsigned long low_limit,
				     unsigned long high_limit)
{
	unsigned long long max = high_limit;
	unsigned long log2qty, size;
	void *table = NULL;

	/* allow the kernel cmdline to have a say */
	if (!numentries) {
		/* round applicable memory size up to nearest megabyte */
		numentries = nr_kernel_pages;
		numentries -= arch_reserved_kernel_pages();

		/* It isn't necessary when PAGE_SIZE >= 1MB */
		if (PAGE_SHIFT < 20)
			numentries = round_up(numentries, (1<<20)/PAGE_SIZE);

		/* limit to 1 bucket per 2^scale bytes of low memory */
		if (scale > PAGE_SHIFT)
			numentries >>= (scale - PAGE_SHIFT);
		else
			numentries <<= (PAGE_SHIFT - scale);

		/* Make sure we've got at least a 0-order allocation.. */
		if (unlikely(flags & HASH_SMALL)) {
			/* Makes no sense without HASH_EARLY */
			WARN_ON(!(flags & HASH_EARLY));
			if (!(numentries >> *_hash_shift)) {
				numentries = 1UL << *_hash_shift;
				BUG_ON(!numentries);
			}
		} else if (unlikely((numentries * bucketsize) < PAGE_SIZE))
			numentries = PAGE_SIZE / bucketsize;
	}
	numentries = roundup_pow_of_two(numentries);

	/* limit allocation size to 1/16 total memory by default */
	if (max == 0) {
		max = ((unsigned long long)nr_all_pages << PAGE_SHIFT) >> 4;
		do_div(max, bucketsize);
	}
	max = min(max, 0x80000000ULL);

	if (numentries < low_limit)
		numentries = low_limit;
	if (numentries > max)
		numentries = max;

	log2qty = ilog2(numentries);

	do {
		size = bucketsize << log2qty;
		if (flags & HASH_EARLY)
			table = memblock_virt_alloc_nopanic(size, 0);
		else if (hashdist)
			table = __vmalloc(size, GFP_ATOMIC, PAGE_KERNEL);
		else {
			/*
			 * If bucketsize is not a power-of-two, we may free
			 * some pages at the end of hash table which
			 * alloc_pages_exact() automatically does
			 */
			if (get_order(size) < MAX_ORDER) {
				table = alloc_pages_exact(size, GFP_ATOMIC);
				kmemleak_alloc(table, size, 1, GFP_ATOMIC);
			}
		}
	} while (!table && size > PAGE_SIZE && --log2qty);

	if (!table)
		panic("Failed to allocate %s hash table\n", tablename);

	printk(KERN_INFO "%s hash table entries: %ld (order: %d, %lu bytes)\n",
	       tablename,
	       (1UL << log2qty),
	       ilog2(size) - PAGE_SHIFT,
	       size);

	if (_hash_shift)
		*_hash_shift = log2qty;
	if (_hash_mask)
		*_hash_mask = (1 << log2qty) - 1;

	return table;
}

/*
 * This function checks whether pageblock includes unmovable pages or not.
 * If @count is not zero, it is okay to include less @count unmovable pages
 *
 * PageLRU check without isolation or lru_lock could race so that
 * MIGRATE_MOVABLE block might include unmovable pages. It means you can't
 * expect this function should be exact.
 */
bool has_unmovable_pages(struct zone *zone, struct page *page, int count,
			 bool skip_hwpoisoned_pages)
{
	unsigned long pfn, iter, found;
	int mt;

	/*
	 * For avoiding noise data, lru_add_drain_all() should be called
	 * If ZONE_MOVABLE, the zone never contains unmovable pages
	 */
	if (zone_idx(zone) == ZONE_MOVABLE)
		return false;
	mt = get_pageblock_migratetype(page);
	if (mt == MIGRATE_MOVABLE || is_migrate_cma(mt))
		return false;

	pfn = page_to_pfn(page);
	for (found = 0, iter = 0; iter < pageblock_nr_pages; iter++) {
		unsigned long check = pfn + iter;

		if (!pfn_valid_within(check))
			continue;

		page = pfn_to_page(check);

		/*
		 * Hugepages are not in LRU lists, but they're movable.
		 * We need not scan over tail pages bacause we don't
		 * handle each tail page individually in migration.
		 */
		if (PageHuge(page)) {
			iter = round_up(iter + 1, 1<<compound_order(page)) - 1;
			continue;
		}

		/*
		 * We can't use page_count without pin a page
		 * because another CPU can free compound page.
		 * This check already skips compound tails of THP
		 * because their page->_count is zero at all time.
		 */
		if (!atomic_read(&page->_count)) {
			if (PageBuddy(page))
				iter += (1 << page_order(page)) - 1;
			continue;
		}

		/*
		 * The HWPoisoned page may be not in buddy system, and
		 * page_count() is not 0.
		 */
		if (skip_hwpoisoned_pages && PageHWPoison(page))
			continue;

		if (!PageLRU(page))
			found++;
		/*
		 * If there are RECLAIMABLE pages, we need to check
		 * it.  But now, memory offline itself doesn't call
		 * shrink_node_slabs() and it still to be fixed.
		 */
		/*
		 * If the page is not RAM, page_count()should be 0.
		 * we don't need more check. This is an _used_ not-movable page.
		 *
		 * The problematic thing here is PG_reserved pages. PG_reserved
		 * is set to both of a memory hole page and a _used_ kernel
		 * page at boot.
		 */
		if (found > count)
			return true;
	}
	return false;
}

bool is_pageblock_removable_nolock(struct page *page)
{
	struct zone *zone;
	unsigned long pfn;

	/*
	 * We have to be careful here because we are iterating over memory
	 * sections which are not zone aware so we might end up outside of
	 * the zone but still within the section.
	 * We have to take care about the node as well. If the node is offline
	 * its NODE_DATA will be NULL - see page_zone.
	 */
	if (!node_online(page_to_nid(page)))
		return false;

	zone = page_zone(page);
	pfn = page_to_pfn(page);
	if (!zone_spans_pfn(zone, pfn))
		return false;

	return !has_unmovable_pages(zone, page, 0, true);
}

#if (defined(CONFIG_MEMORY_ISOLATION) && defined(CONFIG_COMPACTION)) || defined(CONFIG_CMA)

static unsigned long pfn_max_align_down(unsigned long pfn)
{
	return pfn & ~(max_t(unsigned long, MAX_ORDER_NR_PAGES,
			     pageblock_nr_pages) - 1);
}

static unsigned long pfn_max_align_up(unsigned long pfn)
{
	return ALIGN(pfn, max_t(unsigned long, MAX_ORDER_NR_PAGES,
				pageblock_nr_pages));
}

/* [start, end) must belong to a single zone. */
static int __alloc_contig_migrate_range(struct compact_control *cc,
					unsigned long start, unsigned long end)
{
	/* This function is based on compact_zone() from compaction.c. */
	unsigned long nr_reclaimed;
	unsigned long pfn = start;
	unsigned int tries = 0;
	int ret = 0;

	migrate_prep();

	while (pfn < end || !list_empty(&cc->migratepages)) {
		if (fatal_signal_pending(current)) {
			ret = -EINTR;
			break;
		}

		if (list_empty(&cc->migratepages)) {
			cc->nr_migratepages = 0;
			pfn = isolate_migratepages_range(cc, pfn, end);
			if (!pfn) {
				ret = -EINTR;
				break;
			}
			tries = 0;
		} else if (++tries == 5) {
			ret = ret < 0 ? ret : -EBUSY;
			break;
		}

		nr_reclaimed = reclaim_clean_pages_from_list(cc->zone,
							&cc->migratepages);
		cc->nr_migratepages -= nr_reclaimed;

		ret = migrate_pages(&cc->migratepages, alloc_migrate_target,
				    NULL, 0, cc->mode, MR_CMA);
	}
	if (ret < 0) {
		putback_movable_pages(&cc->migratepages);
		return ret;
	}
	return 0;
}

/**
 * alloc_contig_range() -- tries to allocate given range of pages
 * @start:	start PFN to allocate
 * @end:	one-past-the-last PFN to allocate
 * @migratetype:	migratetype of the underlaying pageblocks (either
 *			#MIGRATE_MOVABLE or #MIGRATE_CMA).  All pageblocks
 *			in range must have the same migratetype and it must
 *			be either of the two.
 *
 * The PFN range does not have to be pageblock or MAX_ORDER_NR_PAGES
 * aligned, however it's the caller's responsibility to guarantee that
 * we are the only thread that changes migrate type of pageblocks the
 * pages fall in.
 *
 * The PFN range must belong to a single zone.
 *
 * Returns zero on success or negative error code.  On success all
 * pages which PFN is in [start, end) are allocated for the caller and
 * need to be freed with free_contig_range().
 */
int alloc_contig_range(unsigned long start, unsigned long end,
		       unsigned migratetype)
{
	unsigned long outer_start, outer_end;
	unsigned int order;
	int ret = 0;

	struct compact_control cc = {
		.nr_migratepages = 0,
		.order = -1,
		.zone = page_zone(pfn_to_page(start)),
		.mode = MIGRATE_SYNC,
		.ignore_skip_hint = true,
	};
	INIT_LIST_HEAD(&cc.migratepages);

	/*
	 * What we do here is we mark all pageblocks in range as
	 * MIGRATE_ISOLATE.  Because pageblock and max order pages may
	 * have different sizes, and due to the way page allocator
	 * work, we align the range to biggest of the two pages so
	 * that page allocator won't try to merge buddies from
	 * different pageblocks and change MIGRATE_ISOLATE to some
	 * other migration type.
	 *
	 * Once the pageblocks are marked as MIGRATE_ISOLATE, we
	 * migrate the pages from an unaligned range (ie. pages that
	 * we are interested in).  This will put all the pages in
	 * range back to page allocator as MIGRATE_ISOLATE.
	 *
	 * When this is done, we take the pages in range from page
	 * allocator removing them from the buddy system.  This way
	 * page allocator will never consider using them.
	 *
	 * This lets us mark the pageblocks back as
	 * MIGRATE_CMA/MIGRATE_MOVABLE so that free pages in the
	 * aligned range but not in the unaligned, original range are
	 * put back to page allocator so that buddy can use them.
	 */

	ret = start_isolate_page_range(pfn_max_align_down(start),
				       pfn_max_align_up(end), migratetype,
				       false);
	if (ret)
		return ret;

	ret = __alloc_contig_migrate_range(&cc, start, end);
	if (ret)
		goto done;

	/*
	 * Pages from [start, end) are within a MAX_ORDER_NR_PAGES
	 * aligned blocks that are marked as MIGRATE_ISOLATE.  What's
	 * more, all pages in [start, end) are free in page allocator.
	 * What we are going to do is to allocate all pages from
	 * [start, end) (that is remove them from page allocator).
	 *
	 * The only problem is that pages at the beginning and at the
	 * end of interesting range may be not aligned with pages that
	 * page allocator holds, ie. they can be part of higher order
	 * pages.  Because of this, we reserve the bigger range and
	 * once this is done free the pages we are not interested in.
	 *
	 * We don't have to hold zone->lock here because the pages are
	 * isolated thus they won't get removed from buddy.
	 */

	lru_add_drain_all();
	drain_all_pages(cc.zone);

	order = 0;
	outer_start = start;
	while (!PageBuddy(pfn_to_page(outer_start))) {
		if (++order >= MAX_ORDER) {
			ret = -EBUSY;
			goto done;
		}
		outer_start &= ~0UL << order;
	}

	/* Make sure the range is really isolated. */
	if (test_pages_isolated(outer_start, end, false)) {
		pr_info("%s: [%lx, %lx) PFNs busy\n",
			__func__, outer_start, end);
		ret = -EBUSY;
		goto done;
	}

	/* Grab isolated pages from freelists. */
	outer_end = isolate_freepages_range(&cc, outer_start, end);
	if (!outer_end) {
		ret = -EBUSY;
		goto done;
	}

	/* Free head and tail (if any) */
	if (start != outer_start)
		free_contig_range(outer_start, start - outer_start);
	if (end != outer_end)
		free_contig_range(end, outer_end - end);

done:
	undo_isolate_page_range(pfn_max_align_down(start),
				pfn_max_align_up(end), migratetype);
	return ret;
}

void free_contig_range(unsigned long pfn, unsigned nr_pages)
{
	unsigned int count = 0;

	for (; nr_pages--; pfn++) {
		struct page *page = pfn_to_page(pfn);

		count += page_count(page) != 1;
		__free_page(page);
	}
	WARN(count != 0, "%d pages are still in use!\n", count);
}
#endif

#ifdef CONFIG_MEMORY_HOTPLUG
/*
 * The zone indicated has a new number of managed_pages; batch sizes and percpu
 * page high values need to be recalulated.
 */
void __meminit zone_pcp_update(struct zone *zone)
{
	unsigned cpu;
	mutex_lock(&pcp_batch_high_lock);
	for_each_possible_cpu(cpu)
		pageset_set_high_and_batch(zone,
				per_cpu_ptr(zone->pageset, cpu));
	mutex_unlock(&pcp_batch_high_lock);
}
#endif

void zone_pcp_reset(struct zone *zone)
{
	unsigned long flags;
	int cpu;
	struct per_cpu_pageset *pset;

	/* avoid races with drain_pages()  */
	local_irq_save(flags);
	if (zone->pageset != &boot_pageset) {
		for_each_online_cpu(cpu) {
			pset = per_cpu_ptr(zone->pageset, cpu);
			drain_zonestat(zone, pset);
		}
		free_percpu(zone->pageset);
		zone->pageset = &boot_pageset;
	}
	local_irq_restore(flags);
}

/* Returns a number that's positive if the pagecache is above
 * the set limit. Note that we allow the pagecache to grow
 * larger if there's plenty of free pages.
 */
unsigned long pagecache_over_limit()
{
	/* We only want to limit unmapped and non-shmem page cache pages;
	 * normally all shmem pages are mapped as well, but that does
	 * not seem to be guaranteed. (Maybe this was just an oprofile
	 * bug?).
	 * (FIXME: Do we need to subtract NR_FILE_DIRTY here as well?) */
	unsigned long pgcache_pages = global_page_state(NR_FILE_PAGES)
				    - max_t(unsigned long,
					    global_page_state(NR_FILE_MAPPED),
					    global_page_state(NR_SHMEM));
	/* We certainly can't free more than what's on the LRU lists
	 * minus the dirty ones. (FIXME: pages accounted for in NR_WRITEBACK
	 * are not on the LRU lists  any more, right?) */
	unsigned long pgcache_lru_pages = global_page_state(NR_ACTIVE_FILE)
				        + global_page_state(NR_INACTIVE_FILE);
	unsigned long free_pages = global_page_state(NR_FREE_PAGES);
	unsigned long swap_pages = total_swap_pages - get_nr_swap_pages();
	unsigned long limit;

	if (vm_pagecache_ignore_dirty != 0)
		pgcache_lru_pages -= global_page_state(NR_FILE_DIRTY)
				     /vm_pagecache_ignore_dirty;
	/* Paranoia */
	if (unlikely(pgcache_lru_pages > LONG_MAX))
		return 0;
	/* We give a bonus for free pages above 6% of total (minus half swap used) */
	free_pages -= totalram_pages/16;
	if (likely(swap_pages <= LONG_MAX))
		free_pages -= swap_pages/2;
	if (free_pages > LONG_MAX)
		free_pages = 0;

	/* Limit it to 94% of LRU (not all there might be unmapped) */
	pgcache_lru_pages -= pgcache_lru_pages/16;
	pgcache_pages = min_t(unsigned long, pgcache_pages, pgcache_lru_pages);

	/* Effective limit is corrected by effective free pages */
	limit = vm_pagecache_limit_mb * ((1024*1024UL)/PAGE_SIZE) +
		FREE_TO_PAGECACHE_RATIO * free_pages;

	if (pgcache_pages > limit)
		return pgcache_pages - limit;
	return 0;
}

#ifdef CONFIG_MEMORY_HOTREMOVE
/*
 * All pages in the range must be isolated before calling this.
 */
void
__offline_isolated_pages(unsigned long start_pfn, unsigned long end_pfn)
{
	struct page *page;
	struct zone *zone;
	unsigned int order, i;
	unsigned long pfn;
	unsigned long flags;
	/* find the first valid pfn */
	for (pfn = start_pfn; pfn < end_pfn; pfn++)
		if (pfn_valid(pfn))
			break;
	if (pfn == end_pfn)
		return;
	zone = page_zone(pfn_to_page(pfn));
	spin_lock_irqsave(&zone->lock, flags);
	pfn = start_pfn;
	while (pfn < end_pfn) {
		if (!pfn_valid(pfn)) {
			pfn++;
			continue;
		}
		page = pfn_to_page(pfn);
		/*
		 * The HWPoisoned page may be not in buddy system, and
		 * page_count() is not 0.
		 */
		if (unlikely(!PageBuddy(page) && PageHWPoison(page))) {
			pfn++;
			SetPageReserved(page);
			continue;
		}

		BUG_ON(page_count(page));
		BUG_ON(!PageBuddy(page));
		order = page_order(page);
#ifdef CONFIG_DEBUG_VM
		printk(KERN_INFO "remove from free list %lx %d %lx\n",
		       pfn, 1 << order, end_pfn);
#endif
		list_del(&page->lru);
		rmv_page_order(page);
		zone->free_area[order].nr_free--;
		for (i = 0; i < (1 << order); i++)
			SetPageReserved((page+i));
		pfn += (1 << order);
	}
	spin_unlock_irqrestore(&zone->lock, flags);
}
#endif

#ifdef CONFIG_MEMORY_FAILURE
bool is_free_buddy_page(struct page *page)
{
	struct zone *zone = page_zone(page);
	unsigned long pfn = page_to_pfn(page);
	unsigned long flags;
	unsigned int order;

	spin_lock_irqsave(&zone->lock, flags);
	for (order = 0; order < MAX_ORDER; order++) {
		struct page *page_head = page - (pfn & ((1 << order) - 1));

		if (PageBuddy(page_head) && page_order(page_head) >= order)
			break;
	}
	spin_unlock_irqrestore(&zone->lock, flags);

	return order < MAX_ORDER;
}
#endif<|MERGE_RESOLUTION|>--- conflicted
+++ resolved
@@ -1379,22 +1379,14 @@
 	if (nr_pages == pageblock_nr_pages &&
 	    (pfn & (pageblock_nr_pages - 1)) == 0) {
 		set_pageblock_migratetype(page, MIGRATE_MOVABLE);
-<<<<<<< HEAD
-		__free_pages_boot_core(page, pfn, pageblock_order);
-=======
 		__free_pages_boot_core(page, pageblock_order);
->>>>>>> 7860f7b3
 		return;
 	}
 
 	for (i = 0; i < nr_pages; i++, page++, pfn++) {
 		if ((pfn & (pageblock_nr_pages - 1)) == 0)
 			set_pageblock_migratetype(page, MIGRATE_MOVABLE);
-<<<<<<< HEAD
-		__free_pages_boot_core(page, pfn, 0);
-=======
 		__free_pages_boot_core(page, 0);
->>>>>>> 7860f7b3
 	}
 }
 
