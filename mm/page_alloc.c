--- conflicted
+++ resolved
@@ -654,13 +654,6 @@
 	int i;
 	int bad = 0;
 
-#ifdef CONFIG_XEN
-	if (PageForeign(page)) {
-		PageForeignDestructor(page, order);
-		return false;
-	}
-#endif
-
 	trace_mm_page_free_direct(page, order);
 	kmemcheck_free_shadow(page, order);
 
@@ -687,9 +680,6 @@
 	unsigned long flags;
 	int wasMlocked = __TestClearPageMlocked(page);
 
-#ifdef CONFIG_XEN
-	WARN_ON(PageForeign(page) && wasMlocked);
-#endif
 	if (!free_pages_prepare(page, order))
 		return;
 
@@ -1180,9 +1170,6 @@
 	int migratetype;
 	int wasMlocked = __TestClearPageMlocked(page);
 
-#ifdef CONFIG_XEN
-	WARN_ON(PageForeign(page) && wasMlocked);
-#endif
 	if (!free_pages_prepare(page, 0))
 		return;
 
@@ -1798,7 +1785,6 @@
 		va_end(args);
 	}
 
-<<<<<<< HEAD
 	if (!(gfp_mask & __GFP_WAIT)) {
 		pr_info("The following is only an harmless informational message.\n");
 		pr_info("Unless you get a _continuous_flood_ of these messages it means\n");
@@ -1806,11 +1792,7 @@
 		pr_info("perfectly reliable and the kernel is designed to handle that.\n");
 	}
 	pr_info("%s: page allocation failure. order:%d, mode:0x%x\n",
-		   current->comm, order, gfp_mask);
-=======
-	pr_warn("%s: page allocation failure: order:%d, mode:0x%x\n",
 		current->comm, order, gfp_mask);
->>>>>>> 1ea6b8f4
 
 	dump_stack();
 	if (!should_suppress_show_mem())
@@ -5202,22 +5184,6 @@
 		spin_unlock_irqrestore(&zone->lock, flags);
 	}
 
-#ifdef CONFIG_XEN
-	for_each_populated_zone(zone) {
-		unsigned int cpu;
-
-		for_each_online_cpu(cpu) {
-			unsigned long high;
-
-			high = percpu_pagelist_fraction
-			       ? zone->present_pages / percpu_pagelist_fraction
-			       : 5 * zone_batchsize(zone);
-			setup_pagelist_highmark(
-				per_cpu_ptr(zone->pageset, cpu), high);
-		}
-	}
-#endif
-
 	/* update totalreserve_pages */
 	calculate_totalreserve_pages();
 }
