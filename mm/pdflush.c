/*
 * mm/pdflush.c - worker threads for writing back filesystem data
 *
 * Copyright (C) 2002, Linus Torvalds.
 *
 * 09Apr2002	akpm@zip.com.au
 *		Initial version
 */

#include <linux/sched.h>
#include <linux/list.h>
#include <linux/signal.h>
#include <linux/spinlock.h>
#include <linux/gfp.h>
#include <linux/init.h>
#include <linux/module.h>
#include <linux/suspend.h>


/*
 * Minimum and maximum number of pdflush instances
 */
#define MIN_PDFLUSH_THREADS	2
#define MAX_PDFLUSH_THREADS	8

static void start_one_pdflush_thread(void);


/*
 * The pdflush threads are worker threads for writing back dirty data.
 * Ideally, we'd like one thread per active disk spindle.  But the disk
 * topology is very hard to divine at this level.   Instead, we take
 * care in various places to prevent more than one pdflush thread from
 * performing writeback against a single filesystem.  pdflush threads
 * have the PF_FLUSHER flag set in current->flags to aid in this.
 */

/*
 * All the pdflush threads.  Protected by pdflush_lock
 */
static LIST_HEAD(pdflush_list);
static spinlock_t pdflush_lock = SPIN_LOCK_UNLOCKED;

/*
 * The count of currently-running pdflush threads.  Protected
 * by pdflush_lock.
 */
static int nr_pdflush_threads = 0;

/*
 * The time at which the pdflush thread pool last went empty
 */
static unsigned long last_empty_jifs;

/*
 * The pdflush thread.
 *
 * Thread pool management algorithm:
 * 
 * - The minimum and maximum number of pdflush instances are bound
 *   by MIN_PDFLUSH_THREADS and MAX_PDFLUSH_THREADS.
 * 
 * - If there have been no idle pdflush instances for 1 second, create
 *   a new one.
 * 
 * - If the least-recently-went-to-sleep pdflush thread has been asleep
 *   for more than one second, terminate a thread.
 */

/*
 * A structure for passing work to a pdflush thread.  Also for passing
 * state information between pdflush threads.  Protected by pdflush_lock.
 */
struct pdflush_work {
	struct task_struct *who;	/* The thread */
	void (*fn)(unsigned long);	/* A callback function for pdflush to work on */
	unsigned long arg0;		/* An argument to the callback function */
	struct list_head list;		/* On pdflush_list, when the thread is idle */
	unsigned long when_i_went_to_sleep;
};

static int __pdflush(struct pdflush_work *my_work)
{
	daemonize();
	reparent_to_init();
	strcpy(current->comm, "pdflush");

	/* interruptible sleep, so block all signals */
	spin_lock_irq(&current->sigmask_lock);
	siginitsetinv(&current->blocked, 0);
	recalc_sigpending();
	spin_unlock_irq(&current->sigmask_lock);

	current->flags |= PF_FLUSHER | PF_KERNTHREAD;
	my_work->fn = NULL;
	my_work->who = current;

	spin_lock_irq(&pdflush_lock);
	nr_pdflush_threads++;
//	printk("pdflush %d [%d] starts\n", nr_pdflush_threads, current->pid);
	for ( ; ; ) {
		struct pdflush_work *pdf;

		list_add(&my_work->list, &pdflush_list);
		my_work->when_i_went_to_sleep = jiffies;
		set_current_state(TASK_INTERRUPTIBLE);
		spin_unlock_irq(&pdflush_lock);

#ifdef CONFIG_SOFTWARE_SUSPEND
		run_task_queue(&tq_bdflush);
		if (current->flags & PF_FREEZE)
			refrigerator(PF_IOTHREAD);
#endif
		schedule();

<<<<<<< HEAD
		preempt_enable();
		if (my_work->fn)
			(*my_work->fn)(my_work->arg0);
		preempt_disable();
=======
		(*my_work->fn)(my_work->arg0);
>>>>>>> eb245678

		/*
		 * Thread creation: For how long have there been zero
		 * available threads?
		 */
		if (jiffies - last_empty_jifs > 1 * HZ) {
			/* unlocked list_empty() test is OK here */
			if (list_empty(&pdflush_list)) {
				/* unlocked test is OK here */
				if (nr_pdflush_threads < MAX_PDFLUSH_THREADS)
					start_one_pdflush_thread();
			}
		}

		spin_lock_irq(&pdflush_lock);

		/*
		 * Thread destruction: For how long has the sleepiest
		 * thread slept?
		 */
		if (list_empty(&pdflush_list))
			continue;
		if (nr_pdflush_threads <= MIN_PDFLUSH_THREADS)
			continue;
		pdf = list_entry(pdflush_list.prev, struct pdflush_work, list);
		if (jiffies - pdf->when_i_went_to_sleep > 1 * HZ) {
			pdf->when_i_went_to_sleep = jiffies;	/* Limit exit rate */
			break;					/* exeunt */
		}
		my_work->fn = NULL;
	}
	nr_pdflush_threads--;
//	printk("pdflush %d [%d] ends\n", nr_pdflush_threads, current->pid);
	spin_unlock_irq(&pdflush_lock);
	return 0;
}

/*
 * Of course, my_work wants to be just a local in __pdflush().  It is
 * separated out in this manner to hopefully prevent the compiler from
 * performing unfortunate optimisations against the auto variables.  Because
 * these are visible to other tasks and CPUs.  (No problem has actually
 * been observed.  This is just paranoia).
 */
static int pdflush(void *dummy)
{
	struct pdflush_work my_work;
	return __pdflush(&my_work);
}

/*
 * Attempt to wake up a pdflush thread, and get it to do some work for you.
 * Returns zero if it indeed managed to find a worker thread, and passed your
 * payload to it.
 */
int pdflush_operation(void (*fn)(unsigned long), unsigned long arg0)
{
	unsigned long flags;
	int ret = 0;

	if (fn == NULL)
		BUG();		/* Hard to diagnose if it's deferred */

	spin_lock_irqsave(&pdflush_lock, flags);
	if (list_empty(&pdflush_list)) {
		spin_unlock_irqrestore(&pdflush_lock, flags);
		ret = -1;
	} else {
		struct pdflush_work *pdf;

		pdf = list_entry(pdflush_list.next, struct pdflush_work, list);
		list_del_init(&pdf->list);
		if (list_empty(&pdflush_list))
			last_empty_jifs = jiffies;
		spin_unlock_irqrestore(&pdflush_lock, flags);
		pdf->fn = fn;
		pdf->arg0 = arg0;
		wmb();			/* ? */
		wake_up_process(pdf->who);
	}
	return ret;
}

static void start_one_pdflush_thread(void)
{
	kernel_thread(pdflush, NULL,
			CLONE_FS | CLONE_FILES | CLONE_SIGNAL);
}

static int __init pdflush_init(void)
{
	int i;

	for (i = 0; i < MIN_PDFLUSH_THREADS; i++)
		start_one_pdflush_thread();
	return 0;
}

module_init(pdflush_init);<|MERGE_RESOLUTION|>--- conflicted
+++ resolved
@@ -113,14 +113,8 @@
 #endif
 		schedule();
 
-<<<<<<< HEAD
-		preempt_enable();
 		if (my_work->fn)
 			(*my_work->fn)(my_work->arg0);
-		preempt_disable();
-=======
-		(*my_work->fn)(my_work->arg0);
->>>>>>> eb245678
 
 		/*
 		 * Thread creation: For how long have there been zero
