--- conflicted
+++ resolved
@@ -467,7 +467,7 @@
 #define BLKIF_OP_DISCARD           5
 
 /*
- * Recognized if "feature-max-indirect-segments" is present in the backend
+ * Recognized if "feature-max-indirect-segments" in present in the backend
  * xenbus info. The "feature-max-indirect-segments" node contains the maximum
  * number of segments allowed by the backend per request. If the node is
  * present, the frontend might use blkif_request_indirect structs in order to
@@ -498,6 +498,11 @@
 #define BLKIF_MAX_SEGMENTS_PER_REQUEST 11
 
 /*
+ * Maximum number of indirect pages to use per request.
+ */
+#define BLKIF_MAX_INDIRECT_PAGES_PER_REQUEST 8
+
+/*
  * NB. first_sect and last_sect in blkif_request_segment, as well as
  * sector_number in blkif_request, are always expressed in 512-byte units.
  * However they must be properly aligned to the real sector size of the
@@ -505,15 +510,6 @@
  * the backend xenbus info. Also the xenbus "sectors" node is expressed in
  * 512-byte units.
  */
-struct blkif_request_segment {
-    grant_ref_t gref;        /* reference to I/O buffer frame        */
-    /* @first_sect: first sector in frame to transfer (inclusive).   */
-    /* @last_sect: last sector in frame to transfer (inclusive).     */
-    uint8_t     first_sect, last_sect;
-};
-
-#define BLKIF_MAX_INDIRECT_PAGES_PER_REQUEST 8
-
 struct blkif_request_segment {
 		grant_ref_t gref;        /* reference to I/O buffer frame        */
 		/* @first_sect: first sector in frame to transfer (inclusive).   */
@@ -541,7 +537,6 @@
 #ifndef CONFIG_X86_32
             uint32_t       _pad1;        /* offsetof(blkif_request,u.rw.id) == 8 */
 #endif
-<<<<<<< HEAD
             uint64_t       id;           /* private guest value, echoed in resp */
             blkif_sector_t sector_number;/* start sector idx on disk (r/w only) */
             struct blkif_request_segment seg[BLKIF_MAX_SEGMENTS_PER_REQUEST];
@@ -550,17 +545,6 @@
             uint8_t        flag;         /* BLKIF_DISCARD_SECURE or zero.        */
 #define BLKIF_DISCARD_SECURE (1<<0)      /* ignored if discard-secure=0          */
             blkif_vdev_t   _pad1;        /* only for read/write requests         */
-=======
-	uint64_t       id;           /* private guest value, echoed in resp  */
-	blkif_sector_t sector_number;/* start sector idx on disk (r/w only)  */
-	struct blkif_request_segment seg[BLKIF_MAX_SEGMENTS_PER_REQUEST];
-} __attribute__((__packed__));
-
-struct blkif_request_discard {
-	uint8_t        flag;         /* BLKIF_DISCARD_SECURE or zero.        */
-#define BLKIF_DISCARD_SECURE (1<<0)  /* ignored if discard-secure=0          */
-	blkif_vdev_t   _pad1;        /* only for read/write requests         */
->>>>>>> cfbf8d48
 #ifndef CONFIG_X86_32
             uint32_t       _pad2;        /* offsetof(blkif_req..,u.discard.id)==8*/
 #endif
@@ -614,6 +598,20 @@
     uint64_t       nr_sectors;   /* number of contiguous sectors to discard*/
 };
 typedef struct blkif_request_discard blkif_request_discard_t;
+
+struct blkif_request_indirect {
+    uint8_t        operation;    /* BLKIF_OP_INDIRECT                    */
+    uint8_t        indirect_op;  /* BLKIF_OP_{READ/WRITE}                */
+    uint16_t       nr_segments;  /* number of segments                   */
+    uint64_t       id;           /* private guest value, echoed in resp  */
+    blkif_sector_t sector_number;/* start sector idx on disk (r/w only)  */
+    blkif_vdev_t   handle;       /* same as for read/write requests      */
+    grant_ref_t    indirect_grefs[BLKIF_MAX_INDIRECT_PAGES_PER_REQUEST];
+#ifdef __i386__
+    uint64_t       pad;          /* Make it 64 byte aligned on i386      */
+#endif
+};
+typedef struct blkif_request_indirect blkif_request_indirect_t;
 #endif
 
 struct blkif_response {
