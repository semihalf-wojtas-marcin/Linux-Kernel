--- conflicted
+++ resolved
@@ -71,6 +71,9 @@
 #define EVTCHNOP_bind_vcpu        8
 #define EVTCHNOP_unmask           9
 #define EVTCHNOP_reset           10
+#define EVTCHNOP_init_control    11
+#define EVTCHNOP_expand_array    12
+#define EVTCHNOP_set_priority    13
 /* ` } */
 
 typedef uint32_t evtchn_port_t;
@@ -98,6 +101,17 @@
  * a port that is unbound and marked as accepting bindings from the calling
  * domain. A fresh port is allocated in the calling domain and returned as
  * <local_port>.
+ *
+ * In case the peer domain has already tried to set our event channel
+ * pending, before it was bound, EVTCHNOP_bind_interdomain always sets
+ * the local event channel pending.
+ *
+ * The usual pattern of use, in the guest's upcall (or subsequent
+ * handler) is as follows: (Re-enable the event channel for subsequent
+ * signalling and then) check for the existence of whatever condition
+ * is being waited for by other means, and take whatever action is
+ * needed (if any).
+ *
  * NOTES:
  *  1. <remote_dom> may be DOMID_SELF, allowing loopback connections.
  */
@@ -258,46 +272,48 @@
 typedef struct evtchn_reset evtchn_reset_t;
 
 /*
-<<<<<<< HEAD
+ * EVTCHNOP_init_control: initialize the control block for the FIFO ABI.
+ *
+ * Note: any events that are currently pending will not be resent and
+ * will be lost.  Guests should call this before binding any event to
+ * avoid losing any events.
+ */
+struct evtchn_init_control {
+	/* IN parameters. */
+	uint64_t control_gfn;
+	uint32_t offset;
+	uint32_t vcpu;
+	/* OUT parameters. */
+	uint8_t link_bits;
+	uint8_t _pad[7];
+};
+typedef struct evtchn_init_control evtchn_init_control_t;
+
+/*
+ * EVTCHNOP_expand_array: add an additional page to the event array.
+ */
+struct evtchn_expand_array {
+	/* IN parameters. */
+	uint64_t array_gfn;
+};
+typedef struct evtchn_expand_array evtchn_expand_array_t;
+
+/*
+ * EVTCHNOP_set_priority: set the priority for an event channel.
+ */
+struct evtchn_set_priority {
+	/* IN parameters. */
+	uint32_t port;
+	uint32_t priority;
+};
+typedef struct evtchn_set_priority evtchn_set_priority_t;
+
+/*
  * ` enum neg_errnoval
  * ` HYPERVISOR_event_channel_op_compat(struct evtchn_op *op)
  * `
  * Superceded by new event_channel_op() hypercall since 0x00030202.
  */
-=======
- * EVTCHNOP_init_control: initialize the control block for the FIFO ABI.
- */
-#define EVTCHNOP_init_control    11
-struct evtchn_init_control {
-	/* IN parameters. */
-	uint64_t control_gfn;
-	uint32_t offset;
-	uint32_t vcpu;
-	/* OUT parameters. */
-	uint8_t link_bits;
-	uint8_t _pad[7];
-};
-
-/*
- * EVTCHNOP_expand_array: add an additional page to the event array.
- */
-#define EVTCHNOP_expand_array    12
-struct evtchn_expand_array {
-	/* IN parameters. */
-	uint64_t array_gfn;
-};
-
-/*
- * EVTCHNOP_set_priority: set the priority for an event channel.
- */
-#define EVTCHNOP_set_priority    13
-struct evtchn_set_priority {
-	/* IN parameters. */
-	uint32_t port;
-	uint32_t priority;
-};
-
->>>>>>> cfbf8d48
 struct evtchn_op {
 	uint32_t cmd; /* enum event_channel_op */
 	union {
@@ -351,5 +367,6 @@
 	uint32_t     _rsvd;
 	event_word_t head[EVTCHN_FIFO_MAX_QUEUES];
 };
+typedef struct evtchn_fifo_control_block evtchn_fifo_control_block_t;
 
 #endif /* __XEN_PUBLIC_EVENT_CHANNEL_H__ */