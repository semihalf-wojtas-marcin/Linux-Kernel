--- conflicted
+++ resolved
@@ -76,18 +76,12 @@
 	VMLINUX_SYMBOL(__start___markers) = .;				\
 	*(__markers)							\
 	VMLINUX_SYMBOL(__stop___markers) = .;				\
-<<<<<<< HEAD
-	VMLINUX_SYMBOL(__start___tracepoints) = .;			\
-	*(__tracepoints)						\
-	VMLINUX_SYMBOL(__stop___tracepoints) = .;
-=======
 	. = ALIGN(32);							\
 	VMLINUX_SYMBOL(__start___tracepoints) = .;			\
 	*(__tracepoints)						\
 	VMLINUX_SYMBOL(__stop___tracepoints) = .;			\
 	LIKELY_PROFILE()		       				\
 	BRANCH_PROFILE()
->>>>>>> 18e352e4
 
 #define RO_DATA(align)							\
 	. = ALIGN((align));						\
