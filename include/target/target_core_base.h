--- conflicted
+++ resolved
@@ -143,17 +143,8 @@
 	SCF_COMPARE_AND_WRITE_POST	= 0x00100000,
 	SCF_PASSTHROUGH_PROT_SG_TO_MEM_NOALLOC = 0x00200000,
 	SCF_ACK_KREF			= 0x00400000,
-<<<<<<< HEAD
 	SCF_USE_CPUID			= 0x00800000,
-=======
 	SCF_TASK_ATTR_SET		= 0x01000000,
-};
-
-/* struct se_dev_entry->lun_flags and struct se_lun->lun_access */
-enum transport_lunflags_table {
-	TRANSPORT_LUNFLAGS_READ_ONLY		= 0x01,
-	TRANSPORT_LUNFLAGS_READ_WRITE		= 0x02,
->>>>>>> 85184740
 };
 
 /*
