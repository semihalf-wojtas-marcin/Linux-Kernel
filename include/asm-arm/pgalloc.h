--- conflicted
+++ resolved
@@ -16,13 +16,10 @@
 #include <asm/cacheflush.h>
 #include <asm/tlbflush.h>
 
-<<<<<<< HEAD
-=======
 #define check_pgt_cache()		do { } while (0)
 
 #ifdef CONFIG_MMU
 
->>>>>>> 120bda20
 #define _PAGE_USER_TABLE	(PMD_TYPE_TABLE | PMD_BIT4 | PMD_DOMAIN(DOMAIN_USER))
 #define _PAGE_KERNEL_TABLE	(PMD_TYPE_TABLE | PMD_BIT4 | PMD_DOMAIN(DOMAIN_KERNEL))
 
