#ifndef __ASM_ARM_SYSTEM_H
#define __ASM_ARM_SYSTEM_H

#ifdef __KERNEL__


#define CPU_ARCH_UNKNOWN	0
#define CPU_ARCH_ARMv3		1
#define CPU_ARCH_ARMv4		2
#define CPU_ARCH_ARMv4T		3
#define CPU_ARCH_ARMv5		4
#define CPU_ARCH_ARMv5T		5
#define CPU_ARCH_ARMv5TE	6
#define CPU_ARCH_ARMv5TEJ	7
#define CPU_ARCH_ARMv6		8

/*
 * CR1 bits (CP#15 CR1)
 */
#define CR_M	(1 << 0)	/* MMU enable				*/
#define CR_A	(1 << 1)	/* Alignment abort enable		*/
#define CR_C	(1 << 2)	/* Dcache enable			*/
#define CR_W	(1 << 3)	/* Write buffer enable			*/
#define CR_P	(1 << 4)	/* 32-bit exception handler		*/
#define CR_D	(1 << 5)	/* 32-bit data address range		*/
#define CR_L	(1 << 6)	/* Implementation defined		*/
#define CR_B	(1 << 7)	/* Big endian				*/
#define CR_S	(1 << 8)	/* System MMU protection		*/
#define CR_R	(1 << 9)	/* ROM MMU protection			*/
#define CR_F	(1 << 10)	/* Implementation defined		*/
#define CR_Z	(1 << 11)	/* Implementation defined		*/
#define CR_I	(1 << 12)	/* Icache enable			*/
#define CR_V	(1 << 13)	/* Vectors relocated to 0xffff0000	*/
#define CR_RR	(1 << 14)	/* Round Robin cache replacement	*/
#define CR_L4	(1 << 15)	/* LDR pc can set T bit			*/
#define CR_DT	(1 << 16)
#define CR_IT	(1 << 18)
#define CR_ST	(1 << 19)
#define CR_FI	(1 << 21)	/* Fast interrupt (lower latency mode)	*/
#define CR_U	(1 << 22)	/* Unaligned access operation		*/
#define CR_XP	(1 << 23)	/* Extended page tables			*/
#define CR_VE	(1 << 24)	/* Vectored interrupts			*/

#define CPUID_ID	0
#define CPUID_CACHETYPE	1
#define CPUID_TCM	2
#define CPUID_TLBTYPE	3

#define read_cpuid(reg)							\
	({								\
		unsigned int __val;					\
		asm("mrc	p15, 0, %0, c0, c0, " __stringify(reg)	\
		    : "=r" (__val)					\
		    :							\
		    : "cc");						\
		__val;							\
	})

/*
 * This is used to ensure the compiler did actually allocate the register we
 * asked it for some inline assembly sequences.  Apparently we can't trust
 * the compiler from one version to another so a bit of paranoia won't hurt.
 * This string is meant to be concatenated with the inline asm string and
 * will cause compilation to stop on mismatch.
 * (for details, see gcc PR 15089)
 */
#define __asmeq(x, y)  ".ifnc " x "," y " ; .err ; .endif\n\t"

#ifndef __ASSEMBLY__

#include <linux/linkage.h>

struct thread_info;
struct task_struct;

/* information about the system we're running on */
extern unsigned int system_rev;
extern unsigned int system_serial_low;
extern unsigned int system_serial_high;
extern unsigned int mem_fclk_21285;

struct pt_regs;

void die(const char *msg, struct pt_regs *regs, int err)
		__attribute__((noreturn));

struct siginfo;
void notify_die(const char *str, struct pt_regs *regs, struct siginfo *info,
		unsigned long err, unsigned long trap);

void hook_fault_code(int nr, int (*fn)(unsigned long, unsigned int,
				       struct pt_regs *),
		     int sig, const char *name);

#define xchg(ptr,x) \
	((__typeof__(*(ptr)))__xchg((unsigned long)(x),(ptr),sizeof(*(ptr))))

#define tas(ptr) (xchg((ptr),1))

extern asmlinkage void __backtrace(void);
extern asmlinkage void c_backtrace(unsigned long fp, int pmode);

struct mm_struct;
extern void show_pte(struct mm_struct *mm, unsigned long addr);
extern void __show_regs(struct pt_regs *);

extern int cpu_architecture(void);
extern void cpu_init(void);

<<<<<<< HEAD
=======
void arm_machine_restart(char mode);
extern void (*arm_pm_restart)(char str);

>>>>>>> 120bda20
/*
 * Intel's XScale3 core supports some v6 features (supersections, L2)
 * but advertises itself as v5 as it does not support the v6 ISA.  For
 * this reason, we need a way to explicitly test for this type of CPU.
 */
#ifndef CONFIG_CPU_XSC3
#define cpu_is_xsc3()	0
#else
static inline int cpu_is_xsc3(void)
{
	extern unsigned int processor_id;

	if ((processor_id & 0xffffe000) == 0x69056000)
		return 1;

	return 0;
}
#endif

#if !defined(CONFIG_CPU_XSCALE) && !defined(CONFIG_CPU_XSC3)
#define	cpu_is_xscale()	0
#else
#define	cpu_is_xscale()	1
#endif

#define set_cr(x)					\
	__asm__ __volatile__(				\
	"mcr	p15, 0, %0, c1, c0, 0	@ set CR"	\
	: : "r" (x) : "cc")

#define get_cr()					\
	({						\
	unsigned int __val;				\
	__asm__ __volatile__(				\
	"mrc	p15, 0, %0, c1, c0, 0	@ get CR"	\
	: "=r" (__val) : : "cc");			\
	__val;						\
	})

extern unsigned long cr_no_alignment;	/* defined in entry-armv.S */
extern unsigned long cr_alignment;	/* defined in entry-armv.S */

#define UDBG_UNDEFINED	(1 << 0)
#define UDBG_SYSCALL	(1 << 1)
#define UDBG_BADABORT	(1 << 2)
#define UDBG_SEGV	(1 << 3)
#define UDBG_BUS	(1 << 4)

extern unsigned int user_debug;

#if __LINUX_ARM_ARCH__ >= 4
#define vectors_high()	(cr_alignment & CR_V)
#else
#define vectors_high()	(0)
#endif

#if __LINUX_ARM_ARCH__ >= 6
#define mb() __asm__ __volatile__ ("mcr p15, 0, %0, c7, c10, 5" \
                                   : : "r" (0) : "memory")
#else
#define mb() __asm__ __volatile__ ("" : : : "memory")
#endif
#define rmb() mb()
#define wmb() mb()
#define read_barrier_depends() do { } while(0)
#define set_mb(var, value)  do { var = value; mb(); } while (0)
#define set_wmb(var, value) do { var = value; wmb(); } while (0)
#define nop() __asm__ __volatile__("mov\tr0,r0\t@ nop\n\t");

/*
 * switch_mm() may do a full cache flush over the context switch,
 * so enable interrupts over the context switch to avoid high
 * latency.
 */
#define __ARCH_WANT_INTERRUPTS_ON_CTXSW

/*
 * switch_to(prev, next) should switch from task `prev' to `next'
 * `prev' will never be the same as `next'.  schedule() itself
 * contains the memory barrier to tell GCC not to cache `current'.
 */
extern struct task_struct *__switch_to(struct task_struct *, struct thread_info *, struct thread_info *);

#define switch_to(prev,next,last)					\
do {									\
	last = __switch_to(prev,task_thread_info(prev), task_thread_info(next));	\
} while (0)

/*
 * On SMP systems, when the scheduler does migration-cost autodetection,
 * it needs a way to flush as much of the CPU's caches as possible.
 *
 * TODO: fill this in!
 */
static inline void sched_cacheflush(void)
{
}

/*
 * CPU interrupt mask handling.
 */
#if __LINUX_ARM_ARCH__ >= 6

#define local_irq_save(x)					\
	({							\
	__asm__ __volatile__(					\
	"mrs	%0, cpsr		@ local_irq_save\n"	\
	"cpsid	i"						\
	: "=r" (x) : : "memory", "cc");				\
	})

#define local_irq_enable()  __asm__("cpsie i	@ __sti" : : : "memory", "cc")
#define local_irq_disable() __asm__("cpsid i	@ __cli" : : : "memory", "cc")
#define local_fiq_enable()  __asm__("cpsie f	@ __stf" : : : "memory", "cc")
#define local_fiq_disable() __asm__("cpsid f	@ __clf" : : : "memory", "cc")

#else

/*
 * Save the current interrupt enable state & disable IRQs
 */
#define local_irq_save(x)					\
	({							\
		unsigned long temp;				\
		(void) (&temp == &x);				\
	__asm__ __volatile__(					\
	"mrs	%0, cpsr		@ local_irq_save\n"	\
"	orr	%1, %0, #128\n"					\
"	msr	cpsr_c, %1"					\
	: "=r" (x), "=r" (temp)					\
	:							\
	: "memory", "cc");					\
	})
	
/*
 * Enable IRQs
 */
#define local_irq_enable()					\
	({							\
		unsigned long temp;				\
	__asm__ __volatile__(					\
	"mrs	%0, cpsr		@ local_irq_enable\n"	\
"	bic	%0, %0, #128\n"					\
"	msr	cpsr_c, %0"					\
	: "=r" (temp)						\
	:							\
	: "memory", "cc");					\
	})

/*
 * Disable IRQs
 */
#define local_irq_disable()					\
	({							\
		unsigned long temp;				\
	__asm__ __volatile__(					\
	"mrs	%0, cpsr		@ local_irq_disable\n"	\
"	orr	%0, %0, #128\n"					\
"	msr	cpsr_c, %0"					\
	: "=r" (temp)						\
	:							\
	: "memory", "cc");					\
	})

/*
 * Enable FIQs
 */
#define local_fiq_enable()					\
	({							\
		unsigned long temp;				\
	__asm__ __volatile__(					\
	"mrs	%0, cpsr		@ stf\n"		\
"	bic	%0, %0, #64\n"					\
"	msr	cpsr_c, %0"					\
	: "=r" (temp)						\
	:							\
	: "memory", "cc");					\
	})

/*
 * Disable FIQs
 */
#define local_fiq_disable()					\
	({							\
		unsigned long temp;				\
	__asm__ __volatile__(					\
	"mrs	%0, cpsr		@ clf\n"		\
"	orr	%0, %0, #64\n"					\
"	msr	cpsr_c, %0"					\
	: "=r" (temp)						\
	:							\
	: "memory", "cc");					\
	})

#endif

/*
 * Save the current interrupt enable state.
 */
#define local_save_flags(x)					\
	({							\
	__asm__ __volatile__(					\
	"mrs	%0, cpsr		@ local_save_flags"	\
	: "=r" (x) : : "memory", "cc");				\
	})

/*
 * restore saved IRQ & FIQ state
 */
#define local_irq_restore(x)					\
	__asm__ __volatile__(					\
	"msr	cpsr_c, %0		@ local_irq_restore\n"	\
	:							\
	: "r" (x)						\
	: "memory", "cc")

#define irqs_disabled()			\
({					\
	unsigned long flags;		\
	local_save_flags(flags);	\
	(int)(flags & PSR_I_BIT);	\
})

#ifdef CONFIG_SMP

#define smp_mb()		mb()
#define smp_rmb()		rmb()
#define smp_wmb()		wmb()
#define smp_read_barrier_depends()		read_barrier_depends()

#else

#define smp_mb()		barrier()
#define smp_rmb()		barrier()
#define smp_wmb()		barrier()
#define smp_read_barrier_depends()		do { } while(0)

#endif /* CONFIG_SMP */

#if defined(CONFIG_CPU_SA1100) || defined(CONFIG_CPU_SA110)
/*
 * On the StrongARM, "swp" is terminally broken since it bypasses the
 * cache totally.  This means that the cache becomes inconsistent, and,
 * since we use normal loads/stores as well, this is really bad.
 * Typically, this causes oopsen in filp_close, but could have other,
 * more disasterous effects.  There are two work-arounds:
 *  1. Disable interrupts and emulate the atomic swap
 *  2. Clean the cache, perform atomic swap, flush the cache
 *
 * We choose (1) since its the "easiest" to achieve here and is not
 * dependent on the processor type.
 *
 * NOTE that this solution won't work on an SMP system, so explcitly
 * forbid it here.
 */
#define swp_is_buggy
#endif

static inline unsigned long __xchg(unsigned long x, volatile void *ptr, int size)
{
	extern void __bad_xchg(volatile void *, int);
	unsigned long ret;
#ifdef swp_is_buggy
	unsigned long flags;
#endif
#if __LINUX_ARM_ARCH__ >= 6
	unsigned int tmp;
#endif

	switch (size) {
#if __LINUX_ARM_ARCH__ >= 6
	case 1:
		asm volatile("@	__xchg1\n"
		"1:	ldrexb	%0, [%3]\n"
		"	strexb	%1, %2, [%3]\n"
		"	teq	%1, #0\n"
		"	bne	1b"
			: "=&r" (ret), "=&r" (tmp)
			: "r" (x), "r" (ptr)
			: "memory", "cc");
		break;
	case 4:
		asm volatile("@	__xchg4\n"
		"1:	ldrex	%0, [%3]\n"
		"	strex	%1, %2, [%3]\n"
		"	teq	%1, #0\n"
		"	bne	1b"
			: "=&r" (ret), "=&r" (tmp)
			: "r" (x), "r" (ptr)
			: "memory", "cc");
		break;
#elif defined(swp_is_buggy)
#ifdef CONFIG_SMP
#error SMP is not supported on this platform
#endif
	case 1:
		local_irq_save(flags);
		ret = *(volatile unsigned char *)ptr;
		*(volatile unsigned char *)ptr = x;
		local_irq_restore(flags);
		break;

	case 4:
		local_irq_save(flags);
		ret = *(volatile unsigned long *)ptr;
		*(volatile unsigned long *)ptr = x;
		local_irq_restore(flags);
		break;
#else
	case 1:
		asm volatile("@	__xchg1\n"
		"	swpb	%0, %1, [%2]"
			: "=&r" (ret)
			: "r" (x), "r" (ptr)
			: "memory", "cc");
		break;
	case 4:
		asm volatile("@	__xchg4\n"
		"	swp	%0, %1, [%2]"
			: "=&r" (ret)
			: "r" (x), "r" (ptr)
			: "memory", "cc");
		break;
#endif
	default:
		__bad_xchg(ptr, size), ret = 0;
		break;
	}

	return ret;
}

extern void disable_hlt(void);
extern void enable_hlt(void);

#endif /* __ASSEMBLY__ */

#define arch_align_stack(x) (x)

#endif /* __KERNEL__ */

#endif<|MERGE_RESOLUTION|>--- conflicted
+++ resolved
@@ -107,12 +107,9 @@
 extern int cpu_architecture(void);
 extern void cpu_init(void);
 
-<<<<<<< HEAD
-=======
 void arm_machine_restart(char mode);
 extern void (*arm_pm_restart)(char str);
 
->>>>>>> 120bda20
 /*
  * Intel's XScale3 core supports some v6 features (supersections, L2)
  * but advertises itself as v5 as it does not support the v6 ISA.  For
