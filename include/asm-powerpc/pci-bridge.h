--- conflicted
+++ resolved
@@ -160,19 +160,11 @@
 extern void pcibios_free_controller(struct pci_controller *phb);
 
 #ifdef CONFIG_PCI
-<<<<<<< HEAD
-extern unsigned int pci_address_to_pio(phys_addr_t address);
-#else
-static inline unsigned int pci_address_to_pio(phys_addr_t address)
-{
-	return (unsigned int)-1;
-=======
 extern unsigned long pci_address_to_pio(phys_addr_t address);
 #else
 static inline unsigned long pci_address_to_pio(phys_addr_t address)
 {
 	return (unsigned long)-1;
->>>>>>> 593195f9
 }
 #endif
 
