--- conflicted
+++ resolved
@@ -2078,7 +2078,6 @@
 	/* Used in foo-over-udp, set in udp[46]_gro_receive */
 	u8	is_ipv6:1;
 
-<<<<<<< HEAD
 #ifndef __GENKSYMS__
 	/* Number of gro_receive callbacks this packet already went through */
 	u8 recursion_counter:4;
@@ -2088,12 +2087,6 @@
 #endif
 
 	/* 2 bit hole */
-=======
-	/* Number of gro_receive callbacks this packet already went through */
-	u8 recursion_counter:4;
-
-	/* 3 bit hole */
->>>>>>> 4dab3e4d
 
 	/* used to support CHECKSUM_COMPLETE for tunneling protocols */
 	__wsum	csum;
@@ -2123,24 +2116,6 @@
 	return cb(head, skb);
 }
 
-<<<<<<< HEAD
-typedef struct sk_buff **(*gro_receive_sk_t)(struct sock *, struct sk_buff **,
-					     struct sk_buff *);
-static inline struct sk_buff **call_gro_receive_sk(gro_receive_sk_t cb,
-						   struct sock *sk,
-						   struct sk_buff **head,
-						   struct sk_buff *skb)
-{
-	if (unlikely(gro_recursion_inc_test(skb))) {
-		NAPI_GRO_CB(skb)->flush |= 1;
-		return NULL;
-	}
-
-	return cb(sk, head, skb);
-}
-
-=======
->>>>>>> 4dab3e4d
 struct packet_type {
 	__be16			type;	/* This is really htons(ether_type). */
 	struct net_device	*dev;	/* NULL is wildcarded here	     */
