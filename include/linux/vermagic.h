#include <linux/utsrelease.h>
#include <linux/module.h>

/* Simply sanity version stamp for modules. */
#ifdef CONFIG_SMP
#define MODULE_VERMAGIC_SMP "SMP "
#else
#define MODULE_VERMAGIC_SMP ""
#endif
#ifdef CONFIG_PREEMPT
#define MODULE_VERMAGIC_PREEMPT "preempt "
#else
#define MODULE_VERMAGIC_PREEMPT ""
#endif
#ifdef CONFIG_MODULE_UNLOAD
#define MODULE_VERMAGIC_MODULE_UNLOAD "mod_unload "
#else
#define MODULE_VERMAGIC_MODULE_UNLOAD ""
#endif
<<<<<<< HEAD
#ifdef CONFIG_XEN
#define MODULE_VERMAGIC_XEN "Xen "
#else
#define MODULE_VERMAGIC_XEN
=======
#ifdef CONFIG_MODVERSIONS
#define MODULE_VERMAGIC_MODVERSIONS "modversions "
#else
#define MODULE_VERMAGIC_MODVERSIONS ""
>>>>>>> 28ffb5d3
#endif
#ifndef MODULE_ARCH_VERMAGIC
#define MODULE_ARCH_VERMAGIC ""
#endif

#define VERMAGIC_STRING 						\
	UTS_RELEASE " "							\
	MODULE_VERMAGIC_SMP MODULE_VERMAGIC_PREEMPT 			\
<<<<<<< HEAD
	MODULE_VERMAGIC_MODULE_UNLOAD MODULE_VERMAGIC_XEN		\
=======
	MODULE_VERMAGIC_MODULE_UNLOAD MODULE_VERMAGIC_MODVERSIONS	\
>>>>>>> 28ffb5d3
	MODULE_ARCH_VERMAGIC
<|MERGE_RESOLUTION|>--- conflicted
+++ resolved
@@ -17,17 +17,10 @@
 #else
 #define MODULE_VERMAGIC_MODULE_UNLOAD ""
 #endif
-<<<<<<< HEAD
-#ifdef CONFIG_XEN
-#define MODULE_VERMAGIC_XEN "Xen "
-#else
-#define MODULE_VERMAGIC_XEN
-=======
 #ifdef CONFIG_MODVERSIONS
 #define MODULE_VERMAGIC_MODVERSIONS "modversions "
 #else
 #define MODULE_VERMAGIC_MODVERSIONS ""
->>>>>>> 28ffb5d3
 #endif
 #ifndef MODULE_ARCH_VERMAGIC
 #define MODULE_ARCH_VERMAGIC ""
@@ -36,9 +29,5 @@
 #define VERMAGIC_STRING 						\
 	UTS_RELEASE " "							\
 	MODULE_VERMAGIC_SMP MODULE_VERMAGIC_PREEMPT 			\
-<<<<<<< HEAD
-	MODULE_VERMAGIC_MODULE_UNLOAD MODULE_VERMAGIC_XEN		\
-=======
 	MODULE_VERMAGIC_MODULE_UNLOAD MODULE_VERMAGIC_MODVERSIONS	\
->>>>>>> 28ffb5d3
 	MODULE_ARCH_VERMAGIC
