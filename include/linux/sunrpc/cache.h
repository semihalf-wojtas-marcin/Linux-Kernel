/*
 * include/linux/sunrpc/cache.h
 *
 * Generic code for various authentication-related caches
 * used by sunrpc clients and servers.
 *
 * Copyright (C) 2002 Neil Brown <neilb@cse.unsw.edu.au>
 *
 * Released under terms in GPL version 2.  See COPYING.
 *
 */

#ifndef _LINUX_SUNRPC_CACHE_H_
#define _LINUX_SUNRPC_CACHE_H_

#include <linux/slab.h>
#include <asm/atomic.h>
#include <linux/proc_fs.h>

/*
 * Each cache requires:
 *  - A 'struct cache_detail' which contains information specific to the cache
 *    for common code to use.
 *  - An item structure that must contain a "struct cache_head"
 *  - A lookup function defined using DefineCacheLookup
 *  - A 'put' function that can release a cache item. It will only
 *    be called after cache_put has succeed, so there are guarantee
 *    to be no references.
 *  - A function to calculate a hash of an item's key.
 *
 * as well as assorted code fragments (e.g. compare keys) and numbers
 * (e.g. hash size, goal_age, etc).
 *
 * Each cache must be registered so that it can be cleaned regularly.
 * When the cache is unregistered, it is flushed completely.
 *
 * Entries have a ref count and a 'hashed' flag which counts the existance
 * in the hash table.
 * We only expire entries when refcount is zero.
 * Existance in the cache is counted  the refcount.
 */

/* Every cache item has a common header that is used
 * for expiring and refreshing entries.
 * 
 */
struct cache_head {
	struct cache_head * next;
	time_t		expiry_time;	/* After time time, don't use the data */
	time_t		last_refresh;   /* If CACHE_PENDING, this is when upcall 
					 * was sent, else this is when update was received
					 */
	struct kref	ref;
	unsigned long	flags;
};
#define	CACHE_VALID	0	/* Entry contains valid data */
#define	CACHE_NEGATIVE	1	/* Negative entry - there is no match for the key */
#define	CACHE_PENDING	2	/* An upcall has been sent but no reply received yet*/

#define	CACHE_NEW_EXPIRY 120	/* keep new things pending confirmation for 120 seconds */

struct cache_detail_procfs {
	struct proc_dir_entry	*proc_ent;
	struct proc_dir_entry   *flush_ent, *channel_ent, *content_ent;
};

struct cache_detail_pipefs {
	struct dentry *dir;
};

struct cache_detail {
	struct module *		owner;
	int			hash_size;
	struct cache_head **	hash_table;
	rwlock_t		hash_lock;

	atomic_t		inuse; /* active user-space update or lookup */

	char			*name;
	void			(*cache_put)(struct kref *);

	int			(*cache_upcall)(struct cache_detail *,
						struct cache_head *);

	int			(*cache_parse)(struct cache_detail *,
					       char *buf, int len);

	int			(*cache_show)(struct seq_file *m,
					      struct cache_detail *cd,
					      struct cache_head *h);
	void			(*warn_no_listener)(struct cache_detail *cd,
					      int has_died);

	struct cache_head *	(*alloc)(void);
	int			(*match)(struct cache_head *orig, struct cache_head *new);
	void			(*init)(struct cache_head *orig, struct cache_head *new);
	void			(*update)(struct cache_head *orig, struct cache_head *new);

	/* fields below this comment are for internal use
	 * and should not be touched by cache owners
	 */
	time_t			flush_time;		/* flush all cache items with last_refresh
							 * earlier than this */
	struct list_head	others;
	time_t			nextcheck;
	int			entries;

	/* fields for communication over channel */
	struct list_head	queue;

	atomic_t		readers;		/* how many time is /chennel open */
	time_t			last_close;		/* if no readers, when did last close */
	time_t			last_warn;		/* when we last warned about no readers */

	union {
		struct cache_detail_procfs procfs;
		struct cache_detail_pipefs pipefs;
	} u;
};


/* this must be embedded in any request structure that
 * identifies an object that will want a callback on
 * a cache fill
 */
struct cache_req {
	struct cache_deferred_req *(*defer)(struct cache_req *req);
	int thread_wait;  /* How long (jiffies) we can block the
			   * current thread to wait for updates.
			   */
};
/* this must be embedded in a deferred_request that is being
 * delayed awaiting cache-fill
 */
struct cache_deferred_req {
	struct hlist_node	hash;	/* on hash chain */
	struct list_head	recent; /* on fifo */
	struct cache_head	*item;  /* cache item we wait on */
	void			*owner; /* we might need to discard all defered requests
					 * owned by someone */
	void			(*revisit)(struct cache_deferred_req *req,
					   int too_many);
};


extern const struct file_operations cache_file_operations_pipefs;
extern const struct file_operations content_file_operations_pipefs;
extern const struct file_operations cache_flush_operations_pipefs;

extern struct cache_head *
sunrpc_cache_lookup(struct cache_detail *detail,
		    struct cache_head *key, int hash);
extern struct cache_head *
sunrpc_cache_update(struct cache_detail *detail,
		    struct cache_head *new, struct cache_head *old, int hash);

extern int
sunrpc_cache_pipe_upcall(struct cache_detail *detail, struct cache_head *h,
		void (*cache_request)(struct cache_detail *,
				      struct cache_head *,
				      char **,
				      int *));


extern void cache_clean_deferred(void *owner);

static inline struct cache_head  *cache_get(struct cache_head *h)
{
	kref_get(&h->ref);
	return h;
}


static inline void cache_put(struct cache_head *h, struct cache_detail *cd)
{
	if (atomic_read(&h->ref.refcount) <= 2 &&
	    h->expiry_time < cd->nextcheck)
		cd->nextcheck = h->expiry_time;
	kref_put(&h->ref, cd->cache_put);
}

static inline int cache_valid(struct cache_head *h)
{
	/* If an item has been unhashed pending removal when
	 * the refcount drops to 0, the expiry_time will be
	 * set to 0.  We don't want to consider such items
	 * valid in this context even though CACHE_VALID is
	 * set.
	 */
	return (h->expiry_time != 0 && test_bit(CACHE_VALID, &h->flags));
}

extern int cache_check(struct cache_detail *detail,
		       struct cache_head *h, struct cache_req *rqstp);
extern void cache_flush(void);
extern void cache_purge(struct cache_detail *detail);
#define NEVER (0x7FFFFFFF)
extern void __init cache_initialize(void);
extern int cache_register(struct cache_detail *cd);
extern int cache_register_net(struct cache_detail *cd, struct net *net);
extern void cache_unregister(struct cache_detail *cd);
extern void cache_unregister_net(struct cache_detail *cd, struct net *net);

extern int sunrpc_cache_register_pipefs(struct dentry *parent, const char *,
					mode_t, struct cache_detail *);
extern void sunrpc_cache_unregister_pipefs(struct cache_detail *);

extern void qword_add(char **bpp, int *lp, char *str);
extern void qword_addhex(char **bpp, int *lp, char *buf, int blen);
extern int qword_get(char **bpp, char *dest, int bufsize);

static inline int get_int(char **bpp, int *anint)
{
	char buf[50];
	char *ep;
	int rv;
	int len = qword_get(bpp, buf, 50);
	if (len < 0) return -EINVAL;
	if (len ==0) return -ENOENT;
	rv = simple_strtol(buf, &ep, 0);
	if (*ep) return -EINVAL;
	*anint = rv;
	return 0;
}

/*
 * timestamps kept in the cache are expressed in seconds
 * since boot.  This is the best for measuring differences in
 * real time.
 */
<<<<<<< HEAD
static inline unsigned long monotonic_seconds(void)
=======
static inline time_t seconds_since_boot(void)
>>>>>>> c8ddb271
{
	struct timespec boot;
	getboottime(&boot);
	return get_seconds() - boot.tv_sec;
}

<<<<<<< HEAD
=======
static inline time_t convert_to_wallclock(time_t sinceboot)
{
	struct timespec boot;
	getboottime(&boot);
	return boot.tv_sec + sinceboot;
}

>>>>>>> c8ddb271
static inline time_t get_expiry(char **bpp)
{
	int rv;
	struct timespec boot;

	if (get_int(bpp, &rv))
		return 0;
	if (rv < 0)
		return 0;
	getboottime(&boot);
	return rv - boot.tv_sec;
}

static inline void sunrpc_invalidate(struct cache_head *h,
				     struct cache_detail *detail)
{
<<<<<<< HEAD
	h->expiry_time = monotonic_seconds() - 1;
	detail->nextcheck = monotonic_seconds();
=======
	h->expiry_time = seconds_since_boot() - 1;
	detail->nextcheck = seconds_since_boot();
>>>>>>> c8ddb271
}
#endif /*  _LINUX_SUNRPC_CACHE_H_ */<|MERGE_RESOLUTION|>--- conflicted
+++ resolved
@@ -228,19 +228,13 @@
  * since boot.  This is the best for measuring differences in
  * real time.
  */
-<<<<<<< HEAD
-static inline unsigned long monotonic_seconds(void)
-=======
 static inline time_t seconds_since_boot(void)
->>>>>>> c8ddb271
 {
 	struct timespec boot;
 	getboottime(&boot);
 	return get_seconds() - boot.tv_sec;
 }
 
-<<<<<<< HEAD
-=======
 static inline time_t convert_to_wallclock(time_t sinceboot)
 {
 	struct timespec boot;
@@ -248,7 +242,6 @@
 	return boot.tv_sec + sinceboot;
 }
 
->>>>>>> c8ddb271
 static inline time_t get_expiry(char **bpp)
 {
 	int rv;
@@ -265,12 +258,7 @@
 static inline void sunrpc_invalidate(struct cache_head *h,
 				     struct cache_detail *detail)
 {
-<<<<<<< HEAD
-	h->expiry_time = monotonic_seconds() - 1;
-	detail->nextcheck = monotonic_seconds();
-=======
 	h->expiry_time = seconds_since_boot() - 1;
 	detail->nextcheck = seconds_since_boot();
->>>>>>> c8ddb271
 }
 #endif /*  _LINUX_SUNRPC_CACHE_H_ */