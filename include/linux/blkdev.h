#ifndef _LINUX_BLKDEV_H
#define _LINUX_BLKDEV_H

#include <linux/sched.h>
#include <linux/sched/clock.h>

#ifdef CONFIG_BLOCK

#include <linux/major.h>
#include <linux/genhd.h>
#include <linux/list.h>
#include <linux/llist.h>
#include <linux/timer.h>
#include <linux/workqueue.h>
#include <linux/pagemap.h>
#include <linux/backing-dev-defs.h>
#include <linux/wait.h>
#include <linux/mempool.h>
#include <linux/pfn.h>
#include <linux/bio.h>
#include <linux/stringify.h>
#include <linux/gfp.h>
#include <linux/bsg.h>
#include <linux/smp.h>
#include <linux/rcupdate.h>
#include <linux/percpu-refcount.h>
#include <linux/scatterlist.h>
#include <linux/blkzoned.h>

struct module;
struct scsi_ioctl_command;

struct request_queue;
struct elevator_queue;
struct blk_trace;
struct request;
struct sg_io_hdr;
struct bsg_job;
struct blkcg_gq;
struct blk_flush_queue;
struct pr_ops;
struct rq_wb;

#define BLKDEV_MIN_RQ	4
#define BLKDEV_MAX_RQ	128	/* Default maximum */

/*
 * Maximum number of blkcg policies allowed to be registered concurrently.
 * Defined here to simplify include dependency.
 */
#define BLKCG_MAX_POLS		2

typedef void (rq_end_io_fn)(struct request *, int);

#define BLK_RL_SYNCFULL		(1U << 0)
#define BLK_RL_ASYNCFULL	(1U << 1)

struct request_list {
	struct request_queue	*q;	/* the queue this rl belongs to */
#ifdef CONFIG_BLK_CGROUP
	struct blkcg_gq		*blkg;	/* blkg this request pool belongs to */
#endif
	/*
	 * count[], starved[], and wait[] are indexed by
	 * BLK_RW_SYNC/BLK_RW_ASYNC
	 */
	int			count[2];
	int			starved[2];
	mempool_t		*rq_pool;
	wait_queue_head_t	wait[2];
	unsigned int		flags;
};

/*
 * request flags */
typedef __u32 __bitwise req_flags_t;

/* elevator knows about this request */
#define RQF_SORTED		((__force req_flags_t)(1 << 0))
/* drive already may have started this one */
#define RQF_STARTED		((__force req_flags_t)(1 << 1))
/* uses tagged queueing */
#define RQF_QUEUED		((__force req_flags_t)(1 << 2))
/* may not be passed by ioscheduler */
#define RQF_SOFTBARRIER		((__force req_flags_t)(1 << 3))
/* request for flush sequence */
#define RQF_FLUSH_SEQ		((__force req_flags_t)(1 << 4))
/* merge of different types, fail separately */
#define RQF_MIXED_MERGE		((__force req_flags_t)(1 << 5))
/* track inflight for MQ */
#define RQF_MQ_INFLIGHT		((__force req_flags_t)(1 << 6))
/* don't call prep for this one */
#define RQF_DONTPREP		((__force req_flags_t)(1 << 7))
/* set for "ide_preempt" requests and also for requests for which the SCSI
   "quiesce" state must be ignored. */
#define RQF_PREEMPT		((__force req_flags_t)(1 << 8))
/* contains copies of user pages */
#define RQF_COPY_USER		((__force req_flags_t)(1 << 9))
/* vaguely specified driver internal error.  Ignored by the block layer */
#define RQF_FAILED		((__force req_flags_t)(1 << 10))
/* don't warn about errors */
#define RQF_QUIET		((__force req_flags_t)(1 << 11))
/* elevator private data attached */
#define RQF_ELVPRIV		((__force req_flags_t)(1 << 12))
/* account I/O stat */
#define RQF_IO_STAT		((__force req_flags_t)(1 << 13))
/* request came from our alloc pool */
#define RQF_ALLOCED		((__force req_flags_t)(1 << 14))
/* runtime pm request */
#define RQF_PM			((__force req_flags_t)(1 << 15))
/* on IO scheduler merge hash */
#define RQF_HASHED		((__force req_flags_t)(1 << 16))
/* IO stats tracking on */
#define RQF_STATS		((__force req_flags_t)(1 << 17))
/* Look at ->special_vec for the actual data payload instead of the
   bio chain. */
#define RQF_SPECIAL_PAYLOAD	((__force req_flags_t)(1 << 18))

/* flags that prevent us from merging requests: */
#define RQF_NOMERGE_FLAGS \
	(RQF_STARTED | RQF_SOFTBARRIER | RQF_FLUSH_SEQ | RQF_SPECIAL_PAYLOAD)

/*
 * Try to put the fields that are referenced together in the same cacheline.
 *
 * If you modify this structure, make sure to update blk_rq_init() and
 * especially blk_mq_rq_ctx_init() to take care of the added fields.
 */
struct request {
	struct list_head queuelist;
	union {
		struct call_single_data csd;
		u64 fifo_time;
	};

	struct request_queue *q;
	struct blk_mq_ctx *mq_ctx;

	int cpu;
	unsigned int cmd_flags;		/* op and common flags */
	req_flags_t rq_flags;

	int internal_tag;

	unsigned long atomic_flags;

	/* the following two fields are internal, NEVER access directly */
	unsigned int __data_len;	/* total data len */
	int tag;
	sector_t __sector;		/* sector cursor */

	struct bio *bio;
	struct bio *biotail;

	/*
	 * The hash is used inside the scheduler, and killed once the
	 * request reaches the dispatch list. The ipi_list is only used
	 * to queue the request for softirq completion, which is long
	 * after the request has been unhashed (and even removed from
	 * the dispatch list).
	 */
	union {
		struct hlist_node hash;	/* merge hash */
		struct list_head ipi_list;
	};

	/*
	 * The rb_node is only used inside the io scheduler, requests
	 * are pruned when moved to the dispatch queue. So let the
	 * completion_data share space with the rb_node.
	 */
	union {
		struct rb_node rb_node;	/* sort/lookup */
		struct bio_vec special_vec;
		void *completion_data;
	};

	/*
	 * Three pointers are available for the IO schedulers, if they need
	 * more they have to dynamically allocate it.  Flush requests are
	 * never put on the IO scheduler. So let the flush fields share
	 * space with the elevator data.
	 */
	union {
		struct {
			struct io_cq		*icq;
			void			*priv[2];
		} elv;

		struct {
			unsigned int		seq;
			struct list_head	list;
			rq_end_io_fn		*saved_end_io;
		} flush;
	};

	struct gendisk *rq_disk;
	struct hd_struct *part;
	unsigned long start_time;
	struct blk_issue_stat issue_stat;
#ifdef CONFIG_BLK_CGROUP
	struct request_list *rl;		/* rl this rq is alloced from */
	unsigned long long start_time_ns;
	unsigned long long io_start_time_ns;    /* when passed to hardware */
#endif
	/* Number of scatter-gather DMA addr+len pairs after
	 * physical address coalescing is performed.
	 */
	unsigned short nr_phys_segments;
#if defined(CONFIG_BLK_DEV_INTEGRITY)
	unsigned short nr_integrity_segments;
#endif

	unsigned short ioprio;

	void *special;		/* opaque pointer available for LLD use */

	int errors;

	unsigned int extra_len;	/* length of alignment and padding */

	unsigned long deadline;
	struct list_head timeout_list;
	unsigned int timeout;
	int retries;

	/*
	 * completion callback.
	 */
	rq_end_io_fn *end_io;
	void *end_io_data;

	/* for bidi */
	struct request *next_rq;
};

static inline bool blk_rq_is_scsi(struct request *rq)
{
	return req_op(rq) == REQ_OP_SCSI_IN || req_op(rq) == REQ_OP_SCSI_OUT;
}

static inline bool blk_rq_is_private(struct request *rq)
{
	return req_op(rq) == REQ_OP_DRV_IN || req_op(rq) == REQ_OP_DRV_OUT;
}

static inline bool blk_rq_is_passthrough(struct request *rq)
{
	return blk_rq_is_scsi(rq) || blk_rq_is_private(rq);
}

static inline unsigned short req_get_ioprio(struct request *req)
{
	return req->ioprio;
}

#include <linux/elevator.h>

struct blk_queue_ctx;

typedef void (request_fn_proc) (struct request_queue *q);
typedef blk_qc_t (make_request_fn) (struct request_queue *q, struct bio *bio);
typedef int (prep_rq_fn) (struct request_queue *, struct request *);
typedef void (unprep_rq_fn) (struct request_queue *, struct request *);

struct bio_vec;
typedef void (softirq_done_fn)(struct request *);
typedef int (dma_drain_needed_fn)(struct request *);
typedef int (lld_busy_fn) (struct request_queue *q);
typedef int (bsg_job_fn) (struct bsg_job *);
typedef int (init_rq_fn)(struct request_queue *, struct request *, gfp_t);
typedef void (exit_rq_fn)(struct request_queue *, struct request *);

enum blk_eh_timer_return {
	BLK_EH_NOT_HANDLED,
	BLK_EH_HANDLED,
	BLK_EH_RESET_TIMER,
};

typedef enum blk_eh_timer_return (rq_timed_out_fn)(struct request *);

enum blk_queue_state {
	Queue_down,
	Queue_up,
};

struct blk_queue_tag {
	struct request **tag_index;	/* map of busy tags */
	unsigned long *tag_map;		/* bit map of free/busy tags */
	int max_depth;			/* what we will send to device */
	int real_max_depth;		/* what the array can hold */
	atomic_t refcnt;		/* map can be shared */
	int alloc_policy;		/* tag allocation policy */
	int next_tag;			/* next tag */
};
#define BLK_TAG_ALLOC_FIFO 0 /* allocate starting from 0 */
#define BLK_TAG_ALLOC_RR 1 /* allocate starting from last allocated tag */

#define BLK_SCSI_MAX_CMDS	(256)
#define BLK_SCSI_CMD_PER_LONG	(BLK_SCSI_MAX_CMDS / (sizeof(long) * 8))

/*
 * Zoned block device models (zoned limit).
 */
enum blk_zoned_model {
	BLK_ZONED_NONE,	/* Regular block device */
	BLK_ZONED_HA,	/* Host-aware zoned block device */
	BLK_ZONED_HM,	/* Host-managed zoned block device */
};

struct queue_limits {
	unsigned long		bounce_pfn;
	unsigned long		seg_boundary_mask;
	unsigned long		virt_boundary_mask;

	unsigned int		max_hw_sectors;
	unsigned int		max_dev_sectors;
	unsigned int		chunk_sectors;
	unsigned int		max_sectors;
	unsigned int		max_segment_size;
	unsigned int		physical_block_size;
	unsigned int		alignment_offset;
	unsigned int		io_min;
	unsigned int		io_opt;
	unsigned int		max_discard_sectors;
	unsigned int		max_hw_discard_sectors;
	unsigned int		max_write_same_sectors;
	unsigned int		max_write_zeroes_sectors;
	unsigned int		discard_granularity;
	unsigned int		discard_alignment;

	unsigned short		logical_block_size;
	unsigned short		max_segments;
	unsigned short		max_integrity_segments;
	unsigned short		max_discard_segments;

	unsigned char		misaligned;
	unsigned char		discard_misaligned;
	unsigned char		cluster;
	unsigned char		discard_zeroes_data;
	unsigned char		raid_partial_stripes_expensive;
	enum blk_zoned_model	zoned;
};

#ifdef CONFIG_BLK_DEV_ZONED

struct blk_zone_report_hdr {
	unsigned int	nr_zones;
	u8		padding[60];
};

extern int blkdev_report_zones(struct block_device *bdev,
			       sector_t sector, struct blk_zone *zones,
			       unsigned int *nr_zones, gfp_t gfp_mask);
extern int blkdev_reset_zones(struct block_device *bdev, sector_t sectors,
			      sector_t nr_sectors, gfp_t gfp_mask);

extern int blkdev_report_zones_ioctl(struct block_device *bdev, fmode_t mode,
				     unsigned int cmd, unsigned long arg);
extern int blkdev_reset_zones_ioctl(struct block_device *bdev, fmode_t mode,
				    unsigned int cmd, unsigned long arg);

#else /* CONFIG_BLK_DEV_ZONED */

static inline int blkdev_report_zones_ioctl(struct block_device *bdev,
					    fmode_t mode, unsigned int cmd,
					    unsigned long arg)
{
	return -ENOTTY;
}

static inline int blkdev_reset_zones_ioctl(struct block_device *bdev,
					   fmode_t mode, unsigned int cmd,
					   unsigned long arg)
{
	return -ENOTTY;
}

#endif /* CONFIG_BLK_DEV_ZONED */

struct request_queue {
	/*
	 * Together with queue_head for cacheline sharing
	 */
	struct list_head	queue_head;
	struct request		*last_merge;
	struct elevator_queue	*elevator;
	int			nr_rqs[2];	/* # allocated [a]sync rqs */
	int			nr_rqs_elvpriv;	/* # allocated rqs w/ elvpriv */

	struct rq_wb		*rq_wb;

	/*
	 * If blkcg is not used, @q->root_rl serves all requests.  If blkcg
	 * is used, root blkg allocates from @q->root_rl and all other
	 * blkgs from their own blkg->rl.  Which one to use should be
	 * determined using bio_request_list().
	 */
	struct request_list	root_rl;

	request_fn_proc		*request_fn;
	make_request_fn		*make_request_fn;
	prep_rq_fn		*prep_rq_fn;
	unprep_rq_fn		*unprep_rq_fn;
	softirq_done_fn		*softirq_done_fn;
	rq_timed_out_fn		*rq_timed_out_fn;
	dma_drain_needed_fn	*dma_drain_needed;
	lld_busy_fn		*lld_busy_fn;
	init_rq_fn		*init_rq_fn;
	exit_rq_fn		*exit_rq_fn;

	const struct blk_mq_ops	*mq_ops;

	unsigned int		*mq_map;

	/* sw queues */
	struct blk_mq_ctx __percpu	*queue_ctx;
	unsigned int		nr_queues;

	unsigned int		queue_depth;

	/* hw dispatch queues */
	struct blk_mq_hw_ctx	**queue_hw_ctx;
	unsigned int		nr_hw_queues;

	/*
	 * Dispatch queue sorting
	 */
	sector_t		end_sector;
	struct request		*boundary_rq;

	/*
	 * Delayed queue handling
	 */
	struct delayed_work	delay_work;

	struct backing_dev_info	*backing_dev_info;

	/*
	 * The queue owner gets to use this for whatever they like.
	 * ll_rw_blk doesn't touch it.
	 */
	void			*queuedata;

	/*
	 * various queue flags, see QUEUE_* below
	 */
	unsigned long		queue_flags;

	/*
	 * ida allocated id for this queue.  Used to index queues from
	 * ioctx.
	 */
	int			id;

	/*
	 * queue needs bounce pages for pages above this limit
	 */
	gfp_t			bounce_gfp;

	/*
	 * protects queue structures from reentrancy. ->__queue_lock should
	 * _never_ be used directly, it is queue private. always use
	 * ->queue_lock.
	 */
	spinlock_t		__queue_lock;
	spinlock_t		*queue_lock;

	/*
	 * queue kobject
	 */
	struct kobject kobj;

	/*
	 * mq queue kobject
	 */
	struct kobject mq_kobj;

#ifdef  CONFIG_BLK_DEV_INTEGRITY
	struct blk_integrity integrity;
#endif	/* CONFIG_BLK_DEV_INTEGRITY */

#ifdef CONFIG_PM
	struct device		*dev;
	int			rpm_status;
	unsigned int		nr_pending;
#endif

	/*
	 * queue settings
	 */
	unsigned long		nr_requests;	/* Max # of requests */
	unsigned int		nr_congestion_on;
	unsigned int		nr_congestion_off;
	unsigned int		nr_batching;

	unsigned int		dma_drain_size;
	void			*dma_drain_buffer;
	unsigned int		dma_pad_mask;
	unsigned int		dma_alignment;

	struct blk_queue_tag	*queue_tags;
	struct list_head	tag_busy_list;

	unsigned int		nr_sorted;
	unsigned int		in_flight[2];

	struct blk_rq_stat	rq_stats[2];

	/*
	 * Number of active block driver functions for which blk_drain_queue()
	 * must wait. Must be incremented around functions that unlock the
	 * queue_lock internally, e.g. scsi_request_fn().
	 */
	unsigned int		request_fn_active;

	unsigned int		rq_timeout;
	int			poll_nsec;
	struct timer_list	timeout;
	struct work_struct	timeout_work;
	struct list_head	timeout_list;

	struct list_head	icq_list;
#ifdef CONFIG_BLK_CGROUP
	DECLARE_BITMAP		(blkcg_pols, BLKCG_MAX_POLS);
	struct blkcg_gq		*root_blkg;
	struct list_head	blkg_list;
#endif

	struct queue_limits	limits;

	/*
	 * sg stuff
	 */
	unsigned int		sg_timeout;
	unsigned int		sg_reserved_size;
	int			node;
#ifdef CONFIG_BLK_DEV_IO_TRACE
	struct blk_trace	*blk_trace;
#endif
	/*
	 * for flush operations
	 */
	struct blk_flush_queue	*fq;

	struct list_head	requeue_list;
	spinlock_t		requeue_lock;
	struct delayed_work	requeue_work;

	struct mutex		sysfs_lock;

	int			bypass_depth;
	atomic_t		mq_freeze_depth;

#if defined(CONFIG_BLK_DEV_BSG)
	bsg_job_fn		*bsg_job_fn;
	int			bsg_job_size;
	struct bsg_class_device bsg_dev;
#endif

#ifdef CONFIG_BLK_DEV_THROTTLING
	/* Throttle data */
	struct throtl_data *td;
#endif
	struct rcu_head		rcu_head;
	wait_queue_head_t	mq_freeze_wq;
	struct percpu_ref	q_usage_counter;
	struct list_head	all_q_node;

	struct blk_mq_tag_set	*tag_set;
	struct list_head	tag_set_list;
	struct bio_set		*bio_split;

#ifdef CONFIG_BLK_DEBUG_FS
	struct dentry		*debugfs_dir;
	struct dentry		*mq_debugfs_dir;
#endif

	bool			mq_sysfs_init_done;

	size_t			cmd_size;
	void			*rq_alloc_data;
};

#define QUEUE_FLAG_QUEUED	1	/* uses generic tag queueing */
#define QUEUE_FLAG_STOPPED	2	/* queue is stopped */
#define	QUEUE_FLAG_SYNCFULL	3	/* read queue has been filled */
#define QUEUE_FLAG_ASYNCFULL	4	/* write queue has been filled */
#define QUEUE_FLAG_DYING	5	/* queue being torn down */
#define QUEUE_FLAG_BYPASS	6	/* act as dumb FIFO queue */
#define QUEUE_FLAG_BIDI		7	/* queue supports bidi requests */
#define QUEUE_FLAG_NOMERGES     8	/* disable merge attempts */
#define QUEUE_FLAG_SAME_COMP	9	/* complete on same CPU-group */
#define QUEUE_FLAG_FAIL_IO     10	/* fake timeout */
#define QUEUE_FLAG_STACKABLE   11	/* supports request stacking */
#define QUEUE_FLAG_NONROT      12	/* non-rotational device (SSD) */
#define QUEUE_FLAG_VIRT        QUEUE_FLAG_NONROT /* paravirt device */
#define QUEUE_FLAG_IO_STAT     13	/* do IO stats */
#define QUEUE_FLAG_DISCARD     14	/* supports DISCARD */
#define QUEUE_FLAG_NOXMERGES   15	/* No extended merges */
#define QUEUE_FLAG_ADD_RANDOM  16	/* Contributes to random pool */
#define QUEUE_FLAG_SECERASE    17	/* supports secure erase */
#define QUEUE_FLAG_SAME_FORCE  18	/* force complete on same CPU */
#define QUEUE_FLAG_DEAD        19	/* queue tear-down finished */
#define QUEUE_FLAG_INIT_DONE   20	/* queue is initialized */
#define QUEUE_FLAG_NO_SG_MERGE 21	/* don't attempt to merge SG segments*/
#define QUEUE_FLAG_POLL	       22	/* IO polling enabled if set */
#define QUEUE_FLAG_WC	       23	/* Write back caching */
#define QUEUE_FLAG_FUA	       24	/* device supports FUA writes */
#define QUEUE_FLAG_FLUSH_NQ    25	/* flush not queueuable */
#define QUEUE_FLAG_DAX         26	/* device supports DAX */
#define QUEUE_FLAG_STATS       27	/* track rq completion times */

#define QUEUE_FLAG_DEFAULT	((1 << QUEUE_FLAG_IO_STAT) |		\
				 (1 << QUEUE_FLAG_STACKABLE)	|	\
				 (1 << QUEUE_FLAG_SAME_COMP)	|	\
				 (1 << QUEUE_FLAG_ADD_RANDOM))

#define QUEUE_FLAG_MQ_DEFAULT	((1 << QUEUE_FLAG_IO_STAT) |		\
				 (1 << QUEUE_FLAG_STACKABLE)	|	\
				 (1 << QUEUE_FLAG_SAME_COMP)	|	\
				 (1 << QUEUE_FLAG_POLL))

static inline void queue_lockdep_assert_held(struct request_queue *q)
{
	if (q->queue_lock)
		lockdep_assert_held(q->queue_lock);
}

static inline void queue_flag_set_unlocked(unsigned int flag,
					   struct request_queue *q)
{
	__set_bit(flag, &q->queue_flags);
}

static inline int queue_flag_test_and_clear(unsigned int flag,
					    struct request_queue *q)
{
	queue_lockdep_assert_held(q);

	if (test_bit(flag, &q->queue_flags)) {
		__clear_bit(flag, &q->queue_flags);
		return 1;
	}

	return 0;
}

static inline int queue_flag_test_and_set(unsigned int flag,
					  struct request_queue *q)
{
	queue_lockdep_assert_held(q);

	if (!test_bit(flag, &q->queue_flags)) {
		__set_bit(flag, &q->queue_flags);
		return 0;
	}

	return 1;
}

static inline void queue_flag_set(unsigned int flag, struct request_queue *q)
{
	queue_lockdep_assert_held(q);
	__set_bit(flag, &q->queue_flags);
}

static inline void queue_flag_clear_unlocked(unsigned int flag,
					     struct request_queue *q)
{
	__clear_bit(flag, &q->queue_flags);
}

static inline int queue_in_flight(struct request_queue *q)
{
	return q->in_flight[0] + q->in_flight[1];
}

static inline void queue_flag_clear(unsigned int flag, struct request_queue *q)
{
	queue_lockdep_assert_held(q);
	__clear_bit(flag, &q->queue_flags);
}

#define blk_queue_tagged(q)	test_bit(QUEUE_FLAG_QUEUED, &(q)->queue_flags)
#define blk_queue_stopped(q)	test_bit(QUEUE_FLAG_STOPPED, &(q)->queue_flags)
#define blk_queue_dying(q)	test_bit(QUEUE_FLAG_DYING, &(q)->queue_flags)
#define blk_queue_dead(q)	test_bit(QUEUE_FLAG_DEAD, &(q)->queue_flags)
#define blk_queue_bypass(q)	test_bit(QUEUE_FLAG_BYPASS, &(q)->queue_flags)
#define blk_queue_init_done(q)	test_bit(QUEUE_FLAG_INIT_DONE, &(q)->queue_flags)
#define blk_queue_nomerges(q)	test_bit(QUEUE_FLAG_NOMERGES, &(q)->queue_flags)
#define blk_queue_noxmerges(q)	\
	test_bit(QUEUE_FLAG_NOXMERGES, &(q)->queue_flags)
#define blk_queue_nonrot(q)	test_bit(QUEUE_FLAG_NONROT, &(q)->queue_flags)
#define blk_queue_io_stat(q)	test_bit(QUEUE_FLAG_IO_STAT, &(q)->queue_flags)
#define blk_queue_add_random(q)	test_bit(QUEUE_FLAG_ADD_RANDOM, &(q)->queue_flags)
#define blk_queue_stackable(q)	\
	test_bit(QUEUE_FLAG_STACKABLE, &(q)->queue_flags)
#define blk_queue_discard(q)	test_bit(QUEUE_FLAG_DISCARD, &(q)->queue_flags)
#define blk_queue_secure_erase(q) \
	(test_bit(QUEUE_FLAG_SECERASE, &(q)->queue_flags))
#define blk_queue_dax(q)	test_bit(QUEUE_FLAG_DAX, &(q)->queue_flags)

#define blk_noretry_request(rq) \
	((rq)->cmd_flags & (REQ_FAILFAST_DEV|REQ_FAILFAST_TRANSPORT| \
			     REQ_FAILFAST_DRIVER))

static inline bool blk_account_rq(struct request *rq)
{
	return (rq->rq_flags & RQF_STARTED) && !blk_rq_is_passthrough(rq);
}

#define blk_rq_cpu_valid(rq)	((rq)->cpu != -1)
#define blk_bidi_rq(rq)		((rq)->next_rq != NULL)
/* rq->queuelist of dequeued request must be list_empty() */
#define blk_queued_rq(rq)	(!list_empty(&(rq)->queuelist))

#define list_entry_rq(ptr)	list_entry((ptr), struct request, queuelist)

#define rq_data_dir(rq)		(op_is_write(req_op(rq)) ? WRITE : READ)

/*
 * Driver can handle struct request, if it either has an old style
 * request_fn defined, or is blk-mq based.
 */
static inline bool queue_is_rq_based(struct request_queue *q)
{
	return q->request_fn || q->mq_ops;
}

static inline unsigned int blk_queue_cluster(struct request_queue *q)
{
	return q->limits.cluster;
}

static inline enum blk_zoned_model
blk_queue_zoned_model(struct request_queue *q)
{
	return q->limits.zoned;
}

static inline bool blk_queue_is_zoned(struct request_queue *q)
{
	switch (blk_queue_zoned_model(q)) {
	case BLK_ZONED_HA:
	case BLK_ZONED_HM:
		return true;
	default:
		return false;
	}
}

static inline unsigned int blk_queue_zone_sectors(struct request_queue *q)
{
	return blk_queue_is_zoned(q) ? q->limits.chunk_sectors : 0;
}

static inline bool rq_is_sync(struct request *rq)
{
	return op_is_sync(rq->cmd_flags);
}

static inline bool blk_rl_full(struct request_list *rl, bool sync)
{
	unsigned int flag = sync ? BLK_RL_SYNCFULL : BLK_RL_ASYNCFULL;

	return rl->flags & flag;
}

static inline void blk_set_rl_full(struct request_list *rl, bool sync)
{
	unsigned int flag = sync ? BLK_RL_SYNCFULL : BLK_RL_ASYNCFULL;

	rl->flags |= flag;
}

static inline void blk_clear_rl_full(struct request_list *rl, bool sync)
{
	unsigned int flag = sync ? BLK_RL_SYNCFULL : BLK_RL_ASYNCFULL;

	rl->flags &= ~flag;
}

static inline bool rq_mergeable(struct request *rq)
{
	if (blk_rq_is_passthrough(rq))
		return false;

	if (req_op(rq) == REQ_OP_FLUSH)
		return false;

	if (req_op(rq) == REQ_OP_WRITE_ZEROES)
		return false;

	if (rq->cmd_flags & REQ_NOMERGE_FLAGS)
		return false;
	if (rq->rq_flags & RQF_NOMERGE_FLAGS)
		return false;

	return true;
}

static inline bool blk_write_same_mergeable(struct bio *a, struct bio *b)
{
	if (bio_data(a) == bio_data(b))
		return true;

	return false;
}

static inline unsigned int blk_queue_depth(struct request_queue *q)
{
	if (q->queue_depth)
		return q->queue_depth;

	return q->nr_requests;
}

/*
 * q->prep_rq_fn return values
 */
enum {
	BLKPREP_OK,		/* serve it */
	BLKPREP_KILL,		/* fatal error, kill, return -EIO */
	BLKPREP_DEFER,		/* leave on queue */
	BLKPREP_INVALID,	/* invalid command, kill, return -EREMOTEIO */
};

extern unsigned long blk_max_low_pfn, blk_max_pfn;

/*
 * standard bounce addresses:
 *
 * BLK_BOUNCE_HIGH	: bounce all highmem pages
 * BLK_BOUNCE_ANY	: don't bounce anything
 * BLK_BOUNCE_ISA	: bounce pages above ISA DMA boundary
 */

#if BITS_PER_LONG == 32
#define BLK_BOUNCE_HIGH		((u64)blk_max_low_pfn << PAGE_SHIFT)
#else
#define BLK_BOUNCE_HIGH		-1ULL
#endif
#define BLK_BOUNCE_ANY		(-1ULL)
#define BLK_BOUNCE_ISA		(DMA_BIT_MASK(24))

/*
 * default timeout for SG_IO if none specified
 */
#define BLK_DEFAULT_SG_TIMEOUT	(60 * HZ)
#define BLK_MIN_SG_TIMEOUT	(7 * HZ)

#ifdef CONFIG_BOUNCE
extern int init_emergency_isa_pool(void);
extern void blk_queue_bounce(struct request_queue *q, struct bio **bio);
#else
static inline int init_emergency_isa_pool(void)
{
	return 0;
}
static inline void blk_queue_bounce(struct request_queue *q, struct bio **bio)
{
}
#endif /* CONFIG_MMU */

struct rq_map_data {
	struct page **pages;
	int page_order;
	int nr_entries;
	unsigned long offset;
	int null_mapped;
	int from_user;
};

struct req_iterator {
	struct bvec_iter iter;
	struct bio *bio;
};

/* This should not be used directly - use rq_for_each_segment */
#define for_each_bio(_bio)		\
	for (; _bio; _bio = _bio->bi_next)
#define __rq_for_each_bio(_bio, rq)	\
	if ((rq->bio))			\
		for (_bio = (rq)->bio; _bio; _bio = _bio->bi_next)

#define rq_for_each_segment(bvl, _rq, _iter)			\
	__rq_for_each_bio(_iter.bio, _rq)			\
		bio_for_each_segment(bvl, _iter.bio, _iter.iter)

#define rq_iter_last(bvec, _iter)				\
		(_iter.bio->bi_next == NULL &&			\
		 bio_iter_last(bvec, _iter.iter))

#ifndef ARCH_IMPLEMENTS_FLUSH_DCACHE_PAGE
# error	"You should define ARCH_IMPLEMENTS_FLUSH_DCACHE_PAGE for your platform"
#endif
#if ARCH_IMPLEMENTS_FLUSH_DCACHE_PAGE
extern void rq_flush_dcache_pages(struct request *rq);
#else
static inline void rq_flush_dcache_pages(struct request *rq)
{
}
#endif

#ifdef CONFIG_PRINTK
#define vfs_msg(sb, level, fmt, ...)				\
	__vfs_msg(sb, level, fmt, ##__VA_ARGS__)
#else
#define vfs_msg(sb, level, fmt, ...)				\
do {								\
	no_printk(fmt, ##__VA_ARGS__);				\
	__vfs_msg(sb, "", " ");					\
} while (0)
#endif

extern int blk_register_queue(struct gendisk *disk);
extern void blk_unregister_queue(struct gendisk *disk);
extern blk_qc_t generic_make_request(struct bio *bio);
extern void blk_rq_init(struct request_queue *q, struct request *rq);
extern void blk_put_request(struct request *);
extern void __blk_put_request(struct request_queue *, struct request *);
extern struct request *blk_get_request(struct request_queue *, int, gfp_t);
extern void blk_requeue_request(struct request_queue *, struct request *);
extern int blk_lld_busy(struct request_queue *q);
extern int blk_rq_prep_clone(struct request *rq, struct request *rq_src,
			     struct bio_set *bs, gfp_t gfp_mask,
			     int (*bio_ctr)(struct bio *, struct bio *, void *),
			     void *data);
extern void blk_rq_unprep_clone(struct request *rq);
extern int blk_insert_cloned_request(struct request_queue *q,
				     struct request *rq);
extern int blk_rq_append_bio(struct request *rq, struct bio *bio);
extern void blk_delay_queue(struct request_queue *, unsigned long);
extern void blk_queue_split(struct request_queue *, struct bio **,
			    struct bio_set *);
extern void blk_recount_segments(struct request_queue *, struct bio *);
extern int scsi_verify_blk_ioctl(struct block_device *, unsigned int);
extern int scsi_cmd_blk_ioctl(struct block_device *, fmode_t,
			      unsigned int, void __user *);
extern int scsi_cmd_ioctl(struct request_queue *, struct gendisk *, fmode_t,
			  unsigned int, void __user *);
extern int sg_scsi_ioctl(struct request_queue *, struct gendisk *, fmode_t,
			 struct scsi_ioctl_command __user *);

extern int blk_queue_enter(struct request_queue *q, bool nowait);
extern void blk_queue_exit(struct request_queue *q);
extern void blk_start_queue(struct request_queue *q);
extern void blk_start_queue_async(struct request_queue *q);
extern void blk_stop_queue(struct request_queue *q);
extern void blk_sync_queue(struct request_queue *q);
extern void __blk_stop_queue(struct request_queue *q);
extern void __blk_run_queue(struct request_queue *q);
extern void __blk_run_queue_uncond(struct request_queue *q);
extern void blk_run_queue(struct request_queue *);
extern void blk_run_queue_async(struct request_queue *q);
extern void blk_mq_quiesce_queue(struct request_queue *q);
extern int blk_rq_map_user(struct request_queue *, struct request *,
			   struct rq_map_data *, void __user *, unsigned long,
			   gfp_t);
extern int blk_rq_unmap_user(struct bio *);
extern int blk_rq_map_kern(struct request_queue *, struct request *, void *, unsigned int, gfp_t);
extern int blk_rq_map_user_iov(struct request_queue *, struct request *,
			       struct rq_map_data *, const struct iov_iter *,
			       gfp_t);
extern int blk_execute_rq(struct request_queue *, struct gendisk *,
			  struct request *, int);
extern void blk_execute_rq_nowait(struct request_queue *, struct gendisk *,
				  struct request *, int, rq_end_io_fn *);

bool blk_mq_poll(struct request_queue *q, blk_qc_t cookie);

static inline struct request_queue *bdev_get_queue(struct block_device *bdev)
{
	return bdev->bd_disk->queue;	/* this is never NULL */
}

/*
 * blk_rq_pos()			: the current sector
 * blk_rq_bytes()		: bytes left in the entire request
 * blk_rq_cur_bytes()		: bytes left in the current segment
 * blk_rq_err_bytes()		: bytes left till the next error boundary
 * blk_rq_sectors()		: sectors left in the entire request
 * blk_rq_cur_sectors()		: sectors left in the current segment
 */
static inline sector_t blk_rq_pos(const struct request *rq)
{
	return rq->__sector;
}

static inline unsigned int blk_rq_bytes(const struct request *rq)
{
	return rq->__data_len;
}

static inline int blk_rq_cur_bytes(const struct request *rq)
{
	return rq->bio ? bio_cur_bytes(rq->bio) : 0;
}

extern unsigned int blk_rq_err_bytes(const struct request *rq);

static inline unsigned int blk_rq_sectors(const struct request *rq)
{
	return blk_rq_bytes(rq) >> 9;
}

static inline unsigned int blk_rq_cur_sectors(const struct request *rq)
{
	return blk_rq_cur_bytes(rq) >> 9;
}

/*
 * Some commands like WRITE SAME have a payload or data transfer size which
 * is different from the size of the request.  Any driver that supports such
 * commands using the RQF_SPECIAL_PAYLOAD flag needs to use this helper to
 * calculate the data transfer size.
 */
static inline unsigned int blk_rq_payload_bytes(struct request *rq)
{
	if (rq->rq_flags & RQF_SPECIAL_PAYLOAD)
		return rq->special_vec.bv_len;
	return blk_rq_bytes(rq);
}

static inline unsigned int blk_queue_get_max_sectors(struct request_queue *q,
						     int op)
{
	if (unlikely(op == REQ_OP_DISCARD || op == REQ_OP_SECURE_ERASE))
		return min(q->limits.max_discard_sectors, UINT_MAX >> 9);

	if (unlikely(op == REQ_OP_WRITE_SAME))
		return q->limits.max_write_same_sectors;

	if (unlikely(op == REQ_OP_WRITE_ZEROES))
		return q->limits.max_write_zeroes_sectors;

	return q->limits.max_sectors;
}

/*
 * Return maximum size of a request at given offset. Only valid for
 * file system requests.
 */
static inline unsigned int blk_max_size_offset(struct request_queue *q,
					       sector_t offset)
{
	if (!q->limits.chunk_sectors)
		return q->limits.max_sectors;

	return q->limits.chunk_sectors -
			(offset & (q->limits.chunk_sectors - 1));
}

static inline unsigned int blk_rq_get_max_sectors(struct request *rq,
						  sector_t offset)
{
	struct request_queue *q = rq->q;

	if (blk_rq_is_passthrough(rq))
		return q->limits.max_hw_sectors;

	if (!q->limits.chunk_sectors ||
	    req_op(rq) == REQ_OP_DISCARD ||
	    req_op(rq) == REQ_OP_SECURE_ERASE)
		return blk_queue_get_max_sectors(q, req_op(rq));

	return min(blk_max_size_offset(q, offset),
			blk_queue_get_max_sectors(q, req_op(rq)));
}

static inline unsigned int blk_rq_count_bios(struct request *rq)
{
	unsigned int nr_bios = 0;
	struct bio *bio;

	__rq_for_each_bio(bio, rq)
		nr_bios++;

	return nr_bios;
}

/*
 * blk_rq_set_prio - associate a request with prio from ioc
 * @rq: request of interest
 * @ioc: target iocontext
 *
 * Assocate request prio with ioc prio so request based drivers
 * can leverage priority information.
 */
static inline void blk_rq_set_prio(struct request *rq, struct io_context *ioc)
{
	if (ioc)
		rq->ioprio = ioc->ioprio;
}

/*
 * Request issue related functions.
 */
extern struct request *blk_peek_request(struct request_queue *q);
extern void blk_start_request(struct request *rq);
extern struct request *blk_fetch_request(struct request_queue *q);

/*
 * Request completion related functions.
 *
 * blk_update_request() completes given number of bytes and updates
 * the request without completing it.
 *
 * blk_end_request() and friends.  __blk_end_request() must be called
 * with the request queue spinlock acquired.
 *
 * Several drivers define their own end_request and call
 * blk_end_request() for parts of the original function.
 * This prevents code duplication in drivers.
 */
extern bool blk_update_request(struct request *rq, int error,
			       unsigned int nr_bytes);
extern void blk_finish_request(struct request *rq, int error);
extern bool blk_end_request(struct request *rq, int error,
			    unsigned int nr_bytes);
extern void blk_end_request_all(struct request *rq, int error);
extern bool blk_end_request_cur(struct request *rq, int error);
extern bool blk_end_request_err(struct request *rq, int error);
extern bool __blk_end_request(struct request *rq, int error,
			      unsigned int nr_bytes);
extern void __blk_end_request_all(struct request *rq, int error);
extern bool __blk_end_request_cur(struct request *rq, int error);
extern bool __blk_end_request_err(struct request *rq, int error);

extern void blk_complete_request(struct request *);
extern void __blk_complete_request(struct request *);
extern void blk_abort_request(struct request *);
extern void blk_unprep_request(struct request *);

/*
 * Access functions for manipulating queue properties
 */
extern struct request_queue *blk_init_queue_node(request_fn_proc *rfn,
					spinlock_t *lock, int node_id);
extern struct request_queue *blk_init_queue(request_fn_proc *, spinlock_t *);
extern int blk_init_allocated_queue(struct request_queue *);
extern void blk_cleanup_queue(struct request_queue *);
extern void blk_queue_make_request(struct request_queue *, make_request_fn *);
extern void blk_queue_bounce_limit(struct request_queue *, u64);
extern void blk_queue_max_hw_sectors(struct request_queue *, unsigned int);
extern void blk_queue_chunk_sectors(struct request_queue *, unsigned int);
extern void blk_queue_max_segments(struct request_queue *, unsigned short);
extern void blk_queue_max_discard_segments(struct request_queue *,
		unsigned short);
extern void blk_queue_max_segment_size(struct request_queue *, unsigned int);
extern void blk_queue_max_discard_sectors(struct request_queue *q,
		unsigned int max_discard_sectors);
extern void blk_queue_max_write_same_sectors(struct request_queue *q,
		unsigned int max_write_same_sectors);
extern void blk_queue_max_write_zeroes_sectors(struct request_queue *q,
		unsigned int max_write_same_sectors);
extern void blk_queue_logical_block_size(struct request_queue *, unsigned short);
extern void blk_queue_physical_block_size(struct request_queue *, unsigned int);
extern void blk_queue_alignment_offset(struct request_queue *q,
				       unsigned int alignment);
extern void blk_limits_io_min(struct queue_limits *limits, unsigned int min);
extern void blk_queue_io_min(struct request_queue *q, unsigned int min);
extern void blk_limits_io_opt(struct queue_limits *limits, unsigned int opt);
extern void blk_queue_io_opt(struct request_queue *q, unsigned int opt);
extern void blk_set_queue_depth(struct request_queue *q, unsigned int depth);
extern void blk_set_default_limits(struct queue_limits *lim);
extern void blk_set_stacking_limits(struct queue_limits *lim);
extern int blk_stack_limits(struct queue_limits *t, struct queue_limits *b,
			    sector_t offset);
extern int bdev_stack_limits(struct queue_limits *t, struct block_device *bdev,
			    sector_t offset);
extern void disk_stack_limits(struct gendisk *disk, struct block_device *bdev,
			      sector_t offset);
extern void blk_queue_stack_limits(struct request_queue *t, struct request_queue *b);
extern void blk_queue_dma_pad(struct request_queue *, unsigned int);
extern void blk_queue_update_dma_pad(struct request_queue *, unsigned int);
extern int blk_queue_dma_drain(struct request_queue *q,
			       dma_drain_needed_fn *dma_drain_needed,
			       void *buf, unsigned int size);
extern void blk_queue_lld_busy(struct request_queue *q, lld_busy_fn *fn);
extern void blk_queue_segment_boundary(struct request_queue *, unsigned long);
extern void blk_queue_virt_boundary(struct request_queue *, unsigned long);
extern void blk_queue_prep_rq(struct request_queue *, prep_rq_fn *pfn);
extern void blk_queue_unprep_rq(struct request_queue *, unprep_rq_fn *ufn);
extern void blk_queue_dma_alignment(struct request_queue *, int);
extern void blk_queue_update_dma_alignment(struct request_queue *, int);
extern void blk_queue_softirq_done(struct request_queue *, softirq_done_fn *);
extern void blk_queue_rq_timed_out(struct request_queue *, rq_timed_out_fn *);
extern void blk_queue_rq_timeout(struct request_queue *, unsigned int);
extern void blk_queue_flush_queueable(struct request_queue *q, bool queueable);
extern void blk_queue_write_cache(struct request_queue *q, bool enabled, bool fua);

/*
 * Number of physical segments as sent to the device.
 *
 * Normally this is the number of discontiguous data segments sent by the
 * submitter.  But for data-less command like discard we might have no
 * actual data segments submitted, but the driver might have to add it's
 * own special payload.  In that case we still return 1 here so that this
 * special payload will be mapped.
 */
static inline unsigned short blk_rq_nr_phys_segments(struct request *rq)
{
	if (rq->rq_flags & RQF_SPECIAL_PAYLOAD)
		return 1;
	return rq->nr_phys_segments;
}

/*
 * Number of discard segments (or ranges) the driver needs to fill in.
 * Each discard bio merged into a request is counted as one segment.
 */
static inline unsigned short blk_rq_nr_discard_segments(struct request *rq)
{
	return max_t(unsigned short, rq->nr_phys_segments, 1);
}

extern int blk_rq_map_sg(struct request_queue *, struct request *, struct scatterlist *);
extern void blk_dump_rq_flags(struct request *, char *);
extern long nr_blockdev_pages(void);

bool __must_check blk_get_queue(struct request_queue *);
struct request_queue *blk_alloc_queue(gfp_t);
struct request_queue *blk_alloc_queue_node(gfp_t, int);
extern void blk_put_queue(struct request_queue *);
extern void blk_set_queue_dying(struct request_queue *);

/*
 * block layer runtime pm functions
 */
#ifdef CONFIG_PM
extern void blk_pm_runtime_init(struct request_queue *q, struct device *dev);
extern int blk_pre_runtime_suspend(struct request_queue *q);
extern void blk_post_runtime_suspend(struct request_queue *q, int err);
extern void blk_pre_runtime_resume(struct request_queue *q);
extern void blk_post_runtime_resume(struct request_queue *q, int err);
extern void blk_set_runtime_active(struct request_queue *q);
#else
static inline void blk_pm_runtime_init(struct request_queue *q,
	struct device *dev) {}
static inline int blk_pre_runtime_suspend(struct request_queue *q)
{
	return -ENOSYS;
}
static inline void blk_post_runtime_suspend(struct request_queue *q, int err) {}
static inline void blk_pre_runtime_resume(struct request_queue *q) {}
static inline void blk_post_runtime_resume(struct request_queue *q, int err) {}
static inline void blk_set_runtime_active(struct request_queue *q) {}
#endif

/*
 * blk_plug permits building a queue of related requests by holding the I/O
 * fragments for a short period. This allows merging of sequential requests
 * into single larger request. As the requests are moved from a per-task list to
 * the device's request_queue in a batch, this results in improved scalability
 * as the lock contention for request_queue lock is reduced.
 *
 * It is ok not to disable preemption when adding the request to the plug list
 * or when attempting a merge, because blk_schedule_flush_list() will only flush
 * the plug list when the task sleeps by itself. For details, please see
 * schedule() where blk_schedule_flush_plug() is called.
 */
struct blk_plug {
	struct list_head list; /* requests */
	struct list_head mq_list; /* blk-mq requests */
	struct list_head cb_list; /* md requires an unplug callback */
};
#define BLK_MAX_REQUEST_COUNT 16
#define BLK_PLUG_FLUSH_SIZE (128 * 1024)

struct blk_plug_cb;
typedef void (*blk_plug_cb_fn)(struct blk_plug_cb *, bool);
struct blk_plug_cb {
	struct list_head list;
	blk_plug_cb_fn callback;
	void *data;
};
extern struct blk_plug_cb *blk_check_plugged(blk_plug_cb_fn unplug,
					     void *data, int size);
extern void blk_start_plug(struct blk_plug *);
extern void blk_finish_plug(struct blk_plug *);
extern void blk_flush_plug_list(struct blk_plug *, bool);

static inline void blk_flush_plug(struct task_struct *tsk)
{
	struct blk_plug *plug = tsk->plug;

	if (plug)
		blk_flush_plug_list(plug, false);
}

static inline void blk_schedule_flush_plug(struct task_struct *tsk)
{
	struct blk_plug *plug = tsk->plug;

	if (plug)
		blk_flush_plug_list(plug, true);
}

static inline bool blk_needs_flush_plug(struct task_struct *tsk)
{
	struct blk_plug *plug = tsk->plug;

	return plug &&
		(!list_empty(&plug->list) ||
		 !list_empty(&plug->mq_list) ||
		 !list_empty(&plug->cb_list));
}

/*
 * tag stuff
 */
extern int blk_queue_start_tag(struct request_queue *, struct request *);
extern struct request *blk_queue_find_tag(struct request_queue *, int);
extern void blk_queue_end_tag(struct request_queue *, struct request *);
extern int blk_queue_init_tags(struct request_queue *, int, struct blk_queue_tag *, int);
extern void blk_queue_free_tags(struct request_queue *);
extern int blk_queue_resize_tags(struct request_queue *, int);
extern void blk_queue_invalidate_tags(struct request_queue *);
extern struct blk_queue_tag *blk_init_tags(int, int);
extern void blk_free_tags(struct blk_queue_tag *);

static inline struct request *blk_map_queue_find_tag(struct blk_queue_tag *bqt,
						int tag)
{
	if (unlikely(bqt == NULL || tag >= bqt->real_max_depth))
		return NULL;
	return bqt->tag_index[tag];
}


#define BLKDEV_DISCARD_SECURE	(1 << 0)	/* issue a secure erase */
#define BLKDEV_DISCARD_ZERO	(1 << 1)	/* must reliably zero data */

extern int blkdev_issue_flush(struct block_device *, gfp_t, sector_t *);
extern int blkdev_issue_discard(struct block_device *bdev, sector_t sector,
		sector_t nr_sects, gfp_t gfp_mask, unsigned long flags);
extern int __blkdev_issue_discard(struct block_device *bdev, sector_t sector,
		sector_t nr_sects, gfp_t gfp_mask, int flags,
		struct bio **biop);
extern int blkdev_issue_write_same(struct block_device *bdev, sector_t sector,
		sector_t nr_sects, gfp_t gfp_mask, struct page *page);
extern int __blkdev_issue_zeroout(struct block_device *bdev, sector_t sector,
		sector_t nr_sects, gfp_t gfp_mask, struct bio **biop,
		bool discard);
extern int blkdev_issue_zeroout(struct block_device *bdev, sector_t sector,
		sector_t nr_sects, gfp_t gfp_mask, bool discard);
static inline int sb_issue_discard(struct super_block *sb, sector_t block,
		sector_t nr_blocks, gfp_t gfp_mask, unsigned long flags)
{
	return blkdev_issue_discard(sb->s_bdev, block << (sb->s_blocksize_bits - 9),
				    nr_blocks << (sb->s_blocksize_bits - 9),
				    gfp_mask, flags);
}
static inline int sb_issue_zeroout(struct super_block *sb, sector_t block,
		sector_t nr_blocks, gfp_t gfp_mask)
{
	return blkdev_issue_zeroout(sb->s_bdev,
				    block << (sb->s_blocksize_bits - 9),
				    nr_blocks << (sb->s_blocksize_bits - 9),
				    gfp_mask, true);
}

extern int blk_verify_command(unsigned char *cmd, fmode_t has_write_perm);

enum blk_default_limits {
	BLK_MAX_SEGMENTS	= 128,
	BLK_SAFE_MAX_SECTORS	= 255,
	BLK_DEF_MAX_SECTORS	= 2560,
	BLK_MAX_SEGMENT_SIZE	= 65536,
	BLK_SEG_BOUNDARY_MASK	= 0xFFFFFFFFUL,
};

#define blkdev_entry_to_request(entry) list_entry((entry), struct request, queuelist)

static inline unsigned long queue_bounce_pfn(struct request_queue *q)
{
	return q->limits.bounce_pfn;
}

static inline unsigned long queue_segment_boundary(struct request_queue *q)
{
	return q->limits.seg_boundary_mask;
}

static inline unsigned long queue_virt_boundary(struct request_queue *q)
{
	return q->limits.virt_boundary_mask;
}

static inline unsigned int queue_max_sectors(struct request_queue *q)
{
	return q->limits.max_sectors;
}

static inline unsigned int queue_max_hw_sectors(struct request_queue *q)
{
	return q->limits.max_hw_sectors;
}

static inline unsigned short queue_max_segments(struct request_queue *q)
{
	return q->limits.max_segments;
}

static inline unsigned short queue_max_discard_segments(struct request_queue *q)
{
	return q->limits.max_discard_segments;
}

static inline unsigned int queue_max_segment_size(struct request_queue *q)
{
	return q->limits.max_segment_size;
}

static inline unsigned short queue_logical_block_size(struct request_queue *q)
{
	int retval = 512;

	if (q && q->limits.logical_block_size)
		retval = q->limits.logical_block_size;

	return retval;
}

static inline unsigned short bdev_logical_block_size(struct block_device *bdev)
{
	return queue_logical_block_size(bdev_get_queue(bdev));
}

static inline unsigned int queue_physical_block_size(struct request_queue *q)
{
	return q->limits.physical_block_size;
}

static inline unsigned int bdev_physical_block_size(struct block_device *bdev)
{
	return queue_physical_block_size(bdev_get_queue(bdev));
}

static inline unsigned int queue_io_min(struct request_queue *q)
{
	return q->limits.io_min;
}

static inline int bdev_io_min(struct block_device *bdev)
{
	return queue_io_min(bdev_get_queue(bdev));
}

static inline unsigned int queue_io_opt(struct request_queue *q)
{
	return q->limits.io_opt;
}

static inline int bdev_io_opt(struct block_device *bdev)
{
	return queue_io_opt(bdev_get_queue(bdev));
}

static inline int queue_alignment_offset(struct request_queue *q)
{
	if (q->limits.misaligned)
		return -1;

	return q->limits.alignment_offset;
}

static inline int queue_limit_alignment_offset(struct queue_limits *lim, sector_t sector)
{
	unsigned int granularity = max(lim->physical_block_size, lim->io_min);
	unsigned int alignment = sector_div(sector, granularity >> 9) << 9;

	return (granularity + lim->alignment_offset - alignment) % granularity;
}

static inline int bdev_alignment_offset(struct block_device *bdev)
{
	struct request_queue *q = bdev_get_queue(bdev);

	if (q->limits.misaligned)
		return -1;

	if (bdev != bdev->bd_contains)
		return bdev->bd_part->alignment_offset;

	return q->limits.alignment_offset;
}

static inline int queue_discard_alignment(struct request_queue *q)
{
	if (q->limits.discard_misaligned)
		return -1;

	return q->limits.discard_alignment;
}

static inline int queue_limit_discard_alignment(struct queue_limits *lim, sector_t sector)
{
	unsigned int alignment, granularity, offset;

	if (!lim->max_discard_sectors)
		return 0;

	/* Why are these in bytes, not sectors? */
	alignment = lim->discard_alignment >> 9;
	granularity = lim->discard_granularity >> 9;
	if (!granularity)
		return 0;

	/* Offset of the partition start in 'granularity' sectors */
	offset = sector_div(sector, granularity);

	/* And why do we do this modulus *again* in blkdev_issue_discard()? */
	offset = (granularity + alignment - offset) % granularity;

	/* Turn it back into bytes, gaah */
	return offset << 9;
}

static inline int bdev_discard_alignment(struct block_device *bdev)
{
	struct request_queue *q = bdev_get_queue(bdev);

	if (bdev != bdev->bd_contains)
		return bdev->bd_part->discard_alignment;

	return q->limits.discard_alignment;
}

static inline unsigned int queue_discard_zeroes_data(struct request_queue *q)
{
	if (q->limits.max_discard_sectors && q->limits.discard_zeroes_data == 1)
		return 1;

	return 0;
}

static inline unsigned int bdev_discard_zeroes_data(struct block_device *bdev)
{
	return queue_discard_zeroes_data(bdev_get_queue(bdev));
}

static inline unsigned int bdev_write_same(struct block_device *bdev)
{
	struct request_queue *q = bdev_get_queue(bdev);

	if (q)
		return q->limits.max_write_same_sectors;

	return 0;
}

static inline unsigned int bdev_write_zeroes_sectors(struct block_device *bdev)
{
	struct request_queue *q = bdev_get_queue(bdev);

	if (q)
		return q->limits.max_write_zeroes_sectors;

	return 0;
}

static inline enum blk_zoned_model bdev_zoned_model(struct block_device *bdev)
{
	struct request_queue *q = bdev_get_queue(bdev);

	if (q)
		return blk_queue_zoned_model(q);

	return BLK_ZONED_NONE;
}

static inline bool bdev_is_zoned(struct block_device *bdev)
{
	struct request_queue *q = bdev_get_queue(bdev);

	if (q)
		return blk_queue_is_zoned(q);

	return false;
}

static inline unsigned int bdev_zone_sectors(struct block_device *bdev)
{
	struct request_queue *q = bdev_get_queue(bdev);

	if (q)
		return blk_queue_zone_sectors(q);

	return 0;
}

static inline int queue_dma_alignment(struct request_queue *q)
{
	return q ? q->dma_alignment : 511;
}

static inline int blk_rq_aligned(struct request_queue *q, unsigned long addr,
				 unsigned int len)
{
	unsigned int alignment = queue_dma_alignment(q) | q->dma_pad_mask;
	return !(addr & alignment) && !(len & alignment);
}

/* assumes size > 256 */
static inline unsigned int blksize_bits(unsigned int size)
{
	unsigned int bits = 8;
	do {
		bits++;
		size >>= 1;
	} while (size > 256);
	return bits;
}

static inline unsigned int block_size(struct block_device *bdev)
{
	return bdev->bd_block_size;
}

static inline bool queue_flush_queueable(struct request_queue *q)
{
	return !test_bit(QUEUE_FLAG_FLUSH_NQ, &q->queue_flags);
}

typedef struct {struct page *v;} Sector;

unsigned char *read_dev_sector(struct block_device *, sector_t, Sector *);

static inline void put_dev_sector(Sector p)
{
	put_page(p.v);
}

static inline bool __bvec_gap_to_prev(struct request_queue *q,
				struct bio_vec *bprv, unsigned int offset)
{
	return offset ||
		((bprv->bv_offset + bprv->bv_len) & queue_virt_boundary(q));
}

/*
 * Check if adding a bio_vec after bprv with offset would create a gap in
 * the SG list. Most drivers don't care about this, but some do.
 */
static inline bool bvec_gap_to_prev(struct request_queue *q,
				struct bio_vec *bprv, unsigned int offset)
{
	if (!queue_virt_boundary(q))
		return false;
	return __bvec_gap_to_prev(q, bprv, offset);
}

/*
 * Check if the two bvecs from two bios can be merged to one segment.
 * If yes, no need to check gap between the two bios since the 1st bio
 * and the 1st bvec in the 2nd bio can be handled in one segment.
 */
static inline bool bios_segs_mergeable(struct request_queue *q,
		struct bio *prev, struct bio_vec *prev_last_bv,
		struct bio_vec *next_first_bv)
{
	if (!BIOVEC_PHYS_MERGEABLE(prev_last_bv, next_first_bv))
		return false;
	if (!BIOVEC_SEG_BOUNDARY(q, prev_last_bv, next_first_bv))
		return false;
	if (prev->bi_seg_back_size + next_first_bv->bv_len >
			queue_max_segment_size(q))
		return false;
	return true;
}

<<<<<<< HEAD
static inline bool bio_will_gap(struct request_queue *q, struct bio *prev,
			 struct bio *next)
=======
static inline bool bio_will_gap(struct request_queue *q,
				struct request *prev_rq,
				struct bio *prev,
				struct bio *next)
>>>>>>> c2a9c7ab
{
	if (bio_has_data(prev) && queue_virt_boundary(q)) {
		struct bio_vec pb, nb;

		/*
		 * don't merge if the 1st bio starts with non-zero
		 * offset, otherwise it is quite difficult to respect
		 * sg gap limit. We work hard to merge a huge number of small
		 * single bios in case of mkfs.
		 */
		if (prev_rq)
			bio_get_first_bvec(prev_rq->bio, &pb);
		else
			bio_get_first_bvec(prev, &pb);
		if (pb.bv_offset)
			return true;

		/*
		 * We don't need to worry about the situation that the
		 * merged segment ends in unaligned virt boundary:
		 *
		 * - if 'pb' ends aligned, the merged segment ends aligned
		 * - if 'pb' ends unaligned, the next bio must include
		 *   one single bvec of 'nb', otherwise the 'nb' can't
		 *   merge with 'pb'
		 */
		bio_get_last_bvec(prev, &pb);
		bio_get_first_bvec(next, &nb);

		if (!bios_segs_mergeable(q, prev, &pb, &nb))
			return __bvec_gap_to_prev(q, &pb, nb.bv_offset);
	}

	return false;
}

static inline bool req_gap_back_merge(struct request *req, struct bio *bio)
{
	return bio_will_gap(req->q, req, req->biotail, bio);
}

static inline bool req_gap_front_merge(struct request *req, struct bio *bio)
{
	return bio_will_gap(req->q, NULL, bio, req->bio);
}

int kblockd_schedule_work(struct work_struct *work);
int kblockd_schedule_work_on(int cpu, struct work_struct *work);
int kblockd_schedule_delayed_work(struct delayed_work *dwork, unsigned long delay);
int kblockd_schedule_delayed_work_on(int cpu, struct delayed_work *dwork, unsigned long delay);

#ifdef CONFIG_BLK_CGROUP
/*
 * This should not be using sched_clock(). A real patch is in progress
 * to fix this up, until that is in place we need to disable preemption
 * around sched_clock() in this function and set_io_start_time_ns().
 */
static inline void set_start_time_ns(struct request *req)
{
	preempt_disable();
	req->start_time_ns = sched_clock();
	preempt_enable();
}

static inline void set_io_start_time_ns(struct request *req)
{
	preempt_disable();
	req->io_start_time_ns = sched_clock();
	preempt_enable();
}

static inline uint64_t rq_start_time_ns(struct request *req)
{
        return req->start_time_ns;
}

static inline uint64_t rq_io_start_time_ns(struct request *req)
{
        return req->io_start_time_ns;
}
#else
static inline void set_start_time_ns(struct request *req) {}
static inline void set_io_start_time_ns(struct request *req) {}
static inline uint64_t rq_start_time_ns(struct request *req)
{
	return 0;
}
static inline uint64_t rq_io_start_time_ns(struct request *req)
{
	return 0;
}
#endif

#define MODULE_ALIAS_BLOCKDEV(major,minor) \
	MODULE_ALIAS("block-major-" __stringify(major) "-" __stringify(minor))
#define MODULE_ALIAS_BLOCKDEV_MAJOR(major) \
	MODULE_ALIAS("block-major-" __stringify(major) "-*")

#if defined(CONFIG_BLK_DEV_INTEGRITY)

enum blk_integrity_flags {
	BLK_INTEGRITY_VERIFY		= 1 << 0,
	BLK_INTEGRITY_GENERATE		= 1 << 1,
	BLK_INTEGRITY_DEVICE_CAPABLE	= 1 << 2,
	BLK_INTEGRITY_IP_CHECKSUM	= 1 << 3,
};

struct blk_integrity_iter {
	void			*prot_buf;
	void			*data_buf;
	sector_t		seed;
	unsigned int		data_size;
	unsigned short		interval;
	const char		*disk_name;
};

typedef int (integrity_processing_fn) (struct blk_integrity_iter *);

struct blk_integrity_profile {
	integrity_processing_fn		*generate_fn;
	integrity_processing_fn		*verify_fn;
	const char			*name;
};

extern void blk_integrity_register(struct gendisk *, struct blk_integrity *);
extern void blk_integrity_unregister(struct gendisk *);
extern int blk_integrity_compare(struct gendisk *, struct gendisk *);
extern int blk_rq_map_integrity_sg(struct request_queue *, struct bio *,
				   struct scatterlist *);
extern int blk_rq_count_integrity_sg(struct request_queue *, struct bio *);
extern bool blk_integrity_merge_rq(struct request_queue *, struct request *,
				   struct request *);
extern bool blk_integrity_merge_bio(struct request_queue *, struct request *,
				    struct bio *);

static inline struct blk_integrity *blk_get_integrity(struct gendisk *disk)
{
	struct blk_integrity *bi = &disk->queue->integrity;

	if (!bi->profile)
		return NULL;

	return bi;
}

static inline
struct blk_integrity *bdev_get_integrity(struct block_device *bdev)
{
	return blk_get_integrity(bdev->bd_disk);
}

static inline bool blk_integrity_rq(struct request *rq)
{
	return rq->cmd_flags & REQ_INTEGRITY;
}

static inline void blk_queue_max_integrity_segments(struct request_queue *q,
						    unsigned int segs)
{
	q->limits.max_integrity_segments = segs;
}

static inline unsigned short
queue_max_integrity_segments(struct request_queue *q)
{
	return q->limits.max_integrity_segments;
}

static inline bool integrity_req_gap_back_merge(struct request *req,
						struct bio *next)
{
	struct bio_integrity_payload *bip = bio_integrity(req->bio);
	struct bio_integrity_payload *bip_next = bio_integrity(next);

	return bvec_gap_to_prev(req->q, &bip->bip_vec[bip->bip_vcnt - 1],
				bip_next->bip_vec[0].bv_offset);
}

static inline bool integrity_req_gap_front_merge(struct request *req,
						 struct bio *bio)
{
	struct bio_integrity_payload *bip = bio_integrity(bio);
	struct bio_integrity_payload *bip_next = bio_integrity(req->bio);

	return bvec_gap_to_prev(req->q, &bip->bip_vec[bip->bip_vcnt - 1],
				bip_next->bip_vec[0].bv_offset);
}

#else /* CONFIG_BLK_DEV_INTEGRITY */

struct bio;
struct block_device;
struct gendisk;
struct blk_integrity;

static inline int blk_integrity_rq(struct request *rq)
{
	return 0;
}
static inline int blk_rq_count_integrity_sg(struct request_queue *q,
					    struct bio *b)
{
	return 0;
}
static inline int blk_rq_map_integrity_sg(struct request_queue *q,
					  struct bio *b,
					  struct scatterlist *s)
{
	return 0;
}
static inline struct blk_integrity *bdev_get_integrity(struct block_device *b)
{
	return NULL;
}
static inline struct blk_integrity *blk_get_integrity(struct gendisk *disk)
{
	return NULL;
}
static inline int blk_integrity_compare(struct gendisk *a, struct gendisk *b)
{
	return 0;
}
static inline void blk_integrity_register(struct gendisk *d,
					 struct blk_integrity *b)
{
}
static inline void blk_integrity_unregister(struct gendisk *d)
{
}
static inline void blk_queue_max_integrity_segments(struct request_queue *q,
						    unsigned int segs)
{
}
static inline unsigned short queue_max_integrity_segments(struct request_queue *q)
{
	return 0;
}
static inline bool blk_integrity_merge_rq(struct request_queue *rq,
					  struct request *r1,
					  struct request *r2)
{
	return true;
}
static inline bool blk_integrity_merge_bio(struct request_queue *rq,
					   struct request *r,
					   struct bio *b)
{
	return true;
}

static inline bool integrity_req_gap_back_merge(struct request *req,
						struct bio *next)
{
	return false;
}
static inline bool integrity_req_gap_front_merge(struct request *req,
						 struct bio *bio)
{
	return false;
}

#endif /* CONFIG_BLK_DEV_INTEGRITY */

/**
 * struct blk_dax_ctl - control and output parameters for ->direct_access
 * @sector: (input) offset relative to a block_device
 * @addr: (output) kernel virtual address for @sector populated by driver
 * @pfn: (output) page frame number for @addr populated by driver
 * @size: (input) number of bytes requested
 */
struct blk_dax_ctl {
	sector_t sector;
	void *addr;
	long size;
	pfn_t pfn;
};

struct block_device_operations {
	int (*open) (struct block_device *, fmode_t);
	void (*release) (struct gendisk *, fmode_t);
	int (*rw_page)(struct block_device *, sector_t, struct page *, bool);
	int (*ioctl) (struct block_device *, fmode_t, unsigned, unsigned long);
	int (*compat_ioctl) (struct block_device *, fmode_t, unsigned, unsigned long);
	long (*direct_access)(struct block_device *, sector_t, void **, pfn_t *,
			long);
	unsigned int (*check_events) (struct gendisk *disk,
				      unsigned int clearing);
	/* ->media_changed() is DEPRECATED, use ->check_events() instead */
	int (*media_changed) (struct gendisk *);
	void (*unlock_native_capacity) (struct gendisk *);
	int (*revalidate_disk) (struct gendisk *);
	int (*getgeo)(struct block_device *, struct hd_geometry *);
	/* this callback is with swap_lock and sometimes page table lock held */
	void (*swap_slot_free_notify) (struct block_device *, unsigned long);
	struct module *owner;
	const struct pr_ops *pr_ops;
};

extern int __blkdev_driver_ioctl(struct block_device *, fmode_t, unsigned int,
				 unsigned long);
extern int bdev_read_page(struct block_device *, sector_t, struct page *);
extern int bdev_write_page(struct block_device *, sector_t, struct page *,
						struct writeback_control *);
extern long bdev_direct_access(struct block_device *, struct blk_dax_ctl *);
extern int bdev_dax_supported(struct super_block *, int);
extern bool bdev_dax_capable(struct block_device *);
#else /* CONFIG_BLOCK */

struct block_device;

/*
 * stubs for when the block layer is configured out
 */
#define buffer_heads_over_limit 0

static inline long nr_blockdev_pages(void)
{
	return 0;
}

struct blk_plug {
};

static inline void blk_start_plug(struct blk_plug *plug)
{
}

static inline void blk_finish_plug(struct blk_plug *plug)
{
}

static inline void blk_flush_plug(struct task_struct *task)
{
}

static inline void blk_schedule_flush_plug(struct task_struct *task)
{
}


static inline bool blk_needs_flush_plug(struct task_struct *tsk)
{
	return false;
}

static inline int blkdev_issue_flush(struct block_device *bdev, gfp_t gfp_mask,
				     sector_t *error_sector)
{
	return 0;
}

#endif /* CONFIG_BLOCK */

#endif<|MERGE_RESOLUTION|>--- conflicted
+++ resolved
@@ -1672,15 +1672,10 @@
 	return true;
 }
 
-<<<<<<< HEAD
-static inline bool bio_will_gap(struct request_queue *q, struct bio *prev,
-			 struct bio *next)
-=======
 static inline bool bio_will_gap(struct request_queue *q,
 				struct request *prev_rq,
 				struct bio *prev,
 				struct bio *next)
->>>>>>> c2a9c7ab
 {
 	if (bio_has_data(prev) && queue_virt_boundary(q)) {
 		struct bio_vec pb, nb;
