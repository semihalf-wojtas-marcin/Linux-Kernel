--- conflicted
+++ resolved
@@ -227,15 +227,12 @@
 #define NFS_INO_FSCACHE		(5)		/* inode can be cached by FS-Cache */
 #define NFS_INO_FSCACHE_LOCK	(6)		/* FS-Cache cookie management lock */
 #define NFS_INO_COMMIT		(7)		/* inode is committing unstable writes */
-<<<<<<< HEAD
-#define NFS_INO_SEEN_GETATTR	(8)		/* flag to track if app is calling
+#define NFS_INO_PNFS_COMMIT	(8)		/* use pnfs code for commit */
+#define NFS_INO_LAYOUTCOMMIT	(9)		/* layoutcommit required */
+#define NFS_INO_SEEN_GETATTR	(10)		/* flag to track if app is calling
 						 * getattr in a directory during
 						 * readdir
 						 */
-=======
-#define NFS_INO_PNFS_COMMIT	(8)		/* use pnfs code for commit */
-#define NFS_INO_LAYOUTCOMMIT	(9)		/* layoutcommit required */
->>>>>>> 6221f222
 
 static inline struct nfs_inode *NFS_I(const struct inode *inode)
 {
@@ -518,13 +515,7 @@
 extern int  nfs_writepages(struct address_space *, struct writeback_control *);
 extern int  nfs_flush_incompatible(struct file *file, struct page *page);
 extern int  nfs_updatepage(struct file *, struct page *, unsigned int, unsigned int);
-<<<<<<< HEAD
-extern int nfs_writeback_done(struct rpc_task *, struct nfs_write_data *);
-extern int  nfs_swap_out(struct file *file, struct page *page,
-			 struct writeback_control *wbc);
-=======
 extern void nfs_writeback_done(struct rpc_task *, struct nfs_write_data *);
->>>>>>> 6221f222
 
 /*
  * Try to write back everything synchronously (but check the
