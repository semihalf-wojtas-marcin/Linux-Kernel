#ifndef _LINUX_FS_H
#define _LINUX_FS_H


#include <linux/linkage.h>
#include <linux/wait.h>
#include <linux/kdev_t.h>
#include <linux/dcache.h>
#include <linux/path.h>
#include <linux/stat.h>
#include <linux/cache.h>
#include <linux/list.h>
#include <linux/list_lru.h>
#include <linux/llist.h>
#include <linux/radix-tree.h>
#include <linux/rbtree.h>
#include <linux/init.h>
#include <linux/pid.h>
#include <linux/bug.h>
#include <linux/mutex.h>
#include <linux/capability.h>
#include <linux/semaphore.h>
#include <linux/fiemap.h>
#include <linux/rculist_bl.h>
#include <linux/atomic.h>
#include <linux/shrinker.h>
#include <linux/migrate_mode.h>
#include <linux/uidgid.h>
#include <linux/lockdep.h>
#include <linux/percpu-rwsem.h>
#include <linux/blk_types.h>

#include <asm/byteorder.h>
#include <uapi/linux/fs.h>

struct export_operations;
struct hd_geometry;
struct iovec;
struct nameidata;
struct kiocb;
struct kobject;
struct pipe_inode_info;
struct poll_table_struct;
struct kstatfs;
struct vm_area_struct;
struct vfsmount;
struct cred;
struct swap_info_struct;
struct seq_file;
struct workqueue_struct;

extern void __init inode_init(void);
extern void __init inode_init_early(void);
extern void __init files_init(unsigned long);

extern struct files_stat_struct files_stat;
extern unsigned long get_max_files(void);
extern int sysctl_nr_open;
extern struct inodes_stat_t inodes_stat;
extern int leases_enable, lease_break_time;
extern int sysctl_protected_symlinks;
extern int sysctl_protected_hardlinks;

struct buffer_head;
typedef int (get_block_t)(struct inode *inode, sector_t iblock,
			struct buffer_head *bh_result, int create);
typedef void (dio_iodone_t)(struct kiocb *iocb, loff_t offset,
			ssize_t bytes, void *private);

#define MAY_EXEC		0x00000001
#define MAY_WRITE		0x00000002
#define MAY_READ		0x00000004
#define MAY_APPEND		0x00000008
#define MAY_ACCESS		0x00000010
#define MAY_OPEN		0x00000020
#define MAY_CHDIR		0x00000040
/* called from RCU mode, don't block */
#define MAY_NOT_BLOCK		0x00000080

/*
 * flags in file.f_mode.  Note that FMODE_READ and FMODE_WRITE must correspond
 * to O_WRONLY and O_RDWR via the strange trick in __dentry_open()
 */

/* file is open for reading */
#define FMODE_READ		((__force fmode_t)0x1)
/* file is open for writing */
#define FMODE_WRITE		((__force fmode_t)0x2)
/* file is seekable */
#define FMODE_LSEEK		((__force fmode_t)0x4)
/* file can be accessed using pread */
#define FMODE_PREAD		((__force fmode_t)0x8)
/* file can be accessed using pwrite */
#define FMODE_PWRITE		((__force fmode_t)0x10)
/* File is opened for execution with sys_execve / sys_uselib */
#define FMODE_EXEC		((__force fmode_t)0x20)
/* File is opened with O_NDELAY (only set for block devices) */
#define FMODE_NDELAY		((__force fmode_t)0x40)
/* File is opened with O_EXCL (only set for block devices) */
#define FMODE_EXCL		((__force fmode_t)0x80)
/* File is opened using open(.., 3, ..) and is writeable only for ioctls
   (specialy hack for floppy.c) */
#define FMODE_WRITE_IOCTL	((__force fmode_t)0x100)
/* 32bit hashes as llseek() offset (for directories) */
#define FMODE_32BITHASH         ((__force fmode_t)0x200)
/* 64bit hashes as llseek() offset (for directories) */
#define FMODE_64BITHASH         ((__force fmode_t)0x400)

/*
 * Don't update ctime and mtime.
 *
 * Currently a special hack for the XFS open_by_handle ioctl, but we'll
 * hopefully graduate it to a proper O_CMTIME flag supported by open(2) soon.
 */
#define FMODE_NOCMTIME		((__force fmode_t)0x800)

/* Expect random access pattern */
#define FMODE_RANDOM		((__force fmode_t)0x1000)

/* File is huge (eg. /dev/kmem): treat loff_t as unsigned */
#define FMODE_UNSIGNED_OFFSET	((__force fmode_t)0x2000)

/* File is opened with O_PATH; almost nothing can be done with it */
#define FMODE_PATH		((__force fmode_t)0x4000)

/* File was opened by fanotify and shouldn't generate fanotify events */
#define FMODE_NONOTIFY		((__force fmode_t)0x1000000)

/*
 * Flag for rw_copy_check_uvector and compat_rw_copy_check_uvector
 * that indicates that they should check the contents of the iovec are
 * valid, but not check the memory that the iovec elements
 * points too.
 */
#define CHECK_IOVEC_ONLY -1

/*
 * The below are the various read and write types that we support. Some of
 * them include behavioral modifiers that send information down to the
 * block layer and IO scheduler. Terminology:
 *
 *	The block layer uses device plugging to defer IO a little bit, in
 *	the hope that we will see more IO very shortly. This increases
 *	coalescing of adjacent IO and thus reduces the number of IOs we
 *	have to send to the device. It also allows for better queuing,
 *	if the IO isn't mergeable. If the caller is going to be waiting
 *	for the IO, then he must ensure that the device is unplugged so
 *	that the IO is dispatched to the driver.
 *
 *	All IO is handled async in Linux. This is fine for background
 *	writes, but for reads or writes that someone waits for completion
 *	on, we want to notify the block layer and IO scheduler so that they
 *	know about it. That allows them to make better scheduling
 *	decisions. So when the below references 'sync' and 'async', it
 *	is referencing this priority hint.
 *
 * With that in mind, the available types are:
 *
 * READ			A normal read operation. Device will be plugged.
 * READ_SYNC		A synchronous read. Device is not plugged, caller can
 *			immediately wait on this read without caring about
 *			unplugging.
 * READA		Used for read-ahead operations. Lower priority, and the
 *			block layer could (in theory) choose to ignore this
 *			request if it runs into resource problems.
 * WRITE		A normal async write. Device will be plugged.
 * WRITE_SYNC		Synchronous write. Identical to WRITE, but passes down
 *			the hint that someone will be waiting on this IO
 *			shortly. The write equivalent of READ_SYNC.
 * WRITE_ODIRECT	Special case write for O_DIRECT only.
 * WRITE_FLUSH		Like WRITE_SYNC but with preceding cache flush.
 * WRITE_FUA		Like WRITE_SYNC but data is guaranteed to be on
 *			non-volatile media on completion.
 * WRITE_FLUSH_FUA	Combination of WRITE_FLUSH and FUA. The IO is preceded
 *			by a cache flush and data is guaranteed to be on
 *			non-volatile media on completion.
 *
 */
#define RW_MASK			REQ_WRITE
#define RWA_MASK		REQ_RAHEAD

#define READ			0
#define WRITE			RW_MASK
#define READA			RWA_MASK
#define KERNEL_READ		(READ|REQ_KERNEL)
#define KERNEL_WRITE		(WRITE|REQ_KERNEL)

#define READ_SYNC		(READ | REQ_SYNC)
#define WRITE_SYNC		(WRITE | REQ_SYNC | REQ_NOIDLE)
#define WRITE_ODIRECT		(WRITE | REQ_SYNC)
#define WRITE_FLUSH		(WRITE | REQ_SYNC | REQ_NOIDLE | REQ_FLUSH)
#define WRITE_FUA		(WRITE | REQ_SYNC | REQ_NOIDLE | REQ_FUA)
#define WRITE_FLUSH_FUA		(WRITE | REQ_SYNC | REQ_NOIDLE | REQ_FLUSH | REQ_FUA)

/*
 * Attribute flags.  These should be or-ed together to figure out what
 * has been changed!
 */
#define ATTR_MODE	(1 << 0)
#define ATTR_UID	(1 << 1)
#define ATTR_GID	(1 << 2)
#define ATTR_SIZE	(1 << 3)
#define ATTR_ATIME	(1 << 4)
#define ATTR_MTIME	(1 << 5)
#define ATTR_CTIME	(1 << 6)
#define ATTR_ATIME_SET	(1 << 7)
#define ATTR_MTIME_SET	(1 << 8)
#define ATTR_FORCE	(1 << 9) /* Not a change, but a change it */
#define ATTR_ATTR_FLAG	(1 << 10)
#define ATTR_KILL_SUID	(1 << 11)
#define ATTR_KILL_SGID	(1 << 12)
#define ATTR_FILE	(1 << 13)
#define ATTR_KILL_PRIV	(1 << 14)
#define ATTR_OPEN	(1 << 15) /* Truncating from open(O_TRUNC) */
#define ATTR_TIMES_SET	(1 << 16)

/*
 * This is the Inode Attributes structure, used for notify_change().  It
 * uses the above definitions as flags, to know which values have changed.
 * Also, in this manner, a Filesystem can look at only the values it cares
 * about.  Basically, these are the attributes that the VFS layer can
 * request to change from the FS layer.
 *
 * Derek Atkins <warlord@MIT.EDU> 94-10-20
 */
struct iattr {
	unsigned int	ia_valid;
	umode_t		ia_mode;
	kuid_t		ia_uid;
	kgid_t		ia_gid;
	loff_t		ia_size;
	struct timespec	ia_atime;
	struct timespec	ia_mtime;
	struct timespec	ia_ctime;

	/*
	 * Not an attribute, but an auxiliary info for filesystems wanting to
	 * implement an ftruncate() like method.  NOTE: filesystem should
	 * check for (ia_valid & ATTR_FILE), and not for (ia_file != NULL).
	 */
	struct file	*ia_file;
};

/*
 * Includes for diskquotas.
 */
#include <linux/quota.h>

/*
 * Maximum number of layers of fs stack.  Needs to be limited to
 * prevent kernel stack overflow
 */
#define FILESYSTEM_MAX_STACK_DEPTH 2

/** 
 * enum positive_aop_returns - aop return codes with specific semantics
 *
 * @AOP_WRITEPAGE_ACTIVATE: Informs the caller that page writeback has
 * 			    completed, that the page is still locked, and
 * 			    should be considered active.  The VM uses this hint
 * 			    to return the page to the active list -- it won't
 * 			    be a candidate for writeback again in the near
 * 			    future.  Other callers must be careful to unlock
 * 			    the page if they get this return.  Returned by
 * 			    writepage(); 
 *
 * @AOP_TRUNCATED_PAGE: The AOP method that was handed a locked page has
 *  			unlocked it and the page might have been truncated.
 *  			The caller should back up to acquiring a new page and
 *  			trying again.  The aop will be taking reasonable
 *  			precautions not to livelock.  If the caller held a page
 *  			reference, it should drop it before retrying.  Returned
 *  			by readpage().
 *
 * address_space_operation functions return these large constants to indicate
 * special semantics to the caller.  These are much larger than the bytes in a
 * page to allow for functions that return the number of bytes operated on in a
 * given page.
 */

enum positive_aop_returns {
	AOP_WRITEPAGE_ACTIVATE	= 0x80000,
	AOP_TRUNCATED_PAGE	= 0x80001,
};

#define AOP_FLAG_UNINTERRUPTIBLE	0x0001 /* will not do a short write */
#define AOP_FLAG_CONT_EXPAND		0x0002 /* called from cont_expand */
#define AOP_FLAG_NOFS			0x0004 /* used by filesystem to direct
						* helper code (eg buffer layer)
						* to clear GFP_FS from alloc */

/*
 * oh the beauties of C type declarations.
 */
struct page;
struct address_space;
struct writeback_control;

struct iov_iter {
	const struct iovec *iov;
	unsigned long nr_segs;
	size_t iov_offset;
	size_t count;
};

size_t iov_iter_copy_from_user_atomic(struct page *page,
		struct iov_iter *i, unsigned long offset, size_t bytes);
size_t iov_iter_copy_from_user(struct page *page,
		struct iov_iter *i, unsigned long offset, size_t bytes);
void iov_iter_advance(struct iov_iter *i, size_t bytes);
int iov_iter_fault_in_readable(struct iov_iter *i, size_t bytes);
size_t iov_iter_single_seg_count(const struct iov_iter *i);

static inline void iov_iter_init(struct iov_iter *i,
			const struct iovec *iov, unsigned long nr_segs,
			size_t count, size_t written)
{
	i->iov = iov;
	i->nr_segs = nr_segs;
	i->iov_offset = 0;
	i->count = count + written;

	iov_iter_advance(i, written);
}

static inline size_t iov_iter_count(struct iov_iter *i)
{
	return i->count;
}

/*
 * "descriptor" for what we're up to with a read.
 * This allows us to use the same read code yet
 * have multiple different users of the data that
 * we read from a file.
 *
 * The simplest case just copies the data to user
 * mode.
 */
typedef struct {
	size_t written;
	size_t count;
	union {
		char __user *buf;
		void *data;
	} arg;
	int error;
} read_descriptor_t;

typedef int (*read_actor_t)(read_descriptor_t *, struct page *,
		unsigned long, unsigned long);

struct address_space_operations {
	int (*writepage)(struct page *page, struct writeback_control *wbc);
	int (*readpage)(struct file *, struct page *);

	/* Write back some dirty pages from this mapping. */
	int (*writepages)(struct address_space *, struct writeback_control *);

	/* Set a page dirty.  Return true if this dirtied it */
	int (*set_page_dirty)(struct page *page);

	int (*readpages)(struct file *filp, struct address_space *mapping,
			struct list_head *pages, unsigned nr_pages);

	int (*write_begin)(struct file *, struct address_space *mapping,
				loff_t pos, unsigned len, unsigned flags,
				struct page **pagep, void **fsdata);
	int (*write_end)(struct file *, struct address_space *mapping,
				loff_t pos, unsigned len, unsigned copied,
				struct page *page, void *fsdata);

	/* Unfortunately this kludge is needed for FIBMAP. Don't use it */
	sector_t (*bmap)(struct address_space *, sector_t);
	void (*invalidatepage) (struct page *, unsigned int, unsigned int);
	int (*releasepage) (struct page *, gfp_t);
	void (*freepage)(struct page *);
	ssize_t (*direct_IO)(int, struct kiocb *, const struct iovec *iov,
			loff_t offset, unsigned long nr_segs);
	int (*get_xip_mem)(struct address_space *, pgoff_t, int,
						void **, unsigned long *);
	/*
	 * migrate the contents of a page to the specified target. If
	 * migrate_mode is MIGRATE_ASYNC, it must not block.
	 */
	int (*migratepage) (struct address_space *,
			struct page *, struct page *, enum migrate_mode);
	int (*launder_page) (struct page *);
	int (*is_partially_uptodate) (struct page *, read_descriptor_t *,
					unsigned long);
	void (*is_dirty_writeback) (struct page *, bool *, bool *);
	int (*error_remove_page)(struct address_space *, struct page *);

	/* swapfile support */
	int (*swap_activate)(struct swap_info_struct *sis, struct file *file,
				sector_t *span);
	void (*swap_deactivate)(struct file *file);
};

extern const struct address_space_operations empty_aops;

/*
 * pagecache_write_begin/pagecache_write_end must be used by general code
 * to write into the pagecache.
 */
int pagecache_write_begin(struct file *, struct address_space *mapping,
				loff_t pos, unsigned len, unsigned flags,
				struct page **pagep, void **fsdata);

int pagecache_write_end(struct file *, struct address_space *mapping,
				loff_t pos, unsigned len, unsigned copied,
				struct page *page, void *fsdata);

struct backing_dev_info;
struct address_space {
	struct inode		*host;		/* owner: inode, block_device */
	struct radix_tree_root	page_tree;	/* radix tree of all pages */
	spinlock_t		tree_lock;	/* and lock protecting it */
	unsigned int		i_mmap_writable;/* count VM_SHARED mappings */
	struct rb_root		i_mmap;		/* tree of private and shared mappings */
	struct list_head	i_mmap_nonlinear;/*list VM_NONLINEAR mappings */
	struct mutex		i_mmap_mutex;	/* protect tree, count, list */
	/* Protected by tree_lock together with the radix tree */
	unsigned long		nrpages;	/* number of total pages */
	pgoff_t			writeback_index;/* writeback starts here */
	const struct address_space_operations *a_ops;	/* methods */
	unsigned long		flags;		/* error bits/gfp mask */
	struct backing_dev_info *backing_dev_info; /* device readahead, etc */
	spinlock_t		private_lock;	/* for use by the address_space */
	struct list_head	private_list;	/* ditto */
	void			*private_data;	/* ditto */
} __attribute__((aligned(sizeof(long))));
	/*
	 * On most architectures that alignment is already the case; but
	 * must be enforced here for CRIS, to let the least significant bit
	 * of struct page's "mapping" pointer be used for PAGE_MAPPING_ANON.
	 */
struct request_queue;

struct block_device {
	dev_t			bd_dev;  /* not a kdev_t - it's a search key */
	int			bd_openers;
	struct inode *		bd_inode;	/* will die */
	struct super_block *	bd_super;
	struct mutex		bd_mutex;	/* open/close mutex */
	struct list_head	bd_inodes;
	void *			bd_claiming;
	void *			bd_holder;
	int			bd_holders;
	bool			bd_write_holder;
#ifdef CONFIG_SYSFS
	struct list_head	bd_holder_disks;
#endif
	struct block_device *	bd_contains;
	unsigned		bd_block_size;
	struct hd_struct *	bd_part;
	/* number of times partitions within this device have been opened. */
	unsigned		bd_part_count;
	int			bd_invalidated;
	struct gendisk *	bd_disk;
	struct request_queue *  bd_queue;
	struct list_head	bd_list;
	/*
	 * Private data.  You must have bd_claim'ed the block_device
	 * to use this.  NOTE:  bd_claim allows an owner to claim
	 * the same device multiple times, the owner must take special
	 * care to not mess up bd_private for that case.
	 */
	unsigned long		bd_private;

	/* The counter of freeze processes */
	int			bd_fsfreeze_count;
	/* Mutex for freeze */
	struct mutex		bd_fsfreeze_mutex;
};

/*
 * Radix-tree tags, for tagging dirty and writeback pages within the pagecache
 * radix trees
 */
#define PAGECACHE_TAG_DIRTY	0
#define PAGECACHE_TAG_WRITEBACK	1
#define PAGECACHE_TAG_TOWRITE	2

int mapping_tagged(struct address_space *mapping, int tag);

/*
 * Might pages of this file be mapped into userspace?
 */
static inline int mapping_mapped(struct address_space *mapping)
{
	return	!RB_EMPTY_ROOT(&mapping->i_mmap) ||
		!list_empty(&mapping->i_mmap_nonlinear);
}

/*
 * Might pages of this file have been modified in userspace?
 * Note that i_mmap_writable counts all VM_SHARED vmas: do_mmap_pgoff
 * marks vma as VM_SHARED if it is shared, and the file was opened for
 * writing i.e. vma may be mprotected writable even if now readonly.
 */
static inline int mapping_writably_mapped(struct address_space *mapping)
{
	return mapping->i_mmap_writable != 0;
}

/*
 * Use sequence counter to get consistent i_size on 32-bit processors.
 */
#if BITS_PER_LONG==32 && defined(CONFIG_SMP)
#include <linux/seqlock.h>
#define __NEED_I_SIZE_ORDERED
#define i_size_ordered_init(inode) seqcount_init(&inode->i_size_seqcount)
#else
#define i_size_ordered_init(inode) do { } while (0)
#endif

struct posix_acl;
#define ACL_NOT_CACHED ((void *)(-1))

#define IOP_FASTPERM	0x0001
#define IOP_LOOKUP	0x0002
#define IOP_NOFOLLOW	0x0004

/*
 * Keep mostly read-only and often accessed (especially for
 * the RCU path lookup and 'stat' data) fields at the beginning
 * of the 'struct inode'
 */
struct inode {
	umode_t			i_mode;
	unsigned short		i_opflags;
	kuid_t			i_uid;
	kgid_t			i_gid;
	unsigned int		i_flags;

#ifdef CONFIG_FS_POSIX_ACL
	struct posix_acl	*i_acl;
	struct posix_acl	*i_default_acl;
#endif

	const struct inode_operations	*i_op;
	struct super_block	*i_sb;
	struct address_space	*i_mapping;

#ifdef CONFIG_SECURITY
	void			*i_security;
#endif

	/* Stat data, not accessed from path walking */
	unsigned long		i_ino;
	/*
	 * Filesystems may only read i_nlink directly.  They shall use the
	 * following functions for modification:
	 *
	 *    (set|clear|inc|drop)_nlink
	 *    inode_(inc|dec)_link_count
	 */
	union {
		const unsigned int i_nlink;
		unsigned int __i_nlink;
	};
	dev_t			i_rdev;
	loff_t			i_size;
	struct timespec		i_atime;
	struct timespec		i_mtime;
	struct timespec		i_ctime;
	spinlock_t		i_lock;	/* i_blocks, i_bytes, maybe i_size */
	unsigned short          i_bytes;
	unsigned int		i_blkbits;
	blkcnt_t		i_blocks;

#ifdef __NEED_I_SIZE_ORDERED
	seqcount_t		i_size_seqcount;
#endif

	/* Misc */
	unsigned long		i_state;
	struct mutex		i_mutex;

	unsigned long		dirtied_when;	/* jiffies of first dirtying */

	struct hlist_node	i_hash;
	struct list_head	i_wb_list;	/* backing dev IO list */
	struct list_head	i_lru;		/* inode LRU list */
	struct list_head	i_sb_list;
	union {
		struct hlist_head	i_dentry;
		struct rcu_head		i_rcu;
	};
	u64			i_version;
	atomic_t		i_count;
	atomic_t		i_dio_count;
	atomic_t		i_writecount;
	const struct file_operations	*i_fop;	/* former ->i_op->default_file_ops */
	struct file_lock	*i_flock;
	struct address_space	i_data;
#ifdef CONFIG_QUOTA
	struct dquot		*i_dquot[MAXQUOTAS];
#endif
	struct list_head	i_devices;
	union {
		struct pipe_inode_info	*i_pipe;
		struct block_device	*i_bdev;
		struct cdev		*i_cdev;
	};

	__u32			i_generation;

#ifdef CONFIG_FSNOTIFY
	__u32			i_fsnotify_mask; /* all events this inode cares about */
	struct hlist_head	i_fsnotify_marks;
#endif

#ifdef CONFIG_IMA
	atomic_t		i_readcount; /* struct files open RO */
#endif
	void			*i_private; /* fs or device private pointer */
};

static inline int inode_unhashed(struct inode *inode)
{
	return hlist_unhashed(&inode->i_hash);
}

/*
 * inode->i_mutex nesting subclasses for the lock validator:
 *
 * 0: the object of the current VFS operation
 * 1: parent
 * 2: child/target
 * 3: xattr
 * 4: second non-directory
 * The last is for certain operations (such as rename) which lock two
 * non-directories at once.
 *
 * The locking order between these classes is
 * parent -> child -> normal -> xattr -> second non-directory
 */
enum inode_i_mutex_lock_class
{
	I_MUTEX_NORMAL,
	I_MUTEX_PARENT,
	I_MUTEX_CHILD,
	I_MUTEX_XATTR,
	I_MUTEX_NONDIR2
};

void lock_two_nondirectories(struct inode *, struct inode*);
void unlock_two_nondirectories(struct inode *, struct inode*);

/*
 * NOTE: in a 32bit arch with a preemptable kernel and
 * an UP compile the i_size_read/write must be atomic
 * with respect to the local cpu (unlike with preempt disabled),
 * but they don't need to be atomic with respect to other cpus like in
 * true SMP (so they need either to either locally disable irq around
 * the read or for example on x86 they can be still implemented as a
 * cmpxchg8b without the need of the lock prefix). For SMP compiles
 * and 64bit archs it makes no difference if preempt is enabled or not.
 */
static inline loff_t i_size_read(const struct inode *inode)
{
#if BITS_PER_LONG==32 && defined(CONFIG_SMP)
	loff_t i_size;
	unsigned int seq;

	do {
		seq = read_seqcount_begin(&inode->i_size_seqcount);
		i_size = inode->i_size;
	} while (read_seqcount_retry(&inode->i_size_seqcount, seq));
	return i_size;
#elif BITS_PER_LONG==32 && defined(CONFIG_PREEMPT)
	loff_t i_size;

	preempt_disable();
	i_size = inode->i_size;
	preempt_enable();
	return i_size;
#else
	return inode->i_size;
#endif
}

/*
 * NOTE: unlike i_size_read(), i_size_write() does need locking around it
 * (normally i_mutex), otherwise on 32bit/SMP an update of i_size_seqcount
 * can be lost, resulting in subsequent i_size_read() calls spinning forever.
 */
static inline void i_size_write(struct inode *inode, loff_t i_size)
{
#if BITS_PER_LONG==32 && defined(CONFIG_SMP)
	preempt_disable();
	write_seqcount_begin(&inode->i_size_seqcount);
	inode->i_size = i_size;
	write_seqcount_end(&inode->i_size_seqcount);
	preempt_enable();
#elif BITS_PER_LONG==32 && defined(CONFIG_PREEMPT)
	preempt_disable();
	inode->i_size = i_size;
	preempt_enable();
#else
	inode->i_size = i_size;
#endif
}

/* Helper functions so that in most cases filesystems will
 * not need to deal directly with kuid_t and kgid_t and can
 * instead deal with the raw numeric values that are stored
 * in the filesystem.
 */
static inline uid_t i_uid_read(const struct inode *inode)
{
	return from_kuid(&init_user_ns, inode->i_uid);
}

static inline gid_t i_gid_read(const struct inode *inode)
{
	return from_kgid(&init_user_ns, inode->i_gid);
}

static inline void i_uid_write(struct inode *inode, uid_t uid)
{
	inode->i_uid = make_kuid(&init_user_ns, uid);
}

static inline void i_gid_write(struct inode *inode, gid_t gid)
{
	inode->i_gid = make_kgid(&init_user_ns, gid);
}

static inline unsigned iminor(const struct inode *inode)
{
	return MINOR(inode->i_rdev);
}

static inline unsigned imajor(const struct inode *inode)
{
	return MAJOR(inode->i_rdev);
}

extern struct block_device *I_BDEV(struct inode *inode);

struct fown_struct {
	rwlock_t lock;          /* protects pid, uid, euid fields */
	struct pid *pid;	/* pid or -pgrp where SIGIO should be sent */
	enum pid_type pid_type;	/* Kind of process group SIGIO should be sent to */
	kuid_t uid, euid;	/* uid/euid of process setting the owner */
	int signum;		/* posix.1b rt signal to be delivered on IO */
};

/*
 * Track a single file's readahead state
 */
struct file_ra_state {
	pgoff_t start;			/* where readahead started */
	unsigned int size;		/* # of readahead pages */
	unsigned int async_size;	/* do asynchronous readahead when
					   there are only # of pages ahead */

	unsigned int ra_pages;		/* Maximum readahead window */
	unsigned int mmap_miss;		/* Cache miss stat for mmap accesses */
	loff_t prev_pos;		/* Cache last read() position */
};

/*
 * Check if @index falls in the readahead windows.
 */
static inline int ra_has_index(struct file_ra_state *ra, pgoff_t index)
{
	return (index >= ra->start &&
		index <  ra->start + ra->size);
}

#define FILE_MNT_WRITE_TAKEN	1
#define FILE_MNT_WRITE_RELEASED	2

struct file {
	union {
		struct llist_node	fu_llist;
		struct rcu_head 	fu_rcuhead;
	} f_u;
	struct path		f_path;
#define f_dentry	f_path.dentry
	struct inode		*f_inode;	/* cached value */
	const struct file_operations	*f_op;

	/*
	 * Protects f_ep_links, f_flags, f_pos vs i_size in lseek SEEK_CUR.
	 * Must not be taken from IRQ context.
	 */
	spinlock_t		f_lock;
	atomic_long_t		f_count;
	unsigned int 		f_flags;
	fmode_t			f_mode;
	loff_t			f_pos;
	struct fown_struct	f_owner;
	const struct cred	*f_cred;
	struct file_ra_state	f_ra;

	u64			f_version;
#ifdef CONFIG_SECURITY
	void			*f_security;
#endif
	/* needed for tty driver, and maybe others */
	void			*private_data;

#ifdef CONFIG_EPOLL
	/* Used by fs/eventpoll.c to link all the hooks to this file */
	struct list_head	f_ep_links;
	struct list_head	f_tfile_llink;
#endif /* #ifdef CONFIG_EPOLL */
	struct address_space	*f_mapping;
#ifdef CONFIG_DEBUG_WRITECOUNT
	unsigned long f_mnt_write_state;
#endif
};

struct file_handle {
	__u32 handle_bytes;
	int handle_type;
	/* file identifier */
	unsigned char f_handle[0];
};

static inline struct file *get_file(struct file *f)
{
	atomic_long_inc(&f->f_count);
	return f;
}
#define fput_atomic(x)	atomic_long_add_unless(&(x)->f_count, -1, 1)
#define file_count(x)	atomic_long_read(&(x)->f_count)

#ifdef CONFIG_DEBUG_WRITECOUNT
static inline void file_take_write(struct file *f)
{
	WARN_ON(f->f_mnt_write_state != 0);
	f->f_mnt_write_state = FILE_MNT_WRITE_TAKEN;
}
static inline void file_release_write(struct file *f)
{
	f->f_mnt_write_state |= FILE_MNT_WRITE_RELEASED;
}
static inline void file_reset_write(struct file *f)
{
	f->f_mnt_write_state = 0;
}
static inline void file_check_state(struct file *f)
{
	/*
	 * At this point, either both or neither of these bits
	 * should be set.
	 */
	WARN_ON(f->f_mnt_write_state == FILE_MNT_WRITE_TAKEN);
	WARN_ON(f->f_mnt_write_state == FILE_MNT_WRITE_RELEASED);
}
static inline int file_check_writeable(struct file *f)
{
	if (f->f_mnt_write_state == FILE_MNT_WRITE_TAKEN)
		return 0;
	printk(KERN_WARNING "writeable file with no "
			    "mnt_want_write()\n");
	WARN_ON(1);
	return -EINVAL;
}
#else /* !CONFIG_DEBUG_WRITECOUNT */
static inline void file_take_write(struct file *filp) {}
static inline void file_release_write(struct file *filp) {}
static inline void file_reset_write(struct file *filp) {}
static inline void file_check_state(struct file *filp) {}
static inline int file_check_writeable(struct file *filp)
{
	return 0;
}
#endif /* CONFIG_DEBUG_WRITECOUNT */

#define	MAX_NON_LFS	((1UL<<31) - 1)

/* Page cache limit. The filesystems should put that into their s_maxbytes 
   limits, otherwise bad things can happen in VM. */ 
#if BITS_PER_LONG==32
#define MAX_LFS_FILESIZE	(((loff_t)PAGE_CACHE_SIZE << (BITS_PER_LONG-1))-1) 
#elif BITS_PER_LONG==64
#define MAX_LFS_FILESIZE 	((loff_t)0x7fffffffffffffffLL)
#endif

#define FL_POSIX	1
#define FL_FLOCK	2
#define FL_DELEG	4	/* NFSv4 delegation */
#define FL_ACCESS	8	/* not trying to lock, just looking */
#define FL_EXISTS	16	/* when unlocking, test for existence */
#define FL_LEASE	32	/* lease held on this file */
#define FL_CLOSE	64	/* unlock on close */
#define FL_SLEEP	128	/* A blocking lock */
#define FL_DOWNGRADE_PENDING	256 /* Lease is being downgraded */
#define FL_UNLOCK_PENDING	512 /* Lease is being broken */

/*
 * Special return value from posix_lock_file() and vfs_lock_file() for
 * asynchronous locking.
 */
#define FILE_LOCK_DEFERRED 1

/*
 * The POSIX file lock owner is determined by
 * the "struct files_struct" in the thread group
 * (or NULL for no owner - BSD locks).
 *
 * Lockd stuffs a "host" pointer into this.
 */
typedef struct files_struct *fl_owner_t;

struct file_lock_operations {
	void (*fl_copy_lock)(struct file_lock *, struct file_lock *);
	void (*fl_release_private)(struct file_lock *);
};

struct lock_manager_operations {
	int (*lm_compare_owner)(struct file_lock *, struct file_lock *);
	unsigned long (*lm_owner_key)(struct file_lock *);
	void (*lm_notify)(struct file_lock *);	/* unblock callback */
	int (*lm_grant)(struct file_lock *, struct file_lock *, int);
	void (*lm_break)(struct file_lock *);
	int (*lm_change)(struct file_lock **, int);
};

struct lock_manager {
	struct list_head list;
};

struct net;
void locks_start_grace(struct net *, struct lock_manager *);
void locks_end_grace(struct lock_manager *);
int locks_in_grace(struct net *);

/* that will die - we need it for nfs_lock_info */
#include <linux/nfs_fs_i.h>

/*
 * struct file_lock represents a generic "file lock". It's used to represent
 * POSIX byte range locks, BSD (flock) locks, and leases. It's important to
 * note that the same struct is used to represent both a request for a lock and
 * the lock itself, but the same object is never used for both.
 *
 * FIXME: should we create a separate "struct lock_request" to help distinguish
 * these two uses?
 *
 * The i_flock list is ordered by:
 *
 * 1) lock type -- FL_LEASEs first, then FL_FLOCK, and finally FL_POSIX
 * 2) lock owner
 * 3) lock range start
 * 4) lock range end
 *
 * Obviously, the last two criteria only matter for POSIX locks.
 */
struct file_lock {
	struct file_lock *fl_next;	/* singly linked list for this inode  */
	struct hlist_node fl_link;	/* node in global lists */
	struct list_head fl_block;	/* circular list of blocked processes */
	fl_owner_t fl_owner;
	unsigned int fl_flags;
	unsigned char fl_type;
	unsigned int fl_pid;
	int fl_link_cpu;		/* what cpu's list is this on? */
	struct pid *fl_nspid;
	wait_queue_head_t fl_wait;
	struct file *fl_file;
	loff_t fl_start;
	loff_t fl_end;

	struct fasync_struct *	fl_fasync; /* for lease break notifications */
	/* for lease breaks: */
	unsigned long fl_break_time;
	unsigned long fl_downgrade_time;

	const struct file_lock_operations *fl_ops;	/* Callbacks for filesystems */
	const struct lock_manager_operations *fl_lmops;	/* Callbacks for lockmanagers */
	union {
		struct nfs_lock_info	nfs_fl;
		struct nfs4_lock_info	nfs4_fl;
		struct {
			struct list_head link;	/* link in AFS vnode's pending_locks list */
			int state;		/* state of grant or error if -ve */
		} afs;
	} fl_u;
};

/* The following constant reflects the upper bound of the file/locking space */
#ifndef OFFSET_MAX
#define INT_LIMIT(x)	(~((x)1 << (sizeof(x)*8 - 1)))
#define OFFSET_MAX	INT_LIMIT(loff_t)
#define OFFT_OFFSET_MAX	INT_LIMIT(off_t)
#endif

#include <linux/fcntl.h>

extern void send_sigio(struct fown_struct *fown, int fd, int band);

#ifdef CONFIG_FILE_LOCKING
extern int fcntl_getlk(struct file *, struct flock __user *);
extern int fcntl_setlk(unsigned int, struct file *, unsigned int,
			struct flock __user *);

#if BITS_PER_LONG == 32
extern int fcntl_getlk64(struct file *, struct flock64 __user *);
extern int fcntl_setlk64(unsigned int, struct file *, unsigned int,
			struct flock64 __user *);
#endif

extern int fcntl_setlease(unsigned int fd, struct file *filp, long arg);
extern int fcntl_getlease(struct file *filp);

/* fs/locks.c */
void locks_free_lock(struct file_lock *fl);
extern void locks_init_lock(struct file_lock *);
extern struct file_lock * locks_alloc_lock(void);
extern void locks_copy_lock(struct file_lock *, struct file_lock *);
extern void __locks_copy_lock(struct file_lock *, const struct file_lock *);
extern void locks_remove_posix(struct file *, fl_owner_t);
extern void locks_remove_flock(struct file *);
extern void locks_release_private(struct file_lock *);
extern void posix_test_lock(struct file *, struct file_lock *);
extern int posix_lock_file(struct file *, struct file_lock *, struct file_lock *);
extern int posix_lock_file_wait(struct file *, struct file_lock *);
extern int posix_unblock_lock(struct file_lock *);
extern int vfs_test_lock(struct file *, struct file_lock *);
extern int vfs_lock_file(struct file *, unsigned int, struct file_lock *, struct file_lock *);
extern int vfs_cancel_lock(struct file *filp, struct file_lock *fl);
extern int flock_lock_file_wait(struct file *filp, struct file_lock *fl);
extern int __break_lease(struct inode *inode, unsigned int flags, unsigned int type);
extern void lease_get_mtime(struct inode *, struct timespec *time);
extern int generic_setlease(struct file *, long, struct file_lock **);
extern int vfs_setlease(struct file *, long, struct file_lock **);
extern int lease_modify(struct file_lock **, int);
extern int lock_may_read(struct inode *, loff_t start, unsigned long count);
extern int lock_may_write(struct inode *, loff_t start, unsigned long count);
#else /* !CONFIG_FILE_LOCKING */
static inline int fcntl_getlk(struct file *file, struct flock __user *user)
{
	return -EINVAL;
}

static inline int fcntl_setlk(unsigned int fd, struct file *file,
			      unsigned int cmd, struct flock __user *user)
{
	return -EACCES;
}

#if BITS_PER_LONG == 32
static inline int fcntl_getlk64(struct file *file, struct flock64 __user *user)
{
	return -EINVAL;
}

static inline int fcntl_setlk64(unsigned int fd, struct file *file,
				unsigned int cmd, struct flock64 __user *user)
{
	return -EACCES;
}
#endif
static inline int fcntl_setlease(unsigned int fd, struct file *filp, long arg)
{
	return 0;
}

static inline int fcntl_getlease(struct file *filp)
{
	return 0;
}

static inline void locks_init_lock(struct file_lock *fl)
{
	return;
}

static inline void __locks_copy_lock(struct file_lock *new, struct file_lock *fl)
{
	return;
}

static inline void locks_copy_lock(struct file_lock *new, struct file_lock *fl)
{
	return;
}

static inline void locks_remove_posix(struct file *filp, fl_owner_t owner)
{
	return;
}

static inline void locks_remove_flock(struct file *filp)
{
	return;
}

static inline void posix_test_lock(struct file *filp, struct file_lock *fl)
{
	return;
}

static inline int posix_lock_file(struct file *filp, struct file_lock *fl,
				  struct file_lock *conflock)
{
	return -ENOLCK;
}

static inline int posix_lock_file_wait(struct file *filp, struct file_lock *fl)
{
	return -ENOLCK;
}

static inline int posix_unblock_lock(struct file_lock *waiter)
{
	return -ENOENT;
}

static inline int vfs_test_lock(struct file *filp, struct file_lock *fl)
{
	return 0;
}

static inline int vfs_lock_file(struct file *filp, unsigned int cmd,
				struct file_lock *fl, struct file_lock *conf)
{
	return -ENOLCK;
}

static inline int vfs_cancel_lock(struct file *filp, struct file_lock *fl)
{
	return 0;
}

static inline int flock_lock_file_wait(struct file *filp,
				       struct file_lock *request)
{
	return -ENOLCK;
}

static inline int __break_lease(struct inode *inode, unsigned int mode, unsigned int type)
{
	return 0;
}

static inline void lease_get_mtime(struct inode *inode, struct timespec *time)
{
	return;
}

static inline int generic_setlease(struct file *filp, long arg,
				    struct file_lock **flp)
{
	return -EINVAL;
}

static inline int vfs_setlease(struct file *filp, long arg,
			       struct file_lock **lease)
{
	return -EINVAL;
}

static inline int lease_modify(struct file_lock **before, int arg)
{
	return -EINVAL;
}

static inline int lock_may_read(struct inode *inode, loff_t start,
				unsigned long len)
{
	return 1;
}

static inline int lock_may_write(struct inode *inode, loff_t start,
				 unsigned long len)
{
	return 1;
}
#endif /* !CONFIG_FILE_LOCKING */


struct fasync_struct {
	spinlock_t		fa_lock;
	int			magic;
	int			fa_fd;
	struct fasync_struct	*fa_next; /* singly linked list */
	struct file		*fa_file;
	struct rcu_head		fa_rcu;
};

#define FASYNC_MAGIC 0x4601

/* SMP safe fasync helpers: */
extern int fasync_helper(int, struct file *, int, struct fasync_struct **);
extern struct fasync_struct *fasync_insert_entry(int, struct file *, struct fasync_struct **, struct fasync_struct *);
extern int fasync_remove_entry(struct file *, struct fasync_struct **);
extern struct fasync_struct *fasync_alloc(void);
extern void fasync_free(struct fasync_struct *);

/* can be called from interrupts */
extern void kill_fasync(struct fasync_struct **, int, int);

extern int __f_setown(struct file *filp, struct pid *, enum pid_type, int force);
extern int f_setown(struct file *filp, unsigned long arg, int force);
extern void f_delown(struct file *filp);
extern pid_t f_getown(struct file *filp);
extern int send_sigurg(struct fown_struct *fown);

struct mm_struct;

/*
 *	Umount options
 */

#define MNT_FORCE	0x00000001	/* Attempt to forcibily umount */
#define MNT_DETACH	0x00000002	/* Just detach from the tree */
#define MNT_EXPIRE	0x00000004	/* Mark for expiry */
#define UMOUNT_NOFOLLOW	0x00000008	/* Don't follow symlink on umount */
#define UMOUNT_UNUSED	0x80000000	/* Flag guaranteed to be unused */

extern struct list_head super_blocks;
extern spinlock_t sb_lock;

/* Possible states of 'frozen' field */
enum {
	SB_UNFROZEN = 0,		/* FS is unfrozen */
	SB_FREEZE_WRITE	= 1,		/* Writes, dir ops, ioctls frozen */
	SB_FREEZE_PAGEFAULT = 2,	/* Page faults stopped as well */
	SB_FREEZE_FS = 3,		/* For internal FS use (e.g. to stop
					 * internal threads if needed) */
	SB_FREEZE_COMPLETE = 4,		/* ->freeze_fs finished successfully */
};

#define SB_FREEZE_LEVELS (SB_FREEZE_COMPLETE - 1)

struct sb_writers {
	/* Counters for counting writers at each level */
	struct percpu_counter	counter[SB_FREEZE_LEVELS];
	wait_queue_head_t	wait;		/* queue for waiting for
						   writers / faults to finish */
	int			frozen;		/* Is sb frozen? */
	wait_queue_head_t	wait_unfrozen;	/* queue for waiting for
						   sb to be thawed */
#ifdef CONFIG_DEBUG_LOCK_ALLOC
	struct lockdep_map	lock_map[SB_FREEZE_LEVELS];
#endif
};

struct super_block {
	struct list_head	s_list;		/* Keep this first */
	dev_t			s_dev;		/* search index; _not_ kdev_t */
	unsigned char		s_blocksize_bits;
	unsigned long		s_blocksize;
	loff_t			s_maxbytes;	/* Max file size */
	struct file_system_type	*s_type;
	const struct super_operations	*s_op;
	const struct dquot_operations	*dq_op;
	const struct quotactl_ops	*s_qcop;
	const struct export_operations *s_export_op;
	unsigned long		s_flags;
	unsigned long		s_magic;
	struct dentry		*s_root;
	struct rw_semaphore	s_umount;
	int			s_count;
	atomic_t		s_active;
#ifdef CONFIG_SECURITY
	void                    *s_security;
#endif
	const struct xattr_handler **s_xattr;

	struct list_head	s_inodes;	/* all inodes */
	struct hlist_bl_head	s_anon;		/* anonymous dentries for (nfs) exporting */
	struct list_head	s_mounts;	/* list of mounts; _not_ for fs use */
	struct block_device	*s_bdev;
	struct backing_dev_info *s_bdi;
	struct mtd_info		*s_mtd;
	struct hlist_node	s_instances;
	struct quota_info	s_dquot;	/* Diskquota specific options */

	struct sb_writers	s_writers;

	char s_id[32];				/* Informational name */
	u8 s_uuid[16];				/* UUID */

	void 			*s_fs_info;	/* Filesystem private info */
	unsigned int		s_max_links;
	fmode_t			s_mode;

	/* Granularity of c/m/atime in ns.
	   Cannot be worse than a second */
	u32		   s_time_gran;

	/*
	 * The next field is for VFS *only*. No filesystems have any business
	 * even looking at it. You had been warned.
	 */
	struct mutex s_vfs_rename_mutex;	/* Kludge */

	/*
	 * Filesystem subtype.  If non-empty the filesystem type field
	 * in /proc/mounts will be "type.subtype"
	 */
	char *s_subtype;

	/*
	 * Saved mount options for lazy filesystems using
	 * generic_show_options()
	 */
	char __rcu *s_options;
	const struct dentry_operations *s_d_op; /* default d_op for dentries */

	/*
	 * Saved pool identifier for cleancache (-1 means none)
	 */
	int cleancache_poolid;

	struct shrinker s_shrink;	/* per-sb shrinker handle */

	/* Number of inodes with nlink == 0 but still referenced */
	atomic_long_t s_remove_count;

	/* Being remounted read-only */
	int s_readonly_remount;

	/* AIO completions deferred from interrupt context */
	struct workqueue_struct *s_dio_done_wq;

	/*
	 * Indicates how deep in a filesystem stack this SB is
	 */
	int s_stack_depth;

	/*
	 * Keep the lru lists last in the structure so they always sit on their
	 * own individual cachelines.
	 */
	struct list_lru		s_dentry_lru ____cacheline_aligned_in_smp;
	struct list_lru		s_inode_lru ____cacheline_aligned_in_smp;
	struct rcu_head		rcu;
};

extern struct timespec current_fs_time(struct super_block *sb);

/*
 * Snapshotting support.
 */

void __sb_end_write(struct super_block *sb, int level);
int __sb_start_write(struct super_block *sb, int level, bool wait);

/**
 * sb_end_write - drop write access to a superblock
 * @sb: the super we wrote to
 *
 * Decrement number of writers to the filesystem. Wake up possible waiters
 * wanting to freeze the filesystem.
 */
static inline void sb_end_write(struct super_block *sb)
{
	__sb_end_write(sb, SB_FREEZE_WRITE);
}

/**
 * sb_end_pagefault - drop write access to a superblock from a page fault
 * @sb: the super we wrote to
 *
 * Decrement number of processes handling write page fault to the filesystem.
 * Wake up possible waiters wanting to freeze the filesystem.
 */
static inline void sb_end_pagefault(struct super_block *sb)
{
	__sb_end_write(sb, SB_FREEZE_PAGEFAULT);
}

/**
 * sb_end_intwrite - drop write access to a superblock for internal fs purposes
 * @sb: the super we wrote to
 *
 * Decrement fs-internal number of writers to the filesystem.  Wake up possible
 * waiters wanting to freeze the filesystem.
 */
static inline void sb_end_intwrite(struct super_block *sb)
{
	__sb_end_write(sb, SB_FREEZE_FS);
}

/**
 * sb_start_write - get write access to a superblock
 * @sb: the super we write to
 *
 * When a process wants to write data or metadata to a file system (i.e. dirty
 * a page or an inode), it should embed the operation in a sb_start_write() -
 * sb_end_write() pair to get exclusion against file system freezing. This
 * function increments number of writers preventing freezing. If the file
 * system is already frozen, the function waits until the file system is
 * thawed.
 *
 * Since freeze protection behaves as a lock, users have to preserve
 * ordering of freeze protection and other filesystem locks. Generally,
 * freeze protection should be the outermost lock. In particular, we have:
 *
 * sb_start_write
 *   -> i_mutex			(write path, truncate, directory ops, ...)
 *   -> s_umount		(freeze_super, thaw_super)
 */
static inline void sb_start_write(struct super_block *sb)
{
	__sb_start_write(sb, SB_FREEZE_WRITE, true);
}

static inline int sb_start_write_trylock(struct super_block *sb)
{
	return __sb_start_write(sb, SB_FREEZE_WRITE, false);
}

/**
 * sb_start_pagefault - get write access to a superblock from a page fault
 * @sb: the super we write to
 *
 * When a process starts handling write page fault, it should embed the
 * operation into sb_start_pagefault() - sb_end_pagefault() pair to get
 * exclusion against file system freezing. This is needed since the page fault
 * is going to dirty a page. This function increments number of running page
 * faults preventing freezing. If the file system is already frozen, the
 * function waits until the file system is thawed.
 *
 * Since page fault freeze protection behaves as a lock, users have to preserve
 * ordering of freeze protection and other filesystem locks. It is advised to
 * put sb_start_pagefault() close to mmap_sem in lock ordering. Page fault
 * handling code implies lock dependency:
 *
 * mmap_sem
 *   -> sb_start_pagefault
 */
static inline void sb_start_pagefault(struct super_block *sb)
{
	__sb_start_write(sb, SB_FREEZE_PAGEFAULT, true);
}

/*
 * sb_start_intwrite - get write access to a superblock for internal fs purposes
 * @sb: the super we write to
 *
 * This is the third level of protection against filesystem freezing. It is
 * free for use by a filesystem. The only requirement is that it must rank
 * below sb_start_pagefault.
 *
 * For example filesystem can call sb_start_intwrite() when starting a
 * transaction which somewhat eases handling of freezing for internal sources
 * of filesystem changes (internal fs threads, discarding preallocation on file
 * close, etc.).
 */
static inline void sb_start_intwrite(struct super_block *sb)
{
	__sb_start_write(sb, SB_FREEZE_FS, true);
}


extern bool inode_owner_or_capable(const struct inode *inode);

/*
 * VFS helper functions..
 */
extern int vfs_create(struct inode *, struct dentry *, umode_t, bool);
extern int vfs_mkdir(struct inode *, struct dentry *, umode_t);
extern int vfs_mknod(struct inode *, struct dentry *, umode_t, dev_t);
extern int vfs_symlink(struct inode *, struct dentry *, const char *);
extern int vfs_link(struct dentry *, struct inode *, struct dentry *, struct inode **);
extern int vfs_rmdir(struct inode *, struct dentry *);
extern int vfs_unlink(struct inode *, struct dentry *, struct inode **);
extern int vfs_rename(struct inode *, struct dentry *, struct inode *, struct dentry *, struct inode **);

/*
 * VFS dentry helper functions.
 */
extern void dentry_unhash(struct dentry *dentry);

/*
 * VFS file helper functions.
 */
extern void inode_init_owner(struct inode *inode, const struct inode *dir,
			umode_t mode);
/*
 * VFS FS_IOC_FIEMAP helper definitions.
 */
struct fiemap_extent_info {
	unsigned int fi_flags;		/* Flags as passed from user */
	unsigned int fi_extents_mapped;	/* Number of mapped extents */
	unsigned int fi_extents_max;	/* Size of fiemap_extent array */
	struct fiemap_extent __user *fi_extents_start; /* Start of
							fiemap_extent array */
};
int fiemap_fill_next_extent(struct fiemap_extent_info *info, u64 logical,
			    u64 phys, u64 len, u32 flags);
int fiemap_check_flags(struct fiemap_extent_info *fieinfo, u32 fs_flags);

/*
 * File types
 *
 * NOTE! These match bits 12..15 of stat.st_mode
 * (ie "(i_mode >> 12) & 15").
 */
#define DT_UNKNOWN	0
#define DT_FIFO		1
#define DT_CHR		2
#define DT_DIR		4
#define DT_BLK		6
#define DT_REG		8
#define DT_LNK		10
#define DT_SOCK		12
#define DT_WHT		14

/*
 * This is the "filldir" function type, used by readdir() to let
 * the kernel specify what kind of dirent layout it wants to have.
 * This allows the kernel to read directories into kernel space or
 * to have different dirent layouts depending on the binary type.
 */
typedef int (*filldir_t)(void *, const char *, int, loff_t, u64, unsigned);
struct dir_context {
	const filldir_t actor;
	loff_t pos;
};

struct block_device_operations;

/* These macros are for out of kernel modules to test that
 * the kernel supports the unlocked_ioctl and compat_ioctl
 * fields in struct file_operations. */
#define HAVE_COMPAT_IOCTL 1
#define HAVE_UNLOCKED_IOCTL 1

struct file_operations {
	struct module *owner;
	loff_t (*llseek) (struct file *, loff_t, int);
	ssize_t (*read) (struct file *, char __user *, size_t, loff_t *);
	ssize_t (*write) (struct file *, const char __user *, size_t, loff_t *);
	ssize_t (*aio_read) (struct kiocb *, const struct iovec *, unsigned long, loff_t);
	ssize_t (*aio_write) (struct kiocb *, const struct iovec *, unsigned long, loff_t);
	int (*iterate) (struct file *, struct dir_context *);
	unsigned int (*poll) (struct file *, struct poll_table_struct *);
	long (*unlocked_ioctl) (struct file *, unsigned int, unsigned long);
	long (*compat_ioctl) (struct file *, unsigned int, unsigned long);
	int (*mmap) (struct file *, struct vm_area_struct *);
	int (*open) (struct inode *, struct file *);
	int (*flush) (struct file *, fl_owner_t id);
	int (*release) (struct inode *, struct file *);
	int (*fsync) (struct file *, loff_t, loff_t, int datasync);
	int (*aio_fsync) (struct kiocb *, int datasync);
	int (*fasync) (int, struct file *, int);
	int (*lock) (struct file *, int, struct file_lock *);
	ssize_t (*sendpage) (struct file *, struct page *, int, size_t, loff_t *, int);
	unsigned long (*get_unmapped_area)(struct file *, unsigned long, unsigned long, unsigned long, unsigned long);
	int (*check_flags)(int);
	int (*flock) (struct file *, int, struct file_lock *);
	ssize_t (*splice_write)(struct pipe_inode_info *, struct file *, loff_t *, size_t, unsigned int);
	ssize_t (*splice_read)(struct file *, loff_t *, struct pipe_inode_info *, size_t, unsigned int);
	int (*setlease)(struct file *, long, struct file_lock **);
	long (*fallocate)(struct file *file, int mode, loff_t offset,
			  loff_t len);
	int (*show_fdinfo)(struct seq_file *m, struct file *f);
};

struct inode_operations {
	struct dentry * (*lookup) (struct inode *,struct dentry *, unsigned int);
	void * (*follow_link) (struct dentry *, struct nameidata *);
	int (*permission) (struct inode *, int);
	struct posix_acl * (*get_acl)(struct inode *, int);

	int (*readlink) (struct dentry *, char __user *,int);
	void (*put_link) (struct dentry *, struct nameidata *, void *);

	int (*create) (struct inode *,struct dentry *, umode_t, bool);
	int (*link) (struct dentry *,struct inode *,struct dentry *);
	int (*unlink) (struct inode *,struct dentry *);
	int (*symlink) (struct inode *,struct dentry *,const char *);
	int (*mkdir) (struct inode *,struct dentry *,umode_t);
	int (*rmdir) (struct inode *,struct dentry *);
	int (*mknod) (struct inode *,struct dentry *,umode_t,dev_t);
	int (*rename) (struct inode *, struct dentry *,
			struct inode *, struct dentry *);
	int (*setattr) (struct dentry *, struct iattr *);
	int (*getattr) (struct vfsmount *mnt, struct dentry *, struct kstat *);
	int (*setxattr) (struct dentry *, const char *,const void *,size_t,int);
	ssize_t (*getxattr) (struct dentry *, const char *, void *, size_t);
	ssize_t (*listxattr) (struct dentry *, char *, size_t);
	int (*removexattr) (struct dentry *, const char *);
	int (*fiemap)(struct inode *, struct fiemap_extent_info *, u64 start,
		      u64 len);
	int (*update_time)(struct inode *, struct timespec *, int);
	int (*atomic_open)(struct inode *, struct dentry *,
			   struct file *, unsigned open_flag,
			   umode_t create_mode, int *opened);
	int (*tmpfile) (struct inode *, struct dentry *, umode_t);
<<<<<<< HEAD
	int (*dentry_open)(struct dentry *, struct file *, const struct cred *);
	int (*may_create) (struct inode *, int);
	int (*may_delete) (struct inode *, struct inode *, int);


=======
	int (*set_acl)(struct inode *, struct posix_acl *, int);
>>>>>>> cfbf8d48
} ____cacheline_aligned;

ssize_t rw_copy_check_uvector(int type, const struct iovec __user * uvector,
			      unsigned long nr_segs, unsigned long fast_segs,
			      struct iovec *fast_pointer,
			      struct iovec **ret_pointer);

extern ssize_t vfs_read(struct file *, char __user *, size_t, loff_t *);
extern ssize_t vfs_write(struct file *, const char __user *, size_t, loff_t *);
extern ssize_t vfs_readv(struct file *, const struct iovec __user *,
		unsigned long, loff_t *);
extern ssize_t vfs_writev(struct file *, const struct iovec __user *,
		unsigned long, loff_t *);

struct super_operations {
   	struct inode *(*alloc_inode)(struct super_block *sb);
	void (*destroy_inode)(struct inode *);

   	void (*dirty_inode) (struct inode *, int flags);
	int (*write_inode) (struct inode *, struct writeback_control *wbc);
	int (*drop_inode) (struct inode *);
	void (*evict_inode) (struct inode *);
	void (*put_super) (struct super_block *);
	int (*sync_fs)(struct super_block *sb, int wait);
	int (*freeze_fs) (struct super_block *);
	int (*unfreeze_fs) (struct super_block *);
	int (*statfs) (struct dentry *, struct kstatfs *);
	int (*remount_fs) (struct super_block *, int *, char *);
	void (*umount_begin) (struct super_block *);

	int (*show_options)(struct seq_file *, struct dentry *);
	int (*show_devname)(struct seq_file *, struct dentry *);
	int (*show_path)(struct seq_file *, struct dentry *);
	int (*show_stats)(struct seq_file *, struct dentry *);
#ifdef CONFIG_QUOTA
	ssize_t (*quota_read)(struct super_block *, int, char *, size_t, loff_t);
	ssize_t (*quota_write)(struct super_block *, int, const char *, size_t, loff_t);
#endif
	int (*bdev_try_to_free_page)(struct super_block*, struct page*, gfp_t);
	long (*nr_cached_objects)(struct super_block *, int);
	long (*free_cached_objects)(struct super_block *, long, int);
};

/*
 * Inode flags - they have no relation to superblock flags now
 */
#define S_SYNC		1	/* Writes are synced at once */
#define S_NOATIME	2	/* Do not update access times */
#define S_APPEND	4	/* Append-only file */
#define S_IMMUTABLE	8	/* Immutable file */
#define S_DEAD		16	/* removed, but still open directory */
#define S_NOQUOTA	32	/* Inode is not counted to quota */
#define S_DIRSYNC	64	/* Directory modifications are synchronous */
#define S_NOCMTIME	128	/* Do not update file c/mtime */
#define S_SWAPFILE	256	/* Do not truncate: swapon got its bmaps */
#define S_PRIVATE	512	/* Inode is fs-internal */
#define S_IMA		1024	/* Inode has an associated IMA struct */
#define S_AUTOMOUNT	2048	/* Automount/referral quasi-directory */
#define S_NOSEC		4096	/* no suid or xattr security attributes */

/*
 * Note that nosuid etc flags are inode-specific: setting some file-system
 * flags just means all the inodes inherit those flags by default. It might be
 * possible to override it selectively if you really wanted to with some
 * ioctl() that is not currently implemented.
 *
 * Exception: MS_RDONLY is always applied to the entire file system.
 *
 * Unfortunately, it is possible to change a filesystems flags with it mounted
 * with files in use.  This means that all of the inodes will not have their
 * i_flags updated.  Hence, i_flags no longer inherit the superblock mount
 * flags, so these have to be checked separately. -- rmk@arm.uk.linux.org
 */
#define __IS_FLG(inode, flg)	((inode)->i_sb->s_flags & (flg))

#define IS_RDONLY(inode)	((inode)->i_sb->s_flags & MS_RDONLY)
#define IS_SYNC(inode)		(__IS_FLG(inode, MS_SYNCHRONOUS) || \
					((inode)->i_flags & S_SYNC))
#define IS_DIRSYNC(inode)	(__IS_FLG(inode, MS_SYNCHRONOUS|MS_DIRSYNC) || \
					((inode)->i_flags & (S_SYNC|S_DIRSYNC)))
#define IS_MANDLOCK(inode)	__IS_FLG(inode, MS_MANDLOCK)
#define IS_NOATIME(inode)	__IS_FLG(inode, MS_RDONLY|MS_NOATIME)
#define IS_I_VERSION(inode)	__IS_FLG(inode, MS_I_VERSION)

#define IS_NOQUOTA(inode)	((inode)->i_flags & S_NOQUOTA)
#define IS_APPEND(inode)	((inode)->i_flags & S_APPEND)
#define IS_IMMUTABLE(inode)	((inode)->i_flags & S_IMMUTABLE)
#define IS_POSIXACL(inode)	__IS_FLG(inode, MS_POSIXACL)
#define IS_RICHACL(inode)	__IS_FLG(inode, MS_RICHACL)

#define IS_DEADDIR(inode)	((inode)->i_flags & S_DEAD)
#define IS_NOCMTIME(inode)	((inode)->i_flags & S_NOCMTIME)
#define IS_SWAPFILE(inode)	((inode)->i_flags & S_SWAPFILE)
#define IS_PRIVATE(inode)	((inode)->i_flags & S_PRIVATE)
#define IS_IMA(inode)		((inode)->i_flags & S_IMA)
#define IS_AUTOMOUNT(inode)	((inode)->i_flags & S_AUTOMOUNT)
#define IS_NOSEC(inode)		((inode)->i_flags & S_NOSEC)

/*
 * IS_ACL() tells the VFS to not apply the umask
 * and use iop->check_acl for acl permission checks when defined.
 */
#define IS_ACL(inode)		__IS_FLG(inode, MS_POSIXACL | MS_RICHACL)

/*
 * Inode state bits.  Protected by inode->i_lock
 *
 * Three bits determine the dirty state of the inode, I_DIRTY_SYNC,
 * I_DIRTY_DATASYNC and I_DIRTY_PAGES.
 *
 * Four bits define the lifetime of an inode.  Initially, inodes are I_NEW,
 * until that flag is cleared.  I_WILL_FREE, I_FREEING and I_CLEAR are set at
 * various stages of removing an inode.
 *
 * Two bits are used for locking and completion notification, I_NEW and I_SYNC.
 *
 * I_DIRTY_SYNC		Inode is dirty, but doesn't have to be written on
 *			fdatasync().  i_atime is the usual cause.
 * I_DIRTY_DATASYNC	Data-related inode changes pending. We keep track of
 *			these changes separately from I_DIRTY_SYNC so that we
 *			don't have to write inode on fdatasync() when only
 *			mtime has changed in it.
 * I_DIRTY_PAGES	Inode has dirty pages.  Inode itself may be clean.
 * I_NEW		Serves as both a mutex and completion notification.
 *			New inodes set I_NEW.  If two processes both create
 *			the same inode, one of them will release its inode and
 *			wait for I_NEW to be released before returning.
 *			Inodes in I_WILL_FREE, I_FREEING or I_CLEAR state can
 *			also cause waiting on I_NEW, without I_NEW actually
 *			being set.  find_inode() uses this to prevent returning
 *			nearly-dead inodes.
 * I_WILL_FREE		Must be set when calling write_inode_now() if i_count
 *			is zero.  I_FREEING must be set when I_WILL_FREE is
 *			cleared.
 * I_FREEING		Set when inode is about to be freed but still has dirty
 *			pages or buffers attached or the inode itself is still
 *			dirty.
 * I_CLEAR		Added by clear_inode().  In this state the inode is
 *			clean and can be destroyed.  Inode keeps I_FREEING.
 *
 *			Inodes that are I_WILL_FREE, I_FREEING or I_CLEAR are
 *			prohibited for many purposes.  iget() must wait for
 *			the inode to be completely released, then create it
 *			anew.  Other functions will just ignore such inodes,
 *			if appropriate.  I_NEW is used for waiting.
 *
 * I_SYNC		Writeback of inode is running. The bit is set during
 *			data writeback, and cleared with a wakeup on the bit
 *			address once it is done. The bit is also used to pin
 *			the inode in memory for flusher thread.
 *
 * I_REFERENCED		Marks the inode as recently references on the LRU list.
 *
 * I_DIO_WAKEUP		Never set.  Only used as a key for wait_on_bit().
 *
 * Q: What is the difference between I_WILL_FREE and I_FREEING?
 */
#define I_DIRTY_SYNC		(1 << 0)
#define I_DIRTY_DATASYNC	(1 << 1)
#define I_DIRTY_PAGES		(1 << 2)
#define __I_NEW			3
#define I_NEW			(1 << __I_NEW)
#define I_WILL_FREE		(1 << 4)
#define I_FREEING		(1 << 5)
#define I_CLEAR			(1 << 6)
#define __I_SYNC		7
#define I_SYNC			(1 << __I_SYNC)
#define I_REFERENCED		(1 << 8)
#define __I_DIO_WAKEUP		9
#define I_DIO_WAKEUP		(1 << I_DIO_WAKEUP)
#define I_LINKABLE		(1 << 10)

#define I_DIRTY (I_DIRTY_SYNC | I_DIRTY_DATASYNC | I_DIRTY_PAGES)

extern void __mark_inode_dirty(struct inode *, int);
static inline void mark_inode_dirty(struct inode *inode)
{
	__mark_inode_dirty(inode, I_DIRTY);
}

static inline void mark_inode_dirty_sync(struct inode *inode)
{
	__mark_inode_dirty(inode, I_DIRTY_SYNC);
}

extern void inc_nlink(struct inode *inode);
extern void drop_nlink(struct inode *inode);
extern void clear_nlink(struct inode *inode);
extern void set_nlink(struct inode *inode, unsigned int nlink);

static inline void inode_inc_link_count(struct inode *inode)
{
	inc_nlink(inode);
	mark_inode_dirty(inode);
}

static inline void inode_dec_link_count(struct inode *inode)
{
	drop_nlink(inode);
	mark_inode_dirty(inode);
}

/**
 * inode_inc_iversion - increments i_version
 * @inode: inode that need to be updated
 *
 * Every time the inode is modified, the i_version field will be incremented.
 * The filesystem has to be mounted with i_version flag
 */

static inline void inode_inc_iversion(struct inode *inode)
{
       spin_lock(&inode->i_lock);
       inode->i_version++;
       spin_unlock(&inode->i_lock);
}

enum file_time_flags {
	S_ATIME = 1,
	S_MTIME = 2,
	S_CTIME = 4,
	S_VERSION = 8,
};

extern void touch_atime(const struct path *);
static inline void file_accessed(struct file *file)
{
	if (!(file->f_flags & O_NOATIME))
		touch_atime(&file->f_path);
}

int sync_inode(struct inode *inode, struct writeback_control *wbc);
int sync_inode_metadata(struct inode *inode, int wait);

struct file_system_type {
	const char *name;
	int fs_flags;
#define FS_REQUIRES_DEV		1 
#define FS_BINARY_MOUNTDATA	2
#define FS_HAS_SUBTYPE		4
#define FS_USERNS_MOUNT		8	/* Can be mounted by userns root */
#define FS_USERNS_DEV_MOUNT	16 /* A userns mount does not imply MNT_NODEV */
#define FS_RENAME_DOES_D_MOVE	32768	/* FS will handle d_move() during rename() internally. */
	struct dentry *(*mount) (struct file_system_type *, int,
		       const char *, void *);
	void (*kill_sb) (struct super_block *);
	struct module *owner;
	struct file_system_type * next;
	struct hlist_head fs_supers;

	struct lock_class_key s_lock_key;
	struct lock_class_key s_umount_key;
	struct lock_class_key s_vfs_rename_key;
	struct lock_class_key s_writers_key[SB_FREEZE_LEVELS];

	struct lock_class_key i_lock_key;
	struct lock_class_key i_mutex_key;
	struct lock_class_key i_mutex_dir_key;
};

#define MODULE_ALIAS_FS(NAME) MODULE_ALIAS("fs-" NAME)

extern struct dentry *mount_ns(struct file_system_type *fs_type, int flags,
	void *data, int (*fill_super)(struct super_block *, void *, int));
extern struct dentry *mount_bdev(struct file_system_type *fs_type,
	int flags, const char *dev_name, void *data,
	int (*fill_super)(struct super_block *, void *, int));
extern struct dentry *mount_single(struct file_system_type *fs_type,
	int flags, void *data,
	int (*fill_super)(struct super_block *, void *, int));
extern struct dentry *mount_nodev(struct file_system_type *fs_type,
	int flags, void *data,
	int (*fill_super)(struct super_block *, void *, int));
extern struct dentry *mount_subtree(struct vfsmount *mnt, const char *path);
void generic_shutdown_super(struct super_block *sb);
void kill_block_super(struct super_block *sb);
void kill_anon_super(struct super_block *sb);
void kill_litter_super(struct super_block *sb);
void deactivate_super(struct super_block *sb);
void deactivate_locked_super(struct super_block *sb);
int set_anon_super(struct super_block *s, void *data);
int get_anon_bdev(dev_t *);
void free_anon_bdev(dev_t);
struct super_block *sget(struct file_system_type *type,
			int (*test)(struct super_block *,void *),
			int (*set)(struct super_block *,void *),
			int flags, void *data);
extern struct dentry *mount_pseudo(struct file_system_type *, char *,
	const struct super_operations *ops,
	const struct dentry_operations *dops,
	unsigned long);

/* Alas, no aliases. Too much hassle with bringing module.h everywhere */
#define fops_get(fops) \
	(((fops) && try_module_get((fops)->owner) ? (fops) : NULL))
#define fops_put(fops) \
	do { if (fops) module_put((fops)->owner); } while(0)
/*
 * This one is to be used *ONLY* from ->open() instances.
 * fops must be non-NULL, pinned down *and* module dependencies
 * should be sufficient to pin the caller down as well.
 */
#define replace_fops(f, fops) \
	do {	\
		struct file *__file = (f); \
		fops_put(__file->f_op); \
		BUG_ON(!(__file->f_op = (fops))); \
	} while(0)

extern int register_filesystem(struct file_system_type *);
extern int unregister_filesystem(struct file_system_type *);
extern struct vfsmount *kern_mount_data(struct file_system_type *, void *data);
#define kern_mount(type) kern_mount_data(type, NULL)
extern void kern_unmount(struct vfsmount *mnt);
extern int may_umount_tree(struct vfsmount *);
extern int may_umount(struct vfsmount *);
extern long do_mount(const char *, const char *, const char *, unsigned long, void *);
extern struct vfsmount *collect_mounts(struct path *);
extern void drop_collected_mounts(struct vfsmount *);
extern int iterate_mounts(int (*)(struct vfsmount *, void *), void *,
			  struct vfsmount *);
extern int vfs_statfs(struct path *, struct kstatfs *);
extern int user_statfs(const char __user *, struct kstatfs *);
extern int fd_statfs(int, struct kstatfs *);
extern int vfs_ustat(dev_t, struct kstatfs *);
extern int freeze_super(struct super_block *super);
extern int thaw_super(struct super_block *super);
extern bool our_mnt(struct vfsmount *mnt);
extern bool fs_fully_visible(struct file_system_type *);

extern int current_umask(void);

extern void ihold(struct inode * inode);
extern void iput(struct inode *);

/* /sys/fs */
extern struct kobject *fs_kobj;

#define MAX_RW_COUNT (INT_MAX & PAGE_CACHE_MASK)

#define FLOCK_VERIFY_READ  1
#define FLOCK_VERIFY_WRITE 2

#ifdef CONFIG_FILE_LOCKING
extern int locks_mandatory_locked(struct inode *);
extern int locks_mandatory_area(int, struct inode *, struct file *, loff_t, size_t);

/*
 * Candidates for mandatory locking have the setgid bit set
 * but no group execute bit -  an otherwise meaningless combination.
 */

static inline int __mandatory_lock(struct inode *ino)
{
	return (ino->i_mode & (S_ISGID | S_IXGRP)) == S_ISGID;
}

/*
 * ... and these candidates should be on MS_MANDLOCK mounted fs,
 * otherwise these will be advisory locks
 */

static inline int mandatory_lock(struct inode *ino)
{
	return IS_MANDLOCK(ino) && __mandatory_lock(ino);
}

static inline int locks_verify_locked(struct inode *inode)
{
	if (mandatory_lock(inode))
		return locks_mandatory_locked(inode);
	return 0;
}

static inline int locks_verify_truncate(struct inode *inode,
				    struct file *filp,
				    loff_t size)
{
	if (inode->i_flock && mandatory_lock(inode))
		return locks_mandatory_area(
			FLOCK_VERIFY_WRITE, inode, filp,
			size < inode->i_size ? size : inode->i_size,
			(size < inode->i_size ? inode->i_size - size
			 : size - inode->i_size)
		);
	return 0;
}

static inline int break_lease(struct inode *inode, unsigned int mode)
{
	if (inode->i_flock)
		return __break_lease(inode, mode, FL_LEASE);
	return 0;
}

static inline int break_deleg(struct inode *inode, unsigned int mode)
{
	if (inode->i_flock)
		return __break_lease(inode, mode, FL_DELEG);
	return 0;
}

static inline int try_break_deleg(struct inode *inode, struct inode **delegated_inode)
{
	int ret;

	ret = break_deleg(inode, O_WRONLY|O_NONBLOCK);
	if (ret == -EWOULDBLOCK && delegated_inode) {
		*delegated_inode = inode;
		ihold(inode);
	}
	return ret;
}

static inline int break_deleg_wait(struct inode **delegated_inode)
{
	int ret;

	ret = break_deleg(*delegated_inode, O_WRONLY);
	iput(*delegated_inode);
	*delegated_inode = NULL;
	return ret;
}

#else /* !CONFIG_FILE_LOCKING */
static inline int locks_mandatory_locked(struct inode *inode)
{
	return 0;
}

static inline int locks_mandatory_area(int rw, struct inode *inode,
				       struct file *filp, loff_t offset,
				       size_t count)
{
	return 0;
}

static inline int __mandatory_lock(struct inode *inode)
{
	return 0;
}

static inline int mandatory_lock(struct inode *inode)
{
	return 0;
}

static inline int locks_verify_locked(struct inode *inode)
{
	return 0;
}

static inline int locks_verify_truncate(struct inode *inode, struct file *filp,
					size_t size)
{
	return 0;
}

static inline int break_lease(struct inode *inode, unsigned int mode)
{
	return 0;
}

static inline int break_deleg(struct inode *inode, unsigned int mode)
{
	return 0;
}

static inline int try_break_deleg(struct inode *inode, struct inode **delegated_inode)
{
	return 0;
}

static inline int break_deleg_wait(struct inode **delegated_inode)
{
	BUG();
	return 0;
}

#endif /* CONFIG_FILE_LOCKING */

/* fs/open.c */
struct audit_names;
struct filename {
	const char		*name;	/* pointer to actual string */
	const __user char	*uptr;	/* original userland pointer */
	struct audit_names	*aname;
	bool			separate; /* should "name" be freed? */
};

extern long vfs_truncate(struct path *, loff_t);
extern int do_truncate(struct dentry *, loff_t start, unsigned int time_attrs,
		       struct file *filp);
extern int do_fallocate(struct file *file, int mode, loff_t offset,
			loff_t len);
extern long do_sys_open(int dfd, const char __user *filename, int flags,
			umode_t mode);
extern struct file *file_open_name(struct filename *, int, umode_t);
extern struct file *filp_open(const char *, int, umode_t);
extern struct file *file_open_root(struct dentry *, struct vfsmount *,
				   const char *, int);
extern int vfs_open(const struct path *, struct file *, const struct cred *);
extern struct file * dentry_open(const struct path *, int, const struct cred *);
extern int filp_close(struct file *, fl_owner_t id);

extern struct filename *getname(const char __user *);
extern struct filename *getname_kernel(const char *);

enum {
	FILE_CREATED = 1,
	FILE_OPENED = 2
};
extern int finish_open(struct file *file, struct dentry *dentry,
			int (*open)(struct inode *, struct file *),
			int *opened);
extern int finish_no_open(struct file *file, struct dentry *dentry);

/* fs/ioctl.c */

extern int ioctl_preallocate(struct file *filp, void __user *argp);

/* fs/dcache.c */
extern void __init vfs_caches_init_early(void);
extern void __init vfs_caches_init(unsigned long);

extern struct kmem_cache *names_cachep;

extern void final_putname(struct filename *name);

#define __getname()		kmem_cache_alloc(names_cachep, GFP_KERNEL)
#define __putname(name)		kmem_cache_free(names_cachep, (void *)(name))
#ifndef CONFIG_AUDITSYSCALL
#define putname(name)		final_putname(name)
#else
extern void putname(struct filename *name);
#endif

#ifdef CONFIG_BLOCK
extern int register_blkdev(unsigned int, const char *);
extern void unregister_blkdev(unsigned int, const char *);
extern struct block_device *bdget(dev_t);
extern struct block_device *bdgrab(struct block_device *bdev);
extern void bd_set_size(struct block_device *, loff_t size);
extern void bd_forget(struct inode *inode);
extern void bdput(struct block_device *);
extern void invalidate_bdev(struct block_device *);
extern void iterate_bdevs(void (*)(struct block_device *, void *), void *);
extern int sync_blockdev(struct block_device *bdev);
extern void kill_bdev(struct block_device *);
extern struct super_block *freeze_bdev(struct block_device *);
extern void emergency_thaw_all(void);
extern int thaw_bdev(struct block_device *bdev, struct super_block *sb);
extern int fsync_bdev(struct block_device *);
extern int sb_is_blkdev_sb(struct super_block *sb);
#else
static inline void bd_forget(struct inode *inode) {}
static inline int sync_blockdev(struct block_device *bdev) { return 0; }
static inline void kill_bdev(struct block_device *bdev) {}
static inline void invalidate_bdev(struct block_device *bdev) {}

static inline struct super_block *freeze_bdev(struct block_device *sb)
{
	return NULL;
}

static inline int thaw_bdev(struct block_device *bdev, struct super_block *sb)
{
	return 0;
}

static inline void iterate_bdevs(void (*f)(struct block_device *, void *), void *arg)
{
}

static inline int sb_is_blkdev_sb(struct super_block *sb)
{
	return 0;
}
#endif
extern int sync_filesystem(struct super_block *);
extern const struct file_operations def_blk_fops;
extern const struct file_operations def_chr_fops;
extern const struct file_operations bad_sock_fops;
#ifdef CONFIG_BLOCK
extern int ioctl_by_bdev(struct block_device *, unsigned, unsigned long);
extern int blkdev_ioctl(struct block_device *, fmode_t, unsigned, unsigned long);
extern long compat_blkdev_ioctl(struct file *, unsigned, unsigned long);
extern int blkdev_get(struct block_device *bdev, fmode_t mode, void *holder);
extern struct block_device *blkdev_get_by_path(const char *path, fmode_t mode,
					       void *holder);
extern struct block_device *blkdev_get_by_dev(dev_t dev, fmode_t mode,
					      void *holder);
extern void blkdev_put(struct block_device *bdev, fmode_t mode);
#ifdef CONFIG_SYSFS
extern int bd_link_disk_holder(struct block_device *bdev, struct gendisk *disk);
extern void bd_unlink_disk_holder(struct block_device *bdev,
				  struct gendisk *disk);
#else
static inline int bd_link_disk_holder(struct block_device *bdev,
				      struct gendisk *disk)
{
	return 0;
}
static inline void bd_unlink_disk_holder(struct block_device *bdev,
					 struct gendisk *disk)
{
}
#endif
#endif

/* fs/char_dev.c */
#define CHRDEV_MAJOR_HASH_SIZE	255
extern int alloc_chrdev_region(dev_t *, unsigned, unsigned, const char *);
extern int register_chrdev_region(dev_t, unsigned, const char *);
extern int __register_chrdev(unsigned int major, unsigned int baseminor,
			     unsigned int count, const char *name,
			     const struct file_operations *fops);
extern void __unregister_chrdev(unsigned int major, unsigned int baseminor,
				unsigned int count, const char *name);
extern void unregister_chrdev_region(dev_t, unsigned);
extern void chrdev_show(struct seq_file *,off_t);

static inline int register_chrdev(unsigned int major, const char *name,
				  const struct file_operations *fops)
{
	return __register_chrdev(major, 0, 256, name, fops);
}

static inline void unregister_chrdev(unsigned int major, const char *name)
{
	__unregister_chrdev(major, 0, 256, name);
}

/* fs/block_dev.c */
#define BDEVNAME_SIZE	32	/* Largest string for a blockdev identifier */
#define BDEVT_SIZE	10	/* Largest string for MAJ:MIN for blkdev */

#ifdef CONFIG_BLOCK
#define BLKDEV_MAJOR_HASH_SIZE	255
extern const char *__bdevname(dev_t, char *buffer);
extern const char *bdevname(struct block_device *bdev, char *buffer);
extern struct block_device *lookup_bdev(const char *);
extern void blkdev_show(struct seq_file *,off_t);

#else
#define BLKDEV_MAJOR_HASH_SIZE	0
#endif

extern void init_special_inode(struct inode *, umode_t, dev_t);

/* Invalid inode operations -- fs/bad_inode.c */
extern void make_bad_inode(struct inode *);
extern int is_bad_inode(struct inode *);

#ifdef CONFIG_BLOCK
/*
 * return READ, READA, or WRITE
 */
#define bio_rw(bio)		((bio)->bi_rw & (RW_MASK | RWA_MASK))

/*
 * return data direction, READ or WRITE
 */
#define bio_data_dir(bio)	((bio)->bi_rw & 1)

extern void check_disk_size_change(struct gendisk *disk,
				   struct block_device *bdev);
extern int revalidate_disk(struct gendisk *);
extern int check_disk_change(struct block_device *);
extern int __invalidate_device(struct block_device *, bool);
extern int invalidate_partition(struct gendisk *, int);
#endif
unsigned long invalidate_mapping_pages(struct address_space *mapping,
					pgoff_t start, pgoff_t end);

static inline void invalidate_remote_inode(struct inode *inode)
{
	if (S_ISREG(inode->i_mode) || S_ISDIR(inode->i_mode) ||
	    S_ISLNK(inode->i_mode))
		invalidate_mapping_pages(inode->i_mapping, 0, -1);
}
extern int invalidate_inode_pages2(struct address_space *mapping);
extern int invalidate_inode_pages2_range(struct address_space *mapping,
					 pgoff_t start, pgoff_t end);
extern int write_inode_now(struct inode *, int);
extern int filemap_fdatawrite(struct address_space *);
extern int filemap_flush(struct address_space *);
extern int filemap_fdatawait(struct address_space *);
extern int filemap_fdatawait_range(struct address_space *, loff_t lstart,
				   loff_t lend);
extern int filemap_write_and_wait(struct address_space *mapping);
extern int filemap_write_and_wait_range(struct address_space *mapping,
				        loff_t lstart, loff_t lend);
extern int __filemap_fdatawrite_range(struct address_space *mapping,
				loff_t start, loff_t end, int sync_mode);
extern int filemap_fdatawrite_range(struct address_space *mapping,
				loff_t start, loff_t end);

extern int vfs_fsync_range(struct file *file, loff_t start, loff_t end,
			   int datasync);
extern int vfs_fsync(struct file *file, int datasync);
static inline int generic_write_sync(struct file *file, loff_t pos, loff_t count)
{
	if (!(file->f_flags & O_DSYNC) && !IS_SYNC(file->f_mapping->host))
		return 0;
	return vfs_fsync_range(file, pos, pos + count - 1,
			       (file->f_flags & __O_SYNC) ? 0 : 1);
}
extern void emergency_sync(void);
extern void emergency_remount(void);
#ifdef CONFIG_BLOCK
extern sector_t bmap(struct inode *, sector_t);
#endif
extern int notify_change(struct dentry *, struct iattr *, struct inode **);
extern int inode_permission(struct inode *, int);
extern int __inode_permission(struct inode *, int);
extern int generic_permission(struct inode *, int);

static inline bool execute_ok(struct inode *inode)
{
	return (inode->i_mode & S_IXUGO) || S_ISDIR(inode->i_mode);
}

static inline struct inode *file_inode(struct file *f)
{
	return f->f_inode;
}

static inline void file_start_write(struct file *file)
{
	if (!S_ISREG(file_inode(file)->i_mode))
		return;
	__sb_start_write(file_inode(file)->i_sb, SB_FREEZE_WRITE, true);
}

static inline bool file_start_write_trylock(struct file *file)
{
	if (!S_ISREG(file_inode(file)->i_mode))
		return true;
	return __sb_start_write(file_inode(file)->i_sb, SB_FREEZE_WRITE, false);
}

static inline void file_end_write(struct file *file)
{
	if (!S_ISREG(file_inode(file)->i_mode))
		return;
	__sb_end_write(file_inode(file)->i_sb, SB_FREEZE_WRITE);
}

/*
 * get_write_access() gets write permission for a file.
 * put_write_access() releases this write permission.
 * This is used for regular files.
 * We cannot support write (and maybe mmap read-write shared) accesses and
 * MAP_DENYWRITE mmappings simultaneously. The i_writecount field of an inode
 * can have the following values:
 * 0: no writers, no VM_DENYWRITE mappings
 * < 0: (-i_writecount) vm_area_structs with VM_DENYWRITE set exist
 * > 0: (i_writecount) users are writing to the file.
 *
 * Normally we operate on that counter with atomic_{inc,dec} and it's safe
 * except for the cases where we don't hold i_writecount yet. Then we need to
 * use {get,deny}_write_access() - these functions check the sign and refuse
 * to do the change if sign is wrong.
 */
static inline int get_write_access(struct inode *inode)
{
	return atomic_inc_unless_negative(&inode->i_writecount) ? 0 : -ETXTBSY;
}
static inline int deny_write_access(struct file *file)
{
	struct inode *inode = file_inode(file);
	return atomic_dec_unless_positive(&inode->i_writecount) ? 0 : -ETXTBSY;
}
static inline void put_write_access(struct inode * inode)
{
	atomic_dec(&inode->i_writecount);
}
static inline void allow_write_access(struct file *file)
{
	if (file)
		atomic_inc(&file_inode(file)->i_writecount);
}
static inline bool inode_is_open_for_write(const struct inode *inode)
{
	return atomic_read(&inode->i_writecount) > 0;
}

#ifdef CONFIG_IMA
static inline void i_readcount_dec(struct inode *inode)
{
	BUG_ON(!atomic_read(&inode->i_readcount));
	atomic_dec(&inode->i_readcount);
}
static inline void i_readcount_inc(struct inode *inode)
{
	atomic_inc(&inode->i_readcount);
}
#else
static inline void i_readcount_dec(struct inode *inode)
{
	return;
}
static inline void i_readcount_inc(struct inode *inode)
{
	return;
}
#endif
extern int do_pipe_flags(int *, int);

extern int kernel_read(struct file *, loff_t, char *, unsigned long);
extern ssize_t kernel_write(struct file *, const char *, size_t, loff_t);
extern struct file * open_exec(const char *);
 
/* fs/dcache.c -- generic fs support functions */
extern int is_subdir(struct dentry *, struct dentry *);
extern int path_is_under(struct path *, struct path *);

#include <linux/err.h>

/* needed for stackable file system support */
extern loff_t default_llseek(struct file *file, loff_t offset, int whence);

extern loff_t vfs_llseek(struct file *file, loff_t offset, int whence);

extern int inode_init_always(struct super_block *, struct inode *);
extern void inode_init_once(struct inode *);
extern void address_space_init_once(struct address_space *mapping);
extern struct inode * igrab(struct inode *);
extern ino_t iunique(struct super_block *, ino_t);
extern int inode_needs_sync(struct inode *inode);
extern int generic_delete_inode(struct inode *inode);
static inline int generic_drop_inode(struct inode *inode)
{
	return !inode->i_nlink || inode_unhashed(inode);
}

extern struct inode *ilookup5_nowait(struct super_block *sb,
		unsigned long hashval, int (*test)(struct inode *, void *),
		void *data);
extern struct inode *ilookup5(struct super_block *sb, unsigned long hashval,
		int (*test)(struct inode *, void *), void *data);
extern struct inode *ilookup(struct super_block *sb, unsigned long ino);

extern struct inode * iget5_locked(struct super_block *, unsigned long, int (*test)(struct inode *, void *), int (*set)(struct inode *, void *), void *);
extern struct inode * iget_locked(struct super_block *, unsigned long);
extern int insert_inode_locked4(struct inode *, unsigned long, int (*test)(struct inode *, void *), void *);
extern int insert_inode_locked(struct inode *);
#ifdef CONFIG_DEBUG_LOCK_ALLOC
extern void lockdep_annotate_inode_mutex_key(struct inode *inode);
#else
static inline void lockdep_annotate_inode_mutex_key(struct inode *inode) { };
#endif
extern void unlock_new_inode(struct inode *);
extern unsigned int get_next_ino(void);

extern void __iget(struct inode * inode);
extern void iget_failed(struct inode *);
extern void clear_inode(struct inode *);
extern void __destroy_inode(struct inode *);
extern struct inode *new_inode_pseudo(struct super_block *sb);
extern struct inode *new_inode(struct super_block *sb);
extern void free_inode_nonrcu(struct inode *inode);
extern int should_remove_suid(struct dentry *);
extern int file_remove_suid(struct file *);

extern void __insert_inode_hash(struct inode *, unsigned long hashval);
static inline void insert_inode_hash(struct inode *inode)
{
	__insert_inode_hash(inode, inode->i_ino);
}

extern void __remove_inode_hash(struct inode *);
static inline void remove_inode_hash(struct inode *inode)
{
	if (!inode_unhashed(inode))
		__remove_inode_hash(inode);
}

extern void inode_sb_list_add(struct inode *inode);

#ifdef CONFIG_BLOCK
extern void submit_bio(int, struct bio *);
extern int bdev_read_only(struct block_device *);
#endif
extern int set_blocksize(struct block_device *, int);
extern int sb_set_blocksize(struct super_block *, int);
extern int sb_min_blocksize(struct super_block *, int);

extern int generic_file_mmap(struct file *, struct vm_area_struct *);
extern int generic_file_readonly_mmap(struct file *, struct vm_area_struct *);
extern int generic_file_remap_pages(struct vm_area_struct *, unsigned long addr,
		unsigned long size, pgoff_t pgoff);
extern int file_read_actor(read_descriptor_t * desc, struct page *page, unsigned long offset, unsigned long size);
int generic_write_checks(struct file *file, loff_t *pos, size_t *count, int isblk);
extern ssize_t generic_file_aio_read(struct kiocb *, const struct iovec *, unsigned long, loff_t);
extern ssize_t __generic_file_aio_write(struct kiocb *, const struct iovec *, unsigned long,
		loff_t *);
extern ssize_t generic_file_aio_write(struct kiocb *, const struct iovec *, unsigned long, loff_t);
extern ssize_t generic_file_direct_write(struct kiocb *, const struct iovec *,
		unsigned long *, loff_t, loff_t *, size_t, size_t);
extern ssize_t generic_file_buffered_write(struct kiocb *, const struct iovec *,
		unsigned long, loff_t, loff_t *, size_t, ssize_t);
extern ssize_t do_sync_read(struct file *filp, char __user *buf, size_t len, loff_t *ppos);
extern ssize_t do_sync_write(struct file *filp, const char __user *buf, size_t len, loff_t *ppos);
extern int generic_segment_checks(const struct iovec *iov,
		unsigned long *nr_segs, size_t *count, int access_flags);

/* fs/block_dev.c */
extern ssize_t blkdev_aio_write(struct kiocb *iocb, const struct iovec *iov,
				unsigned long nr_segs, loff_t pos);
extern int blkdev_fsync(struct file *filp, loff_t start, loff_t end,
			int datasync);
extern void block_sync_page(struct page *page);

/* fs/splice.c */
extern ssize_t generic_file_splice_read(struct file *, loff_t *,
		struct pipe_inode_info *, size_t, unsigned int);
extern ssize_t default_file_splice_read(struct file *, loff_t *,
		struct pipe_inode_info *, size_t, unsigned int);
extern ssize_t generic_file_splice_write(struct pipe_inode_info *,
		struct file *, loff_t *, size_t, unsigned int);
extern ssize_t generic_splice_sendpage(struct pipe_inode_info *pipe,
		struct file *out, loff_t *, size_t len, unsigned int flags);
extern long do_splice_direct(struct file *in, loff_t *ppos, struct file *out,
		loff_t *opos, size_t len, unsigned int flags);


extern void
file_ra_state_init(struct file_ra_state *ra, struct address_space *mapping);
extern loff_t noop_llseek(struct file *file, loff_t offset, int whence);
extern loff_t no_llseek(struct file *file, loff_t offset, int whence);
extern loff_t vfs_setpos(struct file *file, loff_t offset, loff_t maxsize);
extern loff_t generic_file_llseek(struct file *file, loff_t offset, int whence);
extern loff_t generic_file_llseek_size(struct file *file, loff_t offset,
		int whence, loff_t maxsize, loff_t eof);
extern loff_t fixed_size_llseek(struct file *file, loff_t offset,
		int whence, loff_t size);
extern int generic_file_open(struct inode * inode, struct file * filp);
extern int nonseekable_open(struct inode * inode, struct file * filp);

#ifdef CONFIG_FS_XIP
extern ssize_t xip_file_read(struct file *filp, char __user *buf, size_t len,
			     loff_t *ppos);
extern int xip_file_mmap(struct file * file, struct vm_area_struct * vma);
extern ssize_t xip_file_write(struct file *filp, const char __user *buf,
			      size_t len, loff_t *ppos);
extern int xip_truncate_page(struct address_space *mapping, loff_t from);
#else
static inline int xip_truncate_page(struct address_space *mapping, loff_t from)
{
	return 0;
}
#endif

#ifdef CONFIG_BLOCK
typedef void (dio_submit_t)(int rw, struct bio *bio, struct inode *inode,
			    loff_t file_offset);

enum {
	/* need locking between buffered and direct access */
	DIO_LOCKING	= 0x01,

	/* filesystem does not support filling holes */
	DIO_SKIP_HOLES	= 0x02,
};

void dio_end_io(struct bio *bio, int error);

ssize_t __blockdev_direct_IO(int rw, struct kiocb *iocb, struct inode *inode,
	struct block_device *bdev, const struct iovec *iov, loff_t offset,
	unsigned long nr_segs, get_block_t get_block, dio_iodone_t end_io,
	dio_submit_t submit_io,	int flags);

static inline ssize_t blockdev_direct_IO(int rw, struct kiocb *iocb,
		struct inode *inode, const struct iovec *iov, loff_t offset,
		unsigned long nr_segs, get_block_t get_block)
{
	return __blockdev_direct_IO(rw, iocb, inode, inode->i_sb->s_bdev, iov,
				    offset, nr_segs, get_block, NULL, NULL,
				    DIO_LOCKING | DIO_SKIP_HOLES);
}
#endif

void inode_dio_wait(struct inode *inode);
void inode_dio_done(struct inode *inode);

extern const struct file_operations generic_ro_fops;

#define special_file(m) (S_ISCHR(m)||S_ISBLK(m)||S_ISFIFO(m)||S_ISSOCK(m))

extern int vfs_readlink(struct dentry *, char __user *, int, const char *);
extern int page_readlink(struct dentry *, char __user *, int);
extern void *page_follow_link_light(struct dentry *, struct nameidata *);
extern void page_put_link(struct dentry *, struct nameidata *, void *);
extern int __page_symlink(struct inode *inode, const char *symname, int len,
		int nofs);
extern int page_symlink(struct inode *inode, const char *symname, int len);
extern const struct inode_operations page_symlink_inode_operations;
extern void kfree_put_link(struct dentry *, struct nameidata *, void *);
extern int generic_readlink(struct dentry *, char __user *, int);
extern void generic_fillattr(struct inode *, struct kstat *);
int vfs_getattr_nosec(struct path *path, struct kstat *stat);
extern int vfs_getattr(struct path *, struct kstat *);
void __inode_add_bytes(struct inode *inode, loff_t bytes);
void inode_add_bytes(struct inode *inode, loff_t bytes);
void __inode_sub_bytes(struct inode *inode, loff_t bytes);
void inode_sub_bytes(struct inode *inode, loff_t bytes);
loff_t inode_get_bytes(struct inode *inode);
void inode_set_bytes(struct inode *inode, loff_t bytes);

extern int vfs_readdir(struct file *, filldir_t, void *);
extern int iterate_dir(struct file *, struct dir_context *);

extern int vfs_stat(const char __user *, struct kstat *);
extern int vfs_lstat(const char __user *, struct kstat *);
extern int vfs_fstat(unsigned int, struct kstat *);
extern int vfs_fstatat(int , const char __user *, struct kstat *, int);

extern int do_vfs_ioctl(struct file *filp, unsigned int fd, unsigned int cmd,
		    unsigned long arg);
extern int __generic_block_fiemap(struct inode *inode,
				  struct fiemap_extent_info *fieinfo,
				  loff_t start, loff_t len,
				  get_block_t *get_block);
extern int generic_block_fiemap(struct inode *inode,
				struct fiemap_extent_info *fieinfo, u64 start,
				u64 len, get_block_t *get_block);

extern void get_filesystem(struct file_system_type *fs);
extern void put_filesystem(struct file_system_type *fs);
extern struct file_system_type *get_fs_type(const char *name);
extern struct super_block *get_super(struct block_device *);
extern struct super_block *get_super_thawed(struct block_device *);
extern struct super_block *get_active_super(struct block_device *bdev);
extern void drop_super(struct super_block *sb);
extern void iterate_supers(void (*)(struct super_block *, void *), void *);
extern void iterate_supers_type(struct file_system_type *,
			        void (*)(struct super_block *, void *), void *);

extern int dcache_dir_open(struct inode *, struct file *);
extern int dcache_dir_close(struct inode *, struct file *);
extern loff_t dcache_dir_lseek(struct file *, loff_t, int);
extern int dcache_readdir(struct file *, struct dir_context *);
extern int simple_setattr(struct dentry *, struct iattr *);
extern int simple_getattr(struct vfsmount *, struct dentry *, struct kstat *);
extern int simple_statfs(struct dentry *, struct kstatfs *);
extern int simple_open(struct inode *inode, struct file *file);
extern int simple_link(struct dentry *, struct inode *, struct dentry *);
extern int simple_unlink(struct inode *, struct dentry *);
extern int simple_rmdir(struct inode *, struct dentry *);
extern int simple_rename(struct inode *, struct dentry *, struct inode *, struct dentry *);
extern int noop_fsync(struct file *, loff_t, loff_t, int);
extern int simple_empty(struct dentry *);
extern int simple_readpage(struct file *file, struct page *page);
extern int simple_write_begin(struct file *file, struct address_space *mapping,
			loff_t pos, unsigned len, unsigned flags,
			struct page **pagep, void **fsdata);
extern int simple_write_end(struct file *file, struct address_space *mapping,
			loff_t pos, unsigned len, unsigned copied,
			struct page *page, void *fsdata);
extern int always_delete_dentry(const struct dentry *);
extern struct inode *alloc_anon_inode(struct super_block *);
extern const struct dentry_operations simple_dentry_operations;

extern struct dentry *simple_lookup(struct inode *, struct dentry *, unsigned int flags);
extern ssize_t generic_read_dir(struct file *, char __user *, size_t, loff_t *);
extern const struct file_operations simple_dir_operations;
extern const struct inode_operations simple_dir_inode_operations;
struct tree_descr { char *name; const struct file_operations *ops; int mode; };
struct dentry *d_alloc_name(struct dentry *, const char *);
extern int simple_fill_super(struct super_block *, unsigned long, struct tree_descr *);
extern int simple_pin_fs(struct file_system_type *, struct vfsmount **mount, int *count);
extern void simple_release_fs(struct vfsmount **mount, int *count);

extern ssize_t simple_read_from_buffer(void __user *to, size_t count,
			loff_t *ppos, const void *from, size_t available);
extern ssize_t simple_write_to_buffer(void *to, size_t available, loff_t *ppos,
		const void __user *from, size_t count);

extern int generic_file_fsync(struct file *, loff_t, loff_t, int);

extern int generic_check_addressable(unsigned, u64);

#ifdef CONFIG_MIGRATION
extern int buffer_migrate_page(struct address_space *,
				struct page *, struct page *,
				enum migrate_mode);
#else
#define buffer_migrate_page NULL
#endif

extern int inode_change_ok(const struct inode *, struct iattr *);
extern int inode_newsize_ok(const struct inode *, loff_t offset);
extern void setattr_copy(struct inode *inode, const struct iattr *attr);

extern int file_update_time(struct file *file);

extern int generic_show_options(struct seq_file *m, struct dentry *root);
extern void save_mount_options(struct super_block *sb, char *options);
extern void replace_mount_options(struct super_block *sb, char *options);

static inline ino_t parent_ino(struct dentry *dentry)
{
	ino_t res;

	/*
	 * Don't strictly need d_lock here? If the parent ino could change
	 * then surely we'd have a deeper race in the caller?
	 */
	spin_lock(&dentry->d_lock);
	res = dentry->d_parent->d_inode->i_ino;
	spin_unlock(&dentry->d_lock);
	return res;
}

/* Transaction based IO helpers */

/*
 * An argresp is stored in an allocated page and holds the
 * size of the argument or response, along with its content
 */
struct simple_transaction_argresp {
	ssize_t size;
	char data[0];
};

#define SIMPLE_TRANSACTION_LIMIT (PAGE_SIZE - sizeof(struct simple_transaction_argresp))

char *simple_transaction_get(struct file *file, const char __user *buf,
				size_t size);
ssize_t simple_transaction_read(struct file *file, char __user *buf,
				size_t size, loff_t *pos);
int simple_transaction_release(struct inode *inode, struct file *file);

void simple_transaction_set(struct file *file, size_t n);

/*
 * simple attribute files
 *
 * These attributes behave similar to those in sysfs:
 *
 * Writing to an attribute immediately sets a value, an open file can be
 * written to multiple times.
 *
 * Reading from an attribute creates a buffer from the value that might get
 * read with multiple read calls. When the attribute has been read
 * completely, no further read calls are possible until the file is opened
 * again.
 *
 * All attributes contain a text representation of a numeric value
 * that are accessed with the get() and set() functions.
 */
#define DEFINE_SIMPLE_ATTRIBUTE(__fops, __get, __set, __fmt)		\
static int __fops ## _open(struct inode *inode, struct file *file)	\
{									\
	__simple_attr_check_format(__fmt, 0ull);			\
	return simple_attr_open(inode, file, __get, __set, __fmt);	\
}									\
static const struct file_operations __fops = {				\
	.owner	 = THIS_MODULE,						\
	.open	 = __fops ## _open,					\
	.release = simple_attr_release,					\
	.read	 = simple_attr_read,					\
	.write	 = simple_attr_write,					\
	.llseek	 = generic_file_llseek,					\
};

static inline __printf(1, 2)
void __simple_attr_check_format(const char *fmt, ...)
{
	/* don't do anything, just let the compiler check the arguments; */
}

int simple_attr_open(struct inode *inode, struct file *file,
		     int (*get)(void *, u64 *), int (*set)(void *, u64),
		     const char *fmt);
int simple_attr_release(struct inode *inode, struct file *file);
ssize_t simple_attr_read(struct file *file, char __user *buf,
			 size_t len, loff_t *ppos);
ssize_t simple_attr_write(struct file *file, const char __user *buf,
			  size_t len, loff_t *ppos);

struct ctl_table;
int proc_nr_files(struct ctl_table *table, int write,
		  void __user *buffer, size_t *lenp, loff_t *ppos);
int proc_nr_dentry(struct ctl_table *table, int write,
		  void __user *buffer, size_t *lenp, loff_t *ppos);
int proc_nr_inodes(struct ctl_table *table, int write,
		   void __user *buffer, size_t *lenp, loff_t *ppos);
int __init get_filesystem_list(char *buf);

#define __FMODE_EXEC		((__force int) FMODE_EXEC)
#define __FMODE_NONOTIFY	((__force int) FMODE_NONOTIFY)

#define ACC_MODE(x) ("\004\002\006\006"[(x)&O_ACCMODE])
#define OPEN_FMODE(flag) ((__force fmode_t)(((flag + 1) & O_ACCMODE) | \
					    (flag & __FMODE_NONOTIFY)))

static inline int is_sxid(umode_t mode)
{
	return (mode & S_ISUID) || ((mode & S_ISGID) && (mode & S_IXGRP));
}

static inline void inode_has_no_xattr(struct inode *inode)
{
	if (!is_sxid(inode->i_mode) && (inode->i_sb->s_flags & MS_NOSEC))
		inode->i_flags |= S_NOSEC;
}

static inline bool dir_emit(struct dir_context *ctx,
			    const char *name, int namelen,
			    u64 ino, unsigned type)
{
	return ctx->actor(ctx, name, namelen, ctx->pos, ino, type) == 0;
}
static inline bool dir_emit_dot(struct file *file, struct dir_context *ctx)
{
	return ctx->actor(ctx, ".", 1, ctx->pos,
			  file->f_path.dentry->d_inode->i_ino, DT_DIR) == 0;
}
static inline bool dir_emit_dotdot(struct file *file, struct dir_context *ctx)
{
	return ctx->actor(ctx, "..", 2, ctx->pos,
			  parent_ino(file->f_path.dentry), DT_DIR) == 0;
}
static inline bool dir_emit_dots(struct file *file, struct dir_context *ctx)
{
	if (ctx->pos == 0) {
		if (!dir_emit_dot(file, ctx))
			return false;
		ctx->pos = 1;
	}
	if (ctx->pos == 1) {
		if (!dir_emit_dotdot(file, ctx))
			return false;
		ctx->pos = 2;
	}
	return true;
}
static inline bool dir_relax(struct inode *inode)
{
	mutex_unlock(&inode->i_mutex);
	mutex_lock(&inode->i_mutex);
	return !IS_DEADDIR(inode);
}

#endif /* _LINUX_FS_H */<|MERGE_RESOLUTION|>--- conflicted
+++ resolved
@@ -1591,15 +1591,12 @@
 			   struct file *, unsigned open_flag,
 			   umode_t create_mode, int *opened);
 	int (*tmpfile) (struct inode *, struct dentry *, umode_t);
-<<<<<<< HEAD
+	int (*set_acl)(struct inode *, struct posix_acl *, int);
 	int (*dentry_open)(struct dentry *, struct file *, const struct cred *);
 	int (*may_create) (struct inode *, int);
 	int (*may_delete) (struct inode *, struct inode *, int);
 
 
-=======
-	int (*set_acl)(struct inode *, struct posix_acl *, int);
->>>>>>> cfbf8d48
 } ____cacheline_aligned;
 
 ssize_t rw_copy_check_uvector(int type, const struct iovec __user * uvector,
