--- conflicted
+++ resolved
@@ -108,10 +108,7 @@
  *	(in probe()), bound to a driver, or unbinding (in disconnect())
  * @is_active: flag set when the interface is bound and not suspended.
  * @sysfs_files_created: sysfs attributes exist
-<<<<<<< HEAD
-=======
  * @ep_devs_created: endpoint child pseudo-devices exist
->>>>>>> 18e352e4
  * @unregistering: flag set when the interface is being unregistered
  * @needs_remote_wakeup: flag set when the driver requires remote-wakeup
  *	capability during autosuspend.
@@ -173,10 +170,7 @@
 	enum usb_interface_condition condition;		/* state of binding */
 	unsigned is_active:1;		/* the interface is not suspended */
 	unsigned sysfs_files_created:1;	/* the sysfs attributes exist */
-<<<<<<< HEAD
-=======
 	unsigned ep_devs_created:1;	/* endpoint "devices" exist */
->>>>>>> 18e352e4
 	unsigned unregistering:1;	/* unregistration is in progress */
 	unsigned needs_remote_wakeup:1;	/* driver requires remote wakeup */
 	unsigned needs_altsetting0:1;	/* switch to altsetting 0 is pending */
