--- conflicted
+++ resolved
@@ -220,8 +220,6 @@
  *	@local_df: allow local fragmentation
  *	@cloned: Head may be cloned (check refcnt to be sure)
  *	@nohdr: Payload reference only, must not modify header
- *	@proto_data_valid: Protocol data validated since arriving at localhost
- *	@proto_csum_blank: Protocol csum must be added before leaving localhost
  *	@pkt_type: Packet class
  *	@fclone: skbuff clone status
  *	@ip_summed: Driver fed us an IP checksum
@@ -289,18 +287,8 @@
 				nfctinfo:3;
 	__u8			pkt_type:3,
 				fclone:2,
-<<<<<<< HEAD
-#ifndef CONFIG_XEN
-				ipvs_property:1;
-#else
-				ipvs_property:1,
-				proto_data_valid:1,
-				proto_csum_blank:1;
-#endif
-=======
 				ipvs_property:1,
 				nf_trace:1;
->>>>>>> 4367388f
 	__be16			protocol;
 
 	void			(*destructor)(struct sk_buff *skb);
@@ -1800,11 +1788,5 @@
 		skb->ip_summed = CHECKSUM_NONE;
 }
 
-#ifdef CONFIG_XEN
-int skb_checksum_setup(struct sk_buff *skb);
-#else
-static inline int skb_checksum_setup(struct sk_buff *skb) { return 0; }
-#endif
-
 #endif	/* __KERNEL__ */
 #endif	/* _LINUX_SKBUFF_H */