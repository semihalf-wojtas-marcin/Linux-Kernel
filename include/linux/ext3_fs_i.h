--- conflicted
+++ resolved
@@ -103,16 +103,9 @@
 	 */
 	struct rw_semaphore xattr_sem;
 #endif
-<<<<<<< HEAD
-#ifdef CONFIG_EXT3_FS_POSIX_ACL
-	struct posix_acl	*i_acl;
-	struct posix_acl	*i_default_acl;
-#endif
 #ifdef CONFIG_EXT3_FS_NFS4ACL
 	struct nfs4acl		*i_nfs4acl;
 #endif
-=======
->>>>>>> 7c5371c4
 
 	struct list_head i_orphan;	/* unlinked but open inodes */
 
