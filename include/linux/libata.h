--- conflicted
+++ resolved
@@ -327,9 +327,8 @@
 	ATA_HORKAGE_NODMA	= (1 << 1),	/* DMA problems */
 	ATA_HORKAGE_NONCQ	= (1 << 2),	/* Don't use NCQ */
 	ATA_HORKAGE_MAX_SEC_128	= (1 << 3),	/* Limit max sects to 128 */
-<<<<<<< HEAD
-	ATA_HORKAGE_SKIP_PM	= (1 << 4),	/* Skip PM operations */
-	ATA_HORKAGE_BROKEN_HPA	= (1 << 5),	/* Broken HPA */
+	ATA_HORKAGE_BROKEN_HPA	= (1 << 4),	/* Broken HPA */
+	ATA_HORKAGE_SKIP_PM	= (1 << 5),	/* Skip PM operations */
 	ATA_HORKAGE_HPA_SIZE	= (1 << 6), 	/* Reports native size off by one */
 
 	/* DMA mask for user DMA control: User visible values do not
@@ -337,9 +336,6 @@
 	ATA_DMA_MASK_ATA	= (1 << 0),	/* DMA on ATA Disk */
 	ATA_DMA_MASK_ATAPI	= (1 << 1),	/* DMA on ATAPI */
 	ATA_DMA_MASK_CFA	= (1 << 2),	/* DMA on CF Card */
-=======
-	ATA_HORKAGE_BROKEN_HPA	= (1 << 4),	/* Broken HPA */
->>>>>>> 4367388f
 };
 
 enum hsm_task_states {
@@ -552,7 +548,6 @@
 	u32 flags;
 } __packed;
 
-<<<<<<< HEAD
 struct ata_link {
 	struct ata_port		*ap;
 	int			pmp;		/* port multiplier port # */
@@ -574,8 +569,6 @@
 	struct ata_device	device[ATA_MAX_DEVICES];
 };
 
-=======
->>>>>>> 4367388f
 struct ata_port {
 	struct Scsi_Host	*scsi_host; /* our co-allocated scsi host */
 	const struct ata_port_operations *ops;
@@ -599,19 +592,6 @@
 	unsigned int		mwdma_mask;
 	unsigned int		udma_mask;
 	unsigned int		cbl;	/* cable type; ATA_CBL_xxx */
-<<<<<<< HEAD
-=======
-	unsigned int		hw_sata_spd_limit;
-	unsigned int		sata_spd_limit;	/* SATA PHY speed limit */
-	unsigned int		sata_spd;	/* current SATA PHY speed */
-
-	/* record runtime error info, protected by host lock */
-	struct ata_eh_info	eh_info;
-	/* EH context owned by EH */
-	struct ata_eh_context	eh_context;
-
-	struct ata_device	device[ATA_MAX_DEVICES];
->>>>>>> 4367388f
 
 	struct ata_queued_cmd	qcmd[ATA_MAX_QUEUE];
 	unsigned long		qc_allocated;
@@ -846,8 +826,7 @@
 extern u32 ata_wait_register(void __iomem *reg, u32 mask, u32 val,
 			     unsigned long interval_msec,
 			     unsigned long timeout_msec);
-extern unsigned int ata_dev_try_classify(struct ata_device *dev, int present,
-					 u8 *r_err);
+extern unsigned int ata_dev_try_classify(struct ata_port *, unsigned int, u8 *);
 
 /*
  * Default driver ops implementations
@@ -869,10 +848,7 @@
 			  unsigned int buflen, int write_data);
 extern void ata_data_xfer_noirq(struct ata_device *adev, unsigned char *buf,
 				unsigned int buflen, int write_data);
-<<<<<<< HEAD
 extern int ata_std_qc_defer(struct ata_queued_cmd *qc);
-=======
->>>>>>> 4367388f
 extern void ata_dumb_qc_prep(struct ata_queued_cmd *qc);
 extern void ata_qc_prep(struct ata_queued_cmd *qc);
 extern void ata_noop_qc_prep(struct ata_queued_cmd *qc);
@@ -1050,10 +1026,7 @@
 {
 	ata_ehi_schedule_probe(ehi);
 	ehi->flags |= ATA_EHI_HOTPLUGGED;
-<<<<<<< HEAD
 	ehi->action |= ATA_EH_ENABLE_LINK;
-=======
->>>>>>> 4367388f
 	ehi->err_mask |= AC_ERR_ATA_BUS;
 }
 
