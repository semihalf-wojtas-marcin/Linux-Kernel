--- conflicted
+++ resolved
@@ -25,12 +25,8 @@
 	char *to;
 } substring_t;
 
-<<<<<<< HEAD
-int match_token(char *, match_table_t table, substring_t args[]);
+int match_token(char *, const match_table_t table, substring_t args[]);
 int match_string(substring_t *s, const char *str);
-=======
-int match_token(char *, const match_table_t table, substring_t args[]);
->>>>>>> 18e352e4
 int match_int(substring_t *, int *result);
 int match_octal(substring_t *, int *result);
 int match_hex(substring_t *, int *result);
