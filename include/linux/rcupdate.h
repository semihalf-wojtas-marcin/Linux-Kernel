--- conflicted
+++ resolved
@@ -146,10 +146,7 @@
  * on the write-side to insure proper synchronization.
  */
 #define rcu_read_lock_sched() preempt_disable()
-<<<<<<< HEAD
-=======
 #define rcu_read_lock_sched_notrace() preempt_disable_notrace()
->>>>>>> 18e352e4
 
 /*
  * rcu_read_unlock_sched - marks the end of a RCU-classic critical section
@@ -157,10 +154,7 @@
  * See rcu_read_lock_sched for more information.
  */
 #define rcu_read_unlock_sched() preempt_enable()
-<<<<<<< HEAD
-=======
 #define rcu_read_unlock_sched_notrace() preempt_enable_notrace()
->>>>>>> 18e352e4
 
 
 
