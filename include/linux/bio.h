--- conflicted
+++ resolved
@@ -79,8 +79,6 @@
 
 	unsigned int		bi_size;	/* residual I/O count */
 
-<<<<<<< HEAD
-=======
 	/*
 	 * To keep track of the max segment size, we account for the
 	 * sizes of the first and last mergeable segments in this bio.
@@ -88,15 +86,6 @@
 	unsigned int            bi_seg_front_size;
 	unsigned int            bi_seg_back_size;
 
-	/*
-	 * To keep track of the max hw size, we account for the
-	 * sizes of the first and last virtually mergeable segments
-	 * in this bio
-	 */
-	unsigned int		bi_hw_front_size;
-	unsigned int		bi_hw_back_size;
-
->>>>>>> 7e35c850
 	unsigned int		bi_max_vecs;	/* max bvl_vecs we can hold */
 
 	unsigned int		bi_comp_cpu;	/* completion CPU */
