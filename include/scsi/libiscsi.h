--- conflicted
+++ resolved
@@ -311,10 +311,7 @@
 	ISCSI_HOST_SETUP,
 	ISCSI_HOST_REMOVED,
 };
-<<<<<<< HEAD
-=======
-
->>>>>>> 18e352e4
+
 struct iscsi_host {
 	char			*initiatorname;
 	/* hw address or netdev iscsi connection is bound to */
@@ -325,10 +322,6 @@
 	char			local_address[ISCSI_ADDRESS_BUF_LEN];
 
 	wait_queue_head_t	session_removal_wq;
-<<<<<<< HEAD
-
-=======
->>>>>>> 18e352e4
 	/* protects sessions and state */
 	spinlock_t		lock;
 	int			num_sessions;
@@ -414,10 +407,8 @@
 				char *, int);
 extern int iscsi_verify_itt(struct iscsi_conn *, itt_t);
 extern struct iscsi_task *iscsi_itt_to_ctask(struct iscsi_conn *, itt_t);
-extern struct iscsi_task *iscsi_itt_to_task(struct iscsi_conn *, itt_t);
 extern void iscsi_requeue_task(struct iscsi_task *task);
 extern void iscsi_put_task(struct iscsi_task *task);
-extern void __iscsi_put_task(struct iscsi_task *task);
 extern void __iscsi_get_task(struct iscsi_task *task);
 
 /*
