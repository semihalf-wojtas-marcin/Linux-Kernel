#ifndef _SCSI_SCSI_DEVICE_H
#define _SCSI_SCSI_DEVICE_H

#include <linux/device.h>
#include <linux/list.h>
#include <linux/spinlock.h>
#include <asm/atomic.h>

struct request_queue;
struct scsi_cmnd;
struct scsi_mode_data;


/*
 * sdev state: If you alter this, you also need to alter scsi_sysfs.c
 * (for the ascii descriptions) and the state model enforcer:
 * scsi_lib:scsi_device_set_state().
 */
enum scsi_device_state {
	SDEV_CREATED = 1,	/* device created but not added to sysfs
				 * Only internal commands allowed (for inq) */
	SDEV_RUNNING,		/* device properly configured
				 * All commands allowed */
	SDEV_CANCEL,		/* beginning to delete device
				 * Only error handler commands allowed */
	SDEV_DEL,		/* device deleted 
				 * no commands allowed */
	SDEV_QUIESCE,		/* Device quiescent.  No block commands
				 * will be accepted, only specials (which
				 * originate in the mid-layer) */
	SDEV_OFFLINE,		/* Device offlined (by error handling or
				 * user request */
};

struct scsi_device {
	struct Scsi_Host *host;
	struct request_queue *request_queue;

	/* the next two are protected by the host->host_lock */
	struct list_head    siblings;   /* list of all devices on this host */
	struct list_head    same_target_siblings; /* just the devices sharing same target id */

	volatile unsigned short device_busy;	/* commands actually active on low-level */
	spinlock_t sdev_lock;           /* also the request queue_lock */
	spinlock_t list_lock;
	struct list_head cmd_list;	/* queue of in use SCSI Command structures */
	struct list_head starved_entry;
	struct scsi_cmnd *current_cmnd;	/* currently active command */
	unsigned short queue_depth;	/* How deep of a queue we want */
	unsigned short last_queue_full_depth; /* These two are used by */
	unsigned short last_queue_full_count; /* scsi_track_queue_full() */
	unsigned long last_queue_full_time;/* don't let QUEUE_FULLs on the same
					   jiffie count on our counter, they
					   could all be from the same event. */

	unsigned int id, lun, channel;

	unsigned int manufacturer;	/* Manufacturer of device, for using 
					 * vendor-specific cmd's */
	unsigned sector_size;	/* size in bytes */

	void *hostdata;		/* available to low-level driver */
	char devfs_name[256];	/* devfs junk */
	char type;
	char scsi_level;
	unsigned char inquiry_len;	/* valid bytes in 'inquiry' */
	unsigned char * inquiry;	/* INQUIRY response data */
	char * vendor;		/* [back_compat] point into 'inquiry' ... */
	char * model;		/* ... after scan; point to static string */
	char * rev;		/* ... "nullnullnullnull" before scan */
	unsigned char current_tag;	/* current tag */
	struct scsi_target      *sdev_target;   /* used only for single_lun */

<<<<<<< HEAD
=======
	unsigned int	sdev_bflags; /* black/white flags as also found in
				 * scsi_devinfo.[hc]. For now used only to
				 * pass settings from slave_alloc to scsi
				 * core. */
	unsigned online:1;

>>>>>>> 2e4420fa
	unsigned writeable:1;
	unsigned removable:1;
	unsigned changed:1;	/* Data invalid due to media change */
	unsigned busy:1;	/* Used to prevent races */
	unsigned lockable:1;	/* Able to prevent media removal */
	unsigned locked:1;      /* Media removal disabled */
	unsigned borken:1;	/* Tell the Seagate driver to be 
				 * painfully slow on this device */
	unsigned disconnect:1;	/* can disconnect */
	unsigned soft_reset:1;	/* Uses soft reset option */
	unsigned sdtr:1;	/* Device supports SDTR messages */
	unsigned wdtr:1;	/* Device supports WDTR messages */
	unsigned ppr:1;		/* Device supports PPR messages */
	unsigned tagged_supported:1;	/* Supports SCSI-II tagged queuing */
	unsigned simple_tags:1;	/* simple queue tag messages are enabled */
	unsigned ordered_tags:1;/* ordered queue tag messages are enabled */
	unsigned single_lun:1;	/* Indicates we should only allow I/O to
				 * one of the luns for the device at a 
				 * time. */
	unsigned was_reset:1;	/* There was a bus reset on the bus for 
				 * this device */
	unsigned expecting_cc_ua:1; /* Expecting a CHECK_CONDITION/UNIT_ATTN
				     * because we did a bus reset. */
	unsigned use_10_for_rw:1; /* first try 10-byte read / write */
	unsigned use_10_for_ms:1; /* first try 10-byte mode sense/select */
	unsigned skip_ms_page_8:1;	/* do not use MODE SENSE page 0x08 */
	unsigned skip_ms_page_3f:1;	/* do not use MODE SENSE page 0x3f */
	unsigned use_192_bytes_for_3f:1; /* ask for 192 bytes from page 0x3f */
	unsigned no_start_on_add:1;	/* do not issue start on add */
	unsigned allow_restart:1; /* issue START_UNIT in error handler */

	unsigned int device_blocked;	/* Device returned QUEUE_FULL. */

	unsigned int max_device_blocked; /* what device_blocked counts down from  */
#define SCSI_DEFAULT_DEVICE_BLOCKED	3

	struct device		sdev_gendev;
	struct class_device	sdev_classdev;

	struct class_device	transport_classdev;

	enum scsi_device_state sdev_state;
	unsigned long		transport_data[0];
} __attribute__((aligned(sizeof(unsigned long))));
#define	to_scsi_device(d)	\
	container_of(d, struct scsi_device, sdev_gendev)
#define	class_to_sdev(d)	\
	container_of(d, struct scsi_device, sdev_classdev)
#define transport_class_to_sdev(class_dev) \
	container_of(class_dev, struct scsi_device, transport_classdev)

extern struct scsi_device *scsi_add_device(struct Scsi_Host *,
		uint, uint, uint);
extern void scsi_remove_device(struct scsi_device *);
extern int scsi_device_cancel(struct scsi_device *, int);

extern int scsi_device_get(struct scsi_device *);
extern void scsi_device_put(struct scsi_device *);
extern struct scsi_device *scsi_device_lookup(struct Scsi_Host *,
					      uint, uint, uint);
extern struct scsi_device *__scsi_device_lookup(struct Scsi_Host *,
						uint, uint, uint);

/* only exposed to implement shost_for_each_device */
extern struct scsi_device *__scsi_iterate_devices(struct Scsi_Host *,
						  struct scsi_device *);

/**
 * shost_for_each_device  -  iterate over all devices of a host
 * @sdev:	iterator
 * @host:	host whiches devices we want to iterate over
 *
 * This traverses over each devices of @shost.  The devices have
 * a reference that must be released by scsi_host_put when breaking
 * out of the loop.
 */
#define shost_for_each_device(sdev, shost) \
	for ((sdev) = __scsi_iterate_devices((shost), NULL); \
	     (sdev); \
	     (sdev) = __scsi_iterate_devices((shost), (sdev)))

/**
 * __shost_for_each_device  -  iterate over all devices of a host (UNLOCKED)
 * @sdev:	iterator
 * @host:	host whiches devices we want to iterate over
 *
 * This traverses over each devices of @shost.  It does _not_ take a
 * reference on the scsi_device, thus it the whole loop must be protected
 * by shost->host_lock.
 *
 * Note:  The only reason why drivers would want to use this is because
 * they're need to access the device list in irq context.  Otherwise you
 * really want to use shost_for_each_device instead.
 */
#define __shost_for_each_device(sdev, shost) \
	list_for_each_entry((sdev), &((shost)->__devices), siblings)

extern void scsi_adjust_queue_depth(struct scsi_device *, int, int);
extern int scsi_track_queue_full(struct scsi_device *, int);

extern int scsi_set_medium_removal(struct scsi_device *, char);

extern int scsi_mode_sense(struct scsi_device *sdev, int dbd, int modepage,
			   unsigned char *buffer, int len, int timeout,
			   int retries, struct scsi_mode_data *data);
extern int scsi_device_set_state(struct scsi_device *sdev,
				 enum scsi_device_state state);
extern int scsi_device_quiesce(struct scsi_device *sdev);
extern void scsi_device_resume(struct scsi_device *sdev);
extern const char *scsi_device_state_name(enum scsi_device_state);
static int inline scsi_device_online(struct scsi_device *sdev)
{
	return sdev->sdev_state != SDEV_OFFLINE;
}
#endif /* _SCSI_SCSI_DEVICE_H */<|MERGE_RESOLUTION|>--- conflicted
+++ resolved
@@ -71,15 +71,10 @@
 	unsigned char current_tag;	/* current tag */
 	struct scsi_target      *sdev_target;   /* used only for single_lun */
 
-<<<<<<< HEAD
-=======
 	unsigned int	sdev_bflags; /* black/white flags as also found in
 				 * scsi_devinfo.[hc]. For now used only to
 				 * pass settings from slave_alloc to scsi
 				 * core. */
-	unsigned online:1;
-
->>>>>>> 2e4420fa
 	unsigned writeable:1;
 	unsigned removable:1;
 	unsigned changed:1;	/* Data invalid due to media change */
