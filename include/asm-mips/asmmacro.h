--- conflicted
+++ resolved
@@ -26,22 +26,14 @@
 	ori	\reg, \reg, TCSTATUS_IXMT
 	xori	\reg, \reg, TCSTATUS_IXMT
 	mtc0	\reg, CP0_TCSTATUS
-<<<<<<< HEAD
-	ehb
-=======
 	_ehb
->>>>>>> 120bda20
 	.endm
 
 	.macro	local_irq_disable reg=t0
 	mfc0	\reg, CP0_TCSTATUS
 	ori	\reg, \reg, TCSTATUS_IXMT
 	mtc0	\reg, CP0_TCSTATUS
-<<<<<<< HEAD
-	ehb
-=======
 	_ehb
->>>>>>> 120bda20
 	.endm
 #else
 	.macro	local_irq_enable reg=t0
