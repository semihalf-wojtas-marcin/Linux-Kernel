--- conflicted
+++ resolved
@@ -25,11 +25,7 @@
 {
 	cycles_t cycles;
 
-<<<<<<< HEAD
-	__asm__("stck 0(%1)" : "=m" (cycles) : "a" (&cycles) : "cc" );
-=======
 	__asm__("stck 0(%1)" : "=m" (cycles) : "a" (&cycles) : "cc");
->>>>>>> 7508df7c
 	return cycles >> 2;
 }
 
@@ -37,11 +33,7 @@
 {
 	unsigned long long clk;
 
-<<<<<<< HEAD
-	__asm__("stck 0(%1)" : "=m" (clk) : "a" (&clk) : "cc" );
-=======
 	__asm__("stck 0(%1)" : "=m" (clk) : "a" (&clk) : "cc");
->>>>>>> 7508df7c
 	return clk;
 }
 
