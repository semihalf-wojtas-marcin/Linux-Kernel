--- conflicted
+++ resolved
@@ -102,8 +102,6 @@
 static inline int
 futex_atomic_cmpxchg_inatomic(int __user *uaddr, int oldval, int newval)
 {
-<<<<<<< HEAD
-=======
 
 #if defined(CONFIG_X86_32) && !defined(CONFIG_X86_BSWAP)
 	/* Real i386 machines have no cmpxchg instruction */
@@ -111,7 +109,6 @@
 		return -ENOSYS;
 #endif
 
->>>>>>> 976dde01
 	if (!access_ok(VERIFY_WRITE, uaddr, sizeof(int)))
 		return -EFAULT;
 
