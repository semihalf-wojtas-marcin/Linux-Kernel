--- conflicted
+++ resolved
@@ -110,11 +110,7 @@
 	struct inet_bind_hashbucket	*bhash;
 
 	unsigned int			bhash_size;
-<<<<<<< HEAD
-	unsigned int			ehash_size;
-=======
 	/* Note : 4 bytes padding on 64 bit arches */
->>>>>>> 9418d5dc
 
 	/* All sockets in TCP_LISTEN state will be in here.  This is the only
 	 * table where wildcard'd TCP sockets can exist.  Hash function here
