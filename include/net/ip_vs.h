--- conflicted
+++ resolved
@@ -1590,11 +1590,7 @@
 
 /* Really using conntrack? */
 static inline bool ip_vs_conn_uses_conntrack(struct ip_vs_conn *cp,
-<<<<<<< HEAD
-					struct sk_buff *skb)
-=======
 					     struct sk_buff *skb)
->>>>>>> 4c2795dd
 {
 #ifdef CONFIG_IP_VS_NFCT
 	enum ip_conntrack_info ctinfo;
