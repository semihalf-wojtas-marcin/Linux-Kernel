--- conflicted
+++ resolved
@@ -54,7 +54,9 @@
 #define PTRACE_GET_THREAD_AREA    25
 #define PTRACE_SET_THREAD_AREA    26
 
-<<<<<<< HEAD
+#define PTRACE_SYSEMU		  31
+#define PTRACE_SYSEMU_SINGLESTEP  32
+
 enum EFLAGS {
         EF_CF   = 0x00000001,
         EF_PF   = 0x00000004,
@@ -77,10 +79,6 @@
         EF_VIP  = 0x00100000,   /* virtual interrupt pending */
         EF_ID   = 0x00200000,   /* id */
 };
-=======
-#define PTRACE_SYSEMU		  31
-#define PTRACE_SYSEMU_SINGLESTEP  32
->>>>>>> 593195f9
 
 #ifdef __KERNEL__
 
