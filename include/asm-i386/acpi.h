/*
 *  asm-i386/acpi.h
 *
 *  Copyright (C) 2001 Paul Diefenbaugh <paul.s.diefenbaugh@intel.com>
 *  Copyright (C) 2001 Patrick Mochel <mochel@osdl.org>
  *
 * ~~~~~~~~~~~~~~~~~~~~~~~~~~~~~~~~~~~~~~~~~~~~~~~~~~~~~~~~~~~~~~~~~~~~~~~~~~
 *
 *  This program is free software; you can redistribute it and/or modify
 *  it under the terms of the GNU General Public License as published by
 *  the Free Software Foundation; either version 2 of the License, or
 *  (at your option) any later version.
 *
 *  This program is distributed in the hope that it will be useful,
 *  but WITHOUT ANY WARRANTY; without even the implied warranty of
 *  MERCHANTABILITY or FITNESS FOR A PARTICULAR PURPOSE.  See the
 *  GNU General Public License for more details.
 *
 *  You should have received a copy of the GNU General Public License
 *  along with this program; if not, write to the Free Software
 *  Foundation, Inc., 59 Temple Place, Suite 330, Boston, MA  02111-1307  USA
 *
 * ~~~~~~~~~~~~~~~~~~~~~~~~~~~~~~~~~~~~~~~~~~~~~~~~~~~~~~~~~~~~~~~~~~~~~~~~~~
 */

#ifndef _ASM_ACPI_H
#define _ASM_ACPI_H

#ifdef __KERNEL__

#include <asm/system.h>		/* defines cmpxchg */

#define COMPILER_DEPENDENT_INT64   long long
#define COMPILER_DEPENDENT_UINT64  unsigned long long

/*
 * Calling conventions:
 *
 * ACPI_SYSTEM_XFACE        - Interfaces to host OS (handlers, threads)
 * ACPI_EXTERNAL_XFACE      - External ACPI interfaces 
 * ACPI_INTERNAL_XFACE      - Internal ACPI interfaces
 * ACPI_INTERNAL_VAR_XFACE  - Internal variable-parameter list interfaces
 */
#define ACPI_SYSTEM_XFACE
#define ACPI_EXTERNAL_XFACE
#define ACPI_INTERNAL_XFACE
#define ACPI_INTERNAL_VAR_XFACE

/* Asm macros */

#define ACPI_ASM_MACROS
#define BREAKPOINT3
#define ACPI_DISABLE_IRQS() local_irq_disable()
#define ACPI_ENABLE_IRQS()  local_irq_enable()
#define ACPI_FLUSH_CPU_CACHE()	wbinvd()


static inline int
__acpi_acquire_global_lock (unsigned int *lock)
{
	unsigned int old, new, val;
	do {
		old = *lock;
		new = (((old & ~0x3) + 2) + ((old >> 1) & 0x1));
		val = cmpxchg(lock, old, new);
	} while (unlikely (val != old));
	return (new < 3) ? -1 : 0;
}

static inline int
__acpi_release_global_lock (unsigned int *lock)
{
	unsigned int old, new, val;
	do {
		old = *lock;
		new = old & ~0x3;
		val = cmpxchg(lock, old, new);
	} while (unlikely (val != old));
	return old & 0x1;
}

#define ACPI_ACQUIRE_GLOBAL_LOCK(GLptr, Acq) \
	((Acq) = __acpi_acquire_global_lock((unsigned int *) GLptr))

#define ACPI_RELEASE_GLOBAL_LOCK(GLptr, Acq) \
	((Acq) = __acpi_release_global_lock((unsigned int *) GLptr))

/*
 * Math helper asm macros
 */
#define ACPI_DIV_64_BY_32(n_hi, n_lo, d32, q32, r32) \
        asm("divl %2;"        \
        :"=a"(q32), "=d"(r32) \
        :"r"(d32),            \
        "0"(n_lo), "1"(n_hi))


#define ACPI_SHIFT_RIGHT_64(n_hi, n_lo) \
    asm("shrl   $1,%2;"             \
        "rcrl   $1,%3;"             \
        :"=r"(n_hi), "=r"(n_lo)     \
        :"0"(n_hi), "1"(n_lo))


#ifdef CONFIG_ACPI_BOOT 
extern int acpi_lapic;
extern int acpi_ioapic;
extern int acpi_noirq;
extern int acpi_strict;
extern int acpi_disabled;
extern int acpi_ht;
extern int acpi_pci_disabled;
static inline void disable_acpi(void) 
{ 
	acpi_disabled = 1; 
	acpi_ht = 0;
	acpi_pci_disabled = 1;
	acpi_noirq = 1;
}

/* Fixmap pages to reserve for ACPI boot-time tables (see fixmap.h) */
#define FIX_ACPI_PAGES 4

extern int acpi_gsi_to_irq(u32 gsi, unsigned int *irq);
extern int (*platform_rename_gsi)(int ioapic, int gsi);

#ifdef CONFIG_X86_IO_APIC
extern int skip_ioapic_setup;
<<<<<<< HEAD
extern int acpi_irq_to_vector(u32 irq);	/* deprecated in favor of acpi_gsi_to_irq */
=======
>>>>>>> 30e74fea
extern int acpi_skip_timer_override;

static inline void disable_ioapic_setup(void)
{
	skip_ioapic_setup = 1;
}

static inline int ioapic_setup_disabled(void)
{
	return skip_ioapic_setup;
}

#else
static inline void disable_ioapic_setup(void)
{ }

#endif

#else	/* CONFIG_ACPI_BOOT */
#  define acpi_lapic 0
#  define acpi_ioapic 0

#endif

#ifdef CONFIG_ACPI_PCI
static inline void acpi_noirq_set(void) { acpi_noirq = 1; }
static inline void acpi_disable_pci(void) 
{
	acpi_pci_disabled = 1; 
	acpi_noirq_set();
}
extern int acpi_irq_balance_set(char *str);
#else
static inline void acpi_noirq_set(void) { }
static inline void acpi_disable_pci(void) { }
static inline int acpi_irq_balance_set(char *str) { return 0; }
#endif

#ifdef CONFIG_ACPI_SLEEP

/* routines for saving/restoring kernel state */
extern int acpi_save_state_mem(void);
extern int acpi_save_state_disk(void);
extern void acpi_restore_state_mem(void);

extern unsigned long acpi_wakeup_address;

/* early initialization routine */
extern void acpi_reserve_bootmem(void);

#endif /*CONFIG_ACPI_SLEEP*/

#endif /*__KERNEL__*/

#endif /*_ASM_ACPI_H*/<|MERGE_RESOLUTION|>--- conflicted
+++ resolved
@@ -126,10 +126,6 @@
 
 #ifdef CONFIG_X86_IO_APIC
 extern int skip_ioapic_setup;
-<<<<<<< HEAD
-extern int acpi_irq_to_vector(u32 irq);	/* deprecated in favor of acpi_gsi_to_irq */
-=======
->>>>>>> 30e74fea
 extern int acpi_skip_timer_override;
 
 static inline void disable_ioapic_setup(void)
