--- conflicted
+++ resolved
@@ -3,10 +3,7 @@
 header-y += boot.h
 header-y += debugreg.h
 header-y += ldt.h
-<<<<<<< HEAD
-=======
 header-y += ptrace-abi.h
->>>>>>> 0215ffb0
 header-y += ucontext.h
 
 unifdef-y += mtrr.h
