--- conflicted
+++ resolved
@@ -51,11 +51,7 @@
 #define __clear_fpu( tsk )					\
 do {								\
 	if ((tsk)->thread_info->status & TS_USEDFPU) {		\
-<<<<<<< HEAD
-		asm volatile("fnclex ; fwait");			\
-=======
 		asm volatile("fnclex ; fwait");				\
->>>>>>> 30e74fea
 		(tsk)->thread_info->status &= ~TS_USEDFPU;	\
 		stts();						\
 	}							\
