VERSION = 2
PATCHLEVEL = 6
SUBLEVEL = 31
<<<<<<< HEAD
EXTRAVERSION = .2
=======
EXTRAVERSION = .3
>>>>>>> 8adec3b2
NAME = Man-Eating Seals of Antiquity

# *DOCUMENTATION*
# To see a list of typical targets execute "make help"
# More info can be located in ./README
# Comments in this file are targeted only to the developer, do not
# expect to learn how to build the kernel reading this file.

# Do not:
# o  use make's built-in rules and variables
#    (this increases performance and avoids hard-to-debug behaviour);
# o  print "Entering directory ...";
MAKEFLAGS += -rR --no-print-directory

# We are using a recursive build, so we need to do a little thinking
# to get the ordering right.
#
# Most importantly: sub-Makefiles should only ever modify files in
# their own directory. If in some directory we have a dependency on
# a file in another dir (which doesn't happen often, but it's often
# unavoidable when linking the built-in.o targets which finally
# turn into vmlinux), we will call a sub make in that other dir, and
# after that we are sure that everything which is in that other dir
# is now up to date.
#
# The only cases where we need to modify files which have global
# effects are thus separated out and done before the recursive
# descending is started. They are now explicitly listed as the
# prepare rule.

# To put more focus on warnings, be less verbose as default
# Use 'make V=1' to see the full commands

ifeq ("$(origin V)", "command line")
  KBUILD_VERBOSE = $(V)
endif
ifndef KBUILD_VERBOSE
  KBUILD_VERBOSE = 0
endif

# Call a source code checker (by default, "sparse") as part of the
# C compilation.
#
# Use 'make C=1' to enable checking of only re-compiled files.
# Use 'make C=2' to enable checking of *all* source files, regardless
# of whether they are re-compiled or not.
#
# See the file "Documentation/sparse.txt" for more details, including
# where to get the "sparse" utility.

ifeq ("$(origin C)", "command line")
  KBUILD_CHECKSRC = $(C)
endif
ifndef KBUILD_CHECKSRC
  KBUILD_CHECKSRC = 0
endif

# Use make M=dir to specify directory of external module to build
# Old syntax make ... SUBDIRS=$PWD is still supported
# Setting the environment variable KBUILD_EXTMOD take precedence
ifdef SUBDIRS
  KBUILD_EXTMOD ?= $(SUBDIRS)
endif

ifeq ("$(origin M)", "command line")
  KBUILD_EXTMOD := $(M)
endif

# kbuild supports saving output files in a separate directory.
# To locate output files in a separate directory two syntaxes are supported.
# In both cases the working directory must be the root of the kernel src.
# 1) O=
# Use "make O=dir/to/store/output/files/"
#
# 2) Set KBUILD_OUTPUT
# Set the environment variable KBUILD_OUTPUT to point to the directory
# where the output files shall be placed.
# export KBUILD_OUTPUT=dir/to/store/output/files/
# make
#
# The O= assignment takes precedence over the KBUILD_OUTPUT environment
# variable.


# KBUILD_SRC is set on invocation of make in OBJ directory
# KBUILD_SRC is not intended to be used by the regular user (for now)
ifeq ($(KBUILD_SRC),)

# OK, Make called in directory where kernel src resides
# Do we want to locate output files in a separate directory?
ifeq ("$(origin O)", "command line")
  KBUILD_OUTPUT := $(O)
endif

# That's our default target when none is given on the command line
PHONY := _all
_all:

# Cancel implicit rules on top Makefile
$(CURDIR)/Makefile Makefile: ;

ifneq ($(KBUILD_OUTPUT),)
# Invoke a second make in the output directory, passing relevant variables
# check that the output directory actually exists
saved-output := $(KBUILD_OUTPUT)
KBUILD_OUTPUT := $(shell cd $(KBUILD_OUTPUT) && /bin/pwd)
$(if $(KBUILD_OUTPUT),, \
     $(error output directory "$(saved-output)" does not exist))

PHONY += $(MAKECMDGOALS) sub-make

$(filter-out _all sub-make $(CURDIR)/Makefile, $(MAKECMDGOALS)) _all: sub-make
	$(Q)@:

sub-make: FORCE
	$(if $(KBUILD_VERBOSE:1=),@)$(MAKE) -C $(KBUILD_OUTPUT) \
	KBUILD_SRC=$(CURDIR) \
	KBUILD_EXTMOD="$(KBUILD_EXTMOD)" -f $(CURDIR)/Makefile \
	$(filter-out _all sub-make,$(MAKECMDGOALS))

# Leave processing to above invocation of make
skip-makefile := 1
endif # ifneq ($(KBUILD_OUTPUT),)
endif # ifeq ($(KBUILD_SRC),)

# We process the rest of the Makefile if this is the final invocation of make
ifeq ($(skip-makefile),)

# If building an external module we do not care about the all: rule
# but instead _all depend on modules
PHONY += all
ifeq ($(KBUILD_EXTMOD),)
_all: all
else
_all: modules
endif

srctree		:= $(if $(KBUILD_SRC),$(KBUILD_SRC),$(CURDIR))
objtree		:= $(CURDIR)
src		:= $(srctree)
obj		:= $(objtree)

VPATH		:= $(srctree)$(if $(KBUILD_EXTMOD),:$(KBUILD_EXTMOD))

export srctree objtree VPATH


# SUBARCH tells the usermode build what the underlying arch is.  That is set
# first, and if a usermode build is happening, the "ARCH=um" on the command
# line overrides the setting of ARCH below.  If a native build is happening,
# then ARCH is assigned, getting whatever value it gets normally, and 
# SUBARCH is subsequently ignored.

SUBARCH := $(shell uname -m | sed -e s/i.86/i386/ -e s/sun4u/sparc64/ \
				  -e s/arm.*/arm/ -e s/sa110/arm/ \
				  -e s/s390x/s390/ -e s/parisc64/parisc/ \
				  -e s/ppc.*/powerpc/ -e s/mips.*/mips/ \
				  -e s/sh[234].*/sh/ )

# Cross compiling and selecting different set of gcc/bin-utils
# ---------------------------------------------------------------------------
#
# When performing cross compilation for other architectures ARCH shall be set
# to the target architecture. (See arch/* for the possibilities).
# ARCH can be set during invocation of make:
# make ARCH=ia64
# Another way is to have ARCH set in the environment.
# The default ARCH is the host where make is executed.

# CROSS_COMPILE specify the prefix used for all executables used
# during compilation. Only gcc and related bin-utils executables
# are prefixed with $(CROSS_COMPILE).
# CROSS_COMPILE can be set on the command line
# make CROSS_COMPILE=ia64-linux-
# Alternatively CROSS_COMPILE can be set in the environment.
# Default value for CROSS_COMPILE is not to prefix executables
# Note: Some architectures assign CROSS_COMPILE in their arch/*/Makefile
export KBUILD_BUILDHOST := $(SUBARCH)
ARCH		?= $(SUBARCH)
CROSS_COMPILE	?=

# Architecture as present in compile.h
UTS_MACHINE 	:= $(ARCH)
SRCARCH 	:= $(ARCH)

# Additional ARCH settings for x86
ifeq ($(ARCH),i386)
        SRCARCH := x86
endif
ifeq ($(ARCH),x86_64)
        SRCARCH := x86
endif

# Additional ARCH settings for sparc
ifeq ($(ARCH),sparc64)
       SRCARCH := sparc
endif

# Additional ARCH settings for sh
ifeq ($(ARCH),sh64)
       SRCARCH := sh
endif

# Where to locate arch specific headers
hdr-arch  := $(SRCARCH)

ifeq ($(ARCH),m68knommu)
       hdr-arch  := m68k
endif

KCONFIG_CONFIG	?= .config

# SHELL used by kbuild
CONFIG_SHELL := $(shell if [ -x "$$BASH" ]; then echo $$BASH; \
	  else if [ -x /bin/bash ]; then echo /bin/bash; \
	  else echo sh; fi ; fi)

HOSTCC       = gcc
HOSTCXX      = g++
HOSTCFLAGS   = -Wall -Wstrict-prototypes -O2 -fomit-frame-pointer
HOSTCXXFLAGS = -O2

# Decide whether to build built-in, modular, or both.
# Normally, just do built-in.

KBUILD_MODULES :=
KBUILD_BUILTIN := 1

#	If we have only "make modules", don't compile built-in objects.
#	When we're building modules with modversions, we need to consider
#	the built-in objects during the descend as well, in order to
#	make sure the checksums are up to date before we record them.

ifeq ($(MAKECMDGOALS),modules)
  KBUILD_BUILTIN := $(if $(CONFIG_MODVERSIONS),1)
endif

#	If we have "make <whatever> modules", compile modules
#	in addition to whatever we do anyway.
#	Just "make" or "make all" shall build modules as well

ifneq ($(filter all _all modules,$(MAKECMDGOALS)),)
  KBUILD_MODULES := 1
endif

ifeq ($(MAKECMDGOALS),)
  KBUILD_MODULES := 1
endif

export KBUILD_MODULES KBUILD_BUILTIN
export KBUILD_CHECKSRC KBUILD_SRC KBUILD_EXTMOD

# Beautify output
# ---------------------------------------------------------------------------
#
# Normally, we echo the whole command before executing it. By making
# that echo $($(quiet)$(cmd)), we now have the possibility to set
# $(quiet) to choose other forms of output instead, e.g.
#
#         quiet_cmd_cc_o_c = Compiling $(RELDIR)/$@
#         cmd_cc_o_c       = $(CC) $(c_flags) -c -o $@ $<
#
# If $(quiet) is empty, the whole command will be printed.
# If it is set to "quiet_", only the short version will be printed. 
# If it is set to "silent_", nothing will be printed at all, since
# the variable $(silent_cmd_cc_o_c) doesn't exist.
#
# A simple variant is to prefix commands with $(Q) - that's useful
# for commands that shall be hidden in non-verbose mode.
#
#	$(Q)ln $@ :<
#
# If KBUILD_VERBOSE equals 0 then the above command will be hidden.
# If KBUILD_VERBOSE equals 1 then the above command is displayed.

ifeq ($(KBUILD_VERBOSE),1)
  quiet =
  Q =
else
  quiet=quiet_
  Q = @
endif

# If the user is running make -s (silent mode), suppress echoing of
# commands

ifneq ($(findstring s,$(MAKEFLAGS)),)
  quiet=silent_
endif

export quiet Q KBUILD_VERBOSE


# Look for make include files relative to root of kernel src
MAKEFLAGS += --include-dir=$(srctree)

# We need some generic definitions (do not try to remake the file).
$(srctree)/scripts/Kbuild.include: ;
include $(srctree)/scripts/Kbuild.include

# Make variables (CC, etc...)

AS		= $(CROSS_COMPILE)as
LD		= $(CROSS_COMPILE)ld
CC		= $(CROSS_COMPILE)gcc
CPP		= $(CC) -E
AR		= $(CROSS_COMPILE)ar
NM		= $(CROSS_COMPILE)nm
STRIP		= $(CROSS_COMPILE)strip
OBJCOPY		= $(CROSS_COMPILE)objcopy
OBJDUMP		= $(CROSS_COMPILE)objdump
AWK		= awk
GENKSYMS	= scripts/genksyms/genksyms
DEPMOD		= /sbin/depmod
KALLSYMS	= scripts/kallsyms
PERL		= perl
CHECK		= sparse

CHECKFLAGS     := -D__linux__ -Dlinux -D__STDC__ -Dunix -D__unix__ \
		  -Wbitwise -Wno-return-void $(CF)
MODFLAGS	= -DMODULE
CFLAGS_MODULE   = $(MODFLAGS)
AFLAGS_MODULE   = $(MODFLAGS)
LDFLAGS_MODULE  =
CFLAGS_KERNEL	=
AFLAGS_KERNEL	=
CFLAGS_GCOV	= -fprofile-arcs -ftest-coverage


# Use LINUXINCLUDE when you must reference the include/ directory.
# Needed to be compatible with the O= option
LINUXINCLUDE    := -Iinclude \
                   $(if $(KBUILD_SRC),-Iinclude2 -I$(srctree)/include) \
                   -I$(srctree)/arch/$(hdr-arch)/include               \
                   -include include/linux/autoconf.h

KBUILD_CPPFLAGS := -D__KERNEL__

KBUILD_CFLAGS   := -Wall -Wundef -Wstrict-prototypes -Wno-trigraphs \
		   -fno-strict-aliasing -fno-common \
		   -Werror-implicit-function-declaration \
		   -Wno-format-security \
		   -fno-delete-null-pointer-checks
KBUILD_AFLAGS   := -D__ASSEMBLY__

# Warn about unsupported modules in kernels built inside Autobuild
ifneq ($(wildcard /.buildenv),)
CFLAGS		+= -DUNSUPPORTED_MODULES=2
endif

# Read KERNELRELEASE from include/config/kernel.release (if it exists)
KERNELRELEASE = $(shell cat include/config/kernel.release 2> /dev/null)
KERNELVERSION = $(VERSION).$(PATCHLEVEL).$(SUBLEVEL)$(EXTRAVERSION)

export VERSION PATCHLEVEL SUBLEVEL KERNELRELEASE KERNELVERSION
export ARCH SRCARCH CONFIG_SHELL HOSTCC HOSTCFLAGS CROSS_COMPILE AS LD CC
export CPP AR NM STRIP OBJCOPY OBJDUMP MAKE AWK GENKSYMS PERL UTS_MACHINE
export HOSTCXX HOSTCXXFLAGS LDFLAGS_MODULE CHECK CHECKFLAGS

export KBUILD_CPPFLAGS NOSTDINC_FLAGS LINUXINCLUDE OBJCOPYFLAGS LDFLAGS
export KBUILD_CFLAGS CFLAGS_KERNEL CFLAGS_MODULE CFLAGS_GCOV
export KBUILD_AFLAGS AFLAGS_KERNEL AFLAGS_MODULE

# When compiling out-of-tree modules, put MODVERDIR in the module
# tree rather than in the kernel tree. The kernel tree might
# even be read-only.
export MODVERDIR := $(if $(KBUILD_EXTMOD),$(firstword $(KBUILD_EXTMOD))/).tmp_versions

# Files to ignore in find ... statements

RCS_FIND_IGNORE := \( -name SCCS -o -name BitKeeper -o -name .svn -o -name CVS -o -name .pc -o -name .hg -o -name .git \) -prune -o
export RCS_TAR_IGNORE := --exclude SCCS --exclude BitKeeper --exclude .svn --exclude CVS --exclude .pc --exclude .hg --exclude .git

# ===========================================================================
# Rules shared between *config targets and build targets

# Basic helpers built in scripts/
PHONY += scripts_basic
scripts_basic:
	$(Q)$(MAKE) $(build)=scripts/basic

# To avoid any implicit rule to kick in, define an empty command.
scripts/basic/%: scripts_basic ;

PHONY += outputmakefile
# outputmakefile generates a Makefile in the output directory, if using a
# separate output directory. This allows convenient use of make in the
# output directory.
outputmakefile:
ifneq ($(KBUILD_SRC),)
	$(Q)ln -fsn $(srctree) source
	$(Q)$(CONFIG_SHELL) $(srctree)/scripts/mkmakefile \
	    $(srctree) $(objtree) $(VERSION) $(PATCHLEVEL)
endif

# To make sure we do not include .config for any of the *config targets
# catch them early, and hand them over to scripts/kconfig/Makefile
# It is allowed to specify more targets when calling make, including
# mixing *config targets and build targets.
# For example 'make oldconfig all'.
# Detect when mixed targets is specified, and make a second invocation
# of make so .config is not included in this case either (for *config).

no-dot-config-targets := clean mrproper distclean \
			 cscope TAGS tags help %docs check% \
			 include/linux/version.h headers_% \
			 kernelrelease kernelversion

config-targets := 0
mixed-targets  := 0
dot-config     := 1

ifneq ($(filter $(no-dot-config-targets), $(MAKECMDGOALS)),)
	ifeq ($(filter-out $(no-dot-config-targets), $(MAKECMDGOALS)),)
		dot-config := 0
	endif
endif

ifeq ($(KBUILD_EXTMOD),)
        ifneq ($(filter config %config,$(MAKECMDGOALS)),)
                config-targets := 1
                ifneq ($(filter-out config %config,$(MAKECMDGOALS)),)
                        mixed-targets := 1
                endif
        endif
endif

ifeq ($(mixed-targets),1)
# ===========================================================================
# We're called with mixed targets (*config and build targets).
# Handle them one by one.

%:: FORCE
	$(Q)$(MAKE) -C $(srctree) KBUILD_SRC= $@

else
ifeq ($(config-targets),1)
# ===========================================================================
# *config targets only - make sure prerequisites are updated, and descend
# in scripts/kconfig to make the *config target

# Read arch specific Makefile to set KBUILD_DEFCONFIG as needed.
# KBUILD_DEFCONFIG may point out an alternative default configuration
# used for 'make defconfig'
include $(srctree)/arch/$(SRCARCH)/Makefile
export KBUILD_DEFCONFIG KBUILD_KCONFIG

config: scripts_basic outputmakefile FORCE
	$(Q)mkdir -p include/linux include/config
	$(Q)$(MAKE) $(build)=scripts/kconfig $@

%config: scripts_basic outputmakefile FORCE
	$(Q)mkdir -p include/linux include/config
	$(Q)$(MAKE) $(build)=scripts/kconfig $@

else
# ===========================================================================
# Build targets only - this includes vmlinux, arch specific targets, clean
# targets and others. In general all targets except *config targets.

ifeq ($(KBUILD_EXTMOD),)
# Additional helpers built in scripts/
# Carefully list dependencies so we do not try to build scripts twice
# in parallel
PHONY += scripts
scripts: scripts_basic include/config/auto.conf
	$(Q)$(MAKE) $(build)=$(@)

# Objects we will link into vmlinux / subdirs we need to visit
init-y		:= init/
drivers-y	:= drivers/ sound/ firmware/
net-y		:= net/
libs-y		:= lib/
core-y		:= usr/
endif # KBUILD_EXTMOD

ifeq ($(dot-config),1)
# Read in config
-include include/config/auto.conf

ifeq ($(KBUILD_EXTMOD),)
# Read in dependencies to all Kconfig* files, make sure to run
# oldconfig if changes are detected.
-include include/config/auto.conf.cmd

# To avoid any implicit rule to kick in, define an empty command
$(KCONFIG_CONFIG) include/config/auto.conf.cmd: ;

# If .config is newer than include/config/auto.conf, someone tinkered
# with it and forgot to run make oldconfig.
# if auto.conf.cmd is missing then we are probably in a cleaned tree so
# we execute the config step to be sure to catch updated Kconfig files
include/config/auto.conf: $(KCONFIG_CONFIG) include/config/auto.conf.cmd
	$(Q)$(MAKE) -f $(srctree)/Makefile silentoldconfig
else
# external modules needs include/linux/autoconf.h and include/config/auto.conf
# but do not care if they are up-to-date. Use auto.conf to trigger the test
PHONY += include/config/auto.conf

include/config/auto.conf:
	$(Q)test -e include/linux/autoconf.h -a -e $@ || (		\
	echo;								\
	echo "  ERROR: Kernel configuration is invalid.";		\
	echo "         include/linux/autoconf.h or $@ are missing.";	\
	echo "         Run 'make oldconfig && make prepare' on kernel src to fix it.";	\
	echo;								\
	/bin/false)

endif # KBUILD_EXTMOD

else
# Dummy target needed, because used as prerequisite
include/config/auto.conf: ;
endif # $(dot-config)

# The all: target is the default when no target is given on the
# command line.
# This allow a user to issue only 'make' to build a kernel including modules
# Defaults vmlinux but it is usually overridden in the arch makefile
all: vmlinux

ifdef CONFIG_CC_OPTIMIZE_FOR_SIZE
KBUILD_CFLAGS	+= -Os
else
KBUILD_CFLAGS	+= -O2
endif

include $(srctree)/arch/$(SRCARCH)/Makefile

ifneq ($(CONFIG_FRAME_WARN),0)
KBUILD_CFLAGS += $(call cc-option,-Wframe-larger-than=${CONFIG_FRAME_WARN})
endif

# Force gcc to behave correct even for buggy distributions
ifndef CONFIG_CC_STACKPROTECTOR
KBUILD_CFLAGS += $(call cc-option, -fno-stack-protector)
endif

ifdef CONFIG_FRAME_POINTER
KBUILD_CFLAGS	+= -fno-omit-frame-pointer -fno-optimize-sibling-calls
else
KBUILD_CFLAGS	+= -fomit-frame-pointer
endif

ifdef CONFIG_UNWIND_INFO
KBUILD_CFLAGS	+= -fasynchronous-unwind-tables
LDFLAGS_vmlinux	+= --eh-frame-hdr
endif

ifdef CONFIG_DEBUG_INFO
KBUILD_CFLAGS	+= -g
KBUILD_AFLAGS	+= -gdwarf-2
endif

ifdef CONFIG_FUNCTION_TRACER
KBUILD_CFLAGS	+= -pg
endif

# We trigger additional mismatches with less inlining
ifdef CONFIG_DEBUG_SECTION_MISMATCH
KBUILD_CFLAGS += $(call cc-option, -fno-inline-functions-called-once)
endif

# arch Makefile may override CC so keep this after arch Makefile is included
NOSTDINC_FLAGS += -nostdinc -isystem $(shell $(CC) -print-file-name=include)
CHECKFLAGS     += $(NOSTDINC_FLAGS)

# warn about C99 declaration after statement
KBUILD_CFLAGS += $(call cc-option,-Wdeclaration-after-statement,)

# disable pointer signed / unsigned warnings in gcc 4.0
KBUILD_CFLAGS += $(call cc-option,-Wno-pointer-sign,)

# disable invalid "can't wrap" optimizations for signed / pointers
KBUILD_CFLAGS	+= $(call cc-option,-fno-strict-overflow)

# revert to pre-gcc-4.4 behaviour of .eh_frame
KBUILD_CFLAGS	+= $(call cc-option,-fno-dwarf2-cfi-asm)

# Add user supplied CPPFLAGS, AFLAGS and CFLAGS as the last assignments
# But warn user when we do so
warn-assign = \
$(warning "WARNING: Appending $$K$(1) ($(K$(1))) from $(origin K$(1)) to kernel $$$(1)")

ifneq ($(KCPPFLAGS),)
        $(call warn-assign,CPPFLAGS)
        KBUILD_CPPFLAGS += $(KCPPFLAGS)
endif
ifneq ($(KAFLAGS),)
        $(call warn-assign,AFLAGS)
        KBUILD_AFLAGS += $(KAFLAGS)
endif
ifneq ($(KCFLAGS),)
        $(call warn-assign,CFLAGS)
        KBUILD_CFLAGS += $(KCFLAGS)
endif

# Use --build-id when available.
LDFLAGS_BUILD_ID = $(patsubst -Wl$(comma)%,%,\
			      $(call ld-option, -Wl$(comma)--build-id,))
LDFLAGS_MODULE += $(LDFLAGS_BUILD_ID)
LDFLAGS_vmlinux += $(LDFLAGS_BUILD_ID)

ifeq ($(CONFIG_STRIP_ASM_SYMS),y)
LDFLAGS_vmlinux	+= -X
endif

# Default kernel image to build when no specific target is given.
# KBUILD_IMAGE may be overruled on the command line or
# set in the environment
# Also any assignments in arch/$(ARCH)/Makefile take precedence over
# this default value
export KBUILD_IMAGE ?= vmlinux

#
# INSTALL_PATH specifies where to place the updated kernel and system map
# images. Default is /boot, but you can set it to other values
export	INSTALL_PATH ?= /boot

#
# INSTALL_MOD_PATH specifies a prefix to MODLIB for module directory
# relocations required by build roots.  This is not defined in the
# makefile but the argument can be passed to make if needed.
#

MODLIB	= $(INSTALL_MOD_PATH)/lib/modules/$(KERNELRELEASE)
export MODLIB

#
#  INSTALL_MOD_STRIP, if defined, will cause modules to be
#  stripped after they are installed.  If INSTALL_MOD_STRIP is '1', then
#  the default option --strip-debug will be used.  Otherwise,
#  INSTALL_MOD_STRIP will used as the options to the strip command.

ifdef INSTALL_MOD_STRIP
ifeq ($(INSTALL_MOD_STRIP),1)
mod_strip_cmd = $(STRIP) --strip-debug
else
mod_strip_cmd = $(STRIP) $(INSTALL_MOD_STRIP)
endif # INSTALL_MOD_STRIP=1
else
mod_strip_cmd = true
endif # INSTALL_MOD_STRIP
export mod_strip_cmd


ifeq ($(KBUILD_EXTMOD),)
core-y		+= kernel/ mm/ fs/ ipc/ security/ crypto/ block/
core-$(CONFIG_KDB) += kdb/

vmlinux-dirs	:= $(patsubst %/,%,$(filter %/, $(init-y) $(init-m) \
		     $(core-y) $(core-m) $(drivers-y) $(drivers-m) \
		     $(net-y) $(net-m) $(libs-y) $(libs-m)))

vmlinux-alldirs	:= $(sort $(vmlinux-dirs) $(patsubst %/,%,$(filter %/, \
		     $(init-n) $(init-) \
		     $(core-n) $(core-) $(drivers-n) $(drivers-) \
		     $(net-n)  $(net-)  $(libs-n)    $(libs-))))

init-y		:= $(patsubst %/, %/built-in.o, $(init-y))
core-y		:= $(patsubst %/, %/built-in.o, $(core-y))
drivers-y	:= $(patsubst %/, %/built-in.o, $(drivers-y))
net-y		:= $(patsubst %/, %/built-in.o, $(net-y))
libs-y1		:= $(patsubst %/, %/lib.a, $(libs-y))
libs-y2		:= $(patsubst %/, %/built-in.o, $(libs-y))
libs-y		:= $(libs-y1) $(libs-y2)

# Build vmlinux
# ---------------------------------------------------------------------------
# vmlinux is built from the objects selected by $(vmlinux-init) and
# $(vmlinux-main). Most are built-in.o files from top-level directories
# in the kernel tree, others are specified in arch/$(ARCH)/Makefile.
# Ordering when linking is important, and $(vmlinux-init) must be first.
#
# vmlinux
#   ^
#   |
#   +-< $(vmlinux-init)
#   |   +--< init/version.o + more
#   |
#   +--< $(vmlinux-main)
#   |    +--< driver/built-in.o mm/built-in.o + more
#   |
#   +-< kallsyms.o (see description in CONFIG_KALLSYMS section)
#
# vmlinux version (uname -v) cannot be updated during normal
# descending-into-subdirs phase since we do not yet know if we need to
# update vmlinux.
# Therefore this step is delayed until just before final link of vmlinux -
# except in the kallsyms case where it is done just before adding the
# symbols to the kernel.
#
# System.map is generated to document addresses of all kernel symbols

vmlinux-init := $(head-y) $(init-y)
vmlinux-main := $(core-y) $(libs-y) $(drivers-y) $(net-y)
vmlinux-all  := $(vmlinux-init) $(vmlinux-main)
vmlinux-lds  := arch/$(SRCARCH)/kernel/vmlinux.lds
export KBUILD_VMLINUX_OBJS := $(vmlinux-all)

# Rule to link vmlinux - also used during CONFIG_KALLSYMS
# May be overridden by arch/$(ARCH)/Makefile
quiet_cmd_vmlinux__ ?= LD      $@
      cmd_vmlinux__ ?= $(LD) $(LDFLAGS) $(LDFLAGS_vmlinux) -o $@ \
      -T $(vmlinux-lds) $(vmlinux-init)                          \
      --start-group $(vmlinux-main) --end-group                  \
      $(filter-out $(vmlinux-lds) $(vmlinux-init) $(vmlinux-main) vmlinux.o FORCE ,$^)

# Generate new vmlinux version
quiet_cmd_vmlinux_version = GEN     .version
      cmd_vmlinux_version = set -e;                     \
	if [ ! -r .version ]; then			\
	  rm -f .version;				\
	  echo 1 >.version;				\
	else						\
	  mv .version .old_version;			\
	  expr 0$$(cat .old_version) + 1 >.version;	\
	fi;						\
	$(MAKE) $(build)=init

# Generate System.map
quiet_cmd_sysmap = SYSMAP
      cmd_sysmap = $(CONFIG_SHELL) $(srctree)/scripts/mksysmap

# Link of vmlinux
# If CONFIG_KALLSYMS is set .version is already updated
# Generate System.map and verify that the content is consistent
# Use + in front of the vmlinux_version rule to silent warning with make -j2
# First command is ':' to allow us to use + in front of the rule
define rule_vmlinux__
	:
	$(if $(CONFIG_KALLSYMS),,+$(call cmd,vmlinux_version))

	$(call cmd,vmlinux__)
	$(Q)echo 'cmd_$@ := $(cmd_vmlinux__)' > $(@D)/.$(@F).cmd

	$(Q)$(if $($(quiet)cmd_sysmap),                                      \
	  echo '  $($(quiet)cmd_sysmap)  System.map' &&)                     \
	$(cmd_sysmap) $@ System.map;                                         \
	if [ $$? -ne 0 ]; then                                               \
		rm -f $@;                                                    \
		/bin/false;                                                  \
	fi;
	$(verify_kallsyms)
endef


ifdef CONFIG_KALLSYMS
# Generate section listing all symbols and add it into vmlinux $(kallsyms.o)
# It's a three stage process:
# o .tmp_vmlinux1 has all symbols and sections, but __kallsyms is
#   empty
#   Running kallsyms on that gives us .tmp_kallsyms1.o with
#   the right size - vmlinux version (uname -v) is updated during this step
# o .tmp_vmlinux2 now has a __kallsyms section of the right size,
#   but due to the added section, some addresses have shifted.
#   From here, we generate a correct .tmp_kallsyms2.o
# o The correct .tmp_kallsyms2.o is linked into the final vmlinux.
# o Verify that the System.map from vmlinux matches the map from
#   .tmp_vmlinux2, just in case we did not generate kallsyms correctly.
# o If CONFIG_KALLSYMS_EXTRA_PASS is set, do an extra pass using
#   .tmp_vmlinux3 and .tmp_kallsyms3.o.  This is only meant as a
#   temporary bypass to allow the kernel to be built while the
#   maintainers work out what went wrong with kallsyms.

ifdef CONFIG_KALLSYMS_EXTRA_PASS
last_kallsyms := 3
else
last_kallsyms := 2
endif

kallsyms.o := .tmp_kallsyms$(last_kallsyms).o

define verify_kallsyms
	$(Q)$(if $($(quiet)cmd_sysmap),                                      \
	  echo '  $($(quiet)cmd_sysmap)  .tmp_System.map' &&)                \
	  $(cmd_sysmap) .tmp_vmlinux$(last_kallsyms) .tmp_System.map
	$(Q)cmp -s System.map .tmp_System.map ||                             \
		(echo Inconsistent kallsyms data;                            \
		 echo Try setting CONFIG_KALLSYMS_EXTRA_PASS;                \
		 rm .tmp_kallsyms* ; /bin/false )
endef

# Update vmlinux version before link
# Use + in front of this rule to silent warning about make -j1
# First command is ':' to allow us to use + in front of this rule
cmd_ksym_ld = $(cmd_vmlinux__)
define rule_ksym_ld
	: 
	+$(call cmd,vmlinux_version)
	$(call cmd,vmlinux__)
	$(Q)echo 'cmd_$@ := $(cmd_vmlinux__)' > $(@D)/.$(@F).cmd
endef

# Generate .S file with all kernel symbols
quiet_cmd_kallsyms = KSYM    $@
      cmd_kallsyms = $(NM) -n $< | $(KALLSYMS) \
                     $(if $(CONFIG_KALLSYMS_ALL),--all-symbols) > $@

.tmp_kallsyms1.o .tmp_kallsyms2.o .tmp_kallsyms3.o: %.o: %.S scripts FORCE
	$(call if_changed_dep,as_o_S)

.tmp_kallsyms%.S: .tmp_vmlinux% $(KALLSYMS)
	$(call cmd,kallsyms)

# .tmp_vmlinux1 must be complete except kallsyms, so update vmlinux version
.tmp_vmlinux1: $(vmlinux-lds) $(vmlinux-all) FORCE
	$(call if_changed_rule,ksym_ld)

.tmp_vmlinux2: $(vmlinux-lds) $(vmlinux-all) .tmp_kallsyms1.o FORCE
	$(call if_changed,vmlinux__)

.tmp_vmlinux3: $(vmlinux-lds) $(vmlinux-all) .tmp_kallsyms2.o FORCE
	$(call if_changed,vmlinux__)

# Needs to visit scripts/ before $(KALLSYMS) can be used.
$(KALLSYMS): scripts ;

# Generate some data for debugging strange kallsyms problems
debug_kallsyms: .tmp_map$(last_kallsyms)

.tmp_map%: .tmp_vmlinux% FORCE
	($(OBJDUMP) -h $< | $(AWK) '/^ +[0-9]/{print $$4 " 0 " $$2}'; $(NM) $<) | sort > $@

.tmp_map3: .tmp_map2

.tmp_map2: .tmp_map1

endif # ifdef CONFIG_KALLSYMS

# Do modpost on a prelinked vmlinux. The finally linked vmlinux has
# relevant sections renamed as per the linker script.
quiet_cmd_vmlinux-modpost = LD      $@
      cmd_vmlinux-modpost = $(LD) $(LDFLAGS) -r -o $@                          \
	 $(vmlinux-init) --start-group $(vmlinux-main) --end-group             \
	 $(filter-out $(vmlinux-init) $(vmlinux-main) FORCE ,$^)
define rule_vmlinux-modpost
	:
	+$(call cmd,vmlinux-modpost)
	$(Q)$(MAKE) -f $(srctree)/scripts/Makefile.modpost $@
	$(Q)echo 'cmd_$@ := $(cmd_vmlinux-modpost)' > $(dot-target).cmd
endef

# vmlinux image - including updated kernel symbols
vmlinux: $(vmlinux-lds) $(vmlinux-init) $(vmlinux-main) vmlinux.o $(kallsyms.o) FORCE
ifdef CONFIG_HEADERS_CHECK
	$(Q)$(MAKE) -f $(srctree)/Makefile headers_check
endif
ifdef CONFIG_SAMPLES
	$(Q)$(MAKE) $(build)=samples
endif
ifdef CONFIG_BUILD_DOCSRC
	$(Q)$(MAKE) $(build)=Documentation
endif
	$(call vmlinux-modpost)
	$(call if_changed_rule,vmlinux__)
	$(Q)rm -f .old_version

# build vmlinux.o first to catch section mismatch errors early
ifdef CONFIG_KALLSYMS
.tmp_vmlinux1: vmlinux.o
endif

modpost-init := $(filter-out init/built-in.o, $(vmlinux-init))
vmlinux.o: $(modpost-init) $(vmlinux-main) FORCE
	$(call if_changed_rule,vmlinux-modpost)

# The actual objects are generated when descending, 
# make sure no implicit rule kicks in
$(sort $(vmlinux-init) $(vmlinux-main)) $(vmlinux-lds): $(vmlinux-dirs) ;

# Handle descending into subdirectories listed in $(vmlinux-dirs)
# Preset locale variables to speed up the build process. Limit locale
# tweaks to this spot to avoid wrong language settings when running
# make menuconfig etc.
# Error messages still appears in the original language

PHONY += $(vmlinux-dirs)
$(vmlinux-dirs): prepare scripts
	$(Q)$(MAKE) $(build)=$@
ifdef CONFIG_MODULES
	$(Q)$(MAKE) $(modbuiltin)=$@
endif

# Build the kernel release string
#
# The KERNELRELEASE value built here is stored in the file
# include/config/kernel.release, and is used when executing several
# make targets, such as "make install" or "make modules_install."
#
# The eventual kernel release string consists of the following fields,
# shown in a hierarchical format to show how smaller parts are concatenated
# to form the larger and final value, with values coming from places like
# the Makefile, kernel config options, make command line options and/or
# SCM tag information.
#
#	$(KERNELVERSION)
#	  $(VERSION)			eg, 2
#	  $(PATCHLEVEL)			eg, 6
#	  $(SUBLEVEL)			eg, 18
#	  $(EXTRAVERSION)		eg, -rc6
#	$(localver-full)
#	  $(localver)
#	    localversion*		(files without backups, containing '~')
#	    $(CONFIG_LOCALVERSION)	(from kernel config setting)
#	  $(localver-auto)		(only if CONFIG_LOCALVERSION_AUTO is set)
#	    ./scripts/setlocalversion	(SCM tag, if one exists)
#	    $(LOCALVERSION)		(from make command line if provided)
#
#  Note how the final $(localver-auto) string is included *only* if the
# kernel config option CONFIG_LOCALVERSION_AUTO is selected.  Also, at the
# moment, only git is supported but other SCMs can edit the script
# scripts/setlocalversion and add the appropriate checks as needed.

pattern = ".*/localversion[^~]*"
string  = $(shell cat /dev/null \
	   `find $(objtree) $(srctree) -maxdepth 1 -regex $(pattern) | sort -u`)

localver = $(subst $(space),, $(string) \
			      $(patsubst "%",%,$(CONFIG_LOCALVERSION)))

# If CONFIG_LOCALVERSION_AUTO is set scripts/setlocalversion is called
# and if the SCM is know a tag from the SCM is appended.
# The appended tag is determined by the SCM used.
#
# .scmversion is used when generating rpm packages so we do not loose
# the version information from the SCM when we do the build of the kernel
# from the copied source
ifdef CONFIG_LOCALVERSION_AUTO

ifeq ($(wildcard .scmversion),)
        _localver-auto = $(shell $(CONFIG_SHELL) \
                         $(srctree)/scripts/setlocalversion $(srctree))
else
        _localver-auto = $(shell cat .scmversion 2> /dev/null)
endif

	localver-auto  = $(LOCALVERSION)$(_localver-auto)
endif

localver-full = $(localver)$(localver-auto)

# Store (new) KERNELRELASE string in include/config/kernel.release
kernelrelease = $(KERNELVERSION)$(localver-full)
include/config/kernel.release: include/config/auto.conf FORCE
	$(Q)rm -f $@
	$(Q)echo $(kernelrelease) > $@


# Things we need to do before we recursively start building the kernel
# or the modules are listed in "prepare".
# A multi level approach is used. prepareN is processed before prepareN-1.
# archprepare is used in arch Makefiles and when processed asm symlink,
# version.h and scripts_basic is processed / created.

# Listed in dependency order
PHONY += prepare archprepare prepare0 prepare1 prepare2 prepare3

# prepare3 is used to check if we are building in a separate output directory,
# and if so do:
# 1) Check that make has not been executed in the kernel src $(srctree)
# 2) Create the include2 directory, used for the second asm symlink
prepare3: include/config/kernel.release
ifneq ($(KBUILD_SRC),)
	@$(kecho) '  Using $(srctree) as source for kernel'
	$(Q)if [ -f $(srctree)/.config -o -d $(srctree)/include/config ]; then \
		echo "  $(srctree) is not clean, please run 'make mrproper'";\
		echo "  in the '$(srctree)' directory.";\
		/bin/false; \
	fi;
	$(Q)if [ ! -d include2 ]; then                                  \
	    mkdir -p include2;                                          \
	    if [ -d $(srctree)/arch/$(SRCARCH)/include/asm ]; then	\
		ln -fsn $(srctree)/arch/$(SRCARCH)/include/asm include2/asm; \
	    else							\
		ln -fsn $(srctree)/include/asm-$(SRCARCH) include2/asm;	\
	    fi;								\
	fi
endif

# prepare2 creates a makefile if using a separate output directory
prepare2: prepare3 outputmakefile

prepare1: prepare2 include/linux/version.h include/linux/utsrelease.h \
                   include/asm include/config/auto.conf
	$(cmd_crmodverdir)

archprepare: prepare1 scripts_basic

prepare0: archprepare FORCE
	$(Q)$(MAKE) $(build)=.
	$(Q)$(MAKE) $(build)=. missing-syscalls

# All the preparing..
prepare: prepare0

# Leave this as default for preprocessing vmlinux.lds.S, which is now
# done in arch/$(ARCH)/kernel/Makefile

export CPPFLAGS_vmlinux.lds += -P -C -U$(ARCH)

# The asm symlink changes when $(ARCH) changes.
# Detect this and ask user to run make mrproper
# If asm is a stale symlink (point to dir that does not exist) remove it
define check-symlink
	set -e;                                                            \
	if [ -L include/asm ]; then                                        \
		asmlink=`readlink include/asm | cut -d '-' -f 2`;          \
		archlink=`readlink include/asm | cut -d '/' -f 3`;         \
		if [ "$$asmlink" != "$(SRCARCH)" -a			   \
		     "$$archlink" != "$(SRCARCH)" ]; then                  \
			echo "ERROR: the symlink $@ points to asm-$$asmlink but asm-$(SRCARCH) or ../arch/$(SRCARCH)/include/asm was expected"; \
			echo "       set ARCH or save .config and run 'make mrproper' to fix it";             \
			exit 1;                                            \
		fi;                                                        \
		test -e $$asmlink || rm include/asm;                       \
	elif [ -d include/asm ]; then                                      \
		echo "ERROR: $@ is a directory but a symlink was expected";\
		exit 1;                                                    \
	fi
endef

# We create the target directory of the symlink if it does
# not exist so the test in check-symlink works and we have a
# directory for generated filesas used by some architectures.
define create-symlink
	if [ ! -L include/asm ]; then					    \
		if [ -d arch/$(SRCARCH)/include/asm ]; then		    \
			echo '  SYMLINK $@ -> arch/$(SRCARCH)/include/asm'; \
			ln -fsn ../arch/$(SRCARCH)/include/asm $@;	    \
		else							    \
			echo '  SYMLINK $@ -> include/asm-$(SRCARCH)';	    \
			if [ ! -d include/asm-$(SRCARCH) ]; then	    \
				mkdir -p include/asm-$(SRCARCH);	    \
			fi;						    \
			ln -fsn asm-$(SRCARCH) $@;			    \
		fi;							    \
	fi
endef

include/asm: FORCE
	$(Q)$(check-symlink)
	$(Q)$(create-symlink)

# Generate some files
# ---------------------------------------------------------------------------

# KERNELRELEASE can change from a few different places, meaning version.h
# needs to be updated, so this check is forced on all builds

uts_len := 64
define filechk_utsrelease.h
	if [ `echo -n "$(KERNELRELEASE)" | wc -c ` -gt $(uts_len) ]; then \
	  echo '"$(KERNELRELEASE)" exceeds $(uts_len) characters' >&2;    \
	  exit 1;                                                         \
	fi;                                                               \
	(echo \#define UTS_RELEASE \"$(KERNELRELEASE)\";)
endef

define filechk_version.h
	(echo \#define LINUX_VERSION_CODE $(shell                             \
	expr $(VERSION) \* 65536 + $(PATCHLEVEL) \* 256 + $(SUBLEVEL));     \
	echo '#define KERNEL_VERSION(a,b,c) (((a) << 16) + ((b) << 8) + (c))';)
endef

include/linux/version.h: $(srctree)/Makefile FORCE
	$(call filechk,version.h)

include/linux/utsrelease.h: include/config/kernel.release FORCE
	$(call filechk,utsrelease.h)

PHONY += headerdep
headerdep:
	$(Q)find include/ -name '*.h' | xargs --max-args 1 scripts/headerdep.pl

# ---------------------------------------------------------------------------

PHONY += depend dep
depend dep:
	@echo '*** Warning: make $@ is unnecessary now.'

# ---------------------------------------------------------------------------
# Firmware install
INSTALL_FW_PATH=$(INSTALL_MOD_PATH)/lib/firmware/$(KERNELRELEASE)
export INSTALL_FW_PATH

PHONY += firmware_install
firmware_install: FORCE
	@mkdir -p $(objtree)/firmware
	$(Q)$(MAKE) -f $(srctree)/scripts/Makefile.fwinst obj=firmware __fw_install

# ---------------------------------------------------------------------------
# Kernel headers

#Default location for installed headers
export INSTALL_HDR_PATH = $(objtree)/usr

hdr-inst := -rR -f $(srctree)/scripts/Makefile.headersinst obj
# Find out where the Kbuild file is located to support
# arch/$(ARCH)/include/asm
hdr-dir = $(strip                                                         \
          $(if $(wildcard $(srctree)/arch/$(hdr-arch)/include/asm/Kbuild), \
               arch/$(hdr-arch)/include/asm, include/asm-$(hdr-arch)))

# If we do an all arch process set dst to asm-$(hdr-arch)
hdr-dst = $(if $(KBUILD_HEADERS), dst=include/asm-$(hdr-arch), dst=include/asm)

PHONY += __headers
__headers: include/linux/version.h scripts_basic FORCE
	$(Q)$(MAKE) $(build)=scripts scripts/unifdef

PHONY += headers_install_all
headers_install_all:
	$(Q)$(CONFIG_SHELL) $(srctree)/scripts/headers.sh install

PHONY += headers_install
headers_install: __headers
	$(if $(wildcard $(srctree)/$(hdr-dir)/Kbuild),, \
	$(error Headers not exportable for the $(SRCARCH) architecture))
	$(Q)$(MAKE) $(hdr-inst)=include
	$(Q)$(MAKE) $(hdr-inst)=$(hdr-dir) $(hdr-dst)

PHONY += headers_check_all
headers_check_all: headers_install_all
	$(Q)$(CONFIG_SHELL) $(srctree)/scripts/headers.sh check

PHONY += headers_check
headers_check: headers_install
	$(Q)$(MAKE) $(hdr-inst)=include HDRCHECK=1
	$(Q)$(MAKE) $(hdr-inst)=$(hdr-dir) $(hdr-dst) HDRCHECK=1

# ---------------------------------------------------------------------------
# Modules

ifdef CONFIG_MODULES

# By default, build modules as well

all: modules

#	Build modules
#
#	A module can be listed more than once in obj-m resulting in
#	duplicate lines in modules.order files.  Those are removed
#	using awk while concatenating to the final file.

PHONY += modules
modules: $(vmlinux-dirs) $(if $(KBUILD_BUILTIN),vmlinux)
	$(Q)$(AWK) '!x[$$0]++' $(vmlinux-dirs:%=$(objtree)/%/modules.order) > $(objtree)/modules.order
	$(Q)$(AWK) '!x[$$0]++' $(vmlinux-dirs:%=$(objtree)/%/modules.builtin) > $(objtree)/modules.builtin
	@$(kecho) '  Building modules, stage 2.';
	$(Q)$(MAKE) -f $(srctree)/scripts/Makefile.modpost
	$(Q)$(MAKE) -f $(srctree)/scripts/Makefile.fwinst obj=firmware __fw_modbuild


# Target to prepare building external modules
PHONY += modules_prepare
modules_prepare: prepare scripts

# Target to install modules
PHONY += modules_install
modules_install: _modinst_ _modinst_post

PHONY += _modinst_
_modinst_:
	@if [ -z "`$(DEPMOD) -V 2>/dev/null | grep module-init-tools`" ]; then \
		echo "Warning: you may need to install module-init-tools"; \
		echo "See http://www.codemonkey.org.uk/docs/post-halloween-2.6.txt";\
		sleep 1; \
	fi
	@rm -rf $(MODLIB)/kernel
	@rm -f $(MODLIB)/source
	@mkdir -p $(MODLIB)/kernel
	@ln -s $(srctree) $(MODLIB)/source
	@if [ ! $(objtree) -ef  $(MODLIB)/build ]; then \
		rm -f $(MODLIB)/build ; \
		ln -s $(objtree) $(MODLIB)/build ; \
	fi
	@cp -f $(objtree)/modules.{order,builtin} $(MODLIB)/
	$(Q)$(MAKE) -f $(srctree)/scripts/Makefile.modinst

# This depmod is only for convenience to give the initial
# boot a modules.dep even before / is mounted read-write.  However the
# boot script depmod is the master version.
PHONY += _modinst_post
_modinst_post: _modinst_
	$(Q)$(MAKE) -f $(srctree)/scripts/Makefile.fwinst obj=firmware __fw_modinst
	$(call cmd,depmod)

else # CONFIG_MODULES

# Modules not configured
# ---------------------------------------------------------------------------

modules modules_install: FORCE
	@echo
	@echo "The present kernel configuration has modules disabled."
	@echo "Type 'make config' and enable loadable module support."
	@echo "Then build a kernel with module support enabled."
	@echo
	@exit 1

endif # CONFIG_MODULES

###
# Cleaning is done on three levels.
# make clean     Delete most generated files
#                Leave enough to build external modules
# make mrproper  Delete the current configuration, and all generated files
# make distclean Remove editor backup files, patch leftover files and the like

# Directories & files removed with 'make clean'
CLEAN_DIRS  += $(MODVERDIR)
CLEAN_FILES +=	vmlinux System.map \
                .tmp_kallsyms* .tmp_version .tmp_vmlinux* .tmp_System.map

# Directories & files removed with 'make mrproper'
MRPROPER_DIRS  += include/config include2 usr/include include/generated
MRPROPER_FILES += .config .config.old include/asm .version .old_version \
                  include/linux/autoconf.h include/linux/version.h      \
                  include/linux/utsrelease.h                            \
                  include/linux/bounds.h include/asm*/asm-offsets.h     \
		  Module.symvers Module.markers tags TAGS cscope*

# clean - Delete most, but leave enough to build external modules
#
clean: rm-dirs  := $(CLEAN_DIRS)
clean: rm-files := $(CLEAN_FILES)
clean-dirs      := $(addprefix _clean_,$(srctree) $(vmlinux-alldirs) Documentation)

PHONY += $(clean-dirs) clean archclean
$(clean-dirs):
	$(Q)$(MAKE) $(clean)=$(patsubst _clean_%,%,$@)

clean: archclean $(clean-dirs)
	$(call cmd,rmdirs)
	$(call cmd,rmfiles)
	@find . $(RCS_FIND_IGNORE) \
		\( -name '*.[oas]' -o -name '*.ko' -o -name '.*.cmd' \
		-o -name '.*.d' -o -name '.*.tmp' -o -name '*.mod.c' \
		-o -name '*.symtypes' -o -name 'modules.order' \
		-o -name 'modules.builtin' -o -name 'Module.markers' \
		-o -name '.tmp_*.o.*' \
		-o -name '*.gcno' \) -type f -print | xargs rm -f

# mrproper - Delete all generated files, including .config
#
mrproper: rm-dirs  := $(wildcard $(MRPROPER_DIRS))
mrproper: rm-files := $(wildcard $(MRPROPER_FILES))
mrproper-dirs      := $(addprefix _mrproper_,Documentation/DocBook scripts)

PHONY += $(mrproper-dirs) mrproper archmrproper
$(mrproper-dirs):
	$(Q)$(MAKE) $(clean)=$(patsubst _mrproper_%,%,$@)

mrproper: clean archmrproper $(mrproper-dirs)
	$(call cmd,rmdirs)
	$(call cmd,rmfiles)

# distclean
#
PHONY += distclean

distclean: mrproper
	@find $(srctree) $(RCS_FIND_IGNORE) \
		\( -name '*.orig' -o -name '*.rej' -o -name '*~' \
		-o -name '*.bak' -o -name '#*#' -o -name '.*.orig' \
		-o -name '.*.rej' -o -size 0 \
		-o -name '*%' -o -name '.*.cmd' -o -name 'core' \) \
		-type f -print | xargs rm -f


# Packaging of the kernel to various formats
# ---------------------------------------------------------------------------
# rpm target kept for backward compatibility
package-dir	:= $(srctree)/scripts/package

%pkg: include/config/kernel.release FORCE
	$(Q)$(MAKE) $(build)=$(package-dir) $@
rpm: include/config/kernel.release FORCE
	$(Q)$(MAKE) $(build)=$(package-dir) $@


# Brief documentation of the typical targets used
# ---------------------------------------------------------------------------

boards := $(wildcard $(srctree)/arch/$(SRCARCH)/configs/*_defconfig)
boards := $(notdir $(boards))
board-dirs := $(dir $(wildcard $(srctree)/arch/$(SRCARCH)/configs/*/*_defconfig))
board-dirs := $(sort $(notdir $(board-dirs:/=)))

help:
	@echo  'Cleaning targets:'
	@echo  '  clean		  - Remove most generated files but keep the config and'
	@echo  '                    enough build support to build external modules'
	@echo  '  mrproper	  - Remove all generated files + config + various backup files'
	@echo  '  distclean	  - mrproper + remove editor backup and patch files'
	@echo  ''
	@echo  'Configuration targets:'
	@$(MAKE) -f $(srctree)/scripts/kconfig/Makefile help
	@echo  ''
	@echo  'Other generic targets:'
	@echo  '  all		  - Build all targets marked with [*]'
	@echo  '* vmlinux	  - Build the bare kernel'
	@echo  '* modules	  - Build all modules'
	@echo  '  modules_install - Install all modules to INSTALL_MOD_PATH (default: /)'
	@echo  '  firmware_install- Install all firmware to INSTALL_FW_PATH'
	@echo  '                    (default: $$(INSTALL_MOD_PATH)/lib/firmware)'
	@echo  '  dir/            - Build all files in dir and below'
	@echo  '  dir/file.[ois]  - Build specified target only'
	@echo  '  dir/file.ko     - Build module including final link'
	@echo  '  modules_prepare - Set up for building external modules'
	@echo  '  tags/TAGS	  - Generate tags file for editors'
	@echo  '  cscope	  - Generate cscope index'
	@echo  '  kernelrelease	  - Output the release version string'
	@echo  '  kernelversion	  - Output the version stored in Makefile'
	@echo  '  headers_install - Install sanitised kernel headers to INSTALL_HDR_PATH'; \
	 echo  '                    (default: $(INSTALL_HDR_PATH))'; \
	 echo  ''
	@echo  'Static analysers'
	@echo  '  checkstack      - Generate a list of stack hogs'
	@echo  '  namespacecheck  - Name space analysis on compiled kernel'
	@echo  '  versioncheck    - Sanity check on version.h usage'
	@echo  '  includecheck    - Check for duplicate included header files'
	@echo  '  export_report   - List the usages of all exported symbols'
	@echo  '  headers_check   - Sanity check on exported headers'
	@echo  '  headerdep       - Detect inclusion cycles in headers'; \
	 echo  ''
	@echo  'Kernel packaging:'
	@$(MAKE) $(build)=$(package-dir) help
	@echo  ''
	@echo  'Documentation targets:'
	@$(MAKE) -f $(srctree)/Documentation/DocBook/Makefile dochelp
	@echo  ''
	@echo  'Architecture specific targets ($(SRCARCH)):'
	@$(if $(archhelp),$(archhelp),\
		echo '  No architecture specific help defined for $(SRCARCH)')
	@echo  ''
	@$(if $(boards), \
		$(foreach b, $(boards), \
		printf "  %-24s - Build for %s\\n" $(b) $(subst _defconfig,,$(b));) \
		echo '')
	@$(if $(board-dirs), \
		$(foreach b, $(board-dirs), \
		printf "  %-16s - Show %s-specific targets\\n" help-$(b) $(b);) \
		printf "  %-16s - Show all of the above\\n" help-boards; \
		echo '')

	@echo  '  make V=0|1 [targets] 0 => quiet build (default), 1 => verbose build'
	@echo  '  make V=2   [targets] 2 => give reason for rebuild of target'
	@echo  '  make O=dir [targets] Locate all output files in "dir", including .config'
	@echo  '  make C=1   [targets] Check all c source with $$CHECK (sparse by default)'
	@echo  '  make C=2   [targets] Force check of all c source with $$CHECK'
	@echo  ''
	@echo  'Execute "make" or "make all" to build all targets marked with [*] '
	@echo  'For further info see the ./README file'


help-board-dirs := $(addprefix help-,$(board-dirs))

help-boards: $(help-board-dirs)

boards-per-dir = $(notdir $(wildcard $(srctree)/arch/$(SRCARCH)/configs/$*/*_defconfig))

$(help-board-dirs): help-%:
	@echo  'Architecture specific targets ($(SRCARCH) $*):'
	@$(if $(boards-per-dir), \
		$(foreach b, $(boards-per-dir), \
		printf "  %-24s - Build for %s\\n" $*/$(b) $(subst _defconfig,,$(b));) \
		echo '')


# Documentation targets
# ---------------------------------------------------------------------------
%docs: scripts_basic FORCE
	$(Q)$(MAKE) $(build)=Documentation/DocBook $@

else # KBUILD_EXTMOD

###
# External module support.
# When building external modules the kernel used as basis is considered
# read-only, and no consistency checks are made and the make
# system is not used on the basis kernel. If updates are required
# in the basis kernel ordinary make commands (without M=...) must
# be used.
#
# The following are the only valid targets when building external
# modules.
# make M=dir clean     Delete all automatically generated files
# make M=dir modules   Make all modules in specified dir
# make M=dir	       Same as 'make M=dir modules'
# make M=dir modules_install
#                      Install the modules built in the module directory
#                      Assumes install directory is already created

# We are always building modules
KBUILD_MODULES := 1
PHONY += crmodverdir
crmodverdir:
	$(cmd_crmodverdir)

PHONY += $(objtree)/Module.symvers
$(objtree)/Module.symvers:
	@test -e $(objtree)/Module.symvers || ( \
	echo; \
	echo "  WARNING: Symbol version dump $(objtree)/Module.symvers"; \
	echo "           is missing; modules will have no dependencies and modversions."; \
	echo )

module-dirs := $(addprefix _module_,$(KBUILD_EXTMOD))
PHONY += $(module-dirs) modules
$(module-dirs): crmodverdir $(objtree)/Module.symvers
	$(Q)$(MAKE) $(build)=$(patsubst _module_%,%,$@)

modules: $(module-dirs)
	@$(kecho) '  Building modules, stage 2.';
	$(Q)$(MAKE) -f $(srctree)/scripts/Makefile.modpost

PHONY += modules_install
modules_install: _emodinst_ _emodinst_post

install-dir := $(if $(INSTALL_MOD_DIR),$(INSTALL_MOD_DIR),extra)
PHONY += _emodinst_
_emodinst_:
	$(Q)mkdir -p $(MODLIB)/$(install-dir)
	$(Q)$(MAKE) -f $(srctree)/scripts/Makefile.modinst

PHONY += _emodinst_post
_emodinst_post: _emodinst_
	$(call cmd,depmod)

clean-dirs := $(addprefix _clean_,$(KBUILD_EXTMOD))

PHONY += $(clean-dirs) clean
$(clean-dirs):
	$(Q)$(MAKE) $(clean)=$(patsubst _clean_%,%,$@)

clean:	rm-dirs := $(MODVERDIR)
clean: rm-files := $(KBUILD_EXTMOD)/Module.symvers \
                   $(KBUILD_EXTMOD)/Module.markers \
                   $(KBUILD_EXTMOD)/modules.order \
                   $(KBUILD_EXTMOD)/modules.builtin
clean: $(clean-dirs)
	$(call cmd,rmdirs)
	$(call cmd,rmfiles)
	@find $(KBUILD_EXTMOD) $(RCS_FIND_IGNORE) \
		\( -name '*.[oas]' -o -name '*.ko' -o -name '.*.cmd' \
		-o -name '.*.d' -o -name '.*.tmp' -o -name '*.mod.c' \
		-o -name '*.gcno' \) -type f -print | xargs rm -f

help:
	@echo  '  Building external modules.'
	@echo  '  Syntax: make -C path/to/kernel/src M=$$PWD target'
	@echo  ''
	@echo  '  modules         - default target, build the module(s)'
	@echo  '  modules_install - install the module'
	@echo  '  clean           - remove generated files in module directory only'
	@echo  ''

# Dummies...
PHONY += prepare scripts
prepare: ;
scripts: ;
endif # KBUILD_EXTMOD

# Generate tags for editors
# ---------------------------------------------------------------------------
quiet_cmd_tags = GEN     $@
      cmd_tags = $(CONFIG_SHELL) $(srctree)/scripts/tags.sh $@

tags TAGS cscope: FORCE
	$(call cmd,tags)

# Scripts to check various things for consistency
# ---------------------------------------------------------------------------

includecheck:
	find * $(RCS_FIND_IGNORE) \
		-name '*.[hcS]' -type f -print | sort \
		| xargs $(PERL) -w $(srctree)/scripts/checkincludes.pl

versioncheck:
	find * $(RCS_FIND_IGNORE) \
		-name '*.[hcS]' -type f -print | sort \
		| xargs $(PERL) -w $(srctree)/scripts/checkversion.pl

namespacecheck:
	$(PERL) $(srctree)/scripts/namespace.pl

export_report:
	$(PERL) $(srctree)/scripts/export_report.pl

endif #ifeq ($(config-targets),1)
endif #ifeq ($(mixed-targets),1)

PHONY += checkstack kernelrelease kernelversion

# UML needs a little special treatment here.  It wants to use the host
# toolchain, so needs $(SUBARCH) passed to checkstack.pl.  Everyone
# else wants $(ARCH), including people doing cross-builds, which means
# that $(SUBARCH) doesn't work here.
ifeq ($(ARCH), um)
CHECKSTACK_ARCH := $(SUBARCH)
else
CHECKSTACK_ARCH := $(ARCH)
endif
checkstack:
	$(OBJDUMP) -d vmlinux $$(find . -name '*.ko') | \
	$(PERL) $(src)/scripts/checkstack.pl $(CHECKSTACK_ARCH)

kernelrelease:
	$(if $(wildcard include/config/kernel.release), $(Q)echo $(KERNELRELEASE), \
	$(error kernelrelease not valid - run 'make prepare' to update it))
kernelversion:
	@echo $(KERNELVERSION)

# Single targets
# ---------------------------------------------------------------------------
# Single targets are compatible with:
# - build with mixed source and output
# - build with separate output dir 'make O=...'
# - external modules
#
#  target-dir => where to store outputfile
#  build-dir  => directory in kernel source tree to use

ifeq ($(KBUILD_EXTMOD),)
        build-dir  = $(patsubst %/,%,$(dir $@))
        target-dir = $(dir $@)
else
        zap-slash=$(filter-out .,$(patsubst %/,%,$(dir $@)))
        build-dir  = $(KBUILD_EXTMOD)$(if $(zap-slash),/$(zap-slash))
        target-dir = $(if $(KBUILD_EXTMOD),$(dir $<),$(dir $@))
endif

%.s: %.c prepare scripts FORCE
	$(Q)$(MAKE) $(build)=$(build-dir) $(target-dir)$(notdir $@)
%.i: %.c prepare scripts FORCE
	$(Q)$(MAKE) $(build)=$(build-dir) $(target-dir)$(notdir $@)
%.o: %.c prepare scripts FORCE
	$(Q)$(MAKE) $(build)=$(build-dir) $(target-dir)$(notdir $@)
%.lst: %.c prepare scripts FORCE
	$(Q)$(MAKE) $(build)=$(build-dir) $(target-dir)$(notdir $@)
%.s: %.S prepare scripts FORCE
	$(Q)$(MAKE) $(build)=$(build-dir) $(target-dir)$(notdir $@)
%.o: %.S prepare scripts FORCE
	$(Q)$(MAKE) $(build)=$(build-dir) $(target-dir)$(notdir $@)
%.symtypes: %.c prepare scripts FORCE
	$(Q)$(MAKE) $(build)=$(build-dir) $(target-dir)$(notdir $@)

# Modules
/: prepare scripts FORCE
	$(cmd_crmodverdir)
	$(Q)$(MAKE) KBUILD_MODULES=$(if $(CONFIG_MODULES),1) \
	$(build)=$(build-dir)
%/: prepare scripts FORCE
	$(cmd_crmodverdir)
	$(Q)$(MAKE) KBUILD_MODULES=$(if $(CONFIG_MODULES),1) \
	$(build)=$(build-dir)
%.ko: prepare scripts FORCE
	$(cmd_crmodverdir)
	$(Q)$(MAKE) KBUILD_MODULES=$(if $(CONFIG_MODULES),1)   \
	$(build)=$(build-dir) $(@:.ko=.o)
	$(Q)$(MAKE) -f $(srctree)/scripts/Makefile.modpost

# FIXME Should go into a make.lib or something 
# ===========================================================================

quiet_cmd_rmdirs = $(if $(wildcard $(rm-dirs)),CLEAN   $(wildcard $(rm-dirs)))
      cmd_rmdirs = rm -rf $(rm-dirs)

quiet_cmd_rmfiles = $(if $(wildcard $(rm-files)),CLEAN   $(wildcard $(rm-files)))
      cmd_rmfiles = rm -f $(rm-files)

# Run depmod only if we have System.map and depmod is executable
quiet_cmd_depmod = DEPMOD  $(KERNELRELEASE)
      cmd_depmod = \
	if [ -r System.map -a -x $(DEPMOD) ]; then                              \
		$(DEPMOD) -ae -F System.map                                     \
		$(if $(strip $(INSTALL_MOD_PATH)), -b $(INSTALL_MOD_PATH) )     \
		$(KERNELRELEASE);                                               \
	fi

# Create temporary dir for module support files
# clean it up only when building all modules
cmd_crmodverdir = $(Q)mkdir -p $(MODVERDIR) \
                  $(if $(KBUILD_MODULES),; rm -f $(MODVERDIR)/*)

a_flags = -Wp,-MD,$(depfile) $(KBUILD_AFLAGS) $(AFLAGS_KERNEL) \
	  $(NOSTDINC_FLAGS) $(LINUXINCLUDE) $(KBUILD_CPPFLAGS) \
	  $(modkern_aflags) $(EXTRA_AFLAGS) $(AFLAGS_$(basetarget).o)

quiet_cmd_as_o_S = AS      $@
cmd_as_o_S       = $(CC) $(a_flags) -c -o $@ $<

# read all saved command lines

targets := $(wildcard $(sort $(targets)))
cmd_files := $(wildcard .*.cmd $(foreach f,$(targets),$(dir $(f)).$(notdir $(f)).cmd))

ifneq ($(cmd_files),)
  $(cmd_files): ;	# Do not try to update included dependency files
  include $(cmd_files)
endif

# Shorthand for $(Q)$(MAKE) -f scripts/Makefile.clean obj=dir
# Usage:
# $(Q)$(MAKE) $(clean)=dir
clean := -f $(if $(KBUILD_SRC),$(srctree)/)scripts/Makefile.clean obj

endif	# skip-makefile

PHONY += FORCE
FORCE:

# Declare the contents of the .PHONY variable as phony.  We keep that
# information in a variable so we can use it in if_changed and friends.
.PHONY: $(PHONY)<|MERGE_RESOLUTION|>--- conflicted
+++ resolved
@@ -1,11 +1,7 @@
 VERSION = 2
 PATCHLEVEL = 6
 SUBLEVEL = 31
-<<<<<<< HEAD
-EXTRAVERSION = .2
-=======
 EXTRAVERSION = .3
->>>>>>> 8adec3b2
 NAME = Man-Eating Seals of Antiquity
 
 # *DOCUMENTATION*
