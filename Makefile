VERSION = 2
PATCHLEVEL = 6
SUBLEVEL = 21
<<<<<<< HEAD
EXTRAVERSION = -rc7-git7
=======
EXTRAVERSION =
>>>>>>> de46c337
NAME = Nocturnal Monster Puppy

# *DOCUMENTATION*
# To see a list of typical targets execute "make help"
# More info can be located in ./README
# Comments in this file are targeted only to the developer, do not
# expect to learn how to build the kernel reading this file.

# Do not:
# o  use make's built-in rules and variables
#    (this increases performance and avoid hard-to-debug behavour);
# o  print "Entering directory ...";
MAKEFLAGS += -rR --no-print-directory

# We are using a recursive build, so we need to do a little thinking
# to get the ordering right.
#
# Most importantly: sub-Makefiles should only ever modify files in
# their own directory. If in some directory we have a dependency on
# a file in another dir (which doesn't happen often, but it's often
# unavoidable when linking the built-in.o targets which finally
# turn into vmlinux), we will call a sub make in that other dir, and
# after that we are sure that everything which is in that other dir
# is now up to date.
#
# The only cases where we need to modify files which have global
# effects are thus separated out and done before the recursive
# descending is started. They are now explicitly listed as the
# prepare rule.

# To put more focus on warnings, be less verbose as default
# Use 'make V=1' to see the full commands

ifdef V
  ifeq ("$(origin V)", "command line")
    KBUILD_VERBOSE = $(V)
  endif
endif
ifndef KBUILD_VERBOSE
  KBUILD_VERBOSE = 0
endif

# Call a source code checker (by default, "sparse") as part of the
# C compilation.
#
# Use 'make C=1' to enable checking of only re-compiled files.
# Use 'make C=2' to enable checking of *all* source files, regardless
# of whether they are re-compiled or not.
#
# See the file "Documentation/sparse.txt" for more details, including
# where to get the "sparse" utility.

ifdef C
  ifeq ("$(origin C)", "command line")
    KBUILD_CHECKSRC = $(C)
  endif
endif
ifndef KBUILD_CHECKSRC
  KBUILD_CHECKSRC = 0
endif

# Use make M=dir to specify directory of external module to build
# Old syntax make ... SUBDIRS=$PWD is still supported
# Setting the environment variable KBUILD_EXTMOD take precedence
ifdef SUBDIRS
  KBUILD_EXTMOD ?= $(SUBDIRS)
endif
ifdef M
  ifeq ("$(origin M)", "command line")
    KBUILD_EXTMOD := $(M)
  endif
endif


# kbuild supports saving output files in a separate directory.
# To locate output files in a separate directory two syntaxes are supported.
# In both cases the working directory must be the root of the kernel src.
# 1) O=
# Use "make O=dir/to/store/output/files/"
#
# 2) Set KBUILD_OUTPUT
# Set the environment variable KBUILD_OUTPUT to point to the directory
# where the output files shall be placed.
# export KBUILD_OUTPUT=dir/to/store/output/files/
# make
#
# The O= assignment takes precedence over the KBUILD_OUTPUT environment
# variable.


# KBUILD_SRC is set on invocation of make in OBJ directory
# KBUILD_SRC is not intended to be used by the regular user (for now)
ifeq ($(KBUILD_SRC),)

# OK, Make called in directory where kernel src resides
# Do we want to locate output files in a separate directory?
ifdef O
  ifeq ("$(origin O)", "command line")
    KBUILD_OUTPUT := $(O)
  endif
endif

# That's our default target when none is given on the command line
PHONY := _all
_all:

ifneq ($(KBUILD_OUTPUT),)
# Invoke a second make in the output directory, passing relevant variables
# check that the output directory actually exists
saved-output := $(KBUILD_OUTPUT)
KBUILD_OUTPUT := $(shell cd $(KBUILD_OUTPUT) && /bin/pwd)
$(if $(KBUILD_OUTPUT),, \
     $(error output directory "$(saved-output)" does not exist))

PHONY += $(MAKECMDGOALS)

$(filter-out _all,$(MAKECMDGOALS)) _all:
	$(if $(KBUILD_VERBOSE:1=),@)$(MAKE) -C $(KBUILD_OUTPUT) \
	KBUILD_SRC=$(CURDIR) \
	KBUILD_EXTMOD="$(KBUILD_EXTMOD)" -f $(CURDIR)/Makefile $@

# Leave processing to above invocation of make
skip-makefile := 1
endif # ifneq ($(KBUILD_OUTPUT),)
endif # ifeq ($(KBUILD_SRC),)

# We process the rest of the Makefile if this is the final invocation of make
ifeq ($(skip-makefile),)

# If building an external module we do not care about the all: rule
# but instead _all depend on modules
PHONY += all
ifeq ($(KBUILD_EXTMOD),)
_all: all
else
_all: modules
endif

srctree		:= $(if $(KBUILD_SRC),$(KBUILD_SRC),$(CURDIR))
TOPDIR		:= $(srctree)
# FIXME - TOPDIR is obsolete, use srctree/objtree
objtree		:= $(CURDIR)
src		:= $(srctree)
obj		:= $(objtree)

VPATH		:= $(srctree)$(if $(KBUILD_EXTMOD),:$(KBUILD_EXTMOD))

export srctree objtree VPATH TOPDIR


# SUBARCH tells the usermode build what the underlying arch is.  That is set
# first, and if a usermode build is happening, the "ARCH=um" on the command
# line overrides the setting of ARCH below.  If a native build is happening,
# then ARCH is assigned, getting whatever value it gets normally, and 
# SUBARCH is subsequently ignored.

SUBARCH := $(shell uname -m | sed -e s/i.86/i386/ -e s/sun4u/sparc64/ \
				  -e s/arm.*/arm/ -e s/sa110/arm/ \
				  -e s/s390x/s390/ -e s/parisc64/parisc/ \
				  -e s/ppc.*/powerpc/ -e s/mips.*/mips/ )

# Cross compiling and selecting different set of gcc/bin-utils
# ---------------------------------------------------------------------------
#
# When performing cross compilation for other architectures ARCH shall be set
# to the target architecture. (See arch/* for the possibilities).
# ARCH can be set during invocation of make:
# make ARCH=ia64
# Another way is to have ARCH set in the environment.
# The default ARCH is the host where make is executed.

# CROSS_COMPILE specify the prefix used for all executables used
# during compilation. Only gcc and related bin-utils executables
# are prefixed with $(CROSS_COMPILE).
# CROSS_COMPILE can be set on the command line
# make CROSS_COMPILE=ia64-linux-
# Alternatively CROSS_COMPILE can be set in the environment.
# Default value for CROSS_COMPILE is not to prefix executables
# Note: Some architectures assign CROSS_COMPILE in their arch/*/Makefile

ARCH		?= $(SUBARCH)
CROSS_COMPILE	?=

# Architecture as present in compile.h
UTS_MACHINE := $(ARCH)

KCONFIG_CONFIG	?= .config

# SHELL used by kbuild
CONFIG_SHELL := $(shell if [ -x "$$BASH" ]; then echo $$BASH; \
	  else if [ -x /bin/bash ]; then echo /bin/bash; \
	  else echo sh; fi ; fi)

HOSTCC       = gcc
HOSTCXX      = g++
HOSTCFLAGS   = -Wall -Wstrict-prototypes -O2 -fomit-frame-pointer
HOSTCXXFLAGS = -O2

# Decide whether to build built-in, modular, or both.
# Normally, just do built-in.

KBUILD_MODULES :=
KBUILD_BUILTIN := 1

#	If we have only "make modules", don't compile built-in objects.
#	When we're building modules with modversions, we need to consider
#	the built-in objects during the descend as well, in order to
#	make sure the checksums are up to date before we record them.

ifeq ($(MAKECMDGOALS),modules)
  KBUILD_BUILTIN := $(if $(CONFIG_MODVERSIONS),1)
endif

#	If we have "make <whatever> modules", compile modules
#	in addition to whatever we do anyway.
#	Just "make" or "make all" shall build modules as well

ifneq ($(filter all _all modules,$(MAKECMDGOALS)),)
  KBUILD_MODULES := 1
endif

ifeq ($(MAKECMDGOALS),)
  KBUILD_MODULES := 1
endif

export KBUILD_MODULES KBUILD_BUILTIN
export KBUILD_CHECKSRC KBUILD_SRC KBUILD_EXTMOD

# Beautify output
# ---------------------------------------------------------------------------
#
# Normally, we echo the whole command before executing it. By making
# that echo $($(quiet)$(cmd)), we now have the possibility to set
# $(quiet) to choose other forms of output instead, e.g.
#
#         quiet_cmd_cc_o_c = Compiling $(RELDIR)/$@
#         cmd_cc_o_c       = $(CC) $(c_flags) -c -o $@ $<
#
# If $(quiet) is empty, the whole command will be printed.
# If it is set to "quiet_", only the short version will be printed. 
# If it is set to "silent_", nothing will be printed at all, since
# the variable $(silent_cmd_cc_o_c) doesn't exist.
#
# A simple variant is to prefix commands with $(Q) - that's useful
# for commands that shall be hidden in non-verbose mode.
#
#	$(Q)ln $@ :<
#
# If KBUILD_VERBOSE equals 0 then the above command will be hidden.
# If KBUILD_VERBOSE equals 1 then the above command is displayed.

ifeq ($(KBUILD_VERBOSE),1)
  quiet =
  Q =
else
  quiet=quiet_
  Q = @
endif

# If the user is running make -s (silent mode), suppress echoing of
# commands

ifneq ($(findstring s,$(MAKEFLAGS)),)
  quiet=silent_
endif

export quiet Q KBUILD_VERBOSE


# Look for make include files relative to root of kernel src
MAKEFLAGS += --include-dir=$(srctree)

# We need some generic definitions.
include $(srctree)/scripts/Kbuild.include

# Make variables (CC, etc...)

AS		= $(CROSS_COMPILE)as
LD		= $(CROSS_COMPILE)ld
CC		= $(CROSS_COMPILE)gcc
CPP		= $(CC) -E
AR		= $(CROSS_COMPILE)ar
NM		= $(CROSS_COMPILE)nm
STRIP		= $(CROSS_COMPILE)strip
OBJCOPY		= $(CROSS_COMPILE)objcopy
OBJDUMP		= $(CROSS_COMPILE)objdump
AWK		= awk
GENKSYMS	= scripts/genksyms/genksyms
DEPMOD		= /sbin/depmod
KALLSYMS	= scripts/kallsyms
PERL		= perl
CHECK		= sparse

CHECKFLAGS     := -D__linux__ -Dlinux -D__STDC__ -Dunix -D__unix__ -Wbitwise $(CF)
MODFLAGS	= -DMODULE
CFLAGS_MODULE   = $(MODFLAGS)
AFLAGS_MODULE   = $(MODFLAGS)
LDFLAGS_MODULE  = -r
CFLAGS_KERNEL	=
AFLAGS_KERNEL	=


# Use LINUXINCLUDE when you must reference the include/ directory.
# Needed to be compatible with the O= option
LINUXINCLUDE    := -Iinclude \
                   $(if $(KBUILD_SRC),-Iinclude2 -I$(srctree)/include) \
		   -include include/linux/autoconf.h

CPPFLAGS        := -D__KERNEL__ $(LINUXINCLUDE)

CFLAGS          := -Wall -Wundef -Wstrict-prototypes -Wno-trigraphs \
                   -Werror-implicit-function-declaration \
                   -fno-strict-aliasing -fno-common
AFLAGS          := -D__ASSEMBLY__

# Warn about unsupported modules in kernels built inside Autobuild
ifneq ($(wildcard /.buildenv),)
CFLAGS		+= -DUNSUPPORTED_MODULES=2
endif

# Read KERNELRELEASE from include/config/kernel.release (if it exists)
KERNELRELEASE = $(shell cat include/config/kernel.release 2> /dev/null)
KERNELVERSION = $(VERSION).$(PATCHLEVEL).$(SUBLEVEL)$(EXTRAVERSION)

export VERSION PATCHLEVEL SUBLEVEL KERNELRELEASE KERNELVERSION
export ARCH CONFIG_SHELL HOSTCC HOSTCFLAGS CROSS_COMPILE AS LD CC
export CPP AR NM STRIP OBJCOPY OBJDUMP MAKE AWK GENKSYMS PERL UTS_MACHINE
export HOSTCXX HOSTCXXFLAGS LDFLAGS_MODULE CHECK CHECKFLAGS

export CPPFLAGS NOSTDINC_FLAGS LINUXINCLUDE OBJCOPYFLAGS LDFLAGS
export CFLAGS CFLAGS_KERNEL CFLAGS_MODULE
export AFLAGS AFLAGS_KERNEL AFLAGS_MODULE

# When compiling out-of-tree modules, put MODVERDIR in the module
# tree rather than in the kernel tree. The kernel tree might
# even be read-only.
export MODVERDIR := $(if $(KBUILD_EXTMOD),$(firstword $(KBUILD_EXTMOD))/).tmp_versions

# Files to ignore in find ... statements

RCS_FIND_IGNORE := \( -name SCCS -o -name BitKeeper -o -name .svn -o -name CVS -o -name .pc -o -name .hg -o -name .git \) -prune -o
export RCS_TAR_IGNORE := --exclude SCCS --exclude BitKeeper --exclude .svn --exclude CVS --exclude .pc --exclude .hg --exclude .git

# ===========================================================================
# Rules shared between *config targets and build targets

# Basic helpers built in scripts/
PHONY += scripts_basic
scripts_basic:
	$(Q)$(MAKE) $(build)=scripts/basic

# To avoid any implicit rule to kick in, define an empty command.
scripts/basic/%: scripts_basic ;

PHONY += outputmakefile
# outputmakefile generates a Makefile in the output directory, if using a
# separate output directory. This allows convenient use of make in the
# output directory.
outputmakefile:
ifneq ($(KBUILD_SRC),)
	$(Q)$(CONFIG_SHELL) $(srctree)/scripts/mkmakefile \
	    $(srctree) $(objtree) $(VERSION) $(PATCHLEVEL)
endif

# To make sure we do not include .config for any of the *config targets
# catch them early, and hand them over to scripts/kconfig/Makefile
# It is allowed to specify more targets when calling make, including
# mixing *config targets and build targets.
# For example 'make oldconfig all'.
# Detect when mixed targets is specified, and make a second invocation
# of make so .config is not included in this case either (for *config).

no-dot-config-targets := clean mrproper distclean \
			 cscope TAGS tags help %docs check% \
			 include/linux/version.h headers_% \
			 kernelrelease kernelversion

config-targets := 0
mixed-targets  := 0
dot-config     := 1

ifneq ($(filter $(no-dot-config-targets), $(MAKECMDGOALS)),)
	ifeq ($(filter-out $(no-dot-config-targets), $(MAKECMDGOALS)),)
		dot-config := 0
	endif
endif

ifeq ($(KBUILD_EXTMOD),)
        ifneq ($(filter config %config,$(MAKECMDGOALS)),)
                config-targets := 1
                ifneq ($(filter-out config %config,$(MAKECMDGOALS)),)
                        mixed-targets := 1
                endif
        endif
endif

ifeq ($(mixed-targets),1)
# ===========================================================================
# We're called with mixed targets (*config and build targets).
# Handle them one by one.

%:: FORCE
	$(Q)$(MAKE) -C $(srctree) KBUILD_SRC= $@

else
ifeq ($(config-targets),1)
# ===========================================================================
# *config targets only - make sure prerequisites are updated, and descend
# in scripts/kconfig to make the *config target

# Read arch specific Makefile to set KBUILD_DEFCONFIG as needed.
# KBUILD_DEFCONFIG may point out an alternative default configuration
# used for 'make defconfig'
include $(srctree)/arch/$(ARCH)/Makefile
export KBUILD_DEFCONFIG

config %config: scripts_basic outputmakefile FORCE
	$(Q)mkdir -p include/linux include/config
	$(Q)$(MAKE) $(build)=scripts/kconfig $@

else
# ===========================================================================
# Build targets only - this includes vmlinux, arch specific targets, clean
# targets and others. In general all targets except *config targets.

ifeq ($(KBUILD_EXTMOD),)
# Additional helpers built in scripts/
# Carefully list dependencies so we do not try to build scripts twice
# in parallel
PHONY += scripts
scripts: scripts_basic include/config/auto.conf
	$(Q)$(MAKE) $(build)=$(@)

# Objects we will link into vmlinux / subdirs we need to visit
init-y		:= init/
drivers-y	:= drivers/ sound/
net-y		:= net/
libs-y		:= lib/
core-y		:= usr/
endif # KBUILD_EXTMOD

ifeq ($(dot-config),1)
# Read in config
-include include/config/auto.conf

ifeq ($(KBUILD_EXTMOD),)
# Read in dependencies to all Kconfig* files, make sure to run
# oldconfig if changes are detected.
-include include/config/auto.conf.cmd

# To avoid any implicit rule to kick in, define an empty command
$(KCONFIG_CONFIG) include/config/auto.conf.cmd: ;

# If .config is newer than include/config/auto.conf, someone tinkered
# with it and forgot to run make oldconfig.
# if auto.conf.cmd is missing then we are probably in a cleaned tree so
# we execute the config step to be sure to catch updated Kconfig files
include/config/auto.conf: $(KCONFIG_CONFIG) include/config/auto.conf.cmd
	$(Q)$(MAKE) -f $(srctree)/Makefile silentoldconfig
else
# external modules needs include/linux/autoconf.h and include/config/auto.conf
# but do not care if they are up-to-date. Use auto.conf to trigger the test
PHONY += include/config/auto.conf

include/config/auto.conf:
	$(Q)test -e include/linux/autoconf.h -a -e $@ || (		\
	echo;								\
	echo "  ERROR: Kernel configuration is invalid.";		\
	echo "         include/linux/autoconf.h or $@ are missing.";	\
	echo "         Run 'make oldconfig && make prepare' on kernel src to fix it.";	\
	echo;								\
	/bin/false)

endif # KBUILD_EXTMOD

else
# Dummy target needed, because used as prerequisite
include/config/auto.conf: ;
endif # $(dot-config)

# The all: target is the default when no target is given on the
# command line.
# This allow a user to issue only 'make' to build a kernel including modules
# Defaults vmlinux but it is usually overridden in the arch makefile
all: vmlinux

ifdef CONFIG_CC_OPTIMIZE_FOR_SIZE
CFLAGS		+= -Os
else
CFLAGS		+= -O2
endif

include $(srctree)/arch/$(ARCH)/Makefile

ifdef CONFIG_FRAME_POINTER
CFLAGS		+= -fno-omit-frame-pointer $(call cc-option,-fno-optimize-sibling-calls,)
else
CFLAGS		+= -fomit-frame-pointer
endif

ifdef CONFIG_DEBUG_INFO
CFLAGS		+= -g
endif

# Force gcc to behave correct even for buggy distributions
CFLAGS          += $(call cc-option, -fno-stack-protector)

# arch Makefile may override CC so keep this after arch Makefile is included
NOSTDINC_FLAGS += -nostdinc -isystem $(shell $(CC) -print-file-name=include)
CHECKFLAGS     += $(NOSTDINC_FLAGS)

# warn about C99 declaration after statement
CFLAGS += $(call cc-option,-Wdeclaration-after-statement,)

# disable pointer signed / unsigned warnings in gcc 4.0
CFLAGS += $(call cc-option,-Wno-pointer-sign,)

# Default kernel image to build when no specific target is given.
# KBUILD_IMAGE may be overruled on the command line or
# set in the environment
# Also any assignments in arch/$(ARCH)/Makefile take precedence over
# this default value
export KBUILD_IMAGE ?= vmlinux

#
# INSTALL_PATH specifies where to place the updated kernel and system map
# images. Default is /boot, but you can set it to other values
export	INSTALL_PATH ?= /boot

#
# INSTALL_MOD_PATH specifies a prefix to MODLIB for module directory
# relocations required by build roots.  This is not defined in the
# makefile but the argument can be passed to make if needed.
#

MODLIB	= $(INSTALL_MOD_PATH)/lib/modules/$(KERNELRELEASE)
export MODLIB

#
#  INSTALL_MOD_STRIP, if defined, will cause modules to be
#  stripped after they are installed.  If INSTALL_MOD_STRIP is '1', then
#  the default option --strip-debug will be used.  Otherwise,
#  INSTALL_MOD_STRIP will used as the options to the strip command.

ifdef INSTALL_MOD_STRIP
ifeq ($(INSTALL_MOD_STRIP),1)
mod_strip_cmd = $(STRIP) --strip-debug
else
mod_strip_cmd = $(STRIP) $(INSTALL_MOD_STRIP)
endif # INSTALL_MOD_STRIP=1
else
mod_strip_cmd = true
endif # INSTALL_MOD_STRIP
export mod_strip_cmd


ifeq ($(KBUILD_EXTMOD),)
core-y		+= kernel/ mm/ fs/ ipc/ security/ crypto/ block/
core-$(CONFIG_KDB) += kdb/

vmlinux-dirs	:= $(patsubst %/,%,$(filter %/, $(init-y) $(init-m) \
		     $(core-y) $(core-m) $(drivers-y) $(drivers-m) \
		     $(net-y) $(net-m) $(libs-y) $(libs-m)))

vmlinux-alldirs	:= $(sort $(vmlinux-dirs) $(patsubst %/,%,$(filter %/, \
		     $(init-n) $(init-) \
		     $(core-n) $(core-) $(drivers-n) $(drivers-) \
		     $(net-n)  $(net-)  $(libs-n)    $(libs-))))

init-y		:= $(patsubst %/, %/built-in.o, $(init-y))
core-y		:= $(patsubst %/, %/built-in.o, $(core-y))
drivers-y	:= $(patsubst %/, %/built-in.o, $(drivers-y))
net-y		:= $(patsubst %/, %/built-in.o, $(net-y))
libs-y1		:= $(patsubst %/, %/lib.a, $(libs-y))
libs-y2		:= $(patsubst %/, %/built-in.o, $(libs-y))
libs-y		:= $(libs-y1) $(libs-y2)

# Build vmlinux
# ---------------------------------------------------------------------------
# vmlinux is built from the objects selected by $(vmlinux-init) and
# $(vmlinux-main). Most are built-in.o files from top-level directories
# in the kernel tree, others are specified in arch/$(ARCH)Makefile.
# Ordering when linking is important, and $(vmlinux-init) must be first.
#
# vmlinux
#   ^
#   |
#   +-< $(vmlinux-init)
#   |   +--< init/version.o + more
#   |
#   +--< $(vmlinux-main)
#   |    +--< driver/built-in.o mm/built-in.o + more
#   |
#   +-< kallsyms.o (see description in CONFIG_KALLSYMS section)
#
# vmlinux version (uname -v) cannot be updated during normal
# descending-into-subdirs phase since we do not yet know if we need to
# update vmlinux.
# Therefore this step is delayed until just before final link of vmlinux -
# except in the kallsyms case where it is done just before adding the
# symbols to the kernel.
#
# System.map is generated to document addresses of all kernel symbols

vmlinux-init := $(head-y) $(init-y)
vmlinux-main := $(core-y) $(libs-y) $(drivers-y) $(net-y)
vmlinux-all  := $(vmlinux-init) $(vmlinux-main)
vmlinux-lds  := arch/$(ARCH)/kernel/vmlinux.lds

# Rule to link vmlinux - also used during CONFIG_KALLSYMS
# May be overridden by arch/$(ARCH)/Makefile
quiet_cmd_vmlinux__ ?= LD      $@
      cmd_vmlinux__ ?= $(LD) $(LDFLAGS) $(LDFLAGS_vmlinux) -o $@ \
      -T $(vmlinux-lds) $(vmlinux-init)                          \
      --start-group $(vmlinux-main) --end-group                  \
      $(filter-out $(vmlinux-lds) $(vmlinux-init) $(vmlinux-main) FORCE ,$^)

# Generate new vmlinux version
quiet_cmd_vmlinux_version = GEN     .version
      cmd_vmlinux_version = set -e;                     \
	if [ ! -r .version ]; then			\
	  rm -f .version;				\
	  echo 1 >.version;				\
	else						\
	  mv .version .old_version;			\
	  expr 0$$(cat .old_version) + 1 >.version;	\
	fi;						\
	$(MAKE) $(build)=init

# Generate System.map
quiet_cmd_sysmap = SYSMAP
      cmd_sysmap = $(CONFIG_SHELL) $(srctree)/scripts/mksysmap

# Link of vmlinux
# If CONFIG_KALLSYMS is set .version is already updated
# Generate System.map and verify that the content is consistent
# Use + in front of the vmlinux_version rule to silent warning with make -j2
# First command is ':' to allow us to use + in front of the rule
define rule_vmlinux__
	:
	$(if $(CONFIG_KALLSYMS),,+$(call cmd,vmlinux_version))

	$(call cmd,vmlinux__)
	$(Q)echo 'cmd_$@ := $(cmd_vmlinux__)' > $(@D)/.$(@F).cmd

	$(Q)$(if $($(quiet)cmd_sysmap),                                      \
	  echo '  $($(quiet)cmd_sysmap)  System.map' &&)                     \
	$(cmd_sysmap) $@ System.map;                                         \
	if [ $$? -ne 0 ]; then                                               \
		rm -f $@;                                                    \
		/bin/false;                                                  \
	fi;
	$(verify_kallsyms)
endef


ifdef CONFIG_KALLSYMS
# Generate section listing all symbols and add it into vmlinux $(kallsyms.o)
# It's a three stage process:
# o .tmp_vmlinux1 has all symbols and sections, but __kallsyms is
#   empty
#   Running kallsyms on that gives us .tmp_kallsyms1.o with
#   the right size - vmlinux version (uname -v) is updated during this step
# o .tmp_vmlinux2 now has a __kallsyms section of the right size,
#   but due to the added section, some addresses have shifted.
#   From here, we generate a correct .tmp_kallsyms2.o
# o The correct .tmp_kallsyms2.o is linked into the final vmlinux.
# o Verify that the System.map from vmlinux matches the map from
#   .tmp_vmlinux2, just in case we did not generate kallsyms correctly.
# o If CONFIG_KALLSYMS_EXTRA_PASS is set, do an extra pass using
#   .tmp_vmlinux3 and .tmp_kallsyms3.o.  This is only meant as a
#   temporary bypass to allow the kernel to be built while the
#   maintainers work out what went wrong with kallsyms.

ifdef CONFIG_KALLSYMS_EXTRA_PASS
last_kallsyms := 3
else
last_kallsyms := 2
endif

kallsyms.o := .tmp_kallsyms$(last_kallsyms).o

define verify_kallsyms
	$(Q)$(if $($(quiet)cmd_sysmap),                                      \
	  echo '  $($(quiet)cmd_sysmap)  .tmp_System.map' &&)                \
	  $(cmd_sysmap) .tmp_vmlinux$(last_kallsyms) .tmp_System.map
	$(Q)cmp -s System.map .tmp_System.map ||                             \
		(echo Inconsistent kallsyms data;                            \
		 echo Try setting CONFIG_KALLSYMS_EXTRA_PASS;                \
		 rm .tmp_kallsyms* ; /bin/false )
endef

# Update vmlinux version before link
# Use + in front of this rule to silent warning about make -j1
# First command is ':' to allow us to use + in front of this rule
cmd_ksym_ld = $(cmd_vmlinux__)
define rule_ksym_ld
	: 
	+$(call cmd,vmlinux_version)
	$(call cmd,vmlinux__)
	$(Q)echo 'cmd_$@ := $(cmd_vmlinux__)' > $(@D)/.$(@F).cmd
endef

# Generate .S file with all kernel symbols
quiet_cmd_kallsyms = KSYM    $@
      cmd_kallsyms = $(NM) -n $< | $(KALLSYMS) \
                     $(if $(CONFIG_KALLSYMS_ALL),--all-symbols) > $@

.tmp_kallsyms1.o .tmp_kallsyms2.o .tmp_kallsyms3.o: %.o: %.S scripts FORCE
	$(call if_changed_dep,as_o_S)

.tmp_kallsyms%.S: .tmp_vmlinux% $(KALLSYMS)
	$(call cmd,kallsyms)

# .tmp_vmlinux1 must be complete except kallsyms, so update vmlinux version
.tmp_vmlinux1: $(vmlinux-lds) $(vmlinux-all) FORCE
	$(call if_changed_rule,ksym_ld)

.tmp_vmlinux2: $(vmlinux-lds) $(vmlinux-all) .tmp_kallsyms1.o FORCE
	$(call if_changed,vmlinux__)

.tmp_vmlinux3: $(vmlinux-lds) $(vmlinux-all) .tmp_kallsyms2.o FORCE
	$(call if_changed,vmlinux__)

# Needs to visit scripts/ before $(KALLSYMS) can be used.
$(KALLSYMS): scripts ;

# Generate some data for debugging strange kallsyms problems
debug_kallsyms: .tmp_map$(last_kallsyms)

.tmp_map%: .tmp_vmlinux% FORCE
	($(OBJDUMP) -h $< | $(AWK) '/^ +[0-9]/{print $$4 " 0 " $$2}'; $(NM) $<) | sort > $@

.tmp_map3: .tmp_map2

.tmp_map2: .tmp_map1

endif # ifdef CONFIG_KALLSYMS

# vmlinux image - including updated kernel symbols
vmlinux: $(vmlinux-lds) $(vmlinux-init) $(vmlinux-main) $(kallsyms.o) FORCE
ifdef CONFIG_HEADERS_CHECK
	$(Q)$(MAKE) -f $(srctree)/Makefile headers_check
endif
	$(call if_changed_rule,vmlinux__)
	$(Q)$(MAKE) -f $(srctree)/scripts/Makefile.modpost $@
	$(Q)rm -f .old_version

# The actual objects are generated when descending, 
# make sure no implicit rule kicks in
$(sort $(vmlinux-init) $(vmlinux-main)) $(vmlinux-lds): $(vmlinux-dirs) ;

# Handle descending into subdirectories listed in $(vmlinux-dirs)
# Preset locale variables to speed up the build process. Limit locale
# tweaks to this spot to avoid wrong language settings when running
# make menuconfig etc.
# Error messages still appears in the original language

PHONY += $(vmlinux-dirs)
$(vmlinux-dirs): prepare scripts
	$(Q)$(MAKE) $(build)=$@

# Build the kernel release string
#
# The KERNELRELEASE value built here is stored in the file
# include/config/kernel.release, and is used when executing several
# make targets, such as "make install" or "make modules_install."
#
# The eventual kernel release string consists of the following fields,
# shown in a hierarchical format to show how smaller parts are concatenated
# to form the larger and final value, with values coming from places like
# the Makefile, kernel config options, make command line options and/or
# SCM tag information.
#
#	$(KERNELVERSION)
#	  $(VERSION)			eg, 2
#	  $(PATCHLEVEL)			eg, 6
#	  $(SUBLEVEL)			eg, 18
#	  $(EXTRAVERSION)		eg, -rc6
#	$(localver-full)
#	  $(localver)
#	    localversion*		(files without backups, containing '~')
#	    $(CONFIG_LOCALVERSION)	(from kernel config setting)
#	  $(localver-auto)		(only if CONFIG_LOCALVERSION_AUTO is set)
#	    ./scripts/setlocalversion	(SCM tag, if one exists)
#	    $(LOCALVERSION)		(from make command line if provided)
#
#  Note how the final $(localver-auto) string is included *only* if the
# kernel config option CONFIG_LOCALVERSION_AUTO is selected.  Also, at the
# moment, only git is supported but other SCMs can edit the script
# scripts/setlocalversion and add the appropriate checks as needed.

pattern = ".*/localversion[^~]*"
string  = $(shell cat /dev/null \
	   `find $(objtree) $(srctree) -maxdepth 1 -regex $(pattern) | sort -u`)

localver = $(subst $(space),, $(string) \
			      $(patsubst "%",%,$(CONFIG_LOCALVERSION)))

# If CONFIG_LOCALVERSION_AUTO is set scripts/setlocalversion is called
# and if the SCM is know a tag from the SCM is appended.
# The appended tag is determined by the SCM used.
#
# Currently, only git is supported.
# Other SCMs can edit scripts/setlocalversion and add the appropriate
# checks as needed.
ifdef CONFIG_LOCALVERSION_AUTO
	_localver-auto = $(shell $(CONFIG_SHELL) \
	                  $(srctree)/scripts/setlocalversion $(srctree))
	localver-auto  = $(LOCALVERSION)$(_localver-auto)
endif

localver-full = $(localver)$(localver-auto)

# Store (new) KERNELRELASE string in include/config/kernel.release
kernelrelease = $(KERNELVERSION)$(localver-full)
include/config/kernel.release: include/config/auto.conf FORCE
	$(Q)rm -f $@
	$(Q)echo $(kernelrelease) > $@


# Things we need to do before we recursively start building the kernel
# or the modules are listed in "prepare".
# A multi level approach is used. prepareN is processed before prepareN-1.
# archprepare is used in arch Makefiles and when processed asm symlink,
# version.h and scripts_basic is processed / created.

# Listed in dependency order
PHONY += prepare archprepare prepare0 prepare1 prepare2 prepare3

# prepare3 is used to check if we are building in a separate output directory,
# and if so do:
# 1) Check that make has not been executed in the kernel src $(srctree)
# 2) Create the include2 directory, used for the second asm symlink
prepare3: include/config/kernel.release
ifneq ($(KBUILD_SRC),)
	@echo '  Using $(srctree) as source for kernel'
	$(Q)if [ -f $(srctree)/.config -o -d $(srctree)/include/config ]; then \
		echo "  $(srctree) is not clean, please run 'make mrproper'";\
		echo "  in the '$(srctree)' directory.";\
		/bin/false; \
	fi;
	$(Q)if [ ! -d include2 ]; then mkdir -p include2; fi;
	$(Q)ln -fsn $(srctree)/include/asm-$(ARCH) include2/asm
endif

# prepare2 creates a makefile if using a separate output directory
prepare2: prepare3 outputmakefile

prepare1: prepare2 include/linux/version.h include/linux/utsrelease.h \
                   include/asm include/config/auto.conf
ifneq ($(KBUILD_MODULES),)
	$(Q)mkdir -p $(MODVERDIR)
	$(Q)rm -f $(MODVERDIR)/*
endif

archprepare: prepare1 scripts_basic

prepare0: archprepare FORCE
	$(Q)$(MAKE) $(build)=.

# All the preparing..
prepare: prepare0

# Leave this as default for preprocessing vmlinux.lds.S, which is now
# done in arch/$(ARCH)/kernel/Makefile

export CPPFLAGS_vmlinux.lds += -P -C -U$(ARCH)

# FIXME: The asm symlink changes when $(ARCH) changes. That's
# hard to detect, but I suppose "make mrproper" is a good idea
# before switching between archs anyway.

include/asm:
	@echo '  SYMLINK $@ -> include/asm-$(ARCH)'
	$(Q)if [ ! -d include ]; then mkdir -p include; fi;
	@ln -fsn asm-$(ARCH) $@

# Generate some files
# ---------------------------------------------------------------------------

# KERNELRELEASE can change from a few different places, meaning version.h
# needs to be updated, so this check is forced on all builds

uts_len := 64
define filechk_utsrelease.h
	if [ `echo -n "$(KERNELRELEASE)" | wc -c ` -gt $(uts_len) ]; then \
	  echo '"$(KERNELRELEASE)" exceeds $(uts_len) characters' >&2;    \
	  exit 1;                                                         \
	fi;                                                               \
	(echo \#define UTS_RELEASE \"$(KERNELRELEASE)\";)
endef

define filechk_version.h
	(echo \#define LINUX_VERSION_CODE $(shell                             \
	expr $(VERSION) \* 65536 + $(PATCHLEVEL) \* 256 + $(SUBLEVEL));     \
	echo '#define KERNEL_VERSION(a,b,c) (((a) << 16) + ((b) << 8) + (c))';)
endef

include/linux/version.h: $(srctree)/Makefile FORCE
	$(call filechk,version.h)

include/linux/utsrelease.h: include/config/kernel.release FORCE
	$(call filechk,utsrelease.h)

# ---------------------------------------------------------------------------

PHONY += depend dep
depend dep:
	@echo '*** Warning: make $@ is unnecessary now.'

# ---------------------------------------------------------------------------
# Kernel headers
INSTALL_HDR_PATH=$(objtree)/usr
export INSTALL_HDR_PATH

HDRARCHES=$(filter-out generic,$(patsubst $(srctree)/include/asm-%/Kbuild,%,$(wildcard $(srctree)/include/asm-*/Kbuild)))

PHONY += headers_install_all
headers_install_all: include/linux/version.h scripts_basic FORCE
	$(Q)$(MAKE) $(build)=scripts scripts/unifdef
	$(Q)for arch in $(HDRARCHES); do \
	 $(MAKE) ARCH=$$arch -f $(srctree)/scripts/Makefile.headersinst obj=include BIASMDIR=-bi-$$arch ;\
	 done

PHONY += headers_install
headers_install: include/linux/version.h scripts_basic FORCE
	@if [ ! -r $(srctree)/include/asm-$(ARCH)/Kbuild ]; then \
	  echo '*** Error: Headers not exportable for this architecture ($(ARCH))'; \
	  exit 1 ; fi
	$(Q)$(MAKE) $(build)=scripts scripts/unifdef
	$(Q)$(MAKE) -f $(srctree)/scripts/Makefile.headersinst obj=include

PHONY += headers_check_all
headers_check_all: headers_install_all
	$(Q)for arch in $(HDRARCHES); do \
	 $(MAKE) ARCH=$$arch -f $(srctree)/scripts/Makefile.headersinst obj=include BIASMDIR=-bi-$$arch HDRCHECK=1 ;\
	 done

PHONY += headers_check
headers_check: headers_install
	$(Q)$(MAKE) -f $(srctree)/scripts/Makefile.headersinst obj=include HDRCHECK=1

# ---------------------------------------------------------------------------
# Modules

ifdef CONFIG_MODULES

# By default, build modules as well

all: modules

#	Build modules

PHONY += modules
modules: $(vmlinux-dirs) $(if $(KBUILD_BUILTIN),vmlinux)
	@echo '  Building modules, stage 2.';
	$(Q)$(MAKE) -f $(srctree)/scripts/Makefile.modpost


# Target to prepare building external modules
PHONY += modules_prepare
modules_prepare: prepare scripts

# Target to install modules
PHONY += modules_install
modules_install: _modinst_ _modinst_post

PHONY += _modinst_
_modinst_:
	@if [ -z "`$(DEPMOD) -V 2>/dev/null | grep module-init-tools`" ]; then \
		echo "Warning: you may need to install module-init-tools"; \
		echo "See http://www.codemonkey.org.uk/docs/post-halloween-2.6.txt";\
		sleep 1; \
	fi
	@rm -rf $(MODLIB)/kernel
	@rm -f $(MODLIB)/source
	@mkdir -p $(MODLIB)/kernel
	@ln -s $(srctree) $(MODLIB)/source
	@if [ ! $(objtree) -ef  $(MODLIB)/build ]; then \
		rm -f $(MODLIB)/build ; \
		ln -s $(objtree) $(MODLIB)/build ; \
	fi
	$(Q)$(MAKE) -f $(srctree)/scripts/Makefile.modinst

# If System.map exists, run depmod.  This deliberately does not have a
# dependency on System.map since that would run the dependency tree on
# vmlinux.  This depmod is only for convenience to give the initial
# boot a modules.dep even before / is mounted read-write.  However the
# boot script depmod is the master version.
ifeq "$(strip $(INSTALL_MOD_PATH))" ""
depmod_opts	:=
else
depmod_opts	:= -b $(INSTALL_MOD_PATH) -r
endif
PHONY += _modinst_post
_modinst_post: _modinst_
	if [ -r System.map -a -x $(DEPMOD) ]; then $(DEPMOD) -ae -F System.map $(depmod_opts) $(KERNELRELEASE); fi

else # CONFIG_MODULES

# Modules not configured
# ---------------------------------------------------------------------------

modules modules_install: FORCE
	@echo
	@echo "The present kernel configuration has modules disabled."
	@echo "Type 'make config' and enable loadable module support."
	@echo "Then build a kernel with module support enabled."
	@echo
	@exit 1

endif # CONFIG_MODULES

###
# Cleaning is done on three levels.
# make clean     Delete most generated files
#                Leave enough to build external modules
# make mrproper  Delete the current configuration, and all generated files
# make distclean Remove editor backup files, patch leftover files and the like

# Directories & files removed with 'make clean'
CLEAN_DIRS  += $(MODVERDIR)
CLEAN_FILES +=	vmlinux System.map \
                .tmp_kallsyms* .tmp_version .tmp_vmlinux* .tmp_System.map

# Directories & files removed with 'make mrproper'
MRPROPER_DIRS  += include/config include2 usr/include
MRPROPER_FILES += .config .config.old include/asm .version .old_version \
                  include/linux/autoconf.h include/linux/version.h      \
                  include/linux/utsrelease.h                            \
		  Module.symvers tags TAGS cscope*

# clean - Delete most, but leave enough to build external modules
#
clean: rm-dirs  := $(CLEAN_DIRS)
clean: rm-files := $(CLEAN_FILES)
clean-dirs      := $(addprefix _clean_,$(srctree) $(vmlinux-alldirs))

PHONY += $(clean-dirs) clean archclean
$(clean-dirs):
	$(Q)$(MAKE) $(clean)=$(patsubst _clean_%,%,$@)

clean: archclean $(clean-dirs)
	$(call cmd,rmdirs)
	$(call cmd,rmfiles)
	@find . $(RCS_FIND_IGNORE) \
		\( -name '*.[oas]' -o -name '*.ko' -o -name '.*.cmd' \
		-o -name '.*.d' -o -name '.*.tmp' -o -name '*.mod.c' \
		-o -name '*.symtypes' \) \
		-type f -print | xargs rm -f

# mrproper - Delete all generated files, including .config
#
mrproper: rm-dirs  := $(wildcard $(MRPROPER_DIRS))
mrproper: rm-files := $(wildcard $(MRPROPER_FILES))
mrproper-dirs      := $(addprefix _mrproper_,Documentation/DocBook scripts)

PHONY += $(mrproper-dirs) mrproper archmrproper
$(mrproper-dirs):
	$(Q)$(MAKE) $(clean)=$(patsubst _mrproper_%,%,$@)

mrproper: clean archmrproper $(mrproper-dirs)
	$(call cmd,rmdirs)
	$(call cmd,rmfiles)

# distclean
#
PHONY += distclean

distclean: mrproper
	@find $(srctree) $(RCS_FIND_IGNORE) \
		\( -name '*.orig' -o -name '*.rej' -o -name '*~' \
		-o -name '*.bak' -o -name '#*#' -o -name '.*.orig' \
		-o -name '.*.rej' -o -size 0 \
		-o -name '*%' -o -name '.*.cmd' -o -name 'core' \) \
		-type f -print | xargs rm -f


# Packaging of the kernel to various formats
# ---------------------------------------------------------------------------
# rpm target kept for backward compatibility
package-dir	:= $(srctree)/scripts/package

%pkg: include/config/kernel.release FORCE
	$(Q)$(MAKE) $(build)=$(package-dir) $@
rpm: include/config/kernel.release FORCE
	$(Q)$(MAKE) $(build)=$(package-dir) $@


# Brief documentation of the typical targets used
# ---------------------------------------------------------------------------

boards := $(wildcard $(srctree)/arch/$(ARCH)/configs/*_defconfig)
boards := $(notdir $(boards))

help:
	@echo  'Cleaning targets:'
	@echo  '  clean		  - Remove most generated files but keep the config and'
	@echo  '                    enough build support to build external modules'
	@echo  '  mrproper	  - Remove all generated files + config + various backup files'
	@echo  '  distclean	  - mrproper + remove editor backup and patch files'
	@echo  ''
	@echo  'Configuration targets:'
	@$(MAKE) -f $(srctree)/scripts/kconfig/Makefile help
	@echo  ''
	@echo  'Other generic targets:'
	@echo  '  all		  - Build all targets marked with [*]'
	@echo  '* vmlinux	  - Build the bare kernel'
	@echo  '* modules	  - Build all modules'
	@echo  '  modules_install - Install all modules to INSTALL_MOD_PATH (default: /)'
	@echo  '  dir/            - Build all files in dir and below'
	@echo  '  dir/file.[ois]  - Build specified target only'
	@echo  '  dir/file.ko     - Build module including final link'
	@echo  '  rpm		  - Build a kernel as an RPM package'
	@echo  '  tags/TAGS	  - Generate tags file for editors'
	@echo  '  cscope	  - Generate cscope index'
	@echo  '  kernelrelease	  - Output the release version string'
	@echo  '  kernelversion	  - Output the version stored in Makefile'
	@if [ -r $(srctree)/include/asm-$(ARCH)/Kbuild ]; then \
	 echo  '  headers_install - Install sanitised kernel headers to INSTALL_HDR_PATH'; \
	 echo  '                    (default: $(INSTALL_HDR_PATH))'; \
	 fi
	@echo  ''
	@echo  'Static analysers'
	@echo  '  checkstack      - Generate a list of stack hogs'
	@echo  '  namespacecheck  - Name space analysis on compiled kernel'
	@if [ -r $(srctree)/include/asm-$(ARCH)/Kbuild ]; then \
	 echo  '  headers_check   - Sanity check on exported headers'; \
	 fi
	@echo  ''
	@echo  'Kernel packaging:'
	@$(MAKE) $(build)=$(package-dir) help
	@echo  ''
	@echo  'Documentation targets:'
	@$(MAKE) -f $(srctree)/Documentation/DocBook/Makefile dochelp
	@echo  ''
	@echo  'Architecture specific targets ($(ARCH)):'
	@$(if $(archhelp),$(archhelp),\
		echo '  No architecture specific help defined for $(ARCH)')
	@echo  ''
	@$(if $(boards), \
		$(foreach b, $(boards), \
		printf "  %-24s - Build for %s\\n" $(b) $(subst _defconfig,,$(b));) \
		echo '')

	@echo  '  make V=0|1 [targets] 0 => quiet build (default), 1 => verbose build'
	@echo  '  make V=2   [targets] 2 => give reason for rebuild of target'
	@echo  '  make O=dir [targets] Locate all output files in "dir", including .config'
	@echo  '  make C=1   [targets] Check all c source with $$CHECK (sparse by default)'
	@echo  '  make C=2   [targets] Force check of all c source with $$CHECK'
	@echo  ''
	@echo  'Execute "make" or "make all" to build all targets marked with [*] '
	@echo  'For further info see the ./README file'


# Documentation targets
# ---------------------------------------------------------------------------
%docs: scripts_basic FORCE
	$(Q)$(MAKE) $(build)=Documentation/DocBook $@

else # KBUILD_EXTMOD

###
# External module support.
# When building external modules the kernel used as basis is considered
# read-only, and no consistency checks are made and the make
# system is not used on the basis kernel. If updates are required
# in the basis kernel ordinary make commands (without M=...) must
# be used.
#
# The following are the only valid targets when building external
# modules.
# make M=dir clean     Delete all automatically generated files
# make M=dir modules   Make all modules in specified dir
# make M=dir	       Same as 'make M=dir modules'
# make M=dir modules_install
#                      Install the modules built in the module directory
#                      Assumes install directory is already created

# We are always building modules
KBUILD_MODULES := 1
PHONY += crmodverdir
crmodverdir:
	$(Q)mkdir -p $(MODVERDIR)
	$(Q)rm -f $(MODVERDIR)/*

PHONY += $(objtree)/Module.symvers
$(objtree)/Module.symvers:
	@test -e $(objtree)/Module.symvers || ( \
	echo; \
	echo "  WARNING: Symbol version dump $(objtree)/Module.symvers"; \
	echo "           is missing; modules will have no dependencies and modversions."; \
	echo )

module-dirs := $(addprefix _module_,$(KBUILD_EXTMOD))
PHONY += $(module-dirs) modules
$(module-dirs): crmodverdir $(objtree)/Module.symvers
	$(Q)$(MAKE) $(build)=$(patsubst _module_%,%,$@)

modules: $(module-dirs)
	@echo '  Building modules, stage 2.';
	$(Q)$(MAKE) -f $(srctree)/scripts/Makefile.modpost

PHONY += modules_install
modules_install: _emodinst_ _emodinst_post

install-dir := $(if $(INSTALL_MOD_DIR),$(INSTALL_MOD_DIR),extra)
PHONY += _emodinst_
_emodinst_:
	$(Q)mkdir -p $(MODLIB)/$(install-dir)
	$(Q)$(MAKE) -f $(srctree)/scripts/Makefile.modinst

# Run depmod only is we have System.map and depmod is executable
quiet_cmd_depmod = DEPMOD  $(KERNELRELEASE)
      cmd_depmod = if [ -r System.map -a -x $(DEPMOD) ]; then \
                      $(DEPMOD) -ae -F System.map             \
                      $(if $(strip $(INSTALL_MOD_PATH)),      \
		      -b $(INSTALL_MOD_PATH) -r)              \
		      $(KERNELRELEASE);                       \
                   fi

PHONY += _emodinst_post
_emodinst_post: _emodinst_
	$(call cmd,depmod)

clean-dirs := $(addprefix _clean_,$(KBUILD_EXTMOD))

PHONY += $(clean-dirs) clean
$(clean-dirs):
	$(Q)$(MAKE) $(clean)=$(patsubst _clean_%,%,$@)

clean:	rm-dirs := $(MODVERDIR)
clean: $(clean-dirs)
	$(call cmd,rmdirs)
	@find $(KBUILD_EXTMOD) $(RCS_FIND_IGNORE) \
		\( -name '*.[oas]' -o -name '*.ko' -o -name '.*.cmd' \
		-o -name '.*.d' -o -name '.*.tmp' -o -name '*.mod.c' \) \
		-type f -print | xargs rm -f

help:
	@echo  '  Building external modules.'
	@echo  '  Syntax: make -C path/to/kernel/src M=$$PWD target'
	@echo  ''
	@echo  '  modules         - default target, build the module(s)'
	@echo  '  modules_install - install the module'
	@echo  '  clean           - remove generated files in module directory only'
	@echo  ''

# Dummies...
PHONY += prepare scripts
prepare: ;
scripts: ;
endif # KBUILD_EXTMOD

# Generate tags for editors
# ---------------------------------------------------------------------------

#We want __srctree to totally vanish out when KBUILD_OUTPUT is not set
#(which is the most common case IMHO) to avoid unneeded clutter in the big tags file.
#Adding $(srctree) adds about 20M on i386 to the size of the output file!

ifeq ($(src),$(obj))
__srctree =
else
__srctree = $(srctree)/
endif

ifeq ($(ALLSOURCE_ARCHS),)
ifeq ($(ARCH),um)
ALLINCLUDE_ARCHS := $(ARCH) $(SUBARCH)
else
ALLINCLUDE_ARCHS := $(ARCH)
endif
else
#Allow user to specify only ALLSOURCE_PATHS on the command line, keeping existing behavour.
ALLINCLUDE_ARCHS := $(ALLSOURCE_ARCHS)
endif

ALLSOURCE_ARCHS := $(ARCH)

define find-sources
        ( find $(__srctree) $(RCS_FIND_IGNORE) \
	       \( -name include -o -name arch \) -prune -o \
	       -name $1 -print; \
	  for ARCH in $(ALLSOURCE_ARCHS) ; do \
	       find $(__srctree)arch/$${ARCH} $(RCS_FIND_IGNORE) \
	            -name $1 -print; \
	  done ; \
	  find $(__srctree)security/selinux/include $(RCS_FIND_IGNORE) \
	       -name $1 -print; \
	  find $(__srctree)include $(RCS_FIND_IGNORE) \
	       \( -name config -o -name 'asm-*' \) -prune \
	       -o -name $1 -print; \
	  for ARCH in $(ALLINCLUDE_ARCHS) ; do \
	       find $(__srctree)include/asm-$${ARCH} $(RCS_FIND_IGNORE) \
	            -name $1 -print; \
	  done ; \
	  find $(__srctree)include/asm-generic $(RCS_FIND_IGNORE) \
	       -name $1 -print )
endef

define all-sources
	$(call find-sources,'*.[chS]')
endef
define all-kconfigs
	$(call find-sources,'Kconfig*')
endef
define all-defconfigs
	$(call find-sources,'defconfig')
endef

define xtags
	if $1 --version 2>&1 | grep -iq exuberant; then \
	    $(all-sources) | xargs $1 -a \
		-I __initdata,__exitdata,__acquires,__releases \
		-I EXPORT_SYMBOL,EXPORT_SYMBOL_GPL \
		--extra=+f --c-kinds=+px \
		--regex-asm='/ENTRY\(([^)]*)\).*/\1/'; \
	    $(all-kconfigs) | xargs $1 -a \
		--langdef=kconfig \
		--language-force=kconfig \
		--regex-kconfig='/^[[:blank:]]*config[[:blank:]]+([[:alnum:]_]+)/\1/'; \
	    $(all-defconfigs) | xargs -r $1 -a \
		--langdef=dotconfig \
		--language-force=dotconfig \
		--regex-dotconfig='/^#?[[:blank:]]*(CONFIG_[[:alnum:]_]+)/\1/'; \
	elif $1 --version 2>&1 | grep -iq emacs; then \
	    $(all-sources) | xargs $1 -a; \
	    $(all-kconfigs) | xargs $1 -a \
		--regex='/^[ \t]*config[ \t]+\([a-zA-Z0-9_]+\)/\1/'; \
	    $(all-defconfigs) | xargs -r $1 -a \
		--regex='/^#?[ \t]?\(CONFIG_[a-zA-Z0-9_]+\)/\1/'; \
	else \
	    $(all-sources) | xargs $1 -a; \
	fi
endef

quiet_cmd_cscope-file = FILELST cscope.files
      cmd_cscope-file = (echo \-k; echo \-q; $(all-sources)) > cscope.files

quiet_cmd_cscope = MAKE    cscope.out
      cmd_cscope = cscope -b

cscope: FORCE
	$(call cmd,cscope-file)
	$(call cmd,cscope)

quiet_cmd_TAGS = MAKE   $@
define cmd_TAGS
	rm -f $@; \
	$(call xtags,etags)
endef

TAGS: FORCE
	$(call cmd,TAGS)

quiet_cmd_tags = MAKE   $@
define cmd_tags
	rm -f $@; \
	$(call xtags,ctags)
endef

tags: FORCE
	$(call cmd,tags)


# Scripts to check various things for consistency
# ---------------------------------------------------------------------------

includecheck:
	find * $(RCS_FIND_IGNORE) \
		-name '*.[hcS]' -type f -print | sort \
		| xargs $(PERL) -w scripts/checkincludes.pl

versioncheck:
	find * $(RCS_FIND_IGNORE) \
		-name '*.[hcS]' -type f -print | sort \
		| xargs $(PERL) -w scripts/checkversion.pl

namespacecheck:
	$(PERL) $(srctree)/scripts/namespace.pl

endif #ifeq ($(config-targets),1)
endif #ifeq ($(mixed-targets),1)

PHONY += checkstack kernelrelease kernelversion

# UML needs a little special treatment here.  It wants to use the host
# toolchain, so needs $(SUBARCH) passed to checkstack.pl.  Everyone
# else wants $(ARCH), including people doing cross-builds, which means
# that $(SUBARCH) doesn't work here.
ifeq ($(ARCH), um)
CHECKSTACK_ARCH := $(SUBARCH)
else
CHECKSTACK_ARCH := $(ARCH)
endif
checkstack:
	$(OBJDUMP) -d vmlinux $$(find . -name '*.ko') | \
	$(PERL) $(src)/scripts/checkstack.pl $(CHECKSTACK_ARCH)

kernelrelease:
	$(if $(wildcard include/config/kernel.release), $(Q)echo $(KERNELRELEASE), \
	$(error kernelrelease not valid - run 'make prepare' to update it))
kernelversion:
	@echo $(KERNELVERSION)

# Single targets
# ---------------------------------------------------------------------------
# Single targets are compatible with:
# - build whith mixed source and output
# - build with separate output dir 'make O=...'
# - external modules
#
#  target-dir => where to store outputfile
#  build-dir  => directory in kernel source tree to use

ifeq ($(KBUILD_EXTMOD),)
        build-dir  = $(patsubst %/,%,$(dir $@))
        target-dir = $(dir $@)
else
        zap-slash=$(filter-out .,$(patsubst %/,%,$(dir $@)))
        build-dir  = $(KBUILD_EXTMOD)$(if $(zap-slash),/$(zap-slash))
        target-dir = $(if $(KBUILD_EXTMOD),$(dir $<),$(dir $@))
endif

%.s: %.c prepare scripts FORCE
	$(Q)$(MAKE) $(build)=$(build-dir) $(target-dir)$(notdir $@)
%.i: %.c prepare scripts FORCE
	$(Q)$(MAKE) $(build)=$(build-dir) $(target-dir)$(notdir $@)
%.o: %.c prepare scripts FORCE
	$(Q)$(MAKE) $(build)=$(build-dir) $(target-dir)$(notdir $@)
%.lst: %.c prepare scripts FORCE
	$(Q)$(MAKE) $(build)=$(build-dir) $(target-dir)$(notdir $@)
%.s: %.S prepare scripts FORCE
	$(Q)$(MAKE) $(build)=$(build-dir) $(target-dir)$(notdir $@)
%.o: %.S prepare scripts FORCE
	$(Q)$(MAKE) $(build)=$(build-dir) $(target-dir)$(notdir $@)
%.symtypes: %.c prepare scripts FORCE
	$(Q)$(MAKE) $(build)=$(build-dir) $(target-dir)$(notdir $@)

# Modules
/ %/: prepare scripts FORCE
	$(Q)$(MAKE) KBUILD_MODULES=$(if $(CONFIG_MODULES),1) \
	$(build)=$(build-dir)
%.ko: prepare scripts FORCE
	$(Q)$(MAKE) KBUILD_MODULES=$(if $(CONFIG_MODULES),1)   \
	$(build)=$(build-dir) $(@:.ko=.o)
	$(Q)$(MAKE) -f $(srctree)/scripts/Makefile.modpost

# FIXME Should go into a make.lib or something 
# ===========================================================================

quiet_cmd_rmdirs = $(if $(wildcard $(rm-dirs)),CLEAN   $(wildcard $(rm-dirs)))
      cmd_rmdirs = rm -rf $(rm-dirs)

quiet_cmd_rmfiles = $(if $(wildcard $(rm-files)),CLEAN   $(wildcard $(rm-files)))
      cmd_rmfiles = rm -f $(rm-files)


a_flags = -Wp,-MD,$(depfile) $(AFLAGS) $(AFLAGS_KERNEL) \
	  $(NOSTDINC_FLAGS) $(CPPFLAGS) \
	  $(modkern_aflags) $(EXTRA_AFLAGS) $(AFLAGS_$(basetarget).o)

quiet_cmd_as_o_S = AS      $@
cmd_as_o_S       = $(CC) $(a_flags) -c -o $@ $<

# read all saved command lines

targets := $(wildcard $(sort $(targets)))
cmd_files := $(wildcard .*.cmd $(foreach f,$(targets),$(dir $(f)).$(notdir $(f)).cmd))

ifneq ($(cmd_files),)
  $(cmd_files): ;	# Do not try to update included dependency files
  include $(cmd_files)
endif

# Shorthand for $(Q)$(MAKE) -f scripts/Makefile.clean obj=dir
# Usage:
# $(Q)$(MAKE) $(clean)=dir
clean := -f $(if $(KBUILD_SRC),$(srctree)/)scripts/Makefile.clean obj

endif	# skip-makefile

PHONY += FORCE
FORCE:

# Cancel implicit rules on top Makefile, `-rR' will apply to sub-makes.
Makefile: ;

# Declare the contents of the .PHONY variable as phony.  We keep that
# information in a variable se we can use it in if_changed and friends.
.PHONY: $(PHONY)<|MERGE_RESOLUTION|>--- conflicted
+++ resolved
@@ -1,11 +1,7 @@
 VERSION = 2
 PATCHLEVEL = 6
 SUBLEVEL = 21
-<<<<<<< HEAD
-EXTRAVERSION = -rc7-git7
-=======
 EXTRAVERSION =
->>>>>>> de46c337
 NAME = Nocturnal Monster Puppy
 
 # *DOCUMENTATION*
