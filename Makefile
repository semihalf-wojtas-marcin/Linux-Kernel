--- conflicted
+++ resolved
@@ -1,12 +1,7 @@
 VERSION = 2
 PATCHLEVEL = 6
-<<<<<<< HEAD
-SUBLEVEL = 10
-EXTRAVERSION = 
-=======
 SUBLEVEL = 11
-EXTRAVERSION =-rc1
->>>>>>> f21ec409
+EXTRAVERSION = -rc1-bk8
 NAME=Woozy Numbat
 
 # *DOCUMENTATION*
