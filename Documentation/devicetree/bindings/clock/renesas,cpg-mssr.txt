--- conflicted
+++ resolved
@@ -31,11 +31,7 @@
     clock-names
   - clock-names: List of external parent clock names. Valid names are:
       - "extal" (r8a7743, r8a7745, r8a7790, r8a7791, r8a7792, r8a7793, r8a7794,
-<<<<<<< HEAD
-		 r8a7795, r8a7796)
-=======
 		 r8a7795, r8a7796, r8a77995)
->>>>>>> bb176f67
       - "extalr" (r8a7795, r8a7796)
       - "usb_extal" (r8a7743, r8a7745, r8a7790, r8a7791, r8a7793, r8a7794)
 
