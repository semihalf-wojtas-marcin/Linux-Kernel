/*P:100 This is the Launcher code, a simple program which lays out the
 * "physical" memory for the new Guest by mapping the kernel image and the
 * virtual devices, then reads repeatedly from /dev/lguest to run the Guest.
:*/
#define _LARGEFILE64_SOURCE
#define _GNU_SOURCE
#include <stdio.h>
#include <string.h>
#include <unistd.h>
#include <err.h>
#include <stdint.h>
#include <stdlib.h>
#include <elf.h>
#include <sys/mman.h>
#include <sys/param.h>
#include <sys/types.h>
#include <sys/stat.h>
#include <sys/wait.h>
#include <fcntl.h>
#include <stdbool.h>
#include <errno.h>
#include <ctype.h>
#include <sys/socket.h>
#include <sys/ioctl.h>
#include <sys/time.h>
#include <time.h>
#include <netinet/in.h>
#include <net/if.h>
#include <linux/sockios.h>
#include <linux/if_tun.h>
#include <sys/uio.h>
#include <termios.h>
#include <getopt.h>
#include <zlib.h>
#include <assert.h>
#include <sched.h>
#include "linux/lguest_launcher.h"
#include "linux/virtio_config.h"
#include "linux/virtio_net.h"
#include "linux/virtio_blk.h"
#include "linux/virtio_console.h"
#include "linux/virtio_ring.h"
#include "asm-x86/bootparam.h"
/*L:110 We can ignore the 38 include files we need for this program, but I do
 * want to draw attention to the use of kernel-style types.
 *
 * As Linus said, "C is a Spartan language, and so should your naming be."  I
 * like these abbreviations, so we define them here.  Note that u64 is always
 * unsigned long long, which works on all Linux systems: this means that we can
 * use %llu in printf for any u64. */
typedef unsigned long long u64;
typedef uint32_t u32;
typedef uint16_t u16;
typedef uint8_t u8;
/*:*/

#define PAGE_PRESENT 0x7 	/* Present, RW, Execute */
#define NET_PEERNUM 1
#define BRIDGE_PFX "bridge:"
#ifndef SIOCBRADDIF
#define SIOCBRADDIF	0x89a2		/* add interface to bridge      */
#endif
/* We can have up to 256 pages for devices. */
#define DEVICE_PAGES 256
<<<<<<< HEAD
/* This fits nicely in a single 4096-byte page. */
#define VIRTQUEUE_NUM 127
=======
/* This will occupy 2 pages: it must be a power of 2. */
#define VIRTQUEUE_NUM 128
>>>>>>> 9418d5dc

/*L:120 verbose is both a global flag and a macro.  The C preprocessor allows
 * this, and although I wouldn't recommend it, it works quite nicely here. */
static bool verbose;
#define verbose(args...) \
	do { if (verbose) printf(args); } while(0)
/*:*/

/* The pipe to send commands to the waker process */
static int waker_fd;
/* The pointer to the start of guest memory. */
static void *guest_base;
/* The maximum guest physical address allowed, and maximum possible. */
static unsigned long guest_limit, guest_max;

/* This is our list of devices. */
struct device_list
{
	/* Summary information about the devices in our list: ready to pass to
	 * select() to ask which need servicing.*/
	fd_set infds;
	int max_infd;

	/* Counter to assign interrupt numbers. */
	unsigned int next_irq;

	/* Counter to print out convenient device numbers. */
	unsigned int device_num;

	/* The descriptor page for the devices. */
	u8 *descpage;

	/* The tail of the last descriptor. */
	unsigned int desc_used;

	/* A single linked list of devices. */
	struct device *dev;
	/* ... And an end pointer so we can easily append new devices */
	struct device **lastdev;
};

/* The list of Guest devices, based on command line arguments. */
static struct device_list devices;

/* The device structure describes a single device. */
struct device
{
	/* The linked-list pointer. */
	struct device *next;

	/* The this device's descriptor, as mapped into the Guest. */
	struct lguest_device_desc *desc;

	/* The name of this device, for --verbose. */
	const char *name;

	/* If handle_input is set, it wants to be called when this file
	 * descriptor is ready. */
	int fd;
	bool (*handle_input)(int fd, struct device *me);

	/* Any queues attached to this device */
	struct virtqueue *vq;

	/* Device-specific data. */
	void *priv;
};

/* The virtqueue structure describes a queue attached to a device. */
struct virtqueue
{
	struct virtqueue *next;

	/* Which device owns me. */
	struct device *dev;

	/* The configuration for this queue. */
	struct lguest_vqconfig config;

	/* The actual ring of buffers. */
	struct vring vring;

	/* Last available index we saw. */
	u16 last_avail_idx;

	/* The routine to call when the Guest pings us. */
	void (*handle_output)(int fd, struct virtqueue *me);
};

/* Since guest is UP and we don't run at the same time, we don't need barriers.
 * But I include them in the code in case others copy it. */
#define wmb()

/* Convert an iovec element to the given type.
 *
 * This is a fairly ugly trick: we need to know the size of the type and
 * alignment requirement to check the pointer is kosher.  It's also nice to
 * have the name of the type in case we report failure.
 *
 * Typing those three things all the time is cumbersome and error prone, so we
 * have a macro which sets them all up and passes to the real function. */
#define convert(iov, type) \
	((type *)_convert((iov), sizeof(type), __alignof__(type), #type))

static void *_convert(struct iovec *iov, size_t size, size_t align,
		      const char *name)
{
	if (iov->iov_len != size)
		errx(1, "Bad iovec size %zu for %s", iov->iov_len, name);
	if ((unsigned long)iov->iov_base % align != 0)
		errx(1, "Bad alignment %p for %s", iov->iov_base, name);
	return iov->iov_base;
}

/* The virtio configuration space is defined to be little-endian.  x86 is
 * little-endian too, but it's nice to be explicit so we have these helpers. */
#define cpu_to_le16(v16) (v16)
#define cpu_to_le32(v32) (v32)
#define cpu_to_le64(v64) (v64)
#define le16_to_cpu(v16) (v16)
#define le32_to_cpu(v32) (v32)
#define le64_to_cpu(v32) (v64)

/*L:100 The Launcher code itself takes us out into userspace, that scary place
 * where pointers run wild and free!  Unfortunately, like most userspace
 * programs, it's quite boring (which is why everyone likes to hack on the
 * kernel!).  Perhaps if you make up an Lguest Drinking Game at this point, it
 * will get you through this section.  Or, maybe not.
 *
 * The Launcher sets up a big chunk of memory to be the Guest's "physical"
 * memory and stores it in "guest_base".  In other words, Guest physical ==
 * Launcher virtual with an offset.
 *
 * This can be tough to get your head around, but usually it just means that we
 * use these trivial conversion functions when the Guest gives us it's
 * "physical" addresses: */
static void *from_guest_phys(unsigned long addr)
{
	return guest_base + addr;
}

static unsigned long to_guest_phys(const void *addr)
{
	return (addr - guest_base);
}

/*L:130
 * Loading the Kernel.
 *
 * We start with couple of simple helper routines.  open_or_die() avoids
 * error-checking code cluttering the callers: */
static int open_or_die(const char *name, int flags)
{
	int fd = open(name, flags);
	if (fd < 0)
		err(1, "Failed to open %s", name);
	return fd;
}

/* map_zeroed_pages() takes a number of pages. */
static void *map_zeroed_pages(unsigned int num)
{
	int fd = open_or_die("/dev/zero", O_RDONLY);
	void *addr;

	/* We use a private mapping (ie. if we write to the page, it will be
	 * copied). */
	addr = mmap(NULL, getpagesize() * num,
		    PROT_READ|PROT_WRITE|PROT_EXEC, MAP_PRIVATE, fd, 0);
	if (addr == MAP_FAILED)
		err(1, "Mmaping %u pages of /dev/zero", num);

	return addr;
}

/* Get some more pages for a device. */
static void *get_pages(unsigned int num)
{
	void *addr = from_guest_phys(guest_limit);

	guest_limit += num * getpagesize();
	if (guest_limit > guest_max)
		errx(1, "Not enough memory for devices");
	return addr;
}

/* This routine is used to load the kernel or initrd.  It tries mmap, but if
 * that fails (Plan 9's kernel file isn't nicely aligned on page boundaries),
 * it falls back to reading the memory in. */
static void map_at(int fd, void *addr, unsigned long offset, unsigned long len)
{
	ssize_t r;

	/* We map writable even though for some segments are marked read-only.
	 * The kernel really wants to be writable: it patches its own
	 * instructions.
	 *
	 * MAP_PRIVATE means that the page won't be copied until a write is
	 * done to it.  This allows us to share untouched memory between
	 * Guests. */
	if (mmap(addr, len, PROT_READ|PROT_WRITE|PROT_EXEC,
		 MAP_FIXED|MAP_PRIVATE, fd, offset) != MAP_FAILED)
		return;

	/* pread does a seek and a read in one shot: saves a few lines. */
	r = pread(fd, addr, len, offset);
	if (r != len)
		err(1, "Reading offset %lu len %lu gave %zi", offset, len, r);
}

/* This routine takes an open vmlinux image, which is in ELF, and maps it into
 * the Guest memory.  ELF = Embedded Linking Format, which is the format used
 * by all modern binaries on Linux including the kernel.
 *
 * The ELF headers give *two* addresses: a physical address, and a virtual
 * address.  We use the physical address; the Guest will map itself to the
 * virtual address.
 *
 * We return the starting address. */
static unsigned long map_elf(int elf_fd, const Elf32_Ehdr *ehdr)
{
	Elf32_Phdr phdr[ehdr->e_phnum];
	unsigned int i;

	/* Sanity checks on the main ELF header: an x86 executable with a
	 * reasonable number of correctly-sized program headers. */
	if (ehdr->e_type != ET_EXEC
	    || ehdr->e_machine != EM_386
	    || ehdr->e_phentsize != sizeof(Elf32_Phdr)
	    || ehdr->e_phnum < 1 || ehdr->e_phnum > 65536U/sizeof(Elf32_Phdr))
		errx(1, "Malformed elf header");

	/* An ELF executable contains an ELF header and a number of "program"
	 * headers which indicate which parts ("segments") of the program to
	 * load where. */

	/* We read in all the program headers at once: */
	if (lseek(elf_fd, ehdr->e_phoff, SEEK_SET) < 0)
		err(1, "Seeking to program headers");
	if (read(elf_fd, phdr, sizeof(phdr)) != sizeof(phdr))
		err(1, "Reading program headers");

	/* Try all the headers: there are usually only three.  A read-only one,
	 * a read-write one, and a "note" section which isn't loadable. */
	for (i = 0; i < ehdr->e_phnum; i++) {
		/* If this isn't a loadable segment, we ignore it */
		if (phdr[i].p_type != PT_LOAD)
			continue;

		verbose("Section %i: size %i addr %p\n",
			i, phdr[i].p_memsz, (void *)phdr[i].p_paddr);

		/* We map this section of the file at its physical address. */
		map_at(elf_fd, from_guest_phys(phdr[i].p_paddr),
		       phdr[i].p_offset, phdr[i].p_filesz);
	}

	/* The entry point is given in the ELF header. */
	return ehdr->e_entry;
}

/*L:150 A bzImage, unlike an ELF file, is not meant to be loaded.  You're
 * supposed to jump into it and it will unpack itself.  We used to have to
 * perform some hairy magic because the unpacking code scared me.
 *
 * Fortunately, Jeremy Fitzhardinge convinced me it wasn't that hard and wrote
 * a small patch to jump over the tricky bits in the Guest, so now we just read
 * the funky header so we know where in the file to load, and away we go! */
static unsigned long load_bzimage(int fd)
{
	struct boot_params boot;
	int r;
	/* Modern bzImages get loaded at 1M. */
	void *p = from_guest_phys(0x100000);

	/* Go back to the start of the file and read the header.  It should be
	 * a Linux boot header (see Documentation/i386/boot.txt) */
	lseek(fd, 0, SEEK_SET);
	read(fd, &boot, sizeof(boot));

	/* Inside the setup_hdr, we expect the magic "HdrS" */
	if (memcmp(&boot.hdr.header, "HdrS", 4) != 0)
		errx(1, "This doesn't look like a bzImage to me");

	/* Skip over the extra sectors of the header. */
	lseek(fd, (boot.hdr.setup_sects+1) * 512, SEEK_SET);

	/* Now read everything into memory. in nice big chunks. */
	while ((r = read(fd, p, 65536)) > 0)
		p += r;

	/* Finally, code32_start tells us where to enter the kernel. */
	return boot.hdr.code32_start;
}

/*L:140 Loading the kernel is easy when it's a "vmlinux", but most kernels
 * come wrapped up in the self-decompressing "bzImage" format.  With a little
 * work, we can load those, too. */
static unsigned long load_kernel(int fd)
{
	Elf32_Ehdr hdr;

	/* Read in the first few bytes. */
	if (read(fd, &hdr, sizeof(hdr)) != sizeof(hdr))
		err(1, "Reading kernel");

	/* If it's an ELF file, it starts with "\177ELF" */
	if (memcmp(hdr.e_ident, ELFMAG, SELFMAG) == 0)
		return map_elf(fd, &hdr);

	/* Otherwise we assume it's a bzImage, and try to unpack it */
	return load_bzimage(fd);
}

/* This is a trivial little helper to align pages.  Andi Kleen hated it because
 * it calls getpagesize() twice: "it's dumb code."
 *
 * Kernel guys get really het up about optimization, even when it's not
 * necessary.  I leave this code as a reaction against that. */
static inline unsigned long page_align(unsigned long addr)
{
	/* Add upwards and truncate downwards. */
	return ((addr + getpagesize()-1) & ~(getpagesize()-1));
}

/*L:180 An "initial ram disk" is a disk image loaded into memory along with
 * the kernel which the kernel can use to boot from without needing any
 * drivers.  Most distributions now use this as standard: the initrd contains
 * the code to load the appropriate driver modules for the current machine.
 *
 * Importantly, James Morris works for RedHat, and Fedora uses initrds for its
 * kernels.  He sent me this (and tells me when I break it). */
static unsigned long load_initrd(const char *name, unsigned long mem)
{
	int ifd;
	struct stat st;
	unsigned long len;

	ifd = open_or_die(name, O_RDONLY);
	/* fstat() is needed to get the file size. */
	if (fstat(ifd, &st) < 0)
		err(1, "fstat() on initrd '%s'", name);

	/* We map the initrd at the top of memory, but mmap wants it to be
	 * page-aligned, so we round the size up for that. */
	len = page_align(st.st_size);
	map_at(ifd, from_guest_phys(mem - len), 0, st.st_size);
	/* Once a file is mapped, you can close the file descriptor.  It's a
	 * little odd, but quite useful. */
	close(ifd);
	verbose("mapped initrd %s size=%lu @ %p\n", name, len, (void*)mem-len);

	/* We return the initrd size. */
	return len;
}

/* Once we know how much memory we have, we can construct simple linear page
 * tables which set virtual == physical which will get the Guest far enough
 * into the boot to create its own.
 *
 * We lay them out of the way, just below the initrd (which is why we need to
 * know its size). */
static unsigned long setup_pagetables(unsigned long mem,
				      unsigned long initrd_size)
{
	unsigned long *pgdir, *linear;
	unsigned int mapped_pages, i, linear_pages;
	unsigned int ptes_per_page = getpagesize()/sizeof(void *);

	mapped_pages = mem/getpagesize();

	/* Each PTE page can map ptes_per_page pages: how many do we need? */
	linear_pages = (mapped_pages + ptes_per_page-1)/ptes_per_page;

	/* We put the toplevel page directory page at the top of memory. */
	pgdir = from_guest_phys(mem) - initrd_size - getpagesize();

	/* Now we use the next linear_pages pages as pte pages */
	linear = (void *)pgdir - linear_pages*getpagesize();

	/* Linear mapping is easy: put every page's address into the mapping in
	 * order.  PAGE_PRESENT contains the flags Present, Writable and
	 * Executable. */
	for (i = 0; i < mapped_pages; i++)
		linear[i] = ((i * getpagesize()) | PAGE_PRESENT);

	/* The top level points to the linear page table pages above. */
	for (i = 0; i < mapped_pages; i += ptes_per_page) {
		pgdir[i/ptes_per_page]
			= ((to_guest_phys(linear) + i*sizeof(void *))
			   | PAGE_PRESENT);
	}

	verbose("Linear mapping of %u pages in %u pte pages at %#lx\n",
		mapped_pages, linear_pages, to_guest_phys(linear));

	/* We return the top level (guest-physical) address: the kernel needs
	 * to know where it is. */
	return to_guest_phys(pgdir);
}
/*:*/

/* Simple routine to roll all the commandline arguments together with spaces
 * between them. */
static void concat(char *dst, char *args[])
{
	unsigned int i, len = 0;

	for (i = 0; args[i]; i++) {
		strcpy(dst+len, args[i]);
		strcat(dst+len, " ");
		len += strlen(args[i]) + 1;
	}
	/* In case it's empty. */
	dst[len] = '\0';
}

/*L:185 This is where we actually tell the kernel to initialize the Guest.  We
 * saw the arguments it expects when we looked at initialize() in lguest_user.c:
 * the base of Guest "physical" memory, the top physical page to allow, the
 * top level pagetable and the entry point for the Guest. */
static int tell_kernel(unsigned long pgdir, unsigned long start)
{
	unsigned long args[] = { LHREQ_INITIALIZE,
				 (unsigned long)guest_base,
				 guest_limit / getpagesize(), pgdir, start };
	int fd;

	verbose("Guest: %p - %p (%#lx)\n",
		guest_base, guest_base + guest_limit, guest_limit);
	fd = open_or_die("/dev/lguest", O_RDWR);
	if (write(fd, args, sizeof(args)) < 0)
		err(1, "Writing to /dev/lguest");

	/* We return the /dev/lguest file descriptor to control this Guest */
	return fd;
}
/*:*/

static void add_device_fd(int fd)
{
	FD_SET(fd, &devices.infds);
	if (fd > devices.max_infd)
		devices.max_infd = fd;
}

/*L:200
 * The Waker.
 *
 * With console, block and network devices, we can have lots of input which we
 * need to process.  We could try to tell the kernel what file descriptors to
 * watch, but handing a file descriptor mask through to the kernel is fairly
 * icky.
 *
 * Instead, we fork off a process which watches the file descriptors and writes
 * the LHREQ_BREAK command to the /dev/lguest file descriptor to tell the Host
 * stop running the Guest.  This causes the Launcher to return from the
 * /dev/lguest read with -EAGAIN, where it will write to /dev/lguest to reset
 * the LHREQ_BREAK and wake us up again.
 *
 * This, of course, is merely a different *kind* of icky.
 */
static void wake_parent(int pipefd, int lguest_fd)
{
	/* Add the pipe from the Launcher to the fdset in the device_list, so
	 * we watch it, too. */
	add_device_fd(pipefd);

	for (;;) {
		fd_set rfds = devices.infds;
		unsigned long args[] = { LHREQ_BREAK, 1 };

		/* Wait until input is ready from one of the devices. */
		select(devices.max_infd+1, &rfds, NULL, NULL, NULL);
		/* Is it a message from the Launcher? */
		if (FD_ISSET(pipefd, &rfds)) {
			int fd;
			/* If read() returns 0, it means the Launcher has
			 * exited.  We silently follow. */
			if (read(pipefd, &fd, sizeof(fd)) == 0)
				exit(0);
			/* Otherwise it's telling us to change what file
			 * descriptors we're to listen to.  Positive means
			 * listen to a new one, negative means stop
			 * listening. */
			if (fd >= 0)
				FD_SET(fd, &devices.infds);
			else
				FD_CLR(-fd - 1, &devices.infds);
		} else /* Send LHREQ_BREAK command. */
			write(lguest_fd, args, sizeof(args));
	}
}

/* This routine just sets up a pipe to the Waker process. */
static int setup_waker(int lguest_fd)
{
	int pipefd[2], child;

	/* We create a pipe to talk to the Waker, and also so it knows when the
	 * Launcher dies (and closes pipe). */
	pipe(pipefd);
	child = fork();
	if (child == -1)
		err(1, "forking");

	if (child == 0) {
		/* We are the Waker: close the "writing" end of our copy of the
		 * pipe and start waiting for input. */
		close(pipefd[1]);
		wake_parent(pipefd[0], lguest_fd);
	}
	/* Close the reading end of our copy of the pipe. */
	close(pipefd[0]);

	/* Here is the fd used to talk to the waker. */
	return pipefd[1];
}

/*
 * Device Handling.
 *
 * When the Guest gives us a buffer, it sends an array of addresses and sizes.
 * We need to make sure it's not trying to reach into the Launcher itself, so
 * we have a convenient routine which checks it and exits with an error message
 * if something funny is going on:
 */
static void *_check_pointer(unsigned long addr, unsigned int size,
			    unsigned int line)
{
	/* We have to separately check addr and addr+size, because size could
	 * be huge and addr + size might wrap around. */
	if (addr >= guest_limit || addr + size >= guest_limit)
		errx(1, "%s:%i: Invalid address %#lx", __FILE__, line, addr);
	/* We return a pointer for the caller's convenience, now we know it's
	 * safe to use. */
	return from_guest_phys(addr);
}
/* A macro which transparently hands the line number to the real function. */
#define check_pointer(addr,size) _check_pointer(addr, size, __LINE__)

/* Each buffer in the virtqueues is actually a chain of descriptors.  This
 * function returns the next descriptor in the chain, or vq->vring.num if we're
 * at the end. */
static unsigned next_desc(struct virtqueue *vq, unsigned int i)
{
	unsigned int next;

	/* If this descriptor says it doesn't chain, we're done. */
	if (!(vq->vring.desc[i].flags & VRING_DESC_F_NEXT))
		return vq->vring.num;

	/* Check they're not leading us off end of descriptors. */
	next = vq->vring.desc[i].next;
	/* Make sure compiler knows to grab that: we don't want it changing! */
	wmb();

	if (next >= vq->vring.num)
		errx(1, "Desc next is %u", next);

	return next;
}

/* This looks in the virtqueue and for the first available buffer, and converts
 * it to an iovec for convenient access.  Since descriptors consist of some
 * number of output then some number of input descriptors, it's actually two
 * iovecs, but we pack them into one and note how many of each there were.
 *
 * This function returns the descriptor number found, or vq->vring.num (which
 * is never a valid descriptor number) if none was found. */
static unsigned get_vq_desc(struct virtqueue *vq,
			    struct iovec iov[],
			    unsigned int *out_num, unsigned int *in_num)
{
	unsigned int i, head;

	/* Check it isn't doing very strange things with descriptor numbers. */
	if ((u16)(vq->vring.avail->idx - vq->last_avail_idx) > vq->vring.num)
		errx(1, "Guest moved used index from %u to %u",
		     vq->last_avail_idx, vq->vring.avail->idx);

	/* If there's nothing new since last we looked, return invalid. */
	if (vq->vring.avail->idx == vq->last_avail_idx)
		return vq->vring.num;

	/* Grab the next descriptor number they're advertising, and increment
	 * the index we've seen. */
	head = vq->vring.avail->ring[vq->last_avail_idx++ % vq->vring.num];

	/* If their number is silly, that's a fatal mistake. */
	if (head >= vq->vring.num)
		errx(1, "Guest says index %u is available", head);

	/* When we start there are none of either input nor output. */
	*out_num = *in_num = 0;

	i = head;
	do {
		/* Grab the first descriptor, and check it's OK. */
		iov[*out_num + *in_num].iov_len = vq->vring.desc[i].len;
		iov[*out_num + *in_num].iov_base
			= check_pointer(vq->vring.desc[i].addr,
					vq->vring.desc[i].len);
		/* If this is an input descriptor, increment that count. */
		if (vq->vring.desc[i].flags & VRING_DESC_F_WRITE)
			(*in_num)++;
		else {
			/* If it's an output descriptor, they're all supposed
			 * to come before any input descriptors. */
			if (*in_num)
				errx(1, "Descriptor has out after in");
			(*out_num)++;
		}

		/* If we've got too many, that implies a descriptor loop. */
		if (*out_num + *in_num > vq->vring.num)
			errx(1, "Looped descriptor");
	} while ((i = next_desc(vq, i)) != vq->vring.num);

	return head;
}

/* After we've used one of their buffers, we tell them about it.  We'll then
 * want to send them an interrupt, using trigger_irq(). */
static void add_used(struct virtqueue *vq, unsigned int head, int len)
{
	struct vring_used_elem *used;

	/* The virtqueue contains a ring of used buffers.  Get a pointer to the
	 * next entry in that used ring. */
	used = &vq->vring.used->ring[vq->vring.used->idx % vq->vring.num];
	used->id = head;
	used->len = len;
	/* Make sure buffer is written before we update index. */
	wmb();
	vq->vring.used->idx++;
}

/* This actually sends the interrupt for this virtqueue */
static void trigger_irq(int fd, struct virtqueue *vq)
{
	unsigned long buf[] = { LHREQ_IRQ, vq->config.irq };

	/* If they don't want an interrupt, don't send one. */
	if (vq->vring.avail->flags & VRING_AVAIL_F_NO_INTERRUPT)
		return;

	/* Send the Guest an interrupt tell them we used something up. */
	if (write(fd, buf, sizeof(buf)) != 0)
		err(1, "Triggering irq %i", vq->config.irq);
}

/* And here's the combo meal deal.  Supersize me! */
static void add_used_and_trigger(int fd, struct virtqueue *vq,
				 unsigned int head, int len)
{
	add_used(vq, head, len);
	trigger_irq(fd, vq);
}

/*
 * The Console
 *
 * Here is the input terminal setting we save, and the routine to restore them
 * on exit so the user gets their terminal back. */
static struct termios orig_term;
static void restore_term(void)
{
	tcsetattr(STDIN_FILENO, TCSANOW, &orig_term);
}

/* We associate some data with the console for our exit hack. */
struct console_abort
{
	/* How many times have they hit ^C? */
	int count;
	/* When did they start? */
	struct timeval start;
};

/* This is the routine which handles console input (ie. stdin). */
static bool handle_console_input(int fd, struct device *dev)
{
	int len;
	unsigned int head, in_num, out_num;
	struct iovec iov[dev->vq->vring.num];
	struct console_abort *abort = dev->priv;

	/* First we need a console buffer from the Guests's input virtqueue. */
	head = get_vq_desc(dev->vq, iov, &out_num, &in_num);

	/* If they're not ready for input, stop listening to this file
	 * descriptor.  We'll start again once they add an input buffer. */
	if (head == dev->vq->vring.num)
		return false;

	if (out_num)
		errx(1, "Output buffers in console in queue?");

	/* This is why we convert to iovecs: the readv() call uses them, and so
	 * it reads straight into the Guest's buffer. */
	len = readv(dev->fd, iov, in_num);
	if (len <= 0) {
		/* This implies that the console is closed, is /dev/null, or
		 * something went terribly wrong. */
		warnx("Failed to get console input, ignoring console.");
		/* Put the input terminal back. */
		restore_term();
		/* Remove callback from input vq, so it doesn't restart us. */
		dev->vq->handle_output = NULL;
		/* Stop listening to this fd: don't call us again. */
		return false;
	}

	/* Tell the Guest about the new input. */
	add_used_and_trigger(fd, dev->vq, head, len);

	/* Three ^C within one second?  Exit.
	 *
	 * This is such a hack, but works surprisingly well.  Each ^C has to be
	 * in a buffer by itself, so they can't be too fast.  But we check that
	 * we get three within about a second, so they can't be too slow. */
	if (len == 1 && ((char *)iov[0].iov_base)[0] == 3) {
		if (!abort->count++)
			gettimeofday(&abort->start, NULL);
		else if (abort->count == 3) {
			struct timeval now;
			gettimeofday(&now, NULL);
			if (now.tv_sec <= abort->start.tv_sec+1) {
				unsigned long args[] = { LHREQ_BREAK, 0 };
				/* Close the fd so Waker will know it has to
				 * exit. */
				close(waker_fd);
				/* Just in case waker is blocked in BREAK, send
				 * unbreak now. */
				write(fd, args, sizeof(args));
				exit(2);
			}
			abort->count = 0;
		}
	} else
		/* Any other key resets the abort counter. */
		abort->count = 0;

	/* Everything went OK! */
	return true;
}

/* Handling output for console is simple: we just get all the output buffers
 * and write them to stdout. */
static void handle_console_output(int fd, struct virtqueue *vq)
{
	unsigned int head, out, in;
	int len;
	struct iovec iov[vq->vring.num];

	/* Keep getting output buffers from the Guest until we run out. */
	while ((head = get_vq_desc(vq, iov, &out, &in)) != vq->vring.num) {
		if (in)
			errx(1, "Input buffers in output queue?");
		len = writev(STDOUT_FILENO, iov, out);
		add_used_and_trigger(fd, vq, head, len);
	}
}

/*
 * The Network
 *
 * Handling output for network is also simple: we get all the output buffers
 * and write them (ignoring the first element) to this device's file descriptor
 * (stdout). */
static void handle_net_output(int fd, struct virtqueue *vq)
{
	unsigned int head, out, in;
	int len;
	struct iovec iov[vq->vring.num];

	/* Keep getting output buffers from the Guest until we run out. */
	while ((head = get_vq_desc(vq, iov, &out, &in)) != vq->vring.num) {
		if (in)
			errx(1, "Input buffers in output queue?");
		/* Check header, but otherwise ignore it (we told the Guest we
		 * supported no features, so it shouldn't have anything
		 * interesting). */
		(void)convert(&iov[0], struct virtio_net_hdr);
		len = writev(vq->dev->fd, iov+1, out-1);
		add_used_and_trigger(fd, vq, head, len);
	}
}

/* This is where we handle a packet coming in from the tun device to our
 * Guest. */
static bool handle_tun_input(int fd, struct device *dev)
{
	unsigned int head, in_num, out_num;
	int len;
	struct iovec iov[dev->vq->vring.num];
	struct virtio_net_hdr *hdr;

	/* First we need a network buffer from the Guests's recv virtqueue. */
	head = get_vq_desc(dev->vq, iov, &out_num, &in_num);
	if (head == dev->vq->vring.num) {
		/* Now, it's expected that if we try to send a packet too
		 * early, the Guest won't be ready yet.  Wait until the device
		 * status says it's ready. */
		/* FIXME: Actually want DRIVER_ACTIVE here. */
		if (dev->desc->status & VIRTIO_CONFIG_S_DRIVER_OK)
			warn("network: no dma buffer!");
		/* We'll turn this back on if input buffers are registered. */
		return false;
	} else if (out_num)
		errx(1, "Output buffers in network recv queue?");

	/* First element is the header: we set it to 0 (no features). */
	hdr = convert(&iov[0], struct virtio_net_hdr);
	hdr->flags = 0;
	hdr->gso_type = VIRTIO_NET_HDR_GSO_NONE;

	/* Read the packet from the device directly into the Guest's buffer. */
	len = readv(dev->fd, iov+1, in_num-1);
	if (len <= 0)
		err(1, "reading network");

	/* Tell the Guest about the new packet. */
	add_used_and_trigger(fd, dev->vq, head, sizeof(*hdr) + len);

	verbose("tun input packet len %i [%02x %02x] (%s)\n", len,
		((u8 *)iov[1].iov_base)[0], ((u8 *)iov[1].iov_base)[1],
		head != dev->vq->vring.num ? "sent" : "discarded");

	/* All good. */
	return true;
}

/*L:215 This is the callback attached to the network and console input
 * virtqueues: it ensures we try again, in case we stopped console or net
 * delivery because Guest didn't have any buffers. */
static void enable_fd(int fd, struct virtqueue *vq)
{
	add_device_fd(vq->dev->fd);
	/* Tell waker to listen to it again */
	write(waker_fd, &vq->dev->fd, sizeof(vq->dev->fd));
}

/* This is the generic routine we call when the Guest uses LHCALL_NOTIFY. */
static void handle_output(int fd, unsigned long addr)
{
	struct device *i;
	struct virtqueue *vq;

	/* Check each virtqueue. */
	for (i = devices.dev; i; i = i->next) {
		for (vq = i->vq; vq; vq = vq->next) {
			if (vq->config.pfn == addr/getpagesize()
			    && vq->handle_output) {
				verbose("Output to %s\n", vq->dev->name);
				vq->handle_output(fd, vq);
				return;
			}
		}
	}

	/* Early console write is done using notify on a nul-terminated string
	 * in Guest memory. */
	if (addr >= guest_limit)
		errx(1, "Bad NOTIFY %#lx", addr);

	write(STDOUT_FILENO, from_guest_phys(addr),
	      strnlen(from_guest_phys(addr), guest_limit - addr));
}

/* This is called when the Waker wakes us up: check for incoming file
 * descriptors. */
static void handle_input(int fd)
{
	/* select() wants a zeroed timeval to mean "don't wait". */
	struct timeval poll = { .tv_sec = 0, .tv_usec = 0 };

	for (;;) {
		struct device *i;
		fd_set fds = devices.infds;

		/* If nothing is ready, we're done. */
		if (select(devices.max_infd+1, &fds, NULL, NULL, &poll) == 0)
			break;

		/* Otherwise, call the device(s) which have readable
		 * file descriptors and a method of handling them.  */
		for (i = devices.dev; i; i = i->next) {
			if (i->handle_input && FD_ISSET(i->fd, &fds)) {
				int dev_fd;
				if (i->handle_input(fd, i))
					continue;

				/* If handle_input() returns false, it means we
				 * should no longer service it.  Networking and
				 * console do this when there's no input
				 * buffers to deliver into.  Console also uses
				 * it when it discovers that stdin is
				 * closed. */
				FD_CLR(i->fd, &devices.infds);
				/* Tell waker to ignore it too, by sending a
				 * negative fd number (-1, since 0 is a valid
				 * FD number). */
				dev_fd = -i->fd - 1;
				write(waker_fd, &dev_fd, sizeof(dev_fd));
			}
		}
	}
}

/*L:190
 * Device Setup
 *
 * All devices need a descriptor so the Guest knows it exists, and a "struct
 * device" so the Launcher can keep track of it.  We have common helper
 * routines to allocate them.
 *
 * This routine allocates a new "struct lguest_device_desc" from descriptor
 * table just above the Guest's normal memory.  It returns a pointer to that
 * descriptor. */
static struct lguest_device_desc *new_dev_desc(u16 type)
{
	struct lguest_device_desc *d;

	/* We only have one page for all the descriptors. */
	if (devices.desc_used + sizeof(*d) > getpagesize())
		errx(1, "Too many devices");

	/* We don't need to set config_len or status: page is 0 already. */
	d = (void *)devices.descpage + devices.desc_used;
	d->type = type;
	devices.desc_used += sizeof(*d);

	return d;
}

/* Each device descriptor is followed by some configuration information.
 * Each configuration field looks like: u8 type, u8 len, [... len bytes...].
 *
 * This routine adds a new field to an existing device's descriptor.  It only
 * works for the last device, but that's OK because that's how we use it. */
static void add_desc_field(struct device *dev, u8 type, u8 len, const void *c)
{
	/* This is the last descriptor, right? */
	assert(devices.descpage + devices.desc_used
	       == (u8 *)(dev->desc + 1) + dev->desc->config_len);

	/* We only have one page of device descriptions. */
	if (devices.desc_used + 2 + len > getpagesize())
		errx(1, "Too many devices");

	/* Copy in the new config header: type then length. */
	devices.descpage[devices.desc_used++] = type;
	devices.descpage[devices.desc_used++] = len;
	memcpy(devices.descpage + devices.desc_used, c, len);
	devices.desc_used += len;

	/* Update the device descriptor length: two byte head then data. */
	dev->desc->config_len += 2 + len;
}

/* This routine adds a virtqueue to a device.  We specify how many descriptors
 * the virtqueue is to have. */
static void add_virtqueue(struct device *dev, unsigned int num_descs,
			  void (*handle_output)(int fd, struct virtqueue *me))
{
	unsigned int pages;
	struct virtqueue **i, *vq = malloc(sizeof(*vq));
	void *p;

	/* First we need some pages for this virtqueue. */
<<<<<<< HEAD
	pages = (vring_size(num_descs) + getpagesize() - 1) / getpagesize();
=======
	pages = (vring_size(num_descs, getpagesize()) + getpagesize() - 1)
		/ getpagesize();
>>>>>>> 9418d5dc
	p = get_pages(pages);

	/* Initialize the configuration. */
	vq->config.num = num_descs;
	vq->config.irq = devices.next_irq++;
	vq->config.pfn = to_guest_phys(p) / getpagesize();

	/* Initialize the vring. */
<<<<<<< HEAD
	vring_init(&vq->vring, num_descs, p);
=======
	vring_init(&vq->vring, num_descs, p, getpagesize());
>>>>>>> 9418d5dc

	/* Add the configuration information to this device's descriptor. */
	add_desc_field(dev, VIRTIO_CONFIG_F_VIRTQUEUE,
		       sizeof(vq->config), &vq->config);

	/* Add to tail of list, so dev->vq is first vq, dev->vq->next is
	 * second.  */
	for (i = &dev->vq; *i; i = &(*i)->next);
	*i = vq;

	/* Link virtqueue back to device. */
	vq->dev = dev;

	/* Set the routine to call when the Guest does something to this
	 * virtqueue. */
	vq->handle_output = handle_output;

	/* Set the "Don't Notify Me" flag if we don't have a handler */
	if (!handle_output)
		vq->vring.used->flags = VRING_USED_F_NO_NOTIFY;
}

/* This routine does all the creation and setup of a new device, including
 * calling new_dev_desc() to allocate the descriptor and device memory. */
static struct device *new_device(const char *name, u16 type, int fd,
				 bool (*handle_input)(int, struct device *))
{
	struct device *dev = malloc(sizeof(*dev));

	/* Append to device list.  Prepending to a single-linked list is
	 * easier, but the user expects the devices to be arranged on the bus
	 * in command-line order.  The first network device on the command line
	 * is eth0, the first block device /dev/vda, etc. */
	*devices.lastdev = dev;
	dev->next = NULL;
	devices.lastdev = &dev->next;

	/* Now we populate the fields one at a time. */
	dev->fd = fd;
	/* If we have an input handler for this file descriptor, then we add it
	 * to the device_list's fdset and maxfd. */
	if (handle_input)
		add_device_fd(dev->fd);
	dev->desc = new_dev_desc(type);
	dev->handle_input = handle_input;
	dev->name = name;
	return dev;
}

/* Our first setup routine is the console.  It's a fairly simple device, but
 * UNIX tty handling makes it uglier than it could be. */
static void setup_console(void)
{
	struct device *dev;

	/* If we can save the initial standard input settings... */
	if (tcgetattr(STDIN_FILENO, &orig_term) == 0) {
		struct termios term = orig_term;
		/* Then we turn off echo, line buffering and ^C etc.  We want a
		 * raw input stream to the Guest. */
		term.c_lflag &= ~(ISIG|ICANON|ECHO);
		tcsetattr(STDIN_FILENO, TCSANOW, &term);
		/* If we exit gracefully, the original settings will be
		 * restored so the user can see what they're typing. */
		atexit(restore_term);
	}

	dev = new_device("console", VIRTIO_ID_CONSOLE,
			 STDIN_FILENO, handle_console_input);
	/* We store the console state in dev->priv, and initialize it. */
	dev->priv = malloc(sizeof(struct console_abort));
	((struct console_abort *)dev->priv)->count = 0;

	/* The console needs two virtqueues: the input then the output.  When
	 * they put something the input queue, we make sure we're listening to
	 * stdin.  When they put something in the output queue, we write it to
	 * stdout. */
	add_virtqueue(dev, VIRTQUEUE_NUM, enable_fd);
	add_virtqueue(dev, VIRTQUEUE_NUM, handle_console_output);

	verbose("device %u: console\n", devices.device_num++);
}
/*:*/

/*M:010 Inter-guest networking is an interesting area.  Simplest is to have a
 * --sharenet=<name> option which opens or creates a named pipe.  This can be
 * used to send packets to another guest in a 1:1 manner.
 *
 * More sopisticated is to use one of the tools developed for project like UML
 * to do networking.
 *
 * Faster is to do virtio bonding in kernel.  Doing this 1:1 would be
 * completely generic ("here's my vring, attach to your vring") and would work
 * for any traffic.  Of course, namespace and permissions issues need to be
 * dealt with.  A more sophisticated "multi-channel" virtio_net.c could hide
 * multiple inter-guest channels behind one interface, although it would
 * require some manner of hotplugging new virtio channels.
 *
 * Finally, we could implement a virtio network switch in the kernel. :*/

static u32 str2ip(const char *ipaddr)
{
	unsigned int byte[4];

	sscanf(ipaddr, "%u.%u.%u.%u", &byte[0], &byte[1], &byte[2], &byte[3]);
	return (byte[0] << 24) | (byte[1] << 16) | (byte[2] << 8) | byte[3];
}

/* This code is "adapted" from libbridge: it attaches the Host end of the
 * network device to the bridge device specified by the command line.
 *
 * This is yet another James Morris contribution (I'm an IP-level guy, so I
 * dislike bridging), and I just try not to break it. */
static void add_to_bridge(int fd, const char *if_name, const char *br_name)
{
	int ifidx;
	struct ifreq ifr;

	if (!*br_name)
		errx(1, "must specify bridge name");

	ifidx = if_nametoindex(if_name);
	if (!ifidx)
		errx(1, "interface %s does not exist!", if_name);

	strncpy(ifr.ifr_name, br_name, IFNAMSIZ);
	ifr.ifr_ifindex = ifidx;
	if (ioctl(fd, SIOCBRADDIF, &ifr) < 0)
		err(1, "can't add %s to bridge %s", if_name, br_name);
}

/* This sets up the Host end of the network device with an IP address, brings
 * it up so packets will flow, the copies the MAC address into the hwaddr
 * pointer. */
static void configure_device(int fd, const char *devname, u32 ipaddr,
			     unsigned char hwaddr[6])
{
	struct ifreq ifr;
	struct sockaddr_in *sin = (struct sockaddr_in *)&ifr.ifr_addr;

	/* Don't read these incantations.  Just cut & paste them like I did! */
	memset(&ifr, 0, sizeof(ifr));
	strcpy(ifr.ifr_name, devname);
	sin->sin_family = AF_INET;
	sin->sin_addr.s_addr = htonl(ipaddr);
	if (ioctl(fd, SIOCSIFADDR, &ifr) != 0)
		err(1, "Setting %s interface address", devname);
	ifr.ifr_flags = IFF_UP;
	if (ioctl(fd, SIOCSIFFLAGS, &ifr) != 0)
		err(1, "Bringing interface %s up", devname);

	/* SIOC stands for Socket I/O Control.  G means Get (vs S for Set
	 * above).  IF means Interface, and HWADDR is hardware address.
	 * Simple! */
	if (ioctl(fd, SIOCGIFHWADDR, &ifr) != 0)
		err(1, "getting hw address for %s", devname);
	memcpy(hwaddr, ifr.ifr_hwaddr.sa_data, 6);
}

/*L:195 Our network is a Host<->Guest network.  This can either use bridging or
 * routing, but the principle is the same: it uses the "tun" device to inject
 * packets into the Host as if they came in from a normal network card.  We
 * just shunt packets between the Guest and the tun device. */
static void setup_tun_net(const char *arg)
{
	struct device *dev;
	struct ifreq ifr;
	int netfd, ipfd;
	u32 ip;
	const char *br_name = NULL;
	u8 hwaddr[6];

	/* We open the /dev/net/tun device and tell it we want a tap device.  A
	 * tap device is like a tun device, only somehow different.  To tell
	 * the truth, I completely blundered my way through this code, but it
	 * works now! */
	netfd = open_or_die("/dev/net/tun", O_RDWR);
	memset(&ifr, 0, sizeof(ifr));
	ifr.ifr_flags = IFF_TAP | IFF_NO_PI;
	strcpy(ifr.ifr_name, "tap%d");
	if (ioctl(netfd, TUNSETIFF, &ifr) != 0)
		err(1, "configuring /dev/net/tun");
	/* We don't need checksums calculated for packets coming in this
	 * device: trust us! */
	ioctl(netfd, TUNSETNOCSUM, 1);

	/* First we create a new network device. */
	dev = new_device("net", VIRTIO_ID_NET, netfd, handle_tun_input);

	/* Network devices need a receive and a send queue, just like
	 * console. */
	add_virtqueue(dev, VIRTQUEUE_NUM, enable_fd);
	add_virtqueue(dev, VIRTQUEUE_NUM, handle_net_output);

	/* We need a socket to perform the magic network ioctls to bring up the
	 * tap interface, connect to the bridge etc.  Any socket will do! */
	ipfd = socket(PF_INET, SOCK_DGRAM, IPPROTO_IP);
	if (ipfd < 0)
		err(1, "opening IP socket");

	/* If the command line was --tunnet=bridge:<name> do bridging. */
	if (!strncmp(BRIDGE_PFX, arg, strlen(BRIDGE_PFX))) {
		ip = INADDR_ANY;
		br_name = arg + strlen(BRIDGE_PFX);
		add_to_bridge(ipfd, ifr.ifr_name, br_name);
	} else /* It is an IP address to set up the device with */
		ip = str2ip(arg);

	/* Set up the tun device, and get the mac address for the interface. */
	configure_device(ipfd, ifr.ifr_name, ip, hwaddr);

	/* Tell Guest what MAC address to use. */
	add_desc_field(dev, VIRTIO_CONFIG_NET_MAC_F, sizeof(hwaddr), hwaddr);

	/* We don't seed the socket any more; setup is done. */
	close(ipfd);

	verbose("device %u: tun net %u.%u.%u.%u\n",
		devices.device_num++,
		(u8)(ip>>24),(u8)(ip>>16),(u8)(ip>>8),(u8)ip);
	if (br_name)
		verbose("attached to bridge: %s\n", br_name);
}

/* Our block (disk) device should be really simple: the Guest asks for a block
 * number and we read or write that position in the file.  Unfortunately, that
 * was amazingly slow: the Guest waits until the read is finished before
 * running anything else, even if it could have been doing useful work.
 *
 * We could use async I/O, except it's reputed to suck so hard that characters
 * actually go missing from your code when you try to use it.
 *
 * So we farm the I/O out to thread, and communicate with it via a pipe. */

/* This hangs off device->priv. */
struct vblk_info
{
	/* The size of the file. */
	off64_t len;

	/* The file descriptor for the file. */
	int fd;

	/* IO thread listens on this file descriptor [0]. */
	int workpipe[2];

	/* IO thread writes to this file descriptor to mark it done, then
	 * Launcher triggers interrupt to Guest. */
	int done_fd;
};
/*:*/

/*L:210
 * The Disk
 *
 * Remember that the block device is handled by a separate I/O thread.  We head
 * straight into the core of that thread here:
 */
static bool service_io(struct device *dev)
{
	struct vblk_info *vblk = dev->priv;
	unsigned int head, out_num, in_num, wlen;
	int ret;
	struct virtio_blk_inhdr *in;
	struct virtio_blk_outhdr *out;
	struct iovec iov[dev->vq->vring.num];
	off64_t off;

	/* See if there's a request waiting.  If not, nothing to do. */
	head = get_vq_desc(dev->vq, iov, &out_num, &in_num);
	if (head == dev->vq->vring.num)
		return false;

	/* Every block request should contain at least one output buffer
	 * (detailing the location on disk and the type of request) and one
	 * input buffer (to hold the result). */
	if (out_num == 0 || in_num == 0)
		errx(1, "Bad virtblk cmd %u out=%u in=%u",
		     head, out_num, in_num);

	out = convert(&iov[0], struct virtio_blk_outhdr);
	in = convert(&iov[out_num+in_num-1], struct virtio_blk_inhdr);
	off = out->sector * 512;

	/* The block device implements "barriers", where the Guest indicates
	 * that it wants all previous writes to occur before this write.  We
	 * don't have a way of asking our kernel to do a barrier, so we just
	 * synchronize all the data in the file.  Pretty poor, no? */
	if (out->type & VIRTIO_BLK_T_BARRIER)
		fdatasync(vblk->fd);

	/* In general the virtio block driver is allowed to try SCSI commands.
	 * It'd be nice if we supported eject, for example, but we don't. */
	if (out->type & VIRTIO_BLK_T_SCSI_CMD) {
		fprintf(stderr, "Scsi commands unsupported\n");
		in->status = VIRTIO_BLK_S_UNSUPP;
<<<<<<< HEAD
		wlen = sizeof(in);
=======
		wlen = sizeof(*in);
>>>>>>> 9418d5dc
	} else if (out->type & VIRTIO_BLK_T_OUT) {
		/* Write */

		/* Move to the right location in the block file.  This can fail
		 * if they try to write past end. */
		if (lseek64(vblk->fd, off, SEEK_SET) != off)
			err(1, "Bad seek to sector %llu", out->sector);

		ret = writev(vblk->fd, iov+1, out_num-1);
		verbose("WRITE to sector %llu: %i\n", out->sector, ret);

		/* Grr... Now we know how long the descriptor they sent was, we
		 * make sure they didn't try to write over the end of the block
		 * file (possibly extending it). */
		if (ret > 0 && off + ret > vblk->len) {
			/* Trim it back to the correct length */
			ftruncate64(vblk->fd, vblk->len);
			/* Die, bad Guest, die. */
			errx(1, "Write past end %llu+%u", off, ret);
		}
<<<<<<< HEAD
		wlen = sizeof(in);
=======
		wlen = sizeof(*in);
>>>>>>> 9418d5dc
		in->status = (ret >= 0 ? VIRTIO_BLK_S_OK : VIRTIO_BLK_S_IOERR);
	} else {
		/* Read */

		/* Move to the right location in the block file.  This can fail
		 * if they try to read past end. */
		if (lseek64(vblk->fd, off, SEEK_SET) != off)
			err(1, "Bad seek to sector %llu", out->sector);

		ret = readv(vblk->fd, iov+1, in_num-1);
		verbose("READ from sector %llu: %i\n", out->sector, ret);
		if (ret >= 0) {
<<<<<<< HEAD
			wlen = sizeof(in) + ret;
			in->status = VIRTIO_BLK_S_OK;
		} else {
			wlen = sizeof(in);
=======
			wlen = sizeof(*in) + ret;
			in->status = VIRTIO_BLK_S_OK;
		} else {
			wlen = sizeof(*in);
>>>>>>> 9418d5dc
			in->status = VIRTIO_BLK_S_IOERR;
		}
	}

	/* We can't trigger an IRQ, because we're not the Launcher.  It does
	 * that when we tell it we're done. */
	add_used(dev->vq, head, wlen);
	return true;
}

/* This is the thread which actually services the I/O. */
static int io_thread(void *_dev)
{
	struct device *dev = _dev;
	struct vblk_info *vblk = dev->priv;
	char c;

	/* Close other side of workpipe so we get 0 read when main dies. */
	close(vblk->workpipe[1]);
	/* Close the other side of the done_fd pipe. */
	close(dev->fd);

	/* When this read fails, it means Launcher died, so we follow. */
	while (read(vblk->workpipe[0], &c, 1) == 1) {
		/* We acknowledge each request immediately to reduce latency,
		 * rather than waiting until we've done them all.  I haven't
		 * measured to see if it makes any difference. */
		while (service_io(dev))
			write(vblk->done_fd, &c, 1);
	}
	return 0;
}

/* Now we've seen the I/O thread, we return to the Launcher to see what happens
 * when the thread tells us it's completed some I/O. */
static bool handle_io_finish(int fd, struct device *dev)
{
	char c;

	/* If the I/O thread died, presumably it printed the error, so we
	 * simply exit. */
	if (read(dev->fd, &c, 1) != 1)
		exit(1);

	/* It did some work, so trigger the irq. */
	trigger_irq(fd, dev->vq);
	return true;
}

/* When the Guest submits some I/O, we just need to wake the I/O thread. */
static void handle_virtblk_output(int fd, struct virtqueue *vq)
{
	struct vblk_info *vblk = vq->dev->priv;
	char c = 0;

	/* Wake up I/O thread and tell it to go to work! */
	if (write(vblk->workpipe[1], &c, 1) != 1)
		/* Presumably it indicated why it died. */
		exit(1);
}

/*L:198 This actually sets up a virtual block device. */
static void setup_block_file(const char *filename)
{
	int p[2];
	struct device *dev;
	struct vblk_info *vblk;
	void *stack;
	u64 cap;
	unsigned int val;

	/* This is the pipe the I/O thread will use to tell us I/O is done. */
	pipe(p);

	/* The device responds to return from I/O thread. */
	dev = new_device("block", VIRTIO_ID_BLOCK, p[0], handle_io_finish);

	/* The device has one virtqueue, where the Guest places requests. */
	add_virtqueue(dev, VIRTQUEUE_NUM, handle_virtblk_output);

	/* Allocate the room for our own bookkeeping */
	vblk = dev->priv = malloc(sizeof(*vblk));

	/* First we open the file and store the length. */
	vblk->fd = open_or_die(filename, O_RDWR|O_LARGEFILE);
	vblk->len = lseek64(vblk->fd, 0, SEEK_END);

	/* Tell Guest how many sectors this device has. */
	cap = cpu_to_le64(vblk->len / 512);
	add_desc_field(dev, VIRTIO_CONFIG_BLK_F_CAPACITY, sizeof(cap), &cap);

	/* Tell Guest not to put in too many descriptors at once: two are used
	 * for the in and out elements. */
	val = cpu_to_le32(VIRTQUEUE_NUM - 2);
	add_desc_field(dev, VIRTIO_CONFIG_BLK_F_SEG_MAX, sizeof(val), &val);

	/* The I/O thread writes to this end of the pipe when done. */
	vblk->done_fd = p[1];

	/* This is the second pipe, which is how we tell the I/O thread about
	 * more work. */
	pipe(vblk->workpipe);

	/* Create stack for thread and run it */
	stack = malloc(32768);
	if (clone(io_thread, stack + 32768, CLONE_VM, dev) == -1)
		err(1, "Creating clone");

	/* We don't need to keep the I/O thread's end of the pipes open. */
	close(vblk->done_fd);
	close(vblk->workpipe[0]);

	verbose("device %u: virtblock %llu sectors\n",
		devices.device_num, cap);
}
/* That's the end of device setup. */

/*L:220 Finally we reach the core of the Launcher, which runs the Guest, serves
 * its input and output, and finally, lays it to rest. */
static void __attribute__((noreturn)) run_guest(int lguest_fd)
{
	for (;;) {
		unsigned long args[] = { LHREQ_BREAK, 0 };
		unsigned long notify_addr;
		int readval;

		/* We read from the /dev/lguest device to run the Guest. */
		readval = read(lguest_fd, &notify_addr, sizeof(notify_addr));

		/* One unsigned long means the Guest did HCALL_NOTIFY */
		if (readval == sizeof(notify_addr)) {
			verbose("Notify on address %#lx\n", notify_addr);
			handle_output(lguest_fd, notify_addr);
			continue;
		/* ENOENT means the Guest died.  Reading tells us why. */
		} else if (errno == ENOENT) {
			char reason[1024] = { 0 };
			read(lguest_fd, reason, sizeof(reason)-1);
			errx(1, "%s", reason);
		/* EAGAIN means the Waker wanted us to look at some input.
		 * Anything else means a bug or incompatible change. */
		} else if (errno != EAGAIN)
			err(1, "Running guest failed");

		/* Service input, then unset the BREAK to release the Waker. */
		handle_input(lguest_fd);
		if (write(lguest_fd, args, sizeof(args)) < 0)
			err(1, "Resetting break");
	}
}
/*
 * This is the end of the Launcher.  The good news: we are over halfway
 * through!  The bad news: the most fiendish part of the code still lies ahead
 * of us.
 *
 * Are you ready?  Take a deep breath and join me in the core of the Host, in
 * "make Host".
 :*/

static struct option opts[] = {
	{ "verbose", 0, NULL, 'v' },
	{ "tunnet", 1, NULL, 't' },
	{ "block", 1, NULL, 'b' },
	{ "initrd", 1, NULL, 'i' },
	{ NULL },
};
static void usage(void)
{
	errx(1, "Usage: lguest [--verbose] "
	     "[--tunnet=(<ipaddr>|bridge:<bridgename>)\n"
	     "|--block=<filename>|--initrd=<filename>]...\n"
	     "<mem-in-mb> vmlinux [args...]");
}

/*L:105 The main routine is where the real work begins: */
int main(int argc, char *argv[])
{
	/* Memory, top-level pagetable, code startpoint and size of the
	 * (optional) initrd. */
	unsigned long mem = 0, pgdir, start, initrd_size = 0;
	/* Two temporaries and the /dev/lguest file descriptor. */
	int i, c, lguest_fd;
	/* The boot information for the Guest. */
	struct boot_params *boot;
	/* If they specify an initrd file to load. */
	const char *initrd_name = NULL;

	/* First we initialize the device list.  Since console and network
	 * device receive input from a file descriptor, we keep an fdset
	 * (infds) and the maximum fd number (max_infd) with the head of the
	 * list.  We also keep a pointer to the last device, for easy appending
	 * to the list.  Finally, we keep the next interrupt number to hand out
	 * (1: remember that 0 is used by the timer). */
	FD_ZERO(&devices.infds);
	devices.max_infd = -1;
	devices.lastdev = &devices.dev;
	devices.next_irq = 1;

	/* We need to know how much memory so we can set up the device
	 * descriptor and memory pages for the devices as we parse the command
	 * line.  So we quickly look through the arguments to find the amount
	 * of memory now. */
	for (i = 1; i < argc; i++) {
		if (argv[i][0] != '-') {
			mem = atoi(argv[i]) * 1024 * 1024;
			/* We start by mapping anonymous pages over all of
			 * guest-physical memory range.  This fills it with 0,
			 * and ensures that the Guest won't be killed when it
			 * tries to access it. */
			guest_base = map_zeroed_pages(mem / getpagesize()
						      + DEVICE_PAGES);
			guest_limit = mem;
			guest_max = mem + DEVICE_PAGES*getpagesize();
			devices.descpage = get_pages(1);
			break;
		}
	}

	/* The options are fairly straight-forward */
	while ((c = getopt_long(argc, argv, "v", opts, NULL)) != EOF) {
		switch (c) {
		case 'v':
			verbose = true;
			break;
		case 't':
			setup_tun_net(optarg);
			break;
		case 'b':
			setup_block_file(optarg);
			break;
		case 'i':
			initrd_name = optarg;
			break;
		default:
			warnx("Unknown argument %s", argv[optind]);
			usage();
		}
	}
	/* After the other arguments we expect memory and kernel image name,
	 * followed by command line arguments for the kernel. */
	if (optind + 2 > argc)
		usage();

	verbose("Guest base is at %p\n", guest_base);

	/* We always have a console device */
	setup_console();

	/* Now we load the kernel */
	start = load_kernel(open_or_die(argv[optind+1], O_RDONLY));

	/* Boot information is stashed at physical address 0 */
	boot = from_guest_phys(0);

	/* Map the initrd image if requested (at top of physical memory) */
	if (initrd_name) {
		initrd_size = load_initrd(initrd_name, mem);
		/* These are the location in the Linux boot header where the
		 * start and size of the initrd are expected to be found. */
		boot->hdr.ramdisk_image = mem - initrd_size;
		boot->hdr.ramdisk_size = initrd_size;
		/* The bootloader type 0xFF means "unknown"; that's OK. */
		boot->hdr.type_of_loader = 0xFF;
	}

	/* Set up the initial linear pagetables, starting below the initrd. */
	pgdir = setup_pagetables(mem, initrd_size);

	/* The Linux boot header contains an "E820" memory map: ours is a
	 * simple, single region. */
	boot->e820_entries = 1;
	boot->e820_map[0] = ((struct e820entry) { 0, mem, E820_RAM });
	/* The boot header contains a command line pointer: we put the command
	 * line after the boot header. */
	boot->hdr.cmd_line_ptr = to_guest_phys(boot + 1);
	/* We use a simple helper to copy the arguments separated by spaces. */
	concat((char *)(boot + 1), argv+optind+2);

	/* Boot protocol version: 2.07 supports the fields for lguest. */
	boot->hdr.version = 0x207;

	/* The hardware_subarch value of "1" tells the Guest it's an lguest. */
	boot->hdr.hardware_subarch = 1;

	/* Tell the entry path not to try to reload segment registers. */
	boot->hdr.loadflags |= KEEP_SEGMENTS;

	/* We tell the kernel to initialize the Guest: this returns the open
	 * /dev/lguest file descriptor. */
	lguest_fd = tell_kernel(pgdir, start);

	/* We fork off a child process, which wakes the Launcher whenever one
	 * of the input file descriptors needs attention.  Otherwise we would
	 * run the Guest until it tries to output something. */
	waker_fd = setup_waker(lguest_fd);

	/* Finally, run the Guest.  This doesn't return. */
	run_guest(lguest_fd);
}
/*:*/

/*M:999
 * Mastery is done: you now know everything I do.
 *
 * But surely you have seen code, features and bugs in your wanderings which
 * you now yearn to attack?  That is the real game, and I look forward to you
 * patching and forking lguest into the Your-Name-Here-visor.
 *
 * Farewell, and good coding!
 * Rusty Russell.
 */<|MERGE_RESOLUTION|>--- conflicted
+++ resolved
@@ -62,13 +62,8 @@
 #endif
 /* We can have up to 256 pages for devices. */
 #define DEVICE_PAGES 256
-<<<<<<< HEAD
-/* This fits nicely in a single 4096-byte page. */
-#define VIRTQUEUE_NUM 127
-=======
 /* This will occupy 2 pages: it must be a power of 2. */
 #define VIRTQUEUE_NUM 128
->>>>>>> 9418d5dc
 
 /*L:120 verbose is both a global flag and a macro.  The C preprocessor allows
  * this, and although I wouldn't recommend it, it works quite nicely here. */
@@ -1041,12 +1036,8 @@
 	void *p;
 
 	/* First we need some pages for this virtqueue. */
-<<<<<<< HEAD
-	pages = (vring_size(num_descs) + getpagesize() - 1) / getpagesize();
-=======
 	pages = (vring_size(num_descs, getpagesize()) + getpagesize() - 1)
 		/ getpagesize();
->>>>>>> 9418d5dc
 	p = get_pages(pages);
 
 	/* Initialize the configuration. */
@@ -1055,11 +1046,7 @@
 	vq->config.pfn = to_guest_phys(p) / getpagesize();
 
 	/* Initialize the vring. */
-<<<<<<< HEAD
-	vring_init(&vq->vring, num_descs, p);
-=======
 	vring_init(&vq->vring, num_descs, p, getpagesize());
->>>>>>> 9418d5dc
 
 	/* Add the configuration information to this device's descriptor. */
 	add_desc_field(dev, VIRTIO_CONFIG_F_VIRTQUEUE,
@@ -1356,11 +1343,7 @@
 	if (out->type & VIRTIO_BLK_T_SCSI_CMD) {
 		fprintf(stderr, "Scsi commands unsupported\n");
 		in->status = VIRTIO_BLK_S_UNSUPP;
-<<<<<<< HEAD
-		wlen = sizeof(in);
-=======
 		wlen = sizeof(*in);
->>>>>>> 9418d5dc
 	} else if (out->type & VIRTIO_BLK_T_OUT) {
 		/* Write */
 
@@ -1381,11 +1364,7 @@
 			/* Die, bad Guest, die. */
 			errx(1, "Write past end %llu+%u", off, ret);
 		}
-<<<<<<< HEAD
-		wlen = sizeof(in);
-=======
 		wlen = sizeof(*in);
->>>>>>> 9418d5dc
 		in->status = (ret >= 0 ? VIRTIO_BLK_S_OK : VIRTIO_BLK_S_IOERR);
 	} else {
 		/* Read */
@@ -1398,17 +1377,10 @@
 		ret = readv(vblk->fd, iov+1, in_num-1);
 		verbose("READ from sector %llu: %i\n", out->sector, ret);
 		if (ret >= 0) {
-<<<<<<< HEAD
-			wlen = sizeof(in) + ret;
-			in->status = VIRTIO_BLK_S_OK;
-		} else {
-			wlen = sizeof(in);
-=======
 			wlen = sizeof(*in) + ret;
 			in->status = VIRTIO_BLK_S_OK;
 		} else {
 			wlen = sizeof(*in);
->>>>>>> 9418d5dc
 			in->status = VIRTIO_BLK_S_IOERR;
 		}
 	}
