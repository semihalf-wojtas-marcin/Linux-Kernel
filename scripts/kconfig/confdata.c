--- conflicted
+++ resolved
@@ -23,15 +23,6 @@
 
 const char conf_defname[] = "arch/$ARCH/defconfig";
 
-<<<<<<< HEAD
-const char *conf_confnames[] = {
-	".config",
-	conf_defname,
-	NULL,
-};
-
-=======
->>>>>>> 120bda20
 static void conf_warning(const char *fmt, ...)
 {
 	va_list ap;
@@ -369,11 +360,7 @@
 		sym->flags |= flags & SYMBOL_DEF_USER;
 	}
 
-<<<<<<< HEAD
-	sym_change_count = conf_warnings || conf_unsaved;
-=======
 	sym_change_count += conf_warnings || conf_unsaved;
->>>>>>> 120bda20
 
 	return 0;
 }
@@ -424,17 +411,7 @@
 	}
 	if (!out)
 		return 1;
-<<<<<<< HEAD
-	out_h = NULL;
-	if (!name) {
-		out_h = fopen(".tmpconfig.h", "w");
-		if (!out_h)
-			return 1;
-		file_write_dep(NULL);
-	}
-=======
-
->>>>>>> 120bda20
+
 	sym = sym_lookup("KERNELVERSION", 0);
 	sym_calc_value(sym);
 	time(&now);
@@ -534,11 +511,6 @@
 		}
 	}
 	fclose(out);
-<<<<<<< HEAD
-	if (out_h) {
-		fclose(out_h);
-		rename(".tmpconfig.h", "include/linux/autoconf.h");
-=======
 
 	if (*tmpname) {
 		strcat(dirname, name ? name : conf_get_configname());
@@ -546,7 +518,6 @@
 		rename(newname, dirname);
 		if (rename(tmpname, newname))
 			return 1;
->>>>>>> 120bda20
 	}
 
 	printf(_("#\n"
