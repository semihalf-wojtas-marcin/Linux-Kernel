--- conflicted
+++ resolved
@@ -1702,7 +1702,19 @@
 	}
 }
 
-<<<<<<< HEAD
+static char *remove_dot(char *s)
+{
+	char *end;
+	int n = strcspn(s, ".");
+
+	if (n > 0 && s[n] != 0) {
+		strtoul(s + n + 1, &end, 10);
+		if  (end > s + n + 1 && (*end == '.' || *end == 0))
+			s[n] = 0;
+	}
+	return s;
+}
+
 #ifdef CONFIG_SUSE_KERNEL_SUPPORTED
 /*
  * Replace dashes with underscores.
@@ -1795,20 +1807,6 @@
 	return NULL;
 }
 #endif
-=======
-static char *remove_dot(char *s)
-{
-	char *end;
-	int n = strcspn(s, ".");
-
-	if (n > 0 && s[n] != 0) {
-		strtoul(s + n + 1, &end, 10);
-		if  (end > s + n + 1 && (*end == '.' || *end == 0))
-			s[n] = 0;
-	}
-	return s;
-}
->>>>>>> d6d211db
 
 static void read_symbols(char *modname)
 {
