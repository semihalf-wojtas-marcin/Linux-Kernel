/* Postprocess module symbol versions
 *
 * Copyright 2003       Kai Germaschewski
 * Copyright 2002-2004  Rusty Russell, IBM Corporation
 * Copyright 2006-2008  Sam Ravnborg
 * Based in part on module-init-tools/depmod.c,file2alias
 *
 * This software may be used and distributed according to the terms
 * of the GNU General Public License, incorporated herein by reference.
 *
 * Usage: modpost vmlinux module1.o module2.o ...
 */

#define _GNU_SOURCE
#include <stdio.h>
#include <ctype.h>
#include <string.h>
#include <limits.h>
#include <stdbool.h>
#include "modpost.h"
#include "../../include/generated/autoconf.h"
#include "../../include/linux/license.h"
#include "../../include/linux/export.h"

/* Are we using CONFIG_MODVERSIONS? */
int modversions = 0;
/* Warn about undefined symbols? (do so if we have vmlinux) */
int have_vmlinux = 0;
/* Is CONFIG_MODULE_SRCVERSION_ALL set? */
static int all_versions = 0;
/* If we are modposting external module set to 1 */
static int external_module = 0;
/* Warn about section mismatch in vmlinux if set to 1 */
static int vmlinux_section_warnings = 1;
/* Only warn about unresolved symbols */
static int warn_unresolved = 0;
/* How a symbol is exported */
static int sec_mismatch_count = 0;
static int sec_mismatch_verbose = 1;

enum export {
	export_plain,      export_unused,     export_gpl,
	export_unused_gpl, export_gpl_future, export_unknown
};

#define PRINTF __attribute__ ((format (printf, 1, 2)))

PRINTF void fatal(const char *fmt, ...)
{
	va_list arglist;

	fprintf(stderr, "FATAL: ");

	va_start(arglist, fmt);
	vfprintf(stderr, fmt, arglist);
	va_end(arglist);

	exit(1);
}

PRINTF void warn(const char *fmt, ...)
{
	va_list arglist;

	fprintf(stderr, "WARNING: ");

	va_start(arglist, fmt);
	vfprintf(stderr, fmt, arglist);
	va_end(arglist);
}

PRINTF void merror(const char *fmt, ...)
{
	va_list arglist;

	fprintf(stderr, "ERROR: ");

	va_start(arglist, fmt);
	vfprintf(stderr, fmt, arglist);
	va_end(arglist);
}

static inline bool strends(const char *str, const char *postfix)
{
	if (strlen(str) < strlen(postfix))
		return false;

	return strcmp(str + strlen(str) - strlen(postfix), postfix) == 0;
}

static int is_vmlinux(const char *modname)
{
	const char *myname;

	myname = strrchr(modname, '/');
	if (myname)
		myname++;
	else
		myname = modname;

	return (strcmp(myname, "vmlinux") == 0) ||
	       (strcmp(myname, "vmlinux.o") == 0);
}

void *do_nofail(void *ptr, const char *expr)
{
	if (!ptr)
		fatal("modpost: Memory allocation failure: %s.\n", expr);

	return ptr;
}

/* A list of all modules we processed */
static struct module *modules;

static struct module *find_module(char *modname)
{
	struct module *mod;

	for (mod = modules; mod; mod = mod->next)
		if (strcmp(mod->name, modname) == 0)
			break;
	return mod;
}

static struct module *new_module(const char *modname)
{
	struct module *mod;
	char *p;

	mod = NOFAIL(malloc(sizeof(*mod)));
	memset(mod, 0, sizeof(*mod));
	p = NOFAIL(strdup(modname));

	/* strip trailing .o */
	if (strends(p, ".o")) {
		p[strlen(p) - 2] = '\0';
		mod->is_dot_o = 1;
	}

	/* add to list */
	mod->name = p;
	mod->gpl_compatible = -1;
	mod->next = modules;
	modules = mod;

	return mod;
}

/* A hash of all exported symbols,
 * struct symbol is also used for lists of unresolved symbols */

#define SYMBOL_HASH_SIZE 1024

struct symbol {
	struct symbol *next;
	struct module *module;
	unsigned int crc;
	int crc_valid;
	unsigned int weak:1;
	unsigned int vmlinux:1;    /* 1 if symbol is defined in vmlinux */
	unsigned int kernel:1;     /* 1 if symbol is from kernel
				    *  (only for external modules) **/
	unsigned int preloaded:1;  /* 1 if symbol from Module.symvers */
	enum export  export;       /* Type of export */
	char name[0];
};

static struct symbol *symbolhash[SYMBOL_HASH_SIZE];

/* This is based on the hash agorithm from gdbm, via tdb */
static inline unsigned int tdb_hash(const char *name)
{
	unsigned value;	/* Used to compute the hash value.  */
	unsigned   i;	/* Used to cycle through random values. */

	/* Set the initial value from the key size. */
	for (value = 0x238F13AF * strlen(name), i = 0; name[i]; i++)
		value = (value + (((unsigned char *)name)[i] << (i*5 % 24)));

	return (1103515243 * value + 12345);
}

/**
 * Allocate a new symbols for use in the hash of exported symbols or
 * the list of unresolved symbols per module
 **/
static struct symbol *alloc_symbol(const char *name, unsigned int weak,
				   struct symbol *next)
{
	struct symbol *s = NOFAIL(malloc(sizeof(*s) + strlen(name) + 1));

	memset(s, 0, sizeof(*s));
	strcpy(s->name, name);
	s->weak = weak;
	s->next = next;
	return s;
}

/* For the hash of exported symbols */
static struct symbol *new_symbol(const char *name, struct module *module,
				 enum export export)
{
	unsigned int hash;
	struct symbol *new;

	hash = tdb_hash(name) % SYMBOL_HASH_SIZE;
	new = symbolhash[hash] = alloc_symbol(name, 0, symbolhash[hash]);
	new->module = module;
	new->export = export;
	return new;
}

static struct symbol *find_symbol(const char *name)
{
	struct symbol *s;

	/* For our purposes, .foo matches foo.  PPC64 needs this. */
	if (name[0] == '.')
		name++;

	for (s = symbolhash[tdb_hash(name) % SYMBOL_HASH_SIZE]; s; s = s->next) {
		if (strcmp(s->name, name) == 0)
			return s;
	}
	return NULL;
}

static struct {
	const char *str;
	enum export export;
} export_list[] = {
	{ .str = "EXPORT_SYMBOL",            .export = export_plain },
	{ .str = "EXPORT_UNUSED_SYMBOL",     .export = export_unused },
	{ .str = "EXPORT_SYMBOL_GPL",        .export = export_gpl },
	{ .str = "EXPORT_UNUSED_SYMBOL_GPL", .export = export_unused_gpl },
	{ .str = "EXPORT_SYMBOL_GPL_FUTURE", .export = export_gpl_future },
	{ .str = "(unknown)",                .export = export_unknown },
};


static const char *export_str(enum export ex)
{
	return export_list[ex].str;
}

static enum export export_no(const char *s)
{
	int i;

	if (!s)
		return export_unknown;
	for (i = 0; export_list[i].export != export_unknown; i++) {
		if (strcmp(export_list[i].str, s) == 0)
			return export_list[i].export;
	}
	return export_unknown;
}

static const char *sec_name(struct elf_info *elf, int secindex);

#define strstarts(str, prefix) (strncmp(str, prefix, strlen(prefix)) == 0)

static enum export export_from_secname(struct elf_info *elf, unsigned int sec)
{
	const char *secname = sec_name(elf, sec);

	if (strstarts(secname, "___ksymtab+"))
		return export_plain;
	else if (strstarts(secname, "___ksymtab_unused+"))
		return export_unused;
	else if (strstarts(secname, "___ksymtab_gpl+"))
		return export_gpl;
	else if (strstarts(secname, "___ksymtab_unused_gpl+"))
		return export_unused_gpl;
	else if (strstarts(secname, "___ksymtab_gpl_future+"))
		return export_gpl_future;
	else
		return export_unknown;
}

static enum export export_from_sec(struct elf_info *elf, unsigned int sec)
{
	if (sec == elf->export_sec)
		return export_plain;
	else if (sec == elf->export_unused_sec)
		return export_unused;
	else if (sec == elf->export_gpl_sec)
		return export_gpl;
	else if (sec == elf->export_unused_gpl_sec)
		return export_unused_gpl;
	else if (sec == elf->export_gpl_future_sec)
		return export_gpl_future;
	else
		return export_unknown;
}

/**
 * Add an exported symbol - it may have already been added without a
 * CRC, in this case just update the CRC
 **/
static struct symbol *sym_add_exported(const char *name, struct module *mod,
				       enum export export)
{
	struct symbol *s = find_symbol(name);

	if (!s) {
		s = new_symbol(name, mod, export);
	} else {
		if (!s->preloaded) {
			warn("%s: '%s' exported twice. Previous export "
			     "was in %s%s\n", mod->name, name,
			     s->module->name,
			     is_vmlinux(s->module->name) ?"":".ko");
		} else {
			/* In case Modules.symvers was out of date */
			s->module = mod;
		}
	}
	s->preloaded = 0;
	s->vmlinux   = is_vmlinux(mod->name);
	s->kernel    = 0;
	s->export    = export;
	return s;
}

static void sym_update_crc(const char *name, struct module *mod,
			   unsigned int crc, enum export export)
{
	struct symbol *s = find_symbol(name);

	if (!s)
		s = new_symbol(name, mod, export);
	s->crc = crc;
	s->crc_valid = 1;
}

void *grab_file(const char *filename, unsigned long *size)
{
	struct stat st;
	void *map = MAP_FAILED;
	int fd;

	fd = open(filename, O_RDONLY);
	if (fd < 0)
		return NULL;
	if (fstat(fd, &st))
		goto failed;

	*size = st.st_size;
	map = mmap(NULL, *size, PROT_READ|PROT_WRITE, MAP_PRIVATE, fd, 0);

failed:
	close(fd);
	if (map == MAP_FAILED)
		return NULL;
	return map;
}

/**
  * Return a copy of the next line in a mmap'ed file.
  * spaces in the beginning of the line is trimmed away.
  * Return a pointer to a static buffer.
  **/
char *get_next_line(unsigned long *pos, void *file, unsigned long size)
{
	static char line[4096];
	int skip = 1;
	size_t len = 0;
	signed char *p = (signed char *)file + *pos;
	char *s = line;

	for (; *pos < size ; (*pos)++) {
		if (skip && isspace(*p)) {
			p++;
			continue;
		}
		skip = 0;
		if (*p != '\n' && (*pos < size)) {
			len++;
			*s++ = *p++;
			if (len > 4095)
				break; /* Too long, stop */
		} else {
			/* End of string */
			*s = '\0';
			return line;
		}
	}
	/* End of buffer */
	return NULL;
}

void release_file(void *file, unsigned long size)
{
	munmap(file, size);
}

static int parse_elf(struct elf_info *info, const char *filename)
{
	unsigned int i;
	Elf_Ehdr *hdr;
	Elf_Shdr *sechdrs;
	Elf_Sym  *sym;
	const char *secstrings;
	unsigned int symtab_idx = ~0U, symtab_shndx_idx = ~0U;

	hdr = grab_file(filename, &info->size);
	if (!hdr) {
		perror(filename);
		exit(1);
	}
	info->hdr = hdr;
	if (info->size < sizeof(*hdr)) {
		/* file too small, assume this is an empty .o file */
		return 0;
	}
	/* Is this a valid ELF file? */
	if ((hdr->e_ident[EI_MAG0] != ELFMAG0) ||
	    (hdr->e_ident[EI_MAG1] != ELFMAG1) ||
	    (hdr->e_ident[EI_MAG2] != ELFMAG2) ||
	    (hdr->e_ident[EI_MAG3] != ELFMAG3)) {
		/* Not an ELF file - silently ignore it */
		return 0;
	}
	/* Fix endianness in ELF header */
	hdr->e_type      = TO_NATIVE(hdr->e_type);
	hdr->e_machine   = TO_NATIVE(hdr->e_machine);
	hdr->e_version   = TO_NATIVE(hdr->e_version);
	hdr->e_entry     = TO_NATIVE(hdr->e_entry);
	hdr->e_phoff     = TO_NATIVE(hdr->e_phoff);
	hdr->e_shoff     = TO_NATIVE(hdr->e_shoff);
	hdr->e_flags     = TO_NATIVE(hdr->e_flags);
	hdr->e_ehsize    = TO_NATIVE(hdr->e_ehsize);
	hdr->e_phentsize = TO_NATIVE(hdr->e_phentsize);
	hdr->e_phnum     = TO_NATIVE(hdr->e_phnum);
	hdr->e_shentsize = TO_NATIVE(hdr->e_shentsize);
	hdr->e_shnum     = TO_NATIVE(hdr->e_shnum);
	hdr->e_shstrndx  = TO_NATIVE(hdr->e_shstrndx);
	sechdrs = (void *)hdr + hdr->e_shoff;
	info->sechdrs = sechdrs;

	/* Check if file offset is correct */
	if (hdr->e_shoff > info->size) {
		fatal("section header offset=%lu in file '%s' is bigger than "
		      "filesize=%lu\n", (unsigned long)hdr->e_shoff,
		      filename, info->size);
		return 0;
	}

	if (hdr->e_shnum == SHN_UNDEF) {
		/*
		 * There are more than 64k sections,
		 * read count from .sh_size.
		 */
		info->num_sections = TO_NATIVE(sechdrs[0].sh_size);
	}
	else {
		info->num_sections = hdr->e_shnum;
	}
	if (hdr->e_shstrndx == SHN_XINDEX) {
		info->secindex_strings = TO_NATIVE(sechdrs[0].sh_link);
	}
	else {
		info->secindex_strings = hdr->e_shstrndx;
	}

	/* Fix endianness in section headers */
	for (i = 0; i < info->num_sections; i++) {
		sechdrs[i].sh_name      = TO_NATIVE(sechdrs[i].sh_name);
		sechdrs[i].sh_type      = TO_NATIVE(sechdrs[i].sh_type);
		sechdrs[i].sh_flags     = TO_NATIVE(sechdrs[i].sh_flags);
		sechdrs[i].sh_addr      = TO_NATIVE(sechdrs[i].sh_addr);
		sechdrs[i].sh_offset    = TO_NATIVE(sechdrs[i].sh_offset);
		sechdrs[i].sh_size      = TO_NATIVE(sechdrs[i].sh_size);
		sechdrs[i].sh_link      = TO_NATIVE(sechdrs[i].sh_link);
		sechdrs[i].sh_info      = TO_NATIVE(sechdrs[i].sh_info);
		sechdrs[i].sh_addralign = TO_NATIVE(sechdrs[i].sh_addralign);
		sechdrs[i].sh_entsize   = TO_NATIVE(sechdrs[i].sh_entsize);
	}
	/* Find symbol table. */
	secstrings = (void *)hdr + sechdrs[info->secindex_strings].sh_offset;
	for (i = 1; i < info->num_sections; i++) {
		const char *secname;
		int nobits = sechdrs[i].sh_type == SHT_NOBITS;

		if (!nobits && sechdrs[i].sh_offset > info->size) {
			fatal("%s is truncated. sechdrs[i].sh_offset=%lu > "
			      "sizeof(*hrd)=%zu\n", filename,
			      (unsigned long)sechdrs[i].sh_offset,
			      sizeof(*hdr));
			return 0;
		}
		secname = secstrings + sechdrs[i].sh_name;
		if (strcmp(secname, ".modinfo") == 0) {
			if (nobits)
				fatal("%s has NOBITS .modinfo\n", filename);
			info->modinfo = (void *)hdr + sechdrs[i].sh_offset;
			info->modinfo_len = sechdrs[i].sh_size;
		} else if (strcmp(secname, "__ksymtab") == 0)
			info->export_sec = i;
		else if (strcmp(secname, "__ksymtab_unused") == 0)
			info->export_unused_sec = i;
		else if (strcmp(secname, "__ksymtab_gpl") == 0)
			info->export_gpl_sec = i;
		else if (strcmp(secname, "__ksymtab_unused_gpl") == 0)
			info->export_unused_gpl_sec = i;
		else if (strcmp(secname, "__ksymtab_gpl_future") == 0)
			info->export_gpl_future_sec = i;

		if (sechdrs[i].sh_type == SHT_SYMTAB) {
			unsigned int sh_link_idx;
			symtab_idx = i;
			info->symtab_start = (void *)hdr +
			    sechdrs[i].sh_offset;
			info->symtab_stop  = (void *)hdr +
			    sechdrs[i].sh_offset + sechdrs[i].sh_size;
			sh_link_idx = sechdrs[i].sh_link;
			info->strtab       = (void *)hdr +
			    sechdrs[sh_link_idx].sh_offset;
		}

		/* 32bit section no. table? ("more than 64k sections") */
		if (sechdrs[i].sh_type == SHT_SYMTAB_SHNDX) {
			symtab_shndx_idx = i;
			info->symtab_shndx_start = (void *)hdr +
			    sechdrs[i].sh_offset;
			info->symtab_shndx_stop  = (void *)hdr +
			    sechdrs[i].sh_offset + sechdrs[i].sh_size;
		}
	}
	if (!info->symtab_start)
		fatal("%s has no symtab?\n", filename);

	/* Fix endianness in symbols */
	for (sym = info->symtab_start; sym < info->symtab_stop; sym++) {
		sym->st_shndx = TO_NATIVE(sym->st_shndx);
		sym->st_name  = TO_NATIVE(sym->st_name);
		sym->st_value = TO_NATIVE(sym->st_value);
		sym->st_size  = TO_NATIVE(sym->st_size);
	}

	if (symtab_shndx_idx != ~0U) {
		Elf32_Word *p;
		if (symtab_idx != sechdrs[symtab_shndx_idx].sh_link)
			fatal("%s: SYMTAB_SHNDX has bad sh_link: %u!=%u\n",
			      filename, sechdrs[symtab_shndx_idx].sh_link,
			      symtab_idx);
		/* Fix endianness */
		for (p = info->symtab_shndx_start; p < info->symtab_shndx_stop;
		     p++)
			*p = TO_NATIVE(*p);
	}

	return 1;
}

static void parse_elf_finish(struct elf_info *info)
{
	release_file(info->hdr, info->size);
}

static int ignore_undef_symbol(struct elf_info *info, const char *symname)
{
	/* ignore __this_module, it will be resolved shortly */
	if (strcmp(symname, VMLINUX_SYMBOL_STR(__this_module)) == 0)
		return 1;
	/* ignore global offset table */
	if (strcmp(symname, "_GLOBAL_OFFSET_TABLE_") == 0)
		return 1;
	if (info->hdr->e_machine == EM_PPC)
		/* Special register function linked on all modules during final link of .ko */
		if (strncmp(symname, "_restgpr_", sizeof("_restgpr_") - 1) == 0 ||
		    strncmp(symname, "_savegpr_", sizeof("_savegpr_") - 1) == 0 ||
		    strncmp(symname, "_rest32gpr_", sizeof("_rest32gpr_") - 1) == 0 ||
		    strncmp(symname, "_save32gpr_", sizeof("_save32gpr_") - 1) == 0)
			return 1;
	if (info->hdr->e_machine == EM_PPC64)
		/* Special register function linked on all modules during final link of .ko */
		if (strncmp(symname, "_restgpr0_", sizeof("_restgpr0_") - 1) == 0 ||
		    strncmp(symname, "_savegpr0_", sizeof("_savegpr0_") - 1) == 0)
			return 1;
	/* Do not ignore this symbol */
	return 0;
}

#define CRC_PFX     VMLINUX_SYMBOL_STR(__crc_)
#define KSYMTAB_PFX VMLINUX_SYMBOL_STR(__ksymtab_)

static void handle_modversions(struct module *mod, struct elf_info *info,
			       Elf_Sym *sym, const char *symname)
{
	unsigned int crc;
	enum export export;

	if ((!is_vmlinux(mod->name) || mod->is_dot_o) &&
	    strncmp(symname, "__ksymtab", 9) == 0)
		export = export_from_secname(info, get_secindex(info, sym));
	else
		export = export_from_sec(info, get_secindex(info, sym));

	switch (sym->st_shndx) {
	case SHN_COMMON:
		warn("\"%s\" [%s] is COMMON symbol\n", symname, mod->name);
		break;
	case SHN_ABS:
		/* CRC'd symbol */
		if (strncmp(symname, CRC_PFX, strlen(CRC_PFX)) == 0) {
			crc = (unsigned int) sym->st_value;
			sym_update_crc(symname + strlen(CRC_PFX), mod, crc,
					export);
		}
		break;
	case SHN_UNDEF:
		/* undefined symbol */
		if (ELF_ST_BIND(sym->st_info) != STB_GLOBAL &&
		    ELF_ST_BIND(sym->st_info) != STB_WEAK)
			break;
		if (ignore_undef_symbol(info, symname))
			break;
/* cope with newer glibc (2.3.4 or higher) STT_ definition in elf.h */
#if defined(STT_REGISTER) || defined(STT_SPARC_REGISTER)
/* add compatibility with older glibc */
#ifndef STT_SPARC_REGISTER
#define STT_SPARC_REGISTER STT_REGISTER
#endif
		if (info->hdr->e_machine == EM_SPARC ||
		    info->hdr->e_machine == EM_SPARCV9) {
			/* Ignore register directives. */
			if (ELF_ST_TYPE(sym->st_info) == STT_SPARC_REGISTER)
				break;
			if (symname[0] == '.') {
				char *munged = strdup(symname);
				munged[0] = '_';
				munged[1] = toupper(munged[1]);
				symname = munged;
			}
		}
#endif

#ifdef CONFIG_HAVE_UNDERSCORE_SYMBOL_PREFIX
		if (symname[0] != '_')
			break;
		else
			symname++;
#endif
		mod->unres = alloc_symbol(symname,
					  ELF_ST_BIND(sym->st_info) == STB_WEAK,
					  mod->unres);
		break;
	default:
		/* All exported symbols */
		if (strncmp(symname, KSYMTAB_PFX, strlen(KSYMTAB_PFX)) == 0) {
			sym_add_exported(symname + strlen(KSYMTAB_PFX), mod,
					export);
		}
		if (strcmp(symname, VMLINUX_SYMBOL_STR(init_module)) == 0)
			mod->has_init = 1;
		if (strcmp(symname, VMLINUX_SYMBOL_STR(cleanup_module)) == 0)
			mod->has_cleanup = 1;
		break;
	}
}

/**
 * Parse tag=value strings from .modinfo section
 **/
static char *next_string(char *string, unsigned long *secsize)
{
	/* Skip non-zero chars */
	while (string[0]) {
		string++;
		if ((*secsize)-- <= 1)
			return NULL;
	}

	/* Skip any zero padding. */
	while (!string[0]) {
		string++;
		if ((*secsize)-- <= 1)
			return NULL;
	}
	return string;
}

static char *get_next_modinfo(void *modinfo, unsigned long modinfo_len,
			      const char *tag, char *info)
{
	char *p;
	unsigned int taglen = strlen(tag);
	unsigned long size = modinfo_len;

	if (info) {
		size -= info - (char *)modinfo;
		modinfo = next_string(info, &size);
	}

	for (p = modinfo; p; p = next_string(p, &size)) {
		if (strncmp(p, tag, taglen) == 0 && p[taglen] == '=')
			return p + taglen + 1;
	}
	return NULL;
}

static char *get_modinfo(void *modinfo, unsigned long modinfo_len,
			 const char *tag)

{
	return get_next_modinfo(modinfo, modinfo_len, tag, NULL);
}

/**
 * Test if string s ends in string sub
 * return 0 if match
 **/
static int strrcmp(const char *s, const char *sub)
{
	int slen, sublen;

	if (!s || !sub)
		return 1;

	slen = strlen(s);
	sublen = strlen(sub);

	if ((slen == 0) || (sublen == 0))
		return 1;

	if (sublen > slen)
		return 1;

	return memcmp(s + slen - sublen, sub, sublen);
}

static const char *sym_name(struct elf_info *elf, Elf_Sym *sym)
{
	if (sym)
		return elf->strtab + sym->st_name;
	else
		return "(unknown)";
}

static const char *sec_name(struct elf_info *elf, int secindex)
{
	Elf_Shdr *sechdrs = elf->sechdrs;
	return (void *)elf->hdr +
		elf->sechdrs[elf->secindex_strings].sh_offset +
		sechdrs[secindex].sh_name;
}

static const char *sech_name(struct elf_info *elf, Elf_Shdr *sechdr)
{
	return (void *)elf->hdr +
		elf->sechdrs[elf->secindex_strings].sh_offset +
		sechdr->sh_name;
}

/* if sym is empty or point to a string
 * like ".[0-9]+" then return 1.
 * This is the optional prefix added by ld to some sections
 */
static int number_prefix(const char *sym)
{
	if (*sym++ == '\0')
		return 1;
	if (*sym != '.')
		return 0;
	do {
		char c = *sym++;
		if (c < '0' || c > '9')
			return 0;
	} while (*sym);
	return 1;
}

/* The pattern is an array of simple patterns.
 * "foo" will match an exact string equal to "foo"
 * "*foo" will match a string that ends with "foo"
 * "foo*" will match a string that begins with "foo"
 * "foo$" will match a string equal to "foo" or "foo.1"
 *   where the '1' can be any number including several digits.
 *   The $ syntax is for sections where ld append a dot number
 *   to make section name unique.
 */
static int match(const char *sym, const char * const pat[])
{
	const char *p;
	while (*pat) {
		p = *pat++;
		const char *endp = p + strlen(p) - 1;

		/* "*foo" */
		if (*p == '*') {
			if (strrcmp(sym, p + 1) == 0)
				return 1;
		}
		/* "foo*" */
		else if (*endp == '*') {
			if (strncmp(sym, p, strlen(p) - 1) == 0)
				return 1;
		}
		/* "foo$" */
		else if (*endp == '$') {
			if (strncmp(sym, p, strlen(p) - 1) == 0) {
				if (number_prefix(sym + strlen(p) - 1))
					return 1;
			}
		}
		/* no wildcards */
		else {
			if (strcmp(p, sym) == 0)
				return 1;
		}
	}
	/* no match */
	return 0;
}

/* sections that we do not want to do full section mismatch check on */
static const char *section_white_list[] =
{
	".comment*",
	".debug*",
	".zdebug*",		/* Compressed debug sections. */
	".GCC-command-line",	/* mn10300 */
	".GCC.command.line",	/* record-gcc-switches, non mn10300 */
	".mdebug*",        /* alpha, score, mips etc. */
	".pdr",            /* alpha, score, mips etc. */
	".stab*",
	".note*",
	".got*",
	".toc*",
	".xt.prop",				 /* xtensa */
	".xt.lit",         /* xtensa */
	".arcextmap*",			/* arc */
	".gnu.linkonce.arcext*",	/* arc : modules */
	NULL
};

/*
 * This is used to find sections missing the SHF_ALLOC flag.
 * The cause of this is often a section specified in assembler
 * without "ax" / "aw".
 */
static void check_section(const char *modname, struct elf_info *elf,
                          Elf_Shdr *sechdr)
{
	const char *sec = sech_name(elf, sechdr);

	if (sechdr->sh_type == SHT_PROGBITS &&
	    !(sechdr->sh_flags & SHF_ALLOC) &&
	    !match(sec, section_white_list)) {
		warn("%s (%s): unexpected non-allocatable section.\n"
		     "Did you forget to use \"ax\"/\"aw\" in a .S file?\n"
		     "Note that for example <linux/init.h> contains\n"
		     "section definitions for use in .S files.\n\n",
		     modname, sec);
	}
}



#define ALL_INIT_DATA_SECTIONS \
	".init.setup$", ".init.rodata$", \
	".cpuinit.rodata$", ".meminit.rodata$", \
	".init.data$", ".cpuinit.data$", ".meminit.data$"
#define ALL_EXIT_DATA_SECTIONS \
	".exit.data$", ".cpuexit.data$", ".memexit.data$"

#define ALL_INIT_TEXT_SECTIONS \
	".init.text$", ".cpuinit.text$", ".meminit.text$"
#define ALL_EXIT_TEXT_SECTIONS \
	".exit.text$", ".cpuexit.text$", ".memexit.text$"

#define ALL_PCI_INIT_SECTIONS	\
	".pci_fixup_early$", ".pci_fixup_header$", ".pci_fixup_final$", \
	".pci_fixup_enable$", ".pci_fixup_resume$", \
	".pci_fixup_resume_early$", ".pci_fixup_suspend$"

#define ALL_XXXINIT_SECTIONS CPU_INIT_SECTIONS, MEM_INIT_SECTIONS
#define ALL_XXXEXIT_SECTIONS CPU_EXIT_SECTIONS, MEM_EXIT_SECTIONS

#define ALL_INIT_SECTIONS INIT_SECTIONS, ALL_XXXINIT_SECTIONS
#define ALL_EXIT_SECTIONS EXIT_SECTIONS, ALL_XXXEXIT_SECTIONS

#define DATA_SECTIONS ".data$", ".data.rel$"
#define TEXT_SECTIONS ".text$"

#define INIT_SECTIONS      ".init.*"
#define CPU_INIT_SECTIONS  ".cpuinit.*"
#define MEM_INIT_SECTIONS  ".meminit.*"

#define EXIT_SECTIONS      ".exit.*"
#define CPU_EXIT_SECTIONS  ".cpuexit.*"
#define MEM_EXIT_SECTIONS  ".memexit.*"

/* init data sections */
static const char *init_data_sections[] = { ALL_INIT_DATA_SECTIONS, NULL };

/* all init sections */
static const char *init_sections[] = { ALL_INIT_SECTIONS, NULL };

/* All init and exit sections (code + data) */
static const char *init_exit_sections[] =
	{ALL_INIT_SECTIONS, ALL_EXIT_SECTIONS, NULL };

/* data section */
static const char *data_sections[] = { DATA_SECTIONS, NULL };


/* symbols in .data that may refer to init/exit sections */
#define DEFAULT_SYMBOL_WHITE_LIST					\
	"*driver",							\
	"*_template", /* scsi uses *_template a lot */			\
	"*_timer",    /* arm uses ops structures named _timer a lot */	\
	"*_sht",      /* scsi also used *_sht to some extent */		\
	"*_ops",							\
	"*_probe",							\
	"*_probe_one",							\
	"*_console"

static const char *head_sections[] = { ".head.text*", NULL };
static const char *linker_symbols[] =
	{ "__init_begin", "_sinittext", "_einittext", NULL };

enum mismatch {
	TEXT_TO_ANY_INIT,
	DATA_TO_ANY_INIT,
	TEXT_TO_ANY_EXIT,
	DATA_TO_ANY_EXIT,
	XXXINIT_TO_SOME_INIT,
	XXXEXIT_TO_SOME_EXIT,
	ANY_INIT_TO_ANY_EXIT,
	ANY_EXIT_TO_ANY_INIT,
	EXPORT_TO_INIT_EXIT,
};

struct sectioncheck {
	const char *fromsec[20];
	const char *tosec[20];
	enum mismatch mismatch;
	const char *symbol_white_list[20];
};

const struct sectioncheck sectioncheck[] = {
/* Do not reference init/exit code/data from
 * normal code and data
 */
{
	.fromsec = { TEXT_SECTIONS, NULL },
	.tosec   = { ALL_INIT_SECTIONS, NULL },
	.mismatch = TEXT_TO_ANY_INIT,
	.symbol_white_list = { DEFAULT_SYMBOL_WHITE_LIST, NULL },
},
{
	.fromsec = { DATA_SECTIONS, NULL },
	.tosec   = { ALL_XXXINIT_SECTIONS, NULL },
	.mismatch = DATA_TO_ANY_INIT,
	.symbol_white_list = { DEFAULT_SYMBOL_WHITE_LIST, NULL },
},
{
	.fromsec = { DATA_SECTIONS, NULL },
	.tosec   = { INIT_SECTIONS, NULL },
	.mismatch = DATA_TO_ANY_INIT,
	.symbol_white_list = {
		"*_template", "*_timer", "*_sht", "*_ops",
		"*_probe", "*_probe_one", "*_console", NULL
	},
},
{
	.fromsec = { TEXT_SECTIONS, NULL },
	.tosec   = { ALL_EXIT_SECTIONS, NULL },
	.mismatch = TEXT_TO_ANY_EXIT,
	.symbol_white_list = { DEFAULT_SYMBOL_WHITE_LIST, NULL },
},
{
	.fromsec = { DATA_SECTIONS, NULL },
	.tosec   = { ALL_EXIT_SECTIONS, NULL },
	.mismatch = DATA_TO_ANY_EXIT,
	.symbol_white_list = { DEFAULT_SYMBOL_WHITE_LIST, NULL },
},
/* Do not reference init code/data from cpuinit/meminit code/data */
{
	.fromsec = { ALL_XXXINIT_SECTIONS, NULL },
	.tosec   = { INIT_SECTIONS, NULL },
	.mismatch = XXXINIT_TO_SOME_INIT,
	.symbol_white_list = { DEFAULT_SYMBOL_WHITE_LIST, NULL },
},
/* Do not reference cpuinit code/data from meminit code/data */
{
	.fromsec = { MEM_INIT_SECTIONS, NULL },
	.tosec   = { CPU_INIT_SECTIONS, NULL },
	.mismatch = XXXINIT_TO_SOME_INIT,
	.symbol_white_list = { DEFAULT_SYMBOL_WHITE_LIST, NULL },
},
/* Do not reference meminit code/data from cpuinit code/data */
{
	.fromsec = { CPU_INIT_SECTIONS, NULL },
	.tosec   = { MEM_INIT_SECTIONS, NULL },
	.mismatch = XXXINIT_TO_SOME_INIT,
	.symbol_white_list = { DEFAULT_SYMBOL_WHITE_LIST, NULL },
},
/* Do not reference exit code/data from cpuexit/memexit code/data */
{
	.fromsec = { ALL_XXXEXIT_SECTIONS, NULL },
	.tosec   = { EXIT_SECTIONS, NULL },
	.mismatch = XXXEXIT_TO_SOME_EXIT,
	.symbol_white_list = { DEFAULT_SYMBOL_WHITE_LIST, NULL },
},
/* Do not reference cpuexit code/data from memexit code/data */
{
	.fromsec = { MEM_EXIT_SECTIONS, NULL },
	.tosec   = { CPU_EXIT_SECTIONS, NULL },
	.mismatch = XXXEXIT_TO_SOME_EXIT,
	.symbol_white_list = { DEFAULT_SYMBOL_WHITE_LIST, NULL },
},
/* Do not reference memexit code/data from cpuexit code/data */
{
	.fromsec = { CPU_EXIT_SECTIONS, NULL },
	.tosec   = { MEM_EXIT_SECTIONS, NULL },
	.mismatch = XXXEXIT_TO_SOME_EXIT,
	.symbol_white_list = { DEFAULT_SYMBOL_WHITE_LIST, NULL },
},
/* Do not use exit code/data from init code */
{
	.fromsec = { ALL_INIT_SECTIONS, NULL },
	.tosec   = { ALL_EXIT_SECTIONS, NULL },
	.mismatch = ANY_INIT_TO_ANY_EXIT,
	.symbol_white_list = { DEFAULT_SYMBOL_WHITE_LIST, NULL },
},
/* Do not use init code/data from exit code */
{
	.fromsec = { ALL_EXIT_SECTIONS, NULL },
	.tosec   = { ALL_INIT_SECTIONS, NULL },
	.mismatch = ANY_EXIT_TO_ANY_INIT,
	.symbol_white_list = { DEFAULT_SYMBOL_WHITE_LIST, NULL },
},
{
	.fromsec = { ALL_PCI_INIT_SECTIONS, NULL },
	.tosec   = { INIT_SECTIONS, NULL },
	.mismatch = ANY_INIT_TO_ANY_EXIT,
	.symbol_white_list = { NULL },
},
/* Do not export init/exit functions or data */
{
	.fromsec = { "__ksymtab*", NULL },
	.tosec   = { INIT_SECTIONS, EXIT_SECTIONS, NULL },
	.mismatch = EXPORT_TO_INIT_EXIT,
	.symbol_white_list = { DEFAULT_SYMBOL_WHITE_LIST, NULL },
}
};

static const struct sectioncheck *section_mismatch(
		const char *fromsec, const char *tosec)
{
	int i;
	int elems = sizeof(sectioncheck) / sizeof(struct sectioncheck);
	const struct sectioncheck *check = &sectioncheck[0];

	for (i = 0; i < elems; i++) {
		if (match(fromsec, check->fromsec) &&
		    match(tosec, check->tosec))
			return check;
		check++;
	}
	return NULL;
}

/**
 * Whitelist to allow certain references to pass with no warning.
 *
 * Pattern 1:
 *   If a module parameter is declared __initdata and permissions=0
 *   then this is legal despite the warning generated.
 *   We cannot see value of permissions here, so just ignore
 *   this pattern.
 *   The pattern is identified by:
 *   tosec   = .init.data
 *   fromsec = .data*
 *   atsym   =__param*
 *
 * Pattern 1a:
 *   module_param_call() ops can refer to __init set function if permissions=0
 *   The pattern is identified by:
 *   tosec   = .init.text
 *   fromsec = .data*
 *   atsym   = __param_ops_*
 *
 * Pattern 2:
 *   Many drivers utilise a *driver container with references to
 *   add, remove, probe functions etc.
 *   These functions may often be marked __cpuinit and we do not want to
 *   warn here.
 *   the pattern is identified by:
 *   tosec   = init or exit section
 *   fromsec = data section
 *   atsym = *driver, *_template, *_sht, *_ops, *_probe,
 *           *probe_one, *_console, *_timer
 *
 * Pattern 3:
 *   Whitelist all references from .head.text to any init section
 *
 * Pattern 4:
 *   Some symbols belong to init section but still it is ok to reference
 *   these from non-init sections as these symbols don't have any memory
 *   allocated for them and symbol address and value are same. So even
 *   if init section is freed, its ok to reference those symbols.
 *   For ex. symbols marking the init section boundaries.
 *   This pattern is identified by
 *   refsymname = __init_begin, _sinittext, _einittext
 *
 **/
static int secref_whitelist(const struct sectioncheck *mismatch,
			    const char *fromsec, const char *fromsym,
			    const char *tosec, const char *tosym)
{
	/* Check for pattern 1 */
	if (match(tosec, init_data_sections) &&
	    match(fromsec, data_sections) &&
	    (strncmp(fromsym, "__param", strlen("__param")) == 0))
		return 0;

	/* Check for pattern 1a */
	if (strcmp(tosec, ".init.text") == 0 &&
	    match(fromsec, data_sections) &&
	    (strncmp(fromsym, "__param_ops_", strlen("__param_ops_")) == 0))
		return 0;

	/* Check for pattern 2 */
	if (match(tosec, init_exit_sections) &&
	    match(fromsec, data_sections) &&
	    match(fromsym, mismatch->symbol_white_list))
		return 0;

	/* Check for pattern 3 */
	if (match(fromsec, head_sections) &&
	    match(tosec, init_sections))
		return 0;

	/* Check for pattern 4 */
	if (match(tosym, linker_symbols))
		return 0;

	return 1;
}

/**
 * Find symbol based on relocation record info.
 * In some cases the symbol supplied is a valid symbol so
 * return refsym. If st_name != 0 we assume this is a valid symbol.
 * In other cases the symbol needs to be looked up in the symbol table
 * based on section and address.
 *  **/
static Elf_Sym *find_elf_symbol(struct elf_info *elf, Elf64_Sword addr,
				Elf_Sym *relsym)
{
	Elf_Sym *sym;
	Elf_Sym *near = NULL;
	Elf64_Sword distance = 20;
	Elf64_Sword d;
	unsigned int relsym_secindex;

	if (relsym->st_name != 0)
		return relsym;

	relsym_secindex = get_secindex(elf, relsym);
	for (sym = elf->symtab_start; sym < elf->symtab_stop; sym++) {
		if (get_secindex(elf, sym) != relsym_secindex)
			continue;
		if (ELF_ST_TYPE(sym->st_info) == STT_SECTION)
			continue;
		if (sym->st_value == addr)
			return sym;
		/* Find a symbol nearby - addr are maybe negative */
		d = sym->st_value - addr;
		if (d < 0)
			d = addr - sym->st_value;
		if (d < distance) {
			distance = d;
			near = sym;
		}
	}
	/* We need a close match */
	if (distance < 20)
		return near;
	else
		return NULL;
}

static inline int is_arm_mapping_symbol(const char *str)
{
	return str[0] == '$' && strchr("atd", str[1])
	       && (str[2] == '\0' || str[2] == '.');
}

/*
 * If there's no name there, ignore it; likewise, ignore it if it's
 * one of the magic symbols emitted used by current ARM tools.
 *
 * Otherwise if find_symbols_between() returns those symbols, they'll
 * fail the whitelist tests and cause lots of false alarms ... fixable
 * only by merging __exit and __init sections into __text, bloating
 * the kernel (which is especially evil on embedded platforms).
 */
static inline int is_valid_name(struct elf_info *elf, Elf_Sym *sym)
{
	const char *name = elf->strtab + sym->st_name;

	if (!name || !strlen(name))
		return 0;
	return !is_arm_mapping_symbol(name);
}

/*
 * Find symbols before or equal addr and after addr - in the section sec.
 * If we find two symbols with equal offset prefer one with a valid name.
 * The ELF format may have a better way to detect what type of symbol
 * it is, but this works for now.
 **/
static Elf_Sym *find_elf_symbol2(struct elf_info *elf, Elf_Addr addr,
				 const char *sec)
{
	Elf_Sym *sym;
	Elf_Sym *near = NULL;
	Elf_Addr distance = ~0;

	for (sym = elf->symtab_start; sym < elf->symtab_stop; sym++) {
		const char *symsec;

		if (is_shndx_special(sym->st_shndx))
			continue;
		symsec = sec_name(elf, get_secindex(elf, sym));
		if (strcmp(symsec, sec) != 0)
			continue;
		if (!is_valid_name(elf, sym))
			continue;
		if (sym->st_value <= addr) {
			if ((addr - sym->st_value) < distance) {
				distance = addr - sym->st_value;
				near = sym;
			} else if ((addr - sym->st_value) == distance) {
				near = sym;
			}
		}
	}
	return near;
}

/*
 * Convert a section name to the function/data attribute
 * .init.text => __init
 * .cpuinit.data => __cpudata
 * .memexitconst => __memconst
 * etc.
 *
 * The memory of returned value has been allocated on a heap. The user of this
 * method should free it after usage.
*/
static char *sec2annotation(const char *s)
{
	if (match(s, init_exit_sections)) {
		char *p = malloc(20);
		char *r = p;

		*p++ = '_';
		*p++ = '_';
		if (*s == '.')
			s++;
		while (*s && *s != '.')
			*p++ = *s++;
		*p = '\0';
		if (*s == '.')
			s++;
		if (strstr(s, "rodata") != NULL)
			strcat(p, "const ");
		else if (strstr(s, "data") != NULL)
			strcat(p, "data ");
		else
			strcat(p, " ");
		return r;
	} else {
		return strdup("");
	}
}

static int is_function(Elf_Sym *sym)
{
	if (sym)
		return ELF_ST_TYPE(sym->st_info) == STT_FUNC;
	else
		return -1;
}

static void print_section_list(const char * const list[20])
{
	const char *const *s = list;

	while (*s) {
		fprintf(stderr, "%s", *s);
		s++;
		if (*s)
			fprintf(stderr, ", ");
	}
	fprintf(stderr, "\n");
}

/*
 * Print a warning about a section mismatch.
 * Try to find symbols near it so user can find it.
 * Check whitelist before warning - it may be a false positive.
 */
static void report_sec_mismatch(const char *modname,
				const struct sectioncheck *mismatch,
                                const char *fromsec,
                                unsigned long long fromaddr,
                                const char *fromsym,
                                int from_is_func,
                                const char *tosec, const char *tosym,
                                int to_is_func)
{
	const char *from, *from_p;
	const char *to, *to_p;
	char *prl_from;
	char *prl_to;

	switch (from_is_func) {
	case 0: from = "variable"; from_p = "";   break;
	case 1: from = "function"; from_p = "()"; break;
	default: from = "(unknown reference)"; from_p = ""; break;
	}
	switch (to_is_func) {
	case 0: to = "variable"; to_p = "";   break;
	case 1: to = "function"; to_p = "()"; break;
	default: to = "(unknown reference)"; to_p = ""; break;
	}

	sec_mismatch_count++;
	if (!sec_mismatch_verbose)
		return;

	warn("%s(%s+0x%llx): Section mismatch in reference from the %s %s%s "
	     "to the %s %s:%s%s\n",
	     modname, fromsec, fromaddr, from, fromsym, from_p, to, tosec,
	     tosym, to_p);

	switch (mismatch->mismatch) {
	case TEXT_TO_ANY_INIT:
		prl_from = sec2annotation(fromsec);
		prl_to = sec2annotation(tosec);
		fprintf(stderr,
		"The function %s%s() references\n"
		"the %s %s%s%s.\n"
		"This is often because %s lacks a %s\n"
		"annotation or the annotation of %s is wrong.\n",
		prl_from, fromsym,
		to, prl_to, tosym, to_p,
		fromsym, prl_to, tosym);
		free(prl_from);
		free(prl_to);
		break;
	case DATA_TO_ANY_INIT: {
		prl_to = sec2annotation(tosec);
		fprintf(stderr,
		"The variable %s references\n"
		"the %s %s%s%s\n"
		"If the reference is valid then annotate the\n"
		"variable with __init* or __refdata (see linux/init.h) "
		"or name the variable:\n",
		fromsym, to, prl_to, tosym, to_p);
		print_section_list(mismatch->symbol_white_list);
		free(prl_to);
		break;
	}
	case TEXT_TO_ANY_EXIT:
		prl_to = sec2annotation(tosec);
		fprintf(stderr,
		"The function %s() references a %s in an exit section.\n"
		"Often the %s %s%s has valid usage outside the exit section\n"
		"and the fix is to remove the %sannotation of %s.\n",
		fromsym, to, to, tosym, to_p, prl_to, tosym);
		free(prl_to);
		break;
	case DATA_TO_ANY_EXIT: {
		prl_to = sec2annotation(tosec);
		fprintf(stderr,
		"The variable %s references\n"
		"the %s %s%s%s\n"
		"If the reference is valid then annotate the\n"
		"variable with __exit* (see linux/init.h) or "
		"name the variable:\n",
		fromsym, to, prl_to, tosym, to_p);
		print_section_list(mismatch->symbol_white_list);
		free(prl_to);
		break;
	}
	case XXXINIT_TO_SOME_INIT:
	case XXXEXIT_TO_SOME_EXIT:
		prl_from = sec2annotation(fromsec);
		prl_to = sec2annotation(tosec);
		fprintf(stderr,
		"The %s %s%s%s references\n"
		"a %s %s%s%s.\n"
		"If %s is only used by %s then\n"
		"annotate %s with a matching annotation.\n",
		from, prl_from, fromsym, from_p,
		to, prl_to, tosym, to_p,
		tosym, fromsym, tosym);
		free(prl_from);
		free(prl_to);
		break;
	case ANY_INIT_TO_ANY_EXIT:
		prl_from = sec2annotation(fromsec);
		prl_to = sec2annotation(tosec);
		fprintf(stderr,
		"The %s %s%s%s references\n"
		"a %s %s%s%s.\n"
		"This is often seen when error handling "
		"in the init function\n"
		"uses functionality in the exit path.\n"
		"The fix is often to remove the %sannotation of\n"
		"%s%s so it may be used outside an exit section.\n",
		from, prl_from, fromsym, from_p,
		to, prl_to, tosym, to_p,
		prl_to, tosym, to_p);
		free(prl_from);
		free(prl_to);
		break;
	case ANY_EXIT_TO_ANY_INIT:
		prl_from = sec2annotation(fromsec);
		prl_to = sec2annotation(tosec);
		fprintf(stderr,
		"The %s %s%s%s references\n"
		"a %s %s%s%s.\n"
		"This is often seen when error handling "
		"in the exit function\n"
		"uses functionality in the init path.\n"
		"The fix is often to remove the %sannotation of\n"
		"%s%s so it may be used outside an init section.\n",
		from, prl_from, fromsym, from_p,
		to, prl_to, tosym, to_p,
		prl_to, tosym, to_p);
		free(prl_from);
		free(prl_to);
		break;
	case EXPORT_TO_INIT_EXIT:
		prl_to = sec2annotation(tosec);
		fprintf(stderr,
		"The symbol %s is exported and annotated %s\n"
		"Fix this by removing the %sannotation of %s "
		"or drop the export.\n",
		tosym, prl_to, prl_to, tosym);
		free(prl_to);
		break;
	}
	fprintf(stderr, "\n");
}

static void check_section_mismatch(const char *modname, struct elf_info *elf,
                                   Elf_Rela *r, Elf_Sym *sym, const char *fromsec)
{
	const char *tosec;
	const struct sectioncheck *mismatch;

	tosec = sec_name(elf, get_secindex(elf, sym));
	mismatch = section_mismatch(fromsec, tosec);
	if (mismatch) {
		Elf_Sym *to;
		Elf_Sym *from;
		const char *tosym;
		const char *fromsym;

		from = find_elf_symbol2(elf, r->r_offset, fromsec);
		fromsym = sym_name(elf, from);
		to = find_elf_symbol(elf, r->r_addend, sym);
		tosym = sym_name(elf, to);

		/* check whitelist - we may ignore it */
		if (secref_whitelist(mismatch,
					fromsec, fromsym, tosec, tosym)) {
			report_sec_mismatch(modname, mismatch,
			   fromsec, r->r_offset, fromsym,
			   is_function(from), tosec, tosym,
			   is_function(to));
		}
	}
}

static unsigned int *reloc_location(struct elf_info *elf,
				    Elf_Shdr *sechdr, Elf_Rela *r)
{
	Elf_Shdr *sechdrs = elf->sechdrs;
	int section = sechdr->sh_info;

	return (void *)elf->hdr + sechdrs[section].sh_offset +
		r->r_offset;
}

static int addend_386_rel(struct elf_info *elf, Elf_Shdr *sechdr, Elf_Rela *r)
{
	unsigned int r_typ = ELF_R_TYPE(r->r_info);
	unsigned int *location = reloc_location(elf, sechdr, r);

	switch (r_typ) {
	case R_386_32:
		r->r_addend = TO_NATIVE(*location);
		break;
	case R_386_PC32:
		r->r_addend = TO_NATIVE(*location) + 4;
		/* For CONFIG_RELOCATABLE=y */
		if (elf->hdr->e_type == ET_EXEC)
			r->r_addend += r->r_offset;
		break;
	}
	return 0;
}

#ifndef R_ARM_CALL
#define R_ARM_CALL	28
#endif
#ifndef R_ARM_JUMP24
#define R_ARM_JUMP24	29
#endif

static int addend_arm_rel(struct elf_info *elf, Elf_Shdr *sechdr, Elf_Rela *r)
{
	unsigned int r_typ = ELF_R_TYPE(r->r_info);

	switch (r_typ) {
	case R_ARM_ABS32:
		/* From ARM ABI: (S + A) | T */
		r->r_addend = (int)(long)
		              (elf->symtab_start + ELF_R_SYM(r->r_info));
		break;
	case R_ARM_PC24:
	case R_ARM_CALL:
	case R_ARM_JUMP24:
		/* From ARM ABI: ((S + A) | T) - P */
		r->r_addend = (int)(long)(elf->hdr +
		              sechdr->sh_offset +
		              (r->r_offset - sechdr->sh_addr));
		break;
	default:
		return 1;
	}
	return 0;
}

static int addend_mips_rel(struct elf_info *elf, Elf_Shdr *sechdr, Elf_Rela *r)
{
	unsigned int r_typ = ELF_R_TYPE(r->r_info);
	unsigned int *location = reloc_location(elf, sechdr, r);
	unsigned int inst;

	if (r_typ == R_MIPS_HI16)
		return 1;	/* skip this */
	inst = TO_NATIVE(*location);
	switch (r_typ) {
	case R_MIPS_LO16:
		r->r_addend = inst & 0xffff;
		break;
	case R_MIPS_26:
		r->r_addend = (inst & 0x03ffffff) << 2;
		break;
	case R_MIPS_32:
		r->r_addend = inst;
		break;
	}
	return 0;
}

static void section_rela(const char *modname, struct elf_info *elf,
                         Elf_Shdr *sechdr)
{
	Elf_Sym  *sym;
	Elf_Rela *rela;
	Elf_Rela r;
	unsigned int r_sym;
	const char *fromsec;

	Elf_Rela *start = (void *)elf->hdr + sechdr->sh_offset;
	Elf_Rela *stop  = (void *)start + sechdr->sh_size;

	fromsec = sech_name(elf, sechdr);
	fromsec += strlen(".rela");
	/* if from section (name) is know good then skip it */
	if (match(fromsec, section_white_list))
		return;

	for (rela = start; rela < stop; rela++) {
		r.r_offset = TO_NATIVE(rela->r_offset);
#if KERNEL_ELFCLASS == ELFCLASS64
		if (elf->hdr->e_machine == EM_MIPS) {
			unsigned int r_typ;
			r_sym = ELF64_MIPS_R_SYM(rela->r_info);
			r_sym = TO_NATIVE(r_sym);
			r_typ = ELF64_MIPS_R_TYPE(rela->r_info);
			r.r_info = ELF64_R_INFO(r_sym, r_typ);
		} else {
			r.r_info = TO_NATIVE(rela->r_info);
			r_sym = ELF_R_SYM(r.r_info);
		}
#else
		r.r_info = TO_NATIVE(rela->r_info);
		r_sym = ELF_R_SYM(r.r_info);
#endif
		r.r_addend = TO_NATIVE(rela->r_addend);
		sym = elf->symtab_start + r_sym;
		/* Skip special sections */
		if (is_shndx_special(sym->st_shndx))
			continue;
		check_section_mismatch(modname, elf, &r, sym, fromsec);
	}
}

static void section_rel(const char *modname, struct elf_info *elf,
                        Elf_Shdr *sechdr)
{
	Elf_Sym *sym;
	Elf_Rel *rel;
	Elf_Rela r;
	unsigned int r_sym;
	const char *fromsec;

	Elf_Rel *start = (void *)elf->hdr + sechdr->sh_offset;
	Elf_Rel *stop  = (void *)start + sechdr->sh_size;

	fromsec = sech_name(elf, sechdr);
	fromsec += strlen(".rel");
	/* if from section (name) is know good then skip it */
	if (match(fromsec, section_white_list))
		return;

	for (rel = start; rel < stop; rel++) {
		r.r_offset = TO_NATIVE(rel->r_offset);
#if KERNEL_ELFCLASS == ELFCLASS64
		if (elf->hdr->e_machine == EM_MIPS) {
			unsigned int r_typ;
			r_sym = ELF64_MIPS_R_SYM(rel->r_info);
			r_sym = TO_NATIVE(r_sym);
			r_typ = ELF64_MIPS_R_TYPE(rel->r_info);
			r.r_info = ELF64_R_INFO(r_sym, r_typ);
		} else {
			r.r_info = TO_NATIVE(rel->r_info);
			r_sym = ELF_R_SYM(r.r_info);
		}
#else
		r.r_info = TO_NATIVE(rel->r_info);
		r_sym = ELF_R_SYM(r.r_info);
#endif
		r.r_addend = 0;
		switch (elf->hdr->e_machine) {
		case EM_386:
			if (addend_386_rel(elf, sechdr, &r))
				continue;
			break;
		case EM_ARM:
			if (addend_arm_rel(elf, sechdr, &r))
				continue;
			break;
		case EM_MIPS:
			if (addend_mips_rel(elf, sechdr, &r))
				continue;
			break;
		}
		sym = elf->symtab_start + r_sym;
		/* Skip special sections */
		if (is_shndx_special(sym->st_shndx))
			continue;
		check_section_mismatch(modname, elf, &r, sym, fromsec);
	}
}

/**
 * A module includes a number of sections that are discarded
 * either when loaded or when used as built-in.
 * For loaded modules all functions marked __init and all data
 * marked __initdata will be discarded when the module has been initialized.
 * Likewise for modules used built-in the sections marked __exit
 * are discarded because __exit marked function are supposed to be called
 * only when a module is unloaded which never happens for built-in modules.
 * The check_sec_ref() function traverses all relocation records
 * to find all references to a section that reference a section that will
 * be discarded and warns about it.
 **/
static void check_sec_ref(struct module *mod, const char *modname,
                          struct elf_info *elf)
{
	int i;
	Elf_Shdr *sechdrs = elf->sechdrs;

	/* Walk through all sections */
	for (i = 0; i < elf->num_sections; i++) {
		check_section(modname, elf, &elf->sechdrs[i]);
		/* We want to process only relocation sections and not .init */
		if (sechdrs[i].sh_type == SHT_RELA)
			section_rela(modname, elf, &elf->sechdrs[i]);
		else if (sechdrs[i].sh_type == SHT_REL)
			section_rel(modname, elf, &elf->sechdrs[i]);
	}
}

#ifdef CONFIG_SUSE_KERNEL_SUPPORTED
void *supported_file;
unsigned long supported_size;

static const char *supported(struct module *mod)
{
	unsigned long pos = 0;
	char *line;

	/* In a first shot, do a simple linear scan. */
	while ((line = get_next_line(&pos, supported_file,
				     supported_size))) {
		const char *basename, *how = "yes";
		char *l = line;

		/* optional type-of-support flag */
		for (l = line; *l != '\0'; l++) {
			if (*l == ' ' || *l == '\t') {
				*l = '\0';
				how = l + 1;
				break;
			}
		}

		/* skip directory components */
		if ((l = strrchr(line, '/')))
			line = l + 1;
		/* strip .ko extension */
		l = line + strlen(line);
		if (l - line > 3 && !strcmp(l-3, ".ko"))
			*(l-3) = '\0';

		/* skip directory components */
		if ((basename = strrchr(mod->name, '/')))
			basename++;
		else
			basename = mod->name;
		if (!strcmp(basename, line))
			return how;
	}
	return NULL;
}
#endif

static void read_symbols(char *modname)
{
	const char *symname;
	char *version;
	char *license;
	struct module *mod;
	struct elf_info info = { };
	Elf_Sym *sym;

	if (!parse_elf(&info, modname))
		return;

	mod = new_module(modname);

	/* When there's no vmlinux, don't print warnings about
	 * unresolved symbols (since there'll be too many ;) */
	if (is_vmlinux(modname)) {
		have_vmlinux = 1;
		mod->skip = 1;
	}

	license = get_modinfo(info.modinfo, info.modinfo_len, "license");
	if (info.modinfo && !license && !is_vmlinux(modname))
		warn("modpost: missing MODULE_LICENSE() in %s\n"
		     "see include/linux/module.h for "
		     "more information\n", modname);
	while (license) {
		if (license_is_gpl_compatible(license))
			mod->gpl_compatible = 1;
		else {
			mod->gpl_compatible = 0;
			break;
		}
		license = get_next_modinfo(info.modinfo, info.modinfo_len,
					   "license", license);
	}

	for (sym = info.symtab_start; sym < info.symtab_stop; sym++) {
		symname = info.strtab + sym->st_name;

		handle_modversions(mod, &info, sym, symname);
		handle_moddevtable(mod, &info, sym, symname);
	}
	if (!is_vmlinux(modname) ||
	     (is_vmlinux(modname) && vmlinux_section_warnings))
		check_sec_ref(mod, modname, &info);

	version = get_modinfo(info.modinfo, info.modinfo_len, "version");
	if (version)
		maybe_frob_rcs_version(modname, version, info.modinfo,
				       version - (char *)info.hdr);
	if (version || (all_versions && !is_vmlinux(modname)))
		get_src_version(modname, mod->srcversion,
				sizeof(mod->srcversion)-1);

	parse_elf_finish(&info);

	/* Our trick to get versioning for module struct etc. - it's
	 * never passed as an argument to an exported function, so
	 * the automatic versioning doesn't pick it up, but it's really
	 * important anyhow */
	if (modversions)
		mod->unres = alloc_symbol("module_layout", 0, mod->unres);
}

static void read_symbols_from_files(const char *filename)
{
	FILE *in = stdin;
	char fname[PATH_MAX];

	if (strcmp(filename, "-") != 0) {
		in = fopen(filename, "r");
		if (!in)
			fatal("Can't open filenames file %s: %m", filename);
	}

	while (fgets(fname, PATH_MAX, in) != NULL) {
		if (strends(fname, "\n"))
			fname[strlen(fname)-1] = '\0';
		read_symbols(fname);
	}

	if (in != stdin)
		fclose(in);
}

#define SZ 500

/* We first write the generated file into memory using the
 * following helper, then compare to the file on disk and
 * only update the later if anything changed */

void __attribute__((format(printf, 2, 3))) buf_printf(struct buffer *buf,
						      const char *fmt, ...)
{
	char tmp[SZ];
	int len;
	va_list ap;

	va_start(ap, fmt);
	len = vsnprintf(tmp, SZ, fmt, ap);
	buf_write(buf, tmp, len);
	va_end(ap);
}

void buf_write(struct buffer *buf, const char *s, int len)
{
	if (buf->size - buf->pos < len) {
		buf->size += len + SZ;
		buf->p = realloc(buf->p, buf->size);
	}
	strncpy(buf->p + buf->pos, s, len);
	buf->pos += len;
}

static void check_for_gpl_usage(enum export exp, const char *m, const char *s)
{
	const char *e = is_vmlinux(m) ?"":".ko";

	switch (exp) {
	case export_gpl:
		fatal("modpost: GPL-incompatible module %s%s "
		      "uses GPL-only symbol '%s'\n", m, e, s);
		break;
	case export_unused_gpl:
		fatal("modpost: GPL-incompatible module %s%s "
		      "uses GPL-only symbol marked UNUSED '%s'\n", m, e, s);
		break;
	case export_gpl_future:
		warn("modpost: GPL-incompatible module %s%s "
		      "uses future GPL-only symbol '%s'\n", m, e, s);
		break;
	case export_plain:
	case export_unused:
	case export_unknown:
		/* ignore */
		break;
	}
}

static void check_for_unused(enum export exp, const char *m, const char *s)
{
	const char *e = is_vmlinux(m) ?"":".ko";

	switch (exp) {
	case export_unused:
	case export_unused_gpl:
		warn("modpost: module %s%s "
		      "uses symbol '%s' marked UNUSED\n", m, e, s);
		break;
	default:
		/* ignore */
		break;
	}
}

static void check_exports(struct module *mod)
{
	struct symbol *s, *exp;

	for (s = mod->unres; s; s = s->next) {
		const char *basename;
		exp = find_symbol(s->name);
		if (!exp || exp->module == mod)
			continue;
		basename = strrchr(mod->name, '/');
		if (basename)
			basename++;
		else
			basename = mod->name;
		if (!mod->gpl_compatible)
			check_for_gpl_usage(exp->export, basename, exp->name);
		check_for_unused(exp->export, basename, exp->name);
	}
}

/**
 * Header for the generated file
 **/
static void add_header(struct buffer *b, struct module *mod)
{
	buf_printf(b, "#include <linux/module.h>\n");
	buf_printf(b, "#include <linux/vermagic.h>\n");
	buf_printf(b, "#include <linux/compiler.h>\n");
	buf_printf(b, "\n");
	buf_printf(b, "MODULE_INFO(vermagic, VERMAGIC_STRING);\n");
	buf_printf(b, "\n");
	buf_printf(b, "struct module __this_module\n");
	buf_printf(b, "__attribute__((section(\".gnu.linkonce.this_module\"))) = {\n");
	buf_printf(b, "\t.name = KBUILD_MODNAME,\n");
	if (mod->has_init)
		buf_printf(b, "\t.init = init_module,\n");
	if (mod->has_cleanup)
		buf_printf(b, "#ifdef CONFIG_MODULE_UNLOAD\n"
			      "\t.exit = cleanup_module,\n"
			      "#endif\n");
	buf_printf(b, "\t.arch = MODULE_ARCH_INIT,\n");
	buf_printf(b, "};\n");
}

static void add_intree_flag(struct buffer *b, int is_intree)
{
	if (is_intree)
		buf_printf(b, "\nMODULE_INFO(intree, \"Y\");\n");
}

static void add_staging_flag(struct buffer *b, const char *name)
{
	static const char *staging_dir = "drivers/staging";

	if (strncmp(staging_dir, name, strlen(staging_dir)) == 0)
		buf_printf(b, "\nMODULE_INFO(staging, \"Y\");\n");
}

#ifdef CONFIG_SUSE_KERNEL_SUPPORTED
static void add_supported_flag(struct buffer *b, struct module *mod)
{
	const char *how = supported(mod);
	if (how)
		buf_printf(b, "\nMODULE_INFO(supported, \"%s\");\n", how);
}
#endif

/**
 * Record CRCs for unresolved symbols
 **/
static int add_versions(struct buffer *b, struct module *mod)
{
	struct symbol *s, *exp;
	int err = 0;

	for (s = mod->unres; s; s = s->next) {
		exp = find_symbol(s->name);
		if (!exp || exp->module == mod) {
			if (have_vmlinux && !s->weak) {
				if (warn_unresolved) {
					warn("\"%s\" [%s.ko] undefined!\n",
					     s->name, mod->name);
				} else {
					merror("\"%s\" [%s.ko] undefined!\n",
					          s->name, mod->name);
					err = 1;
				}
			}
			continue;
		}
		s->module = exp->module;
		s->crc_valid = exp->crc_valid;
		s->crc = exp->crc;
	}

	if (!modversions)
		return err;

	buf_printf(b, "\n");
	buf_printf(b, "static const struct modversion_info ____versions[]\n");
	buf_printf(b, "__used\n");
	buf_printf(b, "__attribute__((section(\"__versions\"))) = {\n");

	for (s = mod->unres; s; s = s->next) {
		if (!s->module)
			continue;
		if (!s->crc_valid) {
			warn("\"%s\" [%s.ko] has no CRC!\n",
				s->name, mod->name);
			continue;
		}
		buf_printf(b, "\t{ %#8x, __VMLINUX_SYMBOL_STR(%s) },\n",
			   s->crc, s->name);
	}

	buf_printf(b, "};\n");

	return err;
}

static void add_depends(struct buffer *b, struct module *mod,
			struct module *modules)
{
	struct symbol *s;
	struct module *m;
	int first = 1;

	for (m = modules; m; m = m->next)
		m->seen = is_vmlinux(m->name);

	buf_printf(b, "\n");
	buf_printf(b, "static const char __module_depends[]\n");
	buf_printf(b, "__used\n");
	buf_printf(b, "__attribute__((section(\".modinfo\"))) =\n");
	buf_printf(b, "\"depends=");
	for (s = mod->unres; s; s = s->next) {
		const char *p;
		if (!s->module)
			continue;

		if (s->module->seen)
			continue;

		s->module->seen = 1;
		p = strrchr(s->module->name, '/');
		if (p)
			p++;
		else
			p = s->module->name;
		buf_printf(b, "%s%s", first ? "" : ",", p);
		first = 0;
	}
	buf_printf(b, "\";\n");
}

static void add_srcversion(struct buffer *b, struct module *mod)
{
	if (mod->srcversion[0]) {
		buf_printf(b, "\n");
		buf_printf(b, "MODULE_INFO(srcversion, \"%s\");\n",
			   mod->srcversion);
	}
}

static void write_if_changed(struct buffer *b, const char *fname)
{
	char *tmp;
	FILE *file;
	struct stat st;

	file = fopen(fname, "r");
	if (!file)
		goto write;

	if (fstat(fileno(file), &st) < 0)
		goto close_write;

	if (st.st_size != b->pos)
		goto close_write;

	tmp = NOFAIL(malloc(b->pos));
	if (fread(tmp, 1, b->pos, file) != b->pos)
		goto free_write;

	if (memcmp(tmp, b->p, b->pos) != 0)
		goto free_write;

	free(tmp);
	fclose(file);
	return;

 free_write:
	free(tmp);
 close_write:
	fclose(file);
 write:
	file = fopen(fname, "w");
	if (!file) {
		perror(fname);
		exit(1);
	}
	if (fwrite(b->p, 1, b->pos, file) != b->pos) {
		perror(fname);
		exit(1);
	}
	fclose(file);
}

#ifdef CONFIG_SUSE_KERNEL_SUPPORTED
static void read_supported(const char *fname)
{
	supported_file = grab_file(fname, &supported_size);
	if (!supported_file)
		; /* ignore error */
}
#endif

/* parse Module.symvers file. line format:
 * 0x12345678<tab>symbol<tab>module[[<tab>export]<tab>something]
 **/
static void read_dump(const char *fname, unsigned int kernel)
{
	unsigned long size, pos = 0;
	void *file = grab_file(fname, &size);
	char *line;

	if (!file)
		/* No symbol versions, silently ignore */
		return;

	while ((line = get_next_line(&pos, file, size))) {
		char *symname, *modname, *d, *export, *end;
		unsigned int crc;
		struct module *mod;
		struct symbol *s;

		if (!(symname = strchr(line, '\t')))
			goto fail;
		*symname++ = '\0';
		if (!(modname = strchr(symname, '\t')))
			goto fail;
		*modname++ = '\0';
		if ((export = strchr(modname, '\t')) != NULL)
			*export++ = '\0';
		if (export && ((end = strchr(export, '\t')) != NULL))
			*end = '\0';
		crc = strtoul(line, &d, 16);
		if (*symname == '\0' || *modname == '\0' || *d != '\0')
			goto fail;
		mod = find_module(modname);
		if (!mod) {
			if (is_vmlinux(modname))
				have_vmlinux = 1;
			mod = new_module(modname);
			mod->skip = 1;
		}
		s = sym_add_exported(symname, mod, export_no(export));
		s->kernel    = kernel;
		s->preloaded = 1;
		sym_update_crc(symname, mod, crc, export_no(export));
	}
	return;
fail:
	fatal("parse error in symbol dump file\n");
}

/* For normal builds always dump all symbols.
 * For external modules only dump symbols
 * that are not read from kernel Module.symvers.
 **/
static int dump_sym(struct symbol *sym)
{
	if (!external_module)
		return 1;
	if (sym->vmlinux || sym->kernel)
		return 0;
	return 1;
}

static void write_dump(const char *fname)
{
	struct buffer buf = { };
	struct symbol *symbol;
	int n;

	for (n = 0; n < SYMBOL_HASH_SIZE ; n++) {
		symbol = symbolhash[n];
		while (symbol) {
			if (dump_sym(symbol))
				buf_printf(&buf, "0x%08x\t%s\t%s\t%s\n",
					symbol->crc, symbol->name,
					symbol->module->name,
					export_str(symbol->export));
			symbol = symbol->next;
		}
	}
	write_if_changed(&buf, fname);
}

struct ext_sym_list {
	struct ext_sym_list *next;
	const char *file;
};

int main(int argc, char **argv)
{
	struct module *mod;
	struct buffer buf = { };
	char *kernel_read = NULL, *module_read = NULL;
<<<<<<< HEAD
	char *dump_write = NULL;
#ifdef CONFIG_SUSE_KERNEL_SUPPORTED
	const char *supported = NULL;
#endif
=======
	char *dump_write = NULL, *files_source = NULL;
>>>>>>> f722406f
	int opt;
	int err;
	struct ext_sym_list *extsym_iter;
	struct ext_sym_list *extsym_start = NULL;

<<<<<<< HEAD
	while ((opt = getopt(argc, argv, "i:I:e:msSo:awM:K:N:")) != -1) {
=======
	while ((opt = getopt(argc, argv, "i:I:e:msST:o:awM:K:")) != -1) {
>>>>>>> f722406f
		switch (opt) {
		case 'i':
			kernel_read = optarg;
			break;
		case 'I':
			module_read = optarg;
			external_module = 1;
			break;
		case 'e':
			external_module = 1;
			extsym_iter =
			   NOFAIL(malloc(sizeof(*extsym_iter)));
			extsym_iter->next = extsym_start;
			extsym_iter->file = optarg;
			extsym_start = extsym_iter;
			break;
		case 'm':
			modversions = 1;
			break;
		case 'o':
			dump_write = optarg;
			break;
		case 'a':
			all_versions = 1;
			break;
		case 's':
			vmlinux_section_warnings = 0;
			break;
		case 'S':
			sec_mismatch_verbose = 0;
			break;
		case 'T':
			files_source = optarg;
			break;
		case 'w':
			warn_unresolved = 1;
			break;
		case 'N':
#ifdef CONFIG_SUSE_KERNEL_SUPPORTED
			supported = optarg;
#endif
			break;
		default:
			exit(1);
		}
	}

#ifdef CONFIG_SUSE_KERNEL_SUPPORTED
	if (supported)
		read_supported(supported);
#endif
	if (kernel_read)
		read_dump(kernel_read, 1);
	if (module_read)
		read_dump(module_read, 0);
	while (extsym_start) {
		read_dump(extsym_start->file, 0);
		extsym_iter = extsym_start->next;
		free(extsym_start);
		extsym_start = extsym_iter;
	}

	while (optind < argc)
		read_symbols(argv[optind++]);

	if (files_source)
		read_symbols_from_files(files_source);

	for (mod = modules; mod; mod = mod->next) {
		if (mod->skip)
			continue;
		check_exports(mod);
	}

	err = 0;

	for (mod = modules; mod; mod = mod->next) {
		char fname[strlen(mod->name) + 10];

		if (mod->skip)
			continue;

		buf.pos = 0;

		add_header(&buf, mod);
		add_intree_flag(&buf, !external_module);
		add_staging_flag(&buf, mod->name);
#ifdef CONFIG_SUSE_KERNEL_SUPPORTED
		add_supported_flag(&buf, mod);
#endif
		err |= add_versions(&buf, mod);
		add_depends(&buf, mod, modules);
		add_moddevtable(&buf, mod);
		add_srcversion(&buf, mod);

		sprintf(fname, "%s.mod.c", mod->name);
		write_if_changed(&buf, fname);
	}

	if (dump_write)
		write_dump(dump_write);
	if (sec_mismatch_count && !sec_mismatch_verbose)
		warn("modpost: Found %d section mismatch(es).\n"
		     "To see full details build your kernel with:\n"
		     "'make CONFIG_DEBUG_SECTION_MISMATCH=y'\n",
		     sec_mismatch_count);

	return err;
}<|MERGE_RESOLUTION|>--- conflicted
+++ resolved
@@ -2208,24 +2208,16 @@
 	struct module *mod;
 	struct buffer buf = { };
 	char *kernel_read = NULL, *module_read = NULL;
-<<<<<<< HEAD
-	char *dump_write = NULL;
+	char *dump_write = NULL, *files_source = NULL;
 #ifdef CONFIG_SUSE_KERNEL_SUPPORTED
 	const char *supported = NULL;
 #endif
-=======
-	char *dump_write = NULL, *files_source = NULL;
->>>>>>> f722406f
 	int opt;
 	int err;
 	struct ext_sym_list *extsym_iter;
 	struct ext_sym_list *extsym_start = NULL;
 
-<<<<<<< HEAD
-	while ((opt = getopt(argc, argv, "i:I:e:msSo:awM:K:N:")) != -1) {
-=======
-	while ((opt = getopt(argc, argv, "i:I:e:msST:o:awM:K:")) != -1) {
->>>>>>> f722406f
+	while ((opt = getopt(argc, argv, "i:I:e:msST:o:awM:K:N:")) != -1) {
 		switch (opt) {
 		case 'i':
 			kernel_read = optarg;
