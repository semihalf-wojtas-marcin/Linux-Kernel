/* key.c: basic authentication token and access key management
 *
 * Copyright (C) 2004-6 Red Hat, Inc. All Rights Reserved.
 * Written by David Howells (dhowells@redhat.com)
 *
 * This program is free software; you can redistribute it and/or
 * modify it under the terms of the GNU General Public License
 * as published by the Free Software Foundation; either version
 * 2 of the License, or (at your option) any later version.
 */

#include <linux/module.h>
#include <linux/init.h>
#include <linux/poison.h>
#include <linux/sched.h>
#include <linux/slab.h>
#include <linux/security.h>
#include <linux/workqueue.h>
#include <linux/random.h>
#include <linux/err.h>
#include "internal.h"

static kmem_cache_t	*key_jar;
struct rb_root		key_serial_tree; /* tree of keys indexed by serial */
DEFINE_SPINLOCK(key_serial_lock);

struct rb_root	key_user_tree; /* tree of quota records indexed by UID */
DEFINE_SPINLOCK(key_user_lock);

static LIST_HEAD(key_types_list);
static DECLARE_RWSEM(key_types_sem);

static void key_cleanup(void *data);
static DECLARE_WORK(key_cleanup_task, key_cleanup, NULL);

/* we serialise key instantiation and link */
DECLARE_RWSEM(key_construction_sem);

/* any key who's type gets unegistered will be re-typed to this */
static struct key_type key_type_dead = {
	.name		= "dead",
};

#ifdef KEY_DEBUGGING
void __key_check(const struct key *key)
{
	printk("__key_check: key %p {%08x} should be {%08x}\n",
	       key, key->magic, KEY_DEBUG_MAGIC);
	BUG();
}
#endif

/*****************************************************************************/
/*
 * get the key quota record for a user, allocating a new record if one doesn't
 * already exist
 */
struct key_user *key_user_lookup(uid_t uid)
{
	struct key_user *candidate = NULL, *user;
	struct rb_node *parent = NULL;
	struct rb_node **p;

 try_again:
	p = &key_user_tree.rb_node;
	spin_lock(&key_user_lock);

	/* search the tree for a user record with a matching UID */
	while (*p) {
		parent = *p;
		user = rb_entry(parent, struct key_user, node);

		if (uid < user->uid)
			p = &(*p)->rb_left;
		else if (uid > user->uid)
			p = &(*p)->rb_right;
		else
			goto found;
	}

	/* if we get here, we failed to find a match in the tree */
	if (!candidate) {
		/* allocate a candidate user record if we don't already have
		 * one */
		spin_unlock(&key_user_lock);

		user = NULL;
		candidate = kmalloc(sizeof(struct key_user), GFP_KERNEL);
		if (unlikely(!candidate))
			goto out;

		/* the allocation may have scheduled, so we need to repeat the
		 * search lest someone else added the record whilst we were
		 * asleep */
		goto try_again;
	}

	/* if we get here, then the user record still hadn't appeared on the
	 * second pass - so we use the candidate record */
	atomic_set(&candidate->usage, 1);
	atomic_set(&candidate->nkeys, 0);
	atomic_set(&candidate->nikeys, 0);
	candidate->uid = uid;
	candidate->qnkeys = 0;
	candidate->qnbytes = 0;
	spin_lock_init(&candidate->lock);
	INIT_LIST_HEAD(&candidate->consq);

	rb_link_node(&candidate->node, parent, p);
	rb_insert_color(&candidate->node, &key_user_tree);
	spin_unlock(&key_user_lock);
	user = candidate;
	goto out;

	/* okay - we found a user record for this UID */
 found:
	atomic_inc(&user->usage);
	spin_unlock(&key_user_lock);
	kfree(candidate);
 out:
	return user;

} /* end key_user_lookup() */

/*****************************************************************************/
/*
 * dispose of a user structure
 */
void key_user_put(struct key_user *user)
{
	if (atomic_dec_and_lock(&user->usage, &key_user_lock)) {
		rb_erase(&user->node, &key_user_tree);
		spin_unlock(&key_user_lock);

		kfree(user);
	}

} /* end key_user_put() */

/*****************************************************************************/
/*
 * insert a key with a fixed serial number
 */
static void __init __key_insert_serial(struct key *key)
{
	struct rb_node *parent, **p;
	struct key *xkey;

	parent = NULL;
	p = &key_serial_tree.rb_node;

	while (*p) {
		parent = *p;
		xkey = rb_entry(parent, struct key, serial_node);

		if (key->serial < xkey->serial)
			p = &(*p)->rb_left;
		else if (key->serial > xkey->serial)
			p = &(*p)->rb_right;
		else
			BUG();
	}

	/* we've found a suitable hole - arrange for this key to occupy it */
	rb_link_node(&key->serial_node, parent, p);
	rb_insert_color(&key->serial_node, &key_serial_tree);

} /* end __key_insert_serial() */

/*****************************************************************************/
/*
 * assign a key the next unique serial number
 * - these are assigned randomly to avoid security issues through covert
 *   channel problems
 */
static inline void key_alloc_serial(struct key *key)
{
	struct rb_node *parent, **p;
	struct key *xkey;

	/* propose a random serial number and look for a hole for it in the
	 * serial number tree */
	do {
		get_random_bytes(&key->serial, sizeof(key->serial));

		key->serial >>= 1; /* negative numbers are not permitted */
	} while (key->serial < 3);

	spin_lock(&key_serial_lock);

	parent = NULL;
	p = &key_serial_tree.rb_node;

	while (*p) {
		parent = *p;
		xkey = rb_entry(parent, struct key, serial_node);

		if (key->serial < xkey->serial)
			p = &(*p)->rb_left;
		else if (key->serial > xkey->serial)
			p = &(*p)->rb_right;
		else
			goto serial_exists;
	}
	goto insert_here;

	/* we found a key with the proposed serial number - walk the tree from
	 * that point looking for the next unused serial number */
serial_exists:
	for (;;) {
		key->serial++;
		if (key->serial < 2)
			key->serial = 2;

		if (!rb_parent(parent))
			p = &key_serial_tree.rb_node;
		else if (rb_parent(parent)->rb_left == parent)
			p = &(rb_parent(parent)->rb_left);
		else
			p = &(rb_parent(parent)->rb_right);

		parent = rb_next(parent);
		if (!parent)
			break;

		xkey = rb_entry(parent, struct key, serial_node);
		if (key->serial < xkey->serial)
			goto insert_here;
	}

	/* we've found a suitable hole - arrange for this key to occupy it */
insert_here:
	rb_link_node(&key->serial_node, parent, p);
	rb_insert_color(&key->serial_node, &key_serial_tree);

	spin_unlock(&key_serial_lock);

} /* end key_alloc_serial() */

/*****************************************************************************/
/*
 * allocate a key of the specified type
 * - update the user's quota to reflect the existence of the key
 * - called from a key-type operation with key_types_sem read-locked by
 *   key_create_or_update()
 *   - this prevents unregistration of the key type
 * - upon return the key is as yet uninstantiated; the caller needs to either
 *   instantiate the key or discard it before returning
 */
struct key *key_alloc(struct key_type *type, const char *desc,
		      uid_t uid, gid_t gid, struct task_struct *ctx,
		      key_perm_t perm, unsigned long flags)
{
	struct key_user *user = NULL;
	struct key *key;
	size_t desclen, quotalen;
	int ret;

	key = ERR_PTR(-EINVAL);
	if (!desc || !*desc)
		goto error;

	desclen = strlen(desc) + 1;
	quotalen = desclen + type->def_datalen;

	/* get hold of the key tracking for this user */
	user = key_user_lookup(uid);
	if (!user)
		goto no_memory_1;

	/* check that the user's quota permits allocation of another key and
	 * its description */
	if (!(flags & KEY_ALLOC_NOT_IN_QUOTA)) {
		spin_lock(&user->lock);
<<<<<<< HEAD
		if (user->qnkeys + 1 >= KEYQUOTA_MAX_KEYS ||
		    user->qnbytes + quotalen >= KEYQUOTA_MAX_BYTES
		    )
			goto no_quota;
=======
		if (!(flags & KEY_ALLOC_QUOTA_OVERRUN)) {
			if (user->qnkeys + 1 >= KEYQUOTA_MAX_KEYS ||
			    user->qnbytes + quotalen >= KEYQUOTA_MAX_BYTES
			    )
				goto no_quota;
		}
>>>>>>> 120bda20

		user->qnkeys++;
		user->qnbytes += quotalen;
		spin_unlock(&user->lock);
	}

	/* allocate and initialise the key and its description */
	key = kmem_cache_alloc(key_jar, SLAB_KERNEL);
	if (!key)
		goto no_memory_2;

	if (desc) {
		key->description = kmalloc(desclen, GFP_KERNEL);
		if (!key->description)
			goto no_memory_3;

		memcpy(key->description, desc, desclen);
	}

	atomic_set(&key->usage, 1);
	init_rwsem(&key->sem);
	key->type = type;
	key->user = user;
	key->quotalen = quotalen;
	key->datalen = type->def_datalen;
	key->uid = uid;
	key->gid = gid;
	key->perm = perm;
	key->flags = 0;
	key->expiry = 0;
	key->payload.data = NULL;
	key->security = NULL;

	if (!(flags & KEY_ALLOC_NOT_IN_QUOTA))
		key->flags |= 1 << KEY_FLAG_IN_QUOTA;

	memset(&key->type_data, 0, sizeof(key->type_data));

#ifdef KEY_DEBUGGING
	key->magic = KEY_DEBUG_MAGIC;
#endif

	/* let the security module know about the key */
	ret = security_key_alloc(key, ctx, flags);
	if (ret < 0)
		goto security_error;

	/* publish the key by giving it a serial number */
	atomic_inc(&user->nkeys);
	key_alloc_serial(key);

error:
	return key;

security_error:
	kfree(key->description);
	kmem_cache_free(key_jar, key);
	if (!(flags & KEY_ALLOC_NOT_IN_QUOTA)) {
		spin_lock(&user->lock);
		user->qnkeys--;
		user->qnbytes -= quotalen;
		spin_unlock(&user->lock);
	}
	key_user_put(user);
	key = ERR_PTR(ret);
	goto error;

no_memory_3:
	kmem_cache_free(key_jar, key);
no_memory_2:
	if (!(flags & KEY_ALLOC_NOT_IN_QUOTA)) {
		spin_lock(&user->lock);
		user->qnkeys--;
		user->qnbytes -= quotalen;
		spin_unlock(&user->lock);
	}
	key_user_put(user);
no_memory_1:
	key = ERR_PTR(-ENOMEM);
	goto error;

no_quota:
	spin_unlock(&user->lock);
	key_user_put(user);
	key = ERR_PTR(-EDQUOT);
	goto error;

} /* end key_alloc() */

EXPORT_SYMBOL(key_alloc);

/*****************************************************************************/
/*
 * reserve an amount of quota for the key's payload
 */
int key_payload_reserve(struct key *key, size_t datalen)
{
	int delta = (int) datalen - key->datalen;
	int ret = 0;

	key_check(key);

	/* contemplate the quota adjustment */
	if (delta != 0 && test_bit(KEY_FLAG_IN_QUOTA, &key->flags)) {
		spin_lock(&key->user->lock);

		if (delta > 0 &&
		    key->user->qnbytes + delta > KEYQUOTA_MAX_BYTES
		    ) {
			ret = -EDQUOT;
		}
		else {
			key->user->qnbytes += delta;
			key->quotalen += delta;
		}
		spin_unlock(&key->user->lock);
	}

	/* change the recorded data length if that didn't generate an error */
	if (ret == 0)
		key->datalen = datalen;

	return ret;

} /* end key_payload_reserve() */

EXPORT_SYMBOL(key_payload_reserve);

/*****************************************************************************/
/*
 * instantiate a key and link it into the target keyring atomically
 * - called with the target keyring's semaphore writelocked
 */
static int __key_instantiate_and_link(struct key *key,
				      const void *data,
				      size_t datalen,
				      struct key *keyring,
				      struct key *instkey)
{
	int ret, awaken;

	key_check(key);
	key_check(keyring);

	awaken = 0;
	ret = -EBUSY;

	down_write(&key_construction_sem);

	/* can't instantiate twice */
	if (!test_bit(KEY_FLAG_INSTANTIATED, &key->flags)) {
		/* instantiate the key */
		ret = key->type->instantiate(key, data, datalen);

		if (ret == 0) {
			/* mark the key as being instantiated */
			atomic_inc(&key->user->nikeys);
			set_bit(KEY_FLAG_INSTANTIATED, &key->flags);

			if (test_and_clear_bit(KEY_FLAG_USER_CONSTRUCT, &key->flags))
				awaken = 1;

			/* and link it into the destination keyring */
			if (keyring)
				ret = __key_link(keyring, key);

			/* disable the authorisation key */
			if (instkey)
				key_revoke(instkey);
		}
	}

	up_write(&key_construction_sem);

	/* wake up anyone waiting for a key to be constructed */
	if (awaken)
		wake_up_all(&request_key_conswq);

	return ret;

} /* end __key_instantiate_and_link() */

/*****************************************************************************/
/*
 * instantiate a key and link it into the target keyring atomically
 */
int key_instantiate_and_link(struct key *key,
			     const void *data,
			     size_t datalen,
			     struct key *keyring,
			     struct key *instkey)
{
	int ret;

	if (keyring)
		down_write(&keyring->sem);

	ret = __key_instantiate_and_link(key, data, datalen, keyring, instkey);

	if (keyring)
		up_write(&keyring->sem);

	return ret;

} /* end key_instantiate_and_link() */

EXPORT_SYMBOL(key_instantiate_and_link);

/*****************************************************************************/
/*
 * negatively instantiate a key and link it into the target keyring atomically
 */
int key_negate_and_link(struct key *key,
			unsigned timeout,
			struct key *keyring,
			struct key *instkey)
{
	struct timespec now;
	int ret, awaken;

	key_check(key);
	key_check(keyring);

	awaken = 0;
	ret = -EBUSY;

	if (keyring)
		down_write(&keyring->sem);

	down_write(&key_construction_sem);

	/* can't instantiate twice */
	if (!test_bit(KEY_FLAG_INSTANTIATED, &key->flags)) {
		/* mark the key as being negatively instantiated */
		atomic_inc(&key->user->nikeys);
		set_bit(KEY_FLAG_NEGATIVE, &key->flags);
		set_bit(KEY_FLAG_INSTANTIATED, &key->flags);
		now = current_kernel_time();
		key->expiry = now.tv_sec + timeout;

		if (test_and_clear_bit(KEY_FLAG_USER_CONSTRUCT, &key->flags))
			awaken = 1;

		ret = 0;

		/* and link it into the destination keyring */
		if (keyring)
			ret = __key_link(keyring, key);

		/* disable the authorisation key */
		if (instkey)
			key_revoke(instkey);
	}

	up_write(&key_construction_sem);

	if (keyring)
		up_write(&keyring->sem);

	/* wake up anyone waiting for a key to be constructed */
	if (awaken)
		wake_up_all(&request_key_conswq);

	return ret;

} /* end key_negate_and_link() */

EXPORT_SYMBOL(key_negate_and_link);

/*****************************************************************************/
/*
 * do cleaning up in process context so that we don't have to disable
 * interrupts all over the place
 */
static void key_cleanup(void *data)
{
	struct rb_node *_n;
	struct key *key;

 go_again:
	/* look for a dead key in the tree */
	spin_lock(&key_serial_lock);

	for (_n = rb_first(&key_serial_tree); _n; _n = rb_next(_n)) {
		key = rb_entry(_n, struct key, serial_node);

		if (atomic_read(&key->usage) == 0)
			goto found_dead_key;
	}

	spin_unlock(&key_serial_lock);
	return;

 found_dead_key:
	/* we found a dead key - once we've removed it from the tree, we can
	 * drop the lock */
	rb_erase(&key->serial_node, &key_serial_tree);
	spin_unlock(&key_serial_lock);

	key_check(key);

	security_key_free(key);

	/* deal with the user's key tracking and quota */
	if (test_bit(KEY_FLAG_IN_QUOTA, &key->flags)) {
		spin_lock(&key->user->lock);
		key->user->qnkeys--;
		key->user->qnbytes -= key->quotalen;
		spin_unlock(&key->user->lock);
	}

	atomic_dec(&key->user->nkeys);
	if (test_bit(KEY_FLAG_INSTANTIATED, &key->flags))
		atomic_dec(&key->user->nikeys);

	key_user_put(key->user);

	/* now throw away the key memory */
	if (key->type->destroy)
		key->type->destroy(key);

	kfree(key->description);

#ifdef KEY_DEBUGGING
	key->magic = KEY_DEBUG_MAGIC_X;
#endif
	kmem_cache_free(key_jar, key);

	/* there may, of course, be more than one key to destroy */
	goto go_again;

} /* end key_cleanup() */

/*****************************************************************************/
/*
 * dispose of a reference to a key
 * - when all the references are gone, we schedule the cleanup task to come and
 *   pull it out of the tree in definite process context
 */
void key_put(struct key *key)
{
	if (key) {
		key_check(key);

		if (atomic_dec_and_test(&key->usage))
			schedule_work(&key_cleanup_task);
	}

} /* end key_put() */

EXPORT_SYMBOL(key_put);

/*****************************************************************************/
/*
 * find a key by its serial number
 */
struct key *key_lookup(key_serial_t id)
{
	struct rb_node *n;
	struct key *key;

	spin_lock(&key_serial_lock);

	/* search the tree for the specified key */
	n = key_serial_tree.rb_node;
	while (n) {
		key = rb_entry(n, struct key, serial_node);

		if (id < key->serial)
			n = n->rb_left;
		else if (id > key->serial)
			n = n->rb_right;
		else
			goto found;
	}

 not_found:
	key = ERR_PTR(-ENOKEY);
	goto error;

 found:
	/* pretend it doesn't exist if it's dead */
	if (atomic_read(&key->usage) == 0 ||
	    test_bit(KEY_FLAG_DEAD, &key->flags) ||
	    key->type == &key_type_dead)
		goto not_found;

	/* this races with key_put(), but that doesn't matter since key_put()
	 * doesn't actually change the key
	 */
	atomic_inc(&key->usage);

 error:
	spin_unlock(&key_serial_lock);
	return key;

} /* end key_lookup() */

/*****************************************************************************/
/*
 * find and lock the specified key type against removal
 * - we return with the sem readlocked
 */
struct key_type *key_type_lookup(const char *type)
{
	struct key_type *ktype;

	down_read(&key_types_sem);

	/* look up the key type to see if it's one of the registered kernel
	 * types */
	list_for_each_entry(ktype, &key_types_list, link) {
		if (strcmp(ktype->name, type) == 0)
			goto found_kernel_type;
	}

	up_read(&key_types_sem);
	ktype = ERR_PTR(-ENOKEY);

 found_kernel_type:
	return ktype;

} /* end key_type_lookup() */

/*****************************************************************************/
/*
 * unlock a key type
 */
void key_type_put(struct key_type *ktype)
{
	up_read(&key_types_sem);

} /* end key_type_put() */

/*****************************************************************************/
/*
 * attempt to update an existing key
 * - the key has an incremented refcount
 * - we need to put the key if we get an error
 */
static inline key_ref_t __key_update(key_ref_t key_ref,
				     const void *payload, size_t plen)
{
	struct key *key = key_ref_to_ptr(key_ref);
	int ret;

	/* need write permission on the key to update it */
	ret = key_permission(key_ref, KEY_WRITE);
	if (ret < 0)
		goto error;

	ret = -EEXIST;
	if (!key->type->update)
		goto error;

	down_write(&key->sem);

	ret = key->type->update(key, payload, plen);
	if (ret == 0)
		/* updating a negative key instantiates it */
		clear_bit(KEY_FLAG_NEGATIVE, &key->flags);

	up_write(&key->sem);

	if (ret < 0)
		goto error;
out:
	return key_ref;

error:
	key_put(key);
	key_ref = ERR_PTR(ret);
	goto out;

} /* end __key_update() */

/*****************************************************************************/
/*
 * search the specified keyring for a key of the same description; if one is
 * found, update it, otherwise add a new one
 */
key_ref_t key_create_or_update(key_ref_t keyring_ref,
			       const char *type,
			       const char *description,
			       const void *payload,
			       size_t plen,
			       unsigned long flags)
{
	struct key_type *ktype;
	struct key *keyring, *key = NULL;
	key_perm_t perm;
	key_ref_t key_ref;
	int ret;

	/* look up the key type to see if it's one of the registered kernel
	 * types */
	ktype = key_type_lookup(type);
	if (IS_ERR(ktype)) {
		key_ref = ERR_PTR(-ENODEV);
		goto error;
	}

	key_ref = ERR_PTR(-EINVAL);
	if (!ktype->match || !ktype->instantiate)
		goto error_2;

	keyring = key_ref_to_ptr(keyring_ref);

	key_check(keyring);

	key_ref = ERR_PTR(-ENOTDIR);
	if (keyring->type != &key_type_keyring)
		goto error_2;

	down_write(&keyring->sem);

	/* if we're going to allocate a new key, we're going to have
	 * to modify the keyring */
	ret = key_permission(keyring_ref, KEY_WRITE);
	if (ret < 0) {
		key_ref = ERR_PTR(ret);
		goto error_3;
	}

	/* if it's possible to update this type of key, search for an existing
	 * key of the same type and description in the destination keyring and
	 * update that instead if possible
	 */
	if (ktype->update) {
		key_ref = __keyring_search_one(keyring_ref, ktype, description,
					       0);
		if (!IS_ERR(key_ref))
			goto found_matching_key;
	}

	/* decide on the permissions we want */
	perm = KEY_POS_VIEW | KEY_POS_SEARCH | KEY_POS_LINK | KEY_POS_SETATTR;
	perm |= KEY_USR_VIEW | KEY_USR_SEARCH | KEY_USR_LINK | KEY_USR_SETATTR;

	if (ktype->read)
		perm |= KEY_POS_READ | KEY_USR_READ;

	if (ktype == &key_type_keyring || ktype->update)
		perm |= KEY_USR_WRITE;

	/* allocate a new key */
	key = key_alloc(ktype, description, current->fsuid, current->fsgid,
			current, perm, flags);
	if (IS_ERR(key)) {
		key_ref = ERR_PTR(PTR_ERR(key));
		goto error_3;
	}

	/* instantiate it and link it into the target keyring */
	ret = __key_instantiate_and_link(key, payload, plen, keyring, NULL);
	if (ret < 0) {
		key_put(key);
		key_ref = ERR_PTR(ret);
		goto error_3;
	}

	key_ref = make_key_ref(key, is_key_possessed(keyring_ref));

 error_3:
	up_write(&keyring->sem);
 error_2:
	key_type_put(ktype);
 error:
	return key_ref;

 found_matching_key:
	/* we found a matching key, so we're going to try to update it
	 * - we can drop the locks first as we have the key pinned
	 */
	up_write(&keyring->sem);
	key_type_put(ktype);

	key_ref = __key_update(key_ref, payload, plen);
	goto error;

} /* end key_create_or_update() */

EXPORT_SYMBOL(key_create_or_update);

/*****************************************************************************/
/*
 * update a key
 */
int key_update(key_ref_t key_ref, const void *payload, size_t plen)
{
	struct key *key = key_ref_to_ptr(key_ref);
	int ret;

	key_check(key);

	/* the key must be writable */
	ret = key_permission(key_ref, KEY_WRITE);
	if (ret < 0)
		goto error;

	/* attempt to update it if supported */
	ret = -EOPNOTSUPP;
	if (key->type->update) {
		down_write(&key->sem);

		ret = key->type->update(key, payload, plen);
		if (ret == 0)
			/* updating a negative key instantiates it */
			clear_bit(KEY_FLAG_NEGATIVE, &key->flags);

		up_write(&key->sem);
	}

 error:
	return ret;

} /* end key_update() */

EXPORT_SYMBOL(key_update);

/*****************************************************************************/
/*
 * revoke a key
 */
void key_revoke(struct key *key)
{
	key_check(key);

	/* make sure no one's trying to change or use the key when we mark
	 * it */
	down_write(&key->sem);
	set_bit(KEY_FLAG_REVOKED, &key->flags);

	if (key->type->revoke)
		key->type->revoke(key);

	up_write(&key->sem);

} /* end key_revoke() */

EXPORT_SYMBOL(key_revoke);

/*****************************************************************************/
/*
 * register a type of key
 */
int register_key_type(struct key_type *ktype)
{
	struct key_type *p;
	int ret;

	ret = -EEXIST;
	down_write(&key_types_sem);

	/* disallow key types with the same name */
	list_for_each_entry(p, &key_types_list, link) {
		if (strcmp(p->name, ktype->name) == 0)
			goto out;
	}

	/* store the type */
	list_add(&ktype->link, &key_types_list);
	ret = 0;

 out:
	up_write(&key_types_sem);
	return ret;

} /* end register_key_type() */

EXPORT_SYMBOL(register_key_type);

/*****************************************************************************/
/*
 * unregister a type of key
 */
void unregister_key_type(struct key_type *ktype)
{
	struct rb_node *_n;
	struct key *key;

	down_write(&key_types_sem);

	/* withdraw the key type */
	list_del_init(&ktype->link);

	/* mark all the keys of this type dead */
	spin_lock(&key_serial_lock);

	for (_n = rb_first(&key_serial_tree); _n; _n = rb_next(_n)) {
		key = rb_entry(_n, struct key, serial_node);

		if (key->type == ktype)
			key->type = &key_type_dead;
	}

	spin_unlock(&key_serial_lock);

	/* make sure everyone revalidates their keys */
	synchronize_rcu();

	/* we should now be able to destroy the payloads of all the keys of
	 * this type with impunity */
	spin_lock(&key_serial_lock);

	for (_n = rb_first(&key_serial_tree); _n; _n = rb_next(_n)) {
		key = rb_entry(_n, struct key, serial_node);

		if (key->type == ktype) {
			if (ktype->destroy)
				ktype->destroy(key);
			memset(&key->payload, KEY_DESTROY, sizeof(key->payload));
		}
	}

	spin_unlock(&key_serial_lock);
	up_write(&key_types_sem);

} /* end unregister_key_type() */

EXPORT_SYMBOL(unregister_key_type);

/*****************************************************************************/
/*
 * initialise the key management stuff
 */
void __init key_init(void)
{
	/* allocate a slab in which we can store keys */
	key_jar = kmem_cache_create("key_jar", sizeof(struct key),
			0, SLAB_HWCACHE_ALIGN|SLAB_PANIC, NULL, NULL);

	/* add the special key types */
	list_add_tail(&key_type_keyring.link, &key_types_list);
	list_add_tail(&key_type_dead.link, &key_types_list);
	list_add_tail(&key_type_user.link, &key_types_list);

	/* record the root user tracking */
	rb_link_node(&root_key_user.node,
		     NULL,
		     &key_user_tree.rb_node);

	rb_insert_color(&root_key_user.node,
			&key_user_tree);

	/* record root's user standard keyrings */
	key_check(&root_user_keyring);
	key_check(&root_session_keyring);

	__key_insert_serial(&root_user_keyring);
	__key_insert_serial(&root_session_keyring);

	keyring_publish_name(&root_user_keyring);
	keyring_publish_name(&root_session_keyring);

	/* link the two root keyrings together */
	key_link(&root_session_keyring, &root_user_keyring);

} /* end key_init() */<|MERGE_RESOLUTION|>--- conflicted
+++ resolved
@@ -272,19 +272,12 @@
 	 * its description */
 	if (!(flags & KEY_ALLOC_NOT_IN_QUOTA)) {
 		spin_lock(&user->lock);
-<<<<<<< HEAD
-		if (user->qnkeys + 1 >= KEYQUOTA_MAX_KEYS ||
-		    user->qnbytes + quotalen >= KEYQUOTA_MAX_BYTES
-		    )
-			goto no_quota;
-=======
 		if (!(flags & KEY_ALLOC_QUOTA_OVERRUN)) {
 			if (user->qnkeys + 1 >= KEYQUOTA_MAX_KEYS ||
 			    user->qnbytes + quotalen >= KEYQUOTA_MAX_BYTES
 			    )
 				goto no_quota;
 		}
->>>>>>> 120bda20
 
 		user->qnkeys++;
 		user->qnbytes += quotalen;
