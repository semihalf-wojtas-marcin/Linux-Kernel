--- conflicted
+++ resolved
@@ -78,8 +78,4 @@
 
 static inline void md_run_setup(void) {}
 
-<<<<<<< HEAD
-#endif
-=======
-#endif
->>>>>>> d9c54c1d
+#endif