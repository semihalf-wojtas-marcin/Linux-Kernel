/*
 * Functions related to mapping data to requests
 */
#include <linux/kernel.h>
#include <linux/module.h>
#include <linux/bio.h>
#include <linux/blkdev.h>
#include <linux/uio.h>

#include "blk.h"

static bool iovec_gap_to_prv(struct request_queue *q,
			     struct iovec *prv, struct iovec *cur)
{
	unsigned long prev_end;

	if (!queue_virt_boundary(q))
		return false;

	if (prv->iov_base == NULL && prv->iov_len == 0)
		/* prv is not set - don't check */
		return false;

	prev_end = (unsigned long)(prv->iov_base + prv->iov_len);

	return (((unsigned long)cur->iov_base & queue_virt_boundary(q)) ||
		prev_end & queue_virt_boundary(q));
}

int blk_rq_append_bio(struct request_queue *q, struct request *rq,
		      struct bio *bio)
{
	if (!rq->bio)
		blk_rq_bio_prep(q, rq, bio);
	else if (!ll_back_merge_fn(q, rq, bio))
		return -EINVAL;
	else {
		rq->biotail->bi_next = bio;
		rq->biotail = bio;

		rq->__data_len += bio->bi_iter.bi_size;
	}
	return 0;
}

static int __blk_rq_unmap_user(struct bio *bio)
{
	int ret = 0;

	if (bio) {
		if (bio_flagged(bio, BIO_USER_MAPPED))
			bio_unmap_user(bio);
		else
			ret = bio_uncopy_user(bio);
	}

	return ret;
}

/**
 * blk_rq_map_user_iov - map user data to a request, for REQ_TYPE_BLOCK_PC usage
 * @q:		request queue where request should be inserted
 * @rq:		request to map data to
 * @map_data:   pointer to the rq_map_data holding pages (if necessary)
 * @iter:	iovec iterator
 * @gfp_mask:	memory allocation flags
 *
 * Description:
 *    Data will be mapped directly for zero copy I/O, if possible. Otherwise
 *    a kernel bounce buffer is used.
 *
 *    A matching blk_rq_unmap_user() must be issued at the end of I/O, while
 *    still in process context.
 *
 *    Note: The mapped bio may need to be bounced through blk_queue_bounce()
 *    before being submitted to the device, as pages mapped may be out of
 *    reach. It's the callers responsibility to make sure this happens. The
 *    original bio must be passed back in to blk_rq_unmap_user() for proper
 *    unmapping.
 */
int blk_rq_map_user_iov(struct request_queue *q, struct request *rq,
			struct rq_map_data *map_data,
			const struct iov_iter *iter, gfp_t gfp_mask)
{
	struct bio *bio;
	int unaligned = 0;
	struct iov_iter i;
	struct iovec iov, prv = {.iov_base = NULL, .iov_len = 0};

	if (!iter || !iter->count)
		return -EINVAL;

<<<<<<< HEAD
	if (!iter_is_iovec((struct iov_iter *) iter))
=======
	if (!iter_is_iovec(iter))
>>>>>>> c95b7f1f
		return -EINVAL;

	iov_for_each(iov, i, *iter) {
		unsigned long uaddr = (unsigned long) iov.iov_base;

		if (!iov.iov_len)
			return -EINVAL;

		/*
		 * Keep going so we check length of all segments
		 */
		if ((uaddr & queue_dma_alignment(q)) ||
		    iovec_gap_to_prv(q, &prv, &iov))
			unaligned = 1;

		prv.iov_base = iov.iov_base;
		prv.iov_len = iov.iov_len;
	}

	if (unaligned || (q->dma_pad_mask & iter->count) || map_data)
		bio = bio_copy_user_iov(q, map_data, iter, gfp_mask);
	else
		bio = bio_map_user_iov(q, iter, gfp_mask);

	if (IS_ERR(bio))
		return PTR_ERR(bio);

	if (map_data && map_data->null_mapped)
		bio_set_flag(bio, BIO_NULL_MAPPED);

	if (bio->bi_iter.bi_size != iter->count) {
		/*
		 * Grab an extra reference to this bio, as bio_unmap_user()
		 * expects to be able to drop it twice as it happens on the
		 * normal IO completion path
		 */
		bio_get(bio);
		bio_endio(bio);
		__blk_rq_unmap_user(bio);
		return -EINVAL;
	}

	if (!bio_flagged(bio, BIO_USER_MAPPED))
		rq->cmd_flags |= REQ_COPY_USER;

	blk_queue_bounce(q, &bio);
	bio_get(bio);
	blk_rq_bio_prep(q, rq, bio);
	return 0;
}
EXPORT_SYMBOL(blk_rq_map_user_iov);

int blk_rq_map_user(struct request_queue *q, struct request *rq,
		    struct rq_map_data *map_data, void __user *ubuf,
		    unsigned long len, gfp_t gfp_mask)
{
	struct iovec iov;
	struct iov_iter i;
	int ret = import_single_range(rq_data_dir(rq), ubuf, len, &iov, &i);

	if (unlikely(ret < 0))
		return ret;

	return blk_rq_map_user_iov(q, rq, map_data, &i, gfp_mask);
}
EXPORT_SYMBOL(blk_rq_map_user);

/**
 * blk_rq_unmap_user - unmap a request with user data
 * @bio:	       start of bio list
 *
 * Description:
 *    Unmap a rq previously mapped by blk_rq_map_user(). The caller must
 *    supply the original rq->bio from the blk_rq_map_user() return, since
 *    the I/O completion may have changed rq->bio.
 */
int blk_rq_unmap_user(struct bio *bio)
{
	struct bio *mapped_bio;
	int ret = 0, ret2;

	while (bio) {
		mapped_bio = bio;
		if (unlikely(bio_flagged(bio, BIO_BOUNCED)))
			mapped_bio = bio->bi_private;

		ret2 = __blk_rq_unmap_user(mapped_bio);
		if (ret2 && !ret)
			ret = ret2;

		mapped_bio = bio;
		bio = bio->bi_next;
		bio_put(mapped_bio);
	}

	return ret;
}
EXPORT_SYMBOL(blk_rq_unmap_user);

/**
 * blk_rq_map_kern - map kernel data to a request, for REQ_TYPE_BLOCK_PC usage
 * @q:		request queue where request should be inserted
 * @rq:		request to fill
 * @kbuf:	the kernel buffer
 * @len:	length of user data
 * @gfp_mask:	memory allocation flags
 *
 * Description:
 *    Data will be mapped directly if possible. Otherwise a bounce
 *    buffer is used. Can be called multiple times to append multiple
 *    buffers.
 */
int blk_rq_map_kern(struct request_queue *q, struct request *rq, void *kbuf,
		    unsigned int len, gfp_t gfp_mask)
{
	int reading = rq_data_dir(rq) == READ;
	unsigned long addr = (unsigned long) kbuf;
	int do_copy = 0;
	struct bio *bio;
	int ret;

	if (len > (queue_max_hw_sectors(q) << 9))
		return -EINVAL;
	if (!len || !kbuf)
		return -EINVAL;

	do_copy = !blk_rq_aligned(q, addr, len) || object_is_on_stack(kbuf);
	if (do_copy)
		bio = bio_copy_kern(q, kbuf, len, gfp_mask, reading);
	else
		bio = bio_map_kern(q, kbuf, len, gfp_mask);

	if (IS_ERR(bio))
		return PTR_ERR(bio);

	if (!reading)
		bio->bi_rw |= REQ_WRITE;

	if (do_copy)
		rq->cmd_flags |= REQ_COPY_USER;

	ret = blk_rq_append_bio(q, rq, bio);
	if (unlikely(ret)) {
		/* request is too big */
		bio_put(bio);
		return ret;
	}

	blk_queue_bounce(q, &rq->bio);
	return 0;
}
EXPORT_SYMBOL(blk_rq_map_kern);<|MERGE_RESOLUTION|>--- conflicted
+++ resolved
@@ -90,11 +90,7 @@
 	if (!iter || !iter->count)
 		return -EINVAL;
 
-<<<<<<< HEAD
-	if (!iter_is_iovec((struct iov_iter *) iter))
-=======
 	if (!iter_is_iovec(iter))
->>>>>>> c95b7f1f
 		return -EINVAL;
 
 	iov_for_each(iov, i, *iter) {
