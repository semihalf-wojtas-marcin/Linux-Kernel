--- conflicted
+++ resolved
@@ -2080,17 +2080,13 @@
 	do {
 		struct request_queue *q = bdev_get_queue(bio->bi_bdev);
 
-<<<<<<< HEAD
 		if (likely(blk_queue_enter(q, false) == 0)) {
-=======
-		if (likely(blk_queue_enter(q, __GFP_DIRECT_RECLAIM) == 0)) {
 			struct bio_list lower, same;
 
 			/* Create a fresh bio_list for all subordinate requests */
 			bio_list_on_stack[1] = bio_list_on_stack[0];
 			bio_list_init(&bio_list_on_stack[0]);
 
->>>>>>> 8f8ee970
 			ret = q->make_request_fn(q, bio);
 
 			blk_queue_exit(q);
